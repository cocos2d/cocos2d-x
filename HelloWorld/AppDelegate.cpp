--- conflicted
+++ resolved
@@ -1,114 +1,76 @@
-#include "AppDelegate.h"
-
-#include "cocos2d.h"
-USING_NS_CC;
-
-#include "HelloWorldScene.h"
-
-AppDelegate::AppDelegate()
-{
-
-}
-
-AppDelegate::~AppDelegate()
-{
-}
-
-bool AppDelegate::applicationDidFinishLaunching()
-{
-    // init the window
-<<<<<<< HEAD
-#if (CCX_TARGET_PLATFORM == CCX_PLATFORM_UPHONE)
-    TApplication* pApp = TApplication::GetCurrentApplication();
-    if (!(m_pMainWnd = new CCXEGLView(pApp)) || 
-        ! m_pMainWnd->Create(&TRectangle(0,0,pApp->GetScreenWidth(),pApp->GetScreenHeight())))
-#elif (CCX_TARGET_PLATFORM == CCX_PLATFORM_WIN32)
-    if (!(m_pMainWnd = new CCXEGLView()) ||
-        ! m_pMainWnd->Create(L"cocos2d-win32", 320, 480) )
-#elif (CCX_TARGET_PLATFORM == CCX_PLATFORM_IPHONE)
-    if (!(m_pMainWnd = new CCXEGLView()))
-#elif (CCX_TARGET_PLATFORM == CCX_PLATFORM_ANDROID)
-    if (!(m_pMainWnd = CCDirector::sharedDirector()->getOpenGLView()))
-#else
-	#error
-#endif
-=======
-    if (! ccxApplication::sharedApplication().initInstance())
->>>>>>> 85b9c9ae
-    {
-        return false;
-    }
-
-<<<<<<< HEAD
-#if (CCX_TARGET_PLATFORM == CCX_PLATFORM_UPHONE)
-
-#ifndef _TRANZDA_VM_  
-    // on uphone emulator, we copy resources files to Work7/TG3/APP/ folder instead of zip file
-    cocos2d::CCFileUtils::setResource("HelloWorld.zip");
-#endif
-
-#endif
-=======
-// TODO: Remove this code to ccxApplication::initInstance()
-
-// #if (CCX_TARGET_PLATFORM == CCX_PLATFORM_UPHONE)
-//     if (!(m_pMainWnd = new CCXEGLView(this)) || 
-//         ! m_pMainWnd->Create(&TRectangle(0,0,GetScreenWidth(),GetScreenHeight())))
-// #elif (CCX_TARGET_PLATFORM == CCX_PLATFORM_IPHONE)
-//     if (!(m_pMainWnd = new CCXEGLView()))
-// #elif (CCX_TARGET_PLATFORM == CCX_PLATFORM_ANDROID)
-//     if (!(m_pMainWnd = CCDirector::sharedDirector()->getOpenGLView()))
-// #endif
-//     {
-//         CCX_SAFE_DELETE(m_pMainWnd);
-//         return false;
-//     }
-
-// #if (CCX_TARGET_PLATFORM == CCX_PLATFORM_UPHONE)
-//     // set the resource path
-//     CCFileUtils::setResourcePath("/NEWPLUS/TDA_DATA/Data/APPS/cocos2d_helloworld/");
-// #endif
->>>>>>> 85b9c9ae
-
-	// init director
-	CCDirector *pDirector = CCDirector::sharedDirector();
-    pDirector->setOpenGLView(&CCXEGLView::sharedOpenGLView());
-
-    // enable High Resource Mode(2x, such as iphone4) and maintains low resource on other devices.
-//     pDirector->enableRetinaDisplay(true);
-
-	// sets landscape mode
-	pDirector->setDeviceOrientation(kCCDeviceOrientationLandscapeLeft);
-
-	// turn on display FPS
-	pDirector->setDisplayFPS(true);
-
-	// set FPS. the default value is 1.0/60 if you don't call this
-	pDirector->setAnimationInterval(1.0 / 60);
-
-	// create a scene. it's an autorelease object
-	CCScene *pScene = HelloWorld::scene();
-
-	// run
-	pDirector->runWithScene(pScene);
-
-	return true;
-}
-
-// This function will be called when the app is inactive. When comes a phone call,it's be invoked too
-void AppDelegate::applicationDidEnterBackground()
-{
-    CCDirector::sharedDirector()->pause();
-
-	// if you use SimpleAudioEngine, it must be pause
-	// SimpleAudioEngine::sharedEngine()->pauseBackgroundMusic();
-}
-
-// this function will be called when the app is active again
-void AppDelegate::applicationWillEnterForeground()
-{
-    CCDirector::sharedDirector()->resume();
-	
-	// if you use SimpleAudioEngine, it must resume here
-	// SimpleAudioEngine::sharedEngine()->resumeBackgroundMusic();
-}
+#include "AppDelegate.h"
+
+#include "cocos2d.h"
+USING_NS_CC;
+
+#include "HelloWorldScene.h"
+
+AppDelegate::AppDelegate()
+{
+
+}
+
+AppDelegate::~AppDelegate()
+{
+}
+
+bool AppDelegate::applicationDidFinishLaunching()
+{
+    // init the window
+    if (! ccxApplication::sharedApplication().initInstance())
+    {
+        return false;
+    }
+
+#if (CCX_TARGET_PLATFORM == CCX_PLATFORM_UPHONE)
+
+#ifndef _TRANZDA_VM_  
+    // on uphone emulator, we copy resources files to Work7/TG3/APP/ folder instead of zip file
+    cocos2d::CCFileUtils::setResource("HelloWorld.zip");
+#endif
+
+#endif
+
+W
+	// init director
+	CCDirector *pDirector = CCDirector::sharedDirector();
+    pDirector->setOpenGLView(&CCXEGLView::sharedOpenGLView());
+
+    // enable High Resource Mode(2x, such as iphone4) and maintains low resource on other devices.
+//     pDirector->enableRetinaDisplay(true);
+
+	// sets landscape mode
+	pDirector->setDeviceOrientation(kCCDeviceOrientationLandscapeLeft);
+
+	// turn on display FPS
+	pDirector->setDisplayFPS(true);
+
+	// set FPS. the default value is 1.0/60 if you don't call this
+	pDirector->setAnimationInterval(1.0 / 60);
+
+	// create a scene. it's an autorelease object
+	CCScene *pScene = HelloWorld::scene();
+
+	// run
+	pDirector->runWithScene(pScene);
+
+	return true;
+}
+
+// This function will be called when the app is inactive. When comes a phone call,it's be invoked too
+void AppDelegate::applicationDidEnterBackground()
+{
+    CCDirector::sharedDirector()->pause();
+
+	// if you use SimpleAudioEngine, it must be pause
+	// SimpleAudioEngine::sharedEngine()->pauseBackgroundMusic();
+}
+
+// this function will be called when the app is active again
+void AppDelegate::applicationWillEnterForeground()
+{
+    CCDirector::sharedDirector()->resume();
+	
+	// if you use SimpleAudioEngine, it must resume here
+	// SimpleAudioEngine::sharedEngine()->resumeBackgroundMusic();
+}