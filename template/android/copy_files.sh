#!/bin/bash
# check the args
# $1: root of cocos2dx $2: app path $3: pakcage path

COCOS2DX_ROOT=$1
APP_DIR=$2
PACKAGE_PATH=$3
USE_BOX2D=$4
USE_CHIPMUNK=$5
USE_LUA=$6

APP_NAME=`basename ${APP_DIR}`
HELLOWORLD_ROOT=$COCOS2DX_ROOT/samples/Cpp/HelloCpp
COCOSJAVALIB_ROOT=$COCOS2DX_ROOT/cocos2dx/platform/android/java

# xxx.yyy.zzz -> xxx/yyy/zzz
convert_package_path_to_dir(){
    PACKAGE_PATH_DIR=`echo $1 | sed -e "s/\./\//g"`
}

copy_cpp_h() {
    mkdir $APP_DIR/Classes
    cp $COCOS2DX_ROOT/template/android/Classes/* $APP_DIR/Classes
}

# copy resources
copy_resouces() {
    mkdir $APP_DIR/Resources
    cp -rf $HELLOWORLD_ROOT/Resources/iphone/* $APP_DIR/Resources
}

# from HelloWorld copy src and jni to APP_DIR
copy_src_and_jni() {
    cp -rf $HELLOWORLD_ROOT/proj.android/{jni,src} $APP_DIR/proj.android

    # replace Android.mk
<<<<<<< HEAD
    sh $COCOS2DX_ROOT/template/android/gamemk.sh $APP_DIR/proj.android/jni/Android.mk $USE_BOX2D $USE_CHIPMUNK $USE_LUA
=======
    sh $COCOS2DX_ROOT/template/android/gamemk.sh $APP_DIR/proj.android/jni/Android.mk $NEED_BOX2D $NEED_CHIPMUNK $NEED_LUA

    if [ $NEED_LUA = "true" ]; then
        # copy lua script
        cp "$COCOS2DX_ROOT"/scripting/lua/script/* "$APP_DIR"/Resources
    fi
>>>>>>> 9ac70886
}

# copy build_native.sh and replace something
copy_build_native() {
    # here should use # instead of /, why??
    sed "s#__cocos2dxroot__#$COCOS2DX_ROOT#;s#__ndkroot__#$NDK_ROOT#;s#__projectname__#$APP_NAME#" $COCOS2DX_ROOT/template/android/build_native.sh > $APP_DIR/proj.android/build_native.sh
    chmod u+x $APP_DIR/proj.android/build_native.sh
}

# copy debugger script and replace templated parameters
copy_ndkgdb() {
    sed "s#__projectname__#$APP_NAME#;s#__packagename__#$PACKAGE_PATH#;s#__androidsdk__#$ANDROID_SDK_ROOT#;s#__ndkroot__#$NDK_ROOT#;s#__cocos2dxroot__#$COCOS2DX_ROOT#" $COCOS2DX_ROOT/template/android/ndkgdb.sh > $APP_DIR/proj.android/ndkgdb.sh
    chmod u+x $APP_DIR/proj.android/ndkgdb.sh
}

# copy .project and .classpath and replace project name
modify_project_classpath(){
    sed "s/HelloCpp/$APP_NAME/" $COCOS2DX_ROOT/template/android/.project > $APP_DIR/proj.android/.project
    cp -f $COCOS2DX_ROOT/template/android/.classpath $APP_DIR/proj.android
}

# replace AndroidManifext.xml and change the activity name
# use sed to replace the specified line
modify_androidmanifest(){
    sed "s/HelloCpp/$APP_NAME/;s/org\.cocos2dx\.hellocpp/$PACKAGE_PATH/" $HELLOWORLD_ROOT/proj.android/AndroidManifest.xml > $APP_DIR/proj.android/AndroidManifest.xml
}

# modify HelloCpp.java
modify_applicationdemo() {
    convert_package_path_to_dir $PACKAGE_PATH
    
    # rename APP_DIR/android/src/org/cocos2dx/hellocpp/HelloCpp.java to 
    # APP_DIR/android/src/org/cocos2dx/hellocpp/$APP_NAME.java, change hellocpp to game
    sed "s/HelloCpp/$APP_NAME/;s/org\.cocos2dx\.hellocpp/$PACKAGE_PATH/;s/hellocpp/game/" $APP_DIR/proj.android/src/org/cocos2dx/hellocpp/HelloCpp.java > $APP_DIR/proj.android/src/$PACKAGE_PATH_DIR/$APP_NAME.java    
    rm -fr $APP_DIR/proj.android/src/org/cocos2dx/hellocpp
}

modify_layout() {
    rm -f $APP_DIR/proj.android/res/layout/main.xml
}

# android.bat of android 4.0 don't create res/drawable-hdpi res/drawable-ldpi and res/drawable-mdpi.
# These work are done in ADT
copy_icon() {
    if [ ! -d $APP_DIR/proj.android/res/drawable-hdpi ]; then
        cp -r $HELLOWORLD_ROOT/proj.android/res/drawable-hdpi $APP_DIR/proj.android/res
        cp -r $HELLOWORLD_ROOT/proj.android/res/drawable-ldpi $APP_DIR/proj.android/res
        cp -r $HELLOWORLD_ROOT/proj.android/res/drawable-mdpi $APP_DIR/proj.android/res
    fi
}

copy_cpp_h
copy_resouces
copy_src_and_jni
copy_build_native
copy_ndkgdb
#modify_project_classpath
modify_androidmanifest
modify_applicationdemo
modify_layout
copy_icon<|MERGE_RESOLUTION|>--- conflicted
+++ resolved
@@ -34,16 +34,12 @@
     cp -rf $HELLOWORLD_ROOT/proj.android/{jni,src} $APP_DIR/proj.android
 
     # replace Android.mk
-<<<<<<< HEAD
     sh $COCOS2DX_ROOT/template/android/gamemk.sh $APP_DIR/proj.android/jni/Android.mk $USE_BOX2D $USE_CHIPMUNK $USE_LUA
-=======
-    sh $COCOS2DX_ROOT/template/android/gamemk.sh $APP_DIR/proj.android/jni/Android.mk $NEED_BOX2D $NEED_CHIPMUNK $NEED_LUA
 
-    if [ $NEED_LUA = "true" ]; then
+    if [ $USE_LUA = "true" ]; then
         # copy lua script
         cp "$COCOS2DX_ROOT"/scripting/lua/script/* "$APP_DIR"/Resources
     fi
->>>>>>> 9ac70886
 }
 
 # copy build_native.sh and replace something
