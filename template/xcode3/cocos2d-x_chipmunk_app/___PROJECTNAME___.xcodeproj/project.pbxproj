--- conflicted
+++ resolved
@@ -1490,12 +1490,8 @@
 				BF836E5013287D3600F3C033 /* unzip.h in Headers */,
 				BF836E5213287D3600F3C033 /* ZipUtils.h in Headers */,
 				BF836E5F13287D3600F3C033 /* CCTouchHandler.h in Headers */,
-<<<<<<< HEAD
 				BF3160E3133DE3F700E0532D /* CCFileUtils.h in Headers */,
 				BF3160E5133DE3F700E0532D /* CCSAXParser.h in Headers */,
-=======
-				D45AE025133F71EB0099BA19 /* CCSAXParser.h in Headers */,
->>>>>>> 0d7f66ac
 			);
 			runOnlyForDeploymentPostprocessing = 0;
 		};
@@ -1720,11 +1716,7 @@
 				BF836E5D13287D3600F3C033 /* CCTouchDispatcher.cpp in Sources */,
 				BF836E5E13287D3600F3C033 /* CCTouchHandler.cpp in Sources */,
 				BF76377813338AE6009E0E50 /* CCCamera.cpp in Sources */,
-<<<<<<< HEAD
 				BF3160E4133DE3F700E0532D /* CCSAXParser.cpp in Sources */,
-=======
-				D45AE024133F71EB0099BA19 /* CCSAXParser.cpp in Sources */,
->>>>>>> 0d7f66ac
 			);
 			runOnlyForDeploymentPostprocessing = 0;
 		};
