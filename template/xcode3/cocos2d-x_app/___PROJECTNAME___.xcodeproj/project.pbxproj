--- conflicted
+++ resolved
@@ -1264,12 +1264,8 @@
 				BF8362A61328687F00F3C033 /* unzip.h in Headers */,
 				BF8362A81328687F00F3C033 /* ZipUtils.h in Headers */,
 				BF8362B51328687F00F3C033 /* CCTouchHandler.h in Headers */,
-<<<<<<< HEAD
 				BF3160A9133DE30C00E0532D /* CCFileUtils.h in Headers */,
 				BF3160AB133DE30C00E0532D /* CCSAXParser.h in Headers */,
-=======
-				D45ADFDC133F71690099BA19 /* CCSAXParser.h in Headers */,
->>>>>>> 0d7f66ac
 			);
 			runOnlyForDeploymentPostprocessing = 0;
 		};
@@ -1473,11 +1469,8 @@
 				BF8362B31328687F00F3C033 /* CCTouchDispatcher.cpp in Sources */,
 				BF8362B41328687F00F3C033 /* CCTouchHandler.cpp in Sources */,
 				BF76372C133389F4009E0E50 /* CCCamera.cpp in Sources */,
-<<<<<<< HEAD
-				BF3160AA133DE30C00E0532D /* CCSAXParser.cpp in Sources */,
-=======
-				D45ADFDB133F71690099BA19 /* CCSAXParser.cpp in Sources */,
->>>>>>> 0d7f66ac
+				BF3160A9133DE30C00E0532D /* CCFileUtils.h in Headers */,
+				BF3160AB133DE30C00E0532D /* CCSAXParser.h in Headers */,
 			);
 			runOnlyForDeploymentPostprocessing = 0;
 		};
