--- conflicted
+++ resolved
@@ -1585,8 +1585,6 @@
 			path = CocoStudio;
 			sourceTree = "<group>";
 		};
-<<<<<<< HEAD
-=======
 		ED35C02B18323497002A0750 /* Action */ = {
 			isa = PBXGroup;
 			children = (
@@ -1606,7 +1604,6 @@
 			path = Action;
 			sourceTree = "<group>";
 		};
->>>>>>> 7ffc70d7
 		ED35C03618323497002A0750 /* Armature */ = {
 			isa = PBXGroup;
 			children = (
