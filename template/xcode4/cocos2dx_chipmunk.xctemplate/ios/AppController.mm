--- conflicted
+++ resolved
@@ -71,22 +71,14 @@
      Use this method to release shared resources, save user data, invalidate timers, and store enough application state information to restore your application to its current state in case it is terminated later.
      If your application supports background execution, called instead of applicationWillTerminate: when the user quits.
      */
-<<<<<<< HEAD
-	cocos2d::CCApplication::sharedApplication().applicationDidEnterBackground();
-=======
     cocos2d::CCApplication::sharedApplication().applicationDidEnterBackground();
->>>>>>> 80736e0a
 }
 
 - (void)applicationWillEnterForeground:(UIApplication *)application {
     /*
      Called as part of  transition from the background to the inactive state: here you can undo many of the changes made on entering the background.
      */
-<<<<<<< HEAD
-	cocos2d::CCApplication::sharedApplication().applicationWillEnterForeground();
-=======
     cocos2d::CCApplication::sharedApplication().applicationWillEnterForeground();
->>>>>>> 80736e0a
 }
 
 - (void)applicationWillTerminate:(UIApplication *)application {
