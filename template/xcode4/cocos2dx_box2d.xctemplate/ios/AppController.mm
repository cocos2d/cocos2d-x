--- conflicted
+++ resolved
@@ -78,11 +78,7 @@
     /*
      Called as part of  transition from the background to the inactive state: here you can undo many of the changes made on entering the background.
      */
-<<<<<<< HEAD
-	cocos2d::CCApplication::sharedApplication().applicationWillEnterForeground();
-=======
     cocos2d::CCApplication::sharedApplication().applicationWillEnterForeground();
->>>>>>> 80736e0a
 }
 
 - (void)applicationWillTerminate:(UIApplication *)application {
