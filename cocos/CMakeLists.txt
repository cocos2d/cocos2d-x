--- conflicted
+++ resolved
@@ -153,15 +153,12 @@
     # compile c as c++. needed for precompiled header
     set_source_files_properties(${COCOS_SPINE_SRC} base/ccFPSImages.c PROPERTIES LANGUAGE CXX)
 endif()
-<<<<<<< HEAD
 else()
     target_precompile_headers(cocos2d PRIVATE precheader.h)
 endif()
-=======
 
 #if(XCODE)
 #    # Later versions of Xcode clang want to compile C++17 with aligned allocation turned on and this is only supported on iOS 11.0+
 #    # TODO: Only turn this off if ${CMAKE_XCODE_ATTRIBUTE_IPHONEOS_DEPLOYMENT_TARGET} < 11.0
 #    target_compile_options(cocos2d PUBLIC $<$<COMPILE_LANGUAGE:CXX>:-fno-aligned-allocation>)
-#endif()
->>>>>>> 251eaa20
+#endif()