/****************************************************************************
Copyright (c) 2008-2010 Ricardo Quesada
Copyright (c) 2010-2012 cocos2d-x.org
Copyright (c) 2011      Zynga Inc.
Copyright (c) 2013-2014 Chukong Technologies Inc.

http://www.cocos2d-x.org

Permission is hereby granted, free of charge, to any person obtaining a copy
of this software and associated documentation files (the "Software"), to deal
in the Software without restriction, including without limitation the rights
to use, copy, modify, merge, publish, distribute, sublicense, and/or sell
copies of the Software, and to permit persons to whom the Software is
furnished to do so, subject to the following conditions:

The above copyright notice and this permission notice shall be included in
all copies or substantial portions of the Software.

THE SOFTWARE IS PROVIDED "AS IS", WITHOUT WARRANTY OF ANY KIND, EXPRESS OR
IMPLIED, INCLUDING BUT NOT LIMITED TO THE WARRANTIES OF MERCHANTABILITY,
FITNESS FOR A PARTICULAR PURPOSE AND NONINFRINGEMENT. IN NO EVENT SHALL THE
AUTHORS OR COPYRIGHT HOLDERS BE LIABLE FOR ANY CLAIM, DAMAGES OR OTHER
LIABILITY, WHETHER IN AN ACTION OF CONTRACT, TORT OR OTHERWISE, ARISING FROM,
OUT OF OR IN CONNECTION WITH THE SOFTWARE OR THE USE OR OTHER DEALINGS IN
THE SOFTWARE.
****************************************************************************/

#include "platform/CCPlatformMacros.h"

NS_CC_BEGIN

CC_DLL const char* cocos2dVersion()
{
<<<<<<< HEAD
    return "cocos2d-x 3.4rc1";
=======
    return "cocos2d-x 3.4";
>>>>>>> 15bf9190
}

NS_CC_END
<|MERGE_RESOLUTION|>--- conflicted
+++ resolved
@@ -31,11 +31,7 @@
 
 CC_DLL const char* cocos2dVersion()
 {
-<<<<<<< HEAD
-    return "cocos2d-x 3.4rc1";
-=======
     return "cocos2d-x 3.4";
->>>>>>> 15bf9190
 }
 
 NS_CC_END
