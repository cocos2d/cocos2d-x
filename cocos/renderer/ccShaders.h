/****************************************************************************
Copyright (c) 2011      Zynga Inc.
Copyright (c) 2012 		cocos2d-x.org
Copyright (c) 2013-2014 Chukong Technologies Inc.

http://www.cocos2d-x.org

Permission is hereby granted, free of charge, to any person obtaining a copy
of this software and associated documentation files (the "Software"), to deal
in the Software without restriction, including without limitation the rights
to use, copy, modify, merge, publish, distribute, sublicense, and/or sell
copies of the Software, and to permit persons to whom the Software is
furnished to do so, subject to the following conditions:

The above copyright notice and this permission notice shall be included in
all copies or substantial portions of the Software.

THE SOFTWARE IS PROVIDED "AS IS", WITHOUT WARRANTY OF ANY KIND, EXPRESS OR
IMPLIED, INCLUDING BUT NOT LIMITED TO THE WARRANTIES OF MERCHANTABILITY,
FITNESS FOR A PARTICULAR PURPOSE AND NONINFRINGEMENT. IN NO EVENT SHALL THE
AUTHORS OR COPYRIGHT HOLDERS BE LIABLE FOR ANY CLAIM, DAMAGES OR OTHER
LIABILITY, WHETHER IN AN ACTION OF CONTRACT, TORT OR OTHERWISE, ARISING FROM,
OUT OF OR IN CONNECTION WITH THE SOFTWARE OR THE USE OR OTHER DEALINGS IN
THE SOFTWARE.
****************************************************************************/
#ifndef __CCSHADER_H__
#define __CCSHADER_H__

#include "platform/CCGL.h"
#include "platform/CCPlatformMacros.h"

NS_CC_BEGIN

/**
 * @addtogroup shaders
 * @{
 */

extern CC_DLL const GLchar * ccPosition_uColor_frag;
extern CC_DLL const GLchar * ccPosition_uColor_vert;

extern CC_DLL const GLchar * ccPositionColor_frag;
extern CC_DLL const GLchar * ccPositionColor_vert;

<<<<<<< HEAD
extern CC_DLL const GLchar * ccPositionColorPointsize_vert;
=======
extern CC_DLL const GLchar * ccPositionColorTextureAsPointsize_vert;
>>>>>>> 15bf9190

extern CC_DLL const GLchar * ccPositionTexture_frag;
extern CC_DLL const GLchar * ccPositionTexture_vert;

extern CC_DLL const GLchar * ccPositionTextureA8Color_frag;
extern CC_DLL const GLchar * ccPositionTextureA8Color_vert;

extern CC_DLL const GLchar * ccPositionTextureColor_frag;
extern CC_DLL const GLchar * ccPositionTextureColor_vert;

extern CC_DLL const GLchar * ccPositionTextureColor_noMVP_frag;
extern CC_DLL const GLchar * ccPositionTextureColor_noMVP_vert;

extern CC_DLL const GLchar * ccPositionTextureColorAlphaTest_frag;

extern CC_DLL const GLchar * ccPositionTexture_uColor_frag;
extern CC_DLL const GLchar * ccPositionTexture_uColor_vert;

extern CC_DLL const GLchar * ccPositionColorLengthTexture_frag;
extern CC_DLL const GLchar * ccPositionColorLengthTexture_vert;

extern CC_DLL const GLchar * ccLabelDistanceFieldNormal_frag;
extern CC_DLL const GLchar * ccLabelDistanceFieldGlow_frag;
extern CC_DLL const GLchar * ccLabelNormal_frag;
extern CC_DLL const GLchar * ccLabelOutline_frag;

extern CC_DLL const GLchar * ccLabel_vert;

extern CC_DLL const GLchar * cc3D_PositionTex_vert;
extern CC_DLL const GLchar * cc3D_SkinPositionTex_vert;
extern CC_DLL const GLchar * cc3D_ColorTex_frag;
extern CC_DLL const GLchar * cc3D_Color_frag;
extern CC_DLL const GLchar * cc3D_PositionNormalTex_vert;
extern CC_DLL const GLchar * cc3D_SkinPositionNormalTex_vert;
extern CC_DLL const GLchar * cc3D_ColorNormalTex_frag;
extern CC_DLL const GLchar * cc3D_ColorNormal_frag;
// end of shaders group
/// @}

NS_CC_END

#endif /* __CCSHADER_H__ */<|MERGE_RESOLUTION|>--- conflicted
+++ resolved
@@ -42,11 +42,7 @@
 extern CC_DLL const GLchar * ccPositionColor_frag;
 extern CC_DLL const GLchar * ccPositionColor_vert;
 
-<<<<<<< HEAD
-extern CC_DLL const GLchar * ccPositionColorPointsize_vert;
-=======
 extern CC_DLL const GLchar * ccPositionColorTextureAsPointsize_vert;
->>>>>>> 15bf9190
 
 extern CC_DLL const GLchar * ccPositionTexture_frag;
 extern CC_DLL const GLchar * ccPositionTexture_vert;
