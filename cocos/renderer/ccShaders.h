--- conflicted
+++ resolved
@@ -101,7 +101,6 @@
 extern CC_DLL const GLchar* ccShader_LayerRadialGradient_frag;
 
 //backend shader file
-<<<<<<< HEAD
 extern CC_DLL const char* positionColor_vert;
 extern CC_DLL const char * positionColor_frag;
 extern CC_DLL const char * positionTexture_vert;
@@ -118,24 +117,7 @@
 extern CC_DLL const char * positionColorTextureAsPointsize_vert;
 extern CC_DLL const char* position_vert;
 extern CC_DLL const char* layer_radialGradient_frag;
-
-=======
-extern CC_DLL const GLchar * positionColor_vert;
-extern CC_DLL const GLchar * positionColor_frag;
-extern CC_DLL const GLchar * positionTexture_vert;
-extern CC_DLL const GLchar * positionTexture_frag;
-extern CC_DLL const GLchar * positionTextureColor_vert;
-extern CC_DLL const GLchar * positionTextureColor_frag;
-extern CC_DLL const GLchar * positionTextureColorAlphaTest_frag;
-extern CC_DLL const GLchar * label_normal_frag;
-extern CC_DLL const GLchar * label_distanceNormal_frag;
-extern CC_DLL const GLchar * labelOutline_frag;
-extern CC_DLL const GLchar * labelDistanceFieldGlow_frag;
-extern CC_DLL const GLchar * positionColorLengthTexture_vert;
-extern CC_DLL const GLchar * positionColorLengthTexture_frag;
-extern CC_DLL const GLchar * positionColorTextureAsPointsize_vert;
 extern CC_DLL const GLchar * grayScale_frag;
->>>>>>> 4bfdc6a8
 
 NS_CC_END
 /**
