--- conflicted
+++ resolved
@@ -117,16 +117,12 @@
 extern CC_DLL const char * position_vert;
 extern CC_DLL const char * layer_radialGradient_frag;
 extern CC_DLL const char * grayScale_frag;
-<<<<<<< HEAD
-extern CC_DLL const char * etc1_frag;
-extern CC_DLL const char * etc1Gray_frag;
-=======
 extern CC_DLL const char * positionTextureUColor_vert;
 extern CC_DLL const char * positionTextureUColor_frag;
 extern CC_DLL const char * positionUColor_vert;
 extern CC_DLL const char * positionUColor_frag;
-
->>>>>>> e5acdb5c
+extern CC_DLL const char * etc1_frag;
+extern CC_DLL const char * etc1Gray_frag;
 NS_CC_END
 /**
  end of support group
