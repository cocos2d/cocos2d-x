--- conflicted
+++ resolved
@@ -33,10 +33,10 @@
 NS_CC_BEGIN
 
 BatchCommand::BatchCommand()
-: _textureID(0)
-, _blendType(BlendFunc::DISABLE)
-, _textureAtlas(nullptr)
-, _batch(nullptr)
+    : _textureID(0)
+    , _blendType(BlendFunc::DISABLE)
+    , _textureAtlas(nullptr)
+    , _batch(nullptr)
 {
     _type = RenderCommand::Type::BATCH_COMMAND;
     _shader = nullptr;
@@ -51,7 +51,6 @@
     _textureID = textureAtlas->getTexture()->getName();
     _blendType = blendType;
     _shader = shader;
-<<<<<<< HEAD
 
     CC_SAFE_RELEASE(_textureAtlas);
     CC_SAFE_RELEASE(_batch);
@@ -60,12 +59,13 @@
     _mv = modelViewTransform;
 }
 
-void BatchCommand::init(float globalOrder, GLProgram* shader, BlendFunc blendType, Texture2D* texture, Batch* batch, const Mat4& modelViewTransform)
+void BatchCommand::init(float globalOrder, GLProgram* shader, BlendFunc blendType, Texture2D* texture, Batch* batch, const Mat4& modelViewTransform, uint32_t flags)
 {
     CCASSERT(shader,  "shader cannot be nill");
     CCASSERT(texture, "texture cannot be nill");
     CCASSERT(batch,   "vertexData cannot be nil");
     
+    RenderCommand::init(globalOrder, modelViewTransform, flags);
     _globalOrder = globalOrder;
     _textureID = texture->getName();
     _blendType = blendType;
@@ -74,18 +74,8 @@
     CC_SAFE_RELEASE(_textureAtlas);
     CC_SAFE_RELEASE(_batch);
     _batch = batch;
-    
-=======
-    
-    _textureAtlas = textureAtlas;
-    
->>>>>>> 04eadefc
+
     _mv = modelViewTransform;
-}
-
-void BatchCommand::init(float globalOrder, GLProgram* shader, BlendFunc blendType, TextureAtlas *textureAtlas, const Mat4& modelViewTransform)
-{
-    init(globalOrder, shader, blendType, textureAtlas, modelViewTransform, 0);
 }
 
 BatchCommand::~BatchCommand()
