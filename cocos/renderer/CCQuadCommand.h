/****************************************************************************
 Copyright (c) 2013-2016 Chukong Technologies Inc.
 Copyright (c) 2017-2018 Xiamen Yaji Software Co., Ltd.

 http://www.cocos2d-x.org

 Permission is hereby granted, free of charge, to any person obtaining a copy
 of this software and associated documentation files (the "Software"), to deal
 in the Software without restriction, including without limitation the rights
 to use, copy, modify, merge, publish, distribute, sublicense, and/or sell
 copies of the Software, and to permit persons to whom the Software is
 furnished to do so, subject to the following conditions:

 The above copyright notice and this permission notice shall be included in
 all copies or substantial portions of the Software.

 THE SOFTWARE IS PROVIDED "AS IS", WITHOUT WARRANTY OF ANY KIND, EXPRESS OR
 IMPLIED, INCLUDING BUT NOT LIMITED TO THE WARRANTIES OF MERCHANTABILITY,
 FITNESS FOR A PARTICULAR PURPOSE AND NONINFRINGEMENT. IN NO EVENT SHALL THE
 AUTHORS OR COPYRIGHT HOLDERS BE LIABLE FOR ANY CLAIM, DAMAGES OR OTHER
 LIABILITY, WHETHER IN AN ACTION OF CONTRACT, TORT OR OTHERWISE, ARISING FROM,
 OUT OF OR IN CONNECTION WITH THE SOFTWARE OR THE USE OR OTHER DEALINGS IN
 THE SOFTWARE.
 ****************************************************************************/

#ifndef _CC_QUADCOMMAND_H_
#define _CC_QUADCOMMAND_H_

#include <vector>

#include "renderer/CCTrianglesCommand.h"
#include "renderer/CCGLProgramState.h"

/**
 * @addtogroup renderer
 * @{
 */

NS_CC_BEGIN

/** 
 Command used to render one or more Quads, similar to TrianglesCommand.
 Every QuadCommand will have generate material ID by give textureID, glProgramState, Blend function
 if the material id is the same, these QuadCommands could be batched to save draw call.
 */
class CC_DLL QuadCommand : public TrianglesCommand
{
public:
    /**Constructor.*/
    QuadCommand();
    /**Destructor.*/
    ~QuadCommand();

    //TODO: remove textureID, program st
    
    /** Initializes the command.
     @param globalOrder GlobalZOrder of the command.
     @param textureID The openGL handle of the used texture.
     @param glProgramState The glProgram with its uniform.
     @param blendType Blend function for the command.
     @param quads Rendered quads for the command.
     @param quadCount The number of quads when rendering.
     @param mv ModelView matrix for the command.
     @param flags to indicate that the command is using 3D rendering or not.
     */
    void init(float globalOrder, GLuint textureID, GLProgramState* glProgramState, const BlendFunc& blendType, V3F_C4B_T2F_Quad* quads, ssize_t quadCount,
              const Mat4& mv, uint32_t flags);

    void init(float globalOrder, Texture2D* textureID, GLProgramState* glProgramState, const BlendFunc& blendType, V3F_C4B_T2F_Quad* quads, ssize_t quadCount,
        const Mat4& mv, uint32_t flags);
<<<<<<< HEAD

    void init(float globalOrder, const BlendFunc& blendType, V3F_C4B_T2F_Quad* quads, ssize_t quadCount,
        const Mat4& mv, uint32_t flags);

=======
    void init(float globalOrder, Texture2D* texture, V3F_C4B_T2F_Quad* quads, ssize_t quadCount, const Mat4& mv, uint32_t flags);
    
>>>>>>> 096ed7b3
protected:
    void reIndex(int indices);

    int _indexSize;
    std::vector<GLushort*> _ownedIndices;

    // shared across all instances
    static int __indexCapacity;
    static GLushort* __indices;
};

NS_CC_END

/**
 end of support group
 @}
 */
#endif //_CC_QUADCOMMAND_H_<|MERGE_RESOLUTION|>--- conflicted
+++ resolved
@@ -68,15 +68,9 @@
 
     void init(float globalOrder, Texture2D* textureID, GLProgramState* glProgramState, const BlendFunc& blendType, V3F_C4B_T2F_Quad* quads, ssize_t quadCount,
         const Mat4& mv, uint32_t flags);
-<<<<<<< HEAD
 
-    void init(float globalOrder, const BlendFunc& blendType, V3F_C4B_T2F_Quad* quads, ssize_t quadCount,
-        const Mat4& mv, uint32_t flags);
-
-=======
     void init(float globalOrder, Texture2D* texture, V3F_C4B_T2F_Quad* quads, ssize_t quadCount, const Mat4& mv, uint32_t flags);
     
->>>>>>> 096ed7b3
 protected:
     void reIndex(int indices);
 
