﻿/****************************************************************************
 Copyright (c) 2013-2014 Chukong Technologies Inc.

 http://www.cocos2d-x.org

 Permission is hereby granted, free of charge, to any person obtaining a copy
 of this software and associated documentation files (the "Software"), to deal
 in the Software without restriction, including without limitation the rights
 to use, copy, modify, merge, publish, distribute, sublicense, and/or sell
 copies of the Software, and to permit persons to whom the Software is
 furnished to do so, subject to the following conditions:

 The above copyright notice and this permission notice shall be included in
 all copies or substantial portions of the Software.

 THE SOFTWARE IS PROVIDED "AS IS", WITHOUT WARRANTY OF ANY KIND, EXPRESS OR
 IMPLIED, INCLUDING BUT NOT LIMITED TO THE WARRANTIES OF MERCHANTABILITY,
 FITNESS FOR A PARTICULAR PURPOSE AND NONINFRINGEMENT. IN NO EVENT SHALL THE
 AUTHORS OR COPYRIGHT HOLDERS BE LIABLE FOR ANY CLAIM, DAMAGES OR OTHER
 LIABILITY, WHETHER IN AN ACTION OF CONTRACT, TORT OR OTHERWISE, ARISING FROM,
 OUT OF OR IN CONNECTION WITH THE SOFTWARE OR THE USE OR OTHER DEALINGS IN
 THE SOFTWARE.
 ****************************************************************************/

#ifndef _CC_QUADCOMMAND_H_
#define _CC_QUADCOMMAND_H_

#include "renderer/CCTrianglesCommand.h"
#include "renderer/CCGLProgramState.h"

/**
 * @addtogroup renderer
 * @{
 */

NS_CC_BEGIN

/**
@class QuadCommand
@brief
@~english
 Command used to render one or more Quads, similar to TrianglesCommand.
 Every QuadCommand will have generate material ID by give textureID, glProgramState, Blend function
 if the material id is the same, these QuadCommands could be batched to save draw call.
 * @~chinese 
 * 该类用于渲染一个或者多个四边形，与TrianglesCommand类似。
 * 每个QuadCommand将使用textureID glProgramState、Blend来生成材质ID
 * 如果材料ID是相同的,这些QuadCommands可以在同一批次渲染。
 */
class CC_DLL QuadCommand : public TrianglesCommand
{
public:
    /**
    @~english Constructor. 
    @~chinese 构造函数。
    */
    QuadCommand();
    /**
    @~english Destructor. 
    @~chinese 析构函数。
    */
    ~QuadCommand();
    
<<<<<<< HEAD
    /** @~english Initializes the command.
     * @~chinese 初始化渲染命令。
     @param globalOrder @~english GlobalZOrder of the command.
     * @~chinese 命令的GlobalZOrder。
     @param textureID @~english The openGL handle of the used texture.
     * @~chinese 纹理的openGL句柄。
     @param shader @~english The specified glProgram and its uniform.
     * @~chinese 指定的glProgram和uniform数值。
     @param blendType @~english Blend function for the command.
     * @~chinese Blend状态。
     @param quads @~english Rendered quads for the command.
     * @~chinese 待渲染的四边形数据。
     @param quadCount @~english The number of quads when rendering.
     * @~chinese 待渲染的四边形数量。
     @param mv @~english ModelView matrix for the command.
     * @~chinese model view矩阵。
     @param flags @~english to indicate that the command is using 3D rendering or not.
     * @~chinese 是否使用3d渲染。
=======
    /** Initializes the command.
     @param globalOrder GlobalZOrder of the command.
     @param textureID The openGL handle of the used texture.
     @param glProgramState The glProgram with its uniform.
     @param blendType Blend function for the command.
     @param quads Rendered quads for the command.
     @param quadCount The number of quads when rendering.
     @param mv ModelView matrix for the command.
     @param flags to indicate that the command is using 3D rendering or not.
>>>>>>> 794759f7
     */
    void init(float globalOrder, GLuint textureID, GLProgramState* glProgramState, const BlendFunc& blendType, V3F_C4B_T2F_Quad* quads, ssize_t quadCount,
              const Mat4& mv, uint32_t flags);

    /**
    @~english Deprecated function, the params is similar as the upper init function, with flags equals 0.
    @~chinese Deprecated函数，函数与init功能类似，flags被设置为0
    @param globalOrder @~english GlobalZOrder of the command.
     * @~chinese 命令的GlobalZOrder。
     @param textureID @~english The openGL handle of the used texture.
     * @~chinese 纹理的openGL句柄。
     @param shader @~english The specified glProgram and its uniform.
     * @~chinese 指定的glProgram和uniform数值。
     @param blendType @~english Blend function for the command.
     * @~chinese Blend状态。
     @param quads @~english Rendered quads for the command.
     * @~chinese 待渲染的四边形数据。
     @param quadCount @~english The number of quads when rendering.
     * @~chinese 待渲染的四边形数量。
     @param mv @~english ModelView matrix for the command.
     * @~chinese model view矩阵。
    */
    CC_DEPRECATED_ATTRIBUTE void init(float globalOrder, GLuint textureID, GLProgramState* shader, const BlendFunc& blendType, V3F_C4B_T2F_Quad* quads, ssize_t quadCount,
              const Mat4& mv);
<<<<<<< HEAD
    /**
    @~english Apply the texture, shaders, programs, blend functions to GPU pipeline. 
    @~chinese 将纹理、shader, program, 和blend应用到GPU渲染管线。
    */
    void useMaterial() const;
    /**
    @~english Get the material id of command. 
    @~chinese 得到材质ID。
    @return
    @~english the material id.
    @~chinese 材质ID。
    */
    inline uint32_t getMaterialID() const { return _materialID; }
    /**
    @~english Get the openGL texture handle. 
    @~chinese 得到纹理的openGL句柄。
    @return
    @~english openGL texture handle.
    @~chinese 纹理的openGL句柄。
    */
    inline GLuint getTextureID() const { return _textureID; }
    /**
    @~english Get the pointer of the rendered quads. 
    @~chinese 得到四边形的数据。
    @return 
    @~english the pointer of the rendered quads.
    @~chinese 四边形数据的指针。
    */
    inline V3F_C4B_T2F_Quad* getQuads() const { return _quads; }
    /**
    @~english Get the number of quads for rendering. 
    @~chinese 获得四边形的个数。
    @return
    @~english the number of quads.
    @~chinese 四边形的个数。
    */
    inline ssize_t getQuadCount() const { return _quadsCount; }
    /**
    @~english Get the glprogramstate. 
    @~chinese 得到GLProgramState。
    @return
    @~english glprogramstate.
    @~chinese GLProgramState。
    */
    inline GLProgramState* getGLProgramState() const { return _glProgramState; }
    /**
    @~english Get the blend function. 
    @~chinese 得到混合功能。
    @return
    @~english blend function.
    @~chinese 混合功能。
    */
    inline BlendFunc getBlendType() const { return _blendType; }
    /**
    @~english Get the model view matrix. 
    @~chinese 得到模型视图矩阵。
    @return
    @~english model view matrix.
    @~chinese model view矩阵。
    */
    inline const Mat4& getModelView() const { return _mv; }
    
=======

>>>>>>> 794759f7
protected:
    void reIndex(int indices);

    int _indexSize;

    // shared across all instances
    static int __indexCapacity;
    static GLushort* __indices;
};

NS_CC_END

/**
 end of support group
 @}
 */
#endif //_CC_QUADCOMMAND_H_<|MERGE_RESOLUTION|>--- conflicted
+++ resolved
@@ -61,13 +61,14 @@
     */
     ~QuadCommand();
     
-<<<<<<< HEAD
     /** @~english Initializes the command.
      * @~chinese 初始化渲染命令。
      @param globalOrder @~english GlobalZOrder of the command.
      * @~chinese 命令的GlobalZOrder。
      @param textureID @~english The openGL handle of the used texture.
      * @~chinese 纹理的openGL句柄。
+     @param @~english glProgramState The glProgram with its uniform.
+     * @~chinese 包含了uniform的glProgram
      @param shader @~english The specified glProgram and its uniform.
      * @~chinese 指定的glProgram和uniform数值。
      @param blendType @~english Blend function for the command.
@@ -80,17 +81,6 @@
      * @~chinese model view矩阵。
      @param flags @~english to indicate that the command is using 3D rendering or not.
      * @~chinese 是否使用3d渲染。
-=======
-    /** Initializes the command.
-     @param globalOrder GlobalZOrder of the command.
-     @param textureID The openGL handle of the used texture.
-     @param glProgramState The glProgram with its uniform.
-     @param blendType Blend function for the command.
-     @param quads Rendered quads for the command.
-     @param quadCount The number of quads when rendering.
-     @param mv ModelView matrix for the command.
-     @param flags to indicate that the command is using 3D rendering or not.
->>>>>>> 794759f7
      */
     void init(float globalOrder, GLuint textureID, GLProgramState* glProgramState, const BlendFunc& blendType, V3F_C4B_T2F_Quad* quads, ssize_t quadCount,
               const Mat4& mv, uint32_t flags);
@@ -115,72 +105,7 @@
     */
     CC_DEPRECATED_ATTRIBUTE void init(float globalOrder, GLuint textureID, GLProgramState* shader, const BlendFunc& blendType, V3F_C4B_T2F_Quad* quads, ssize_t quadCount,
               const Mat4& mv);
-<<<<<<< HEAD
-    /**
-    @~english Apply the texture, shaders, programs, blend functions to GPU pipeline. 
-    @~chinese 将纹理、shader, program, 和blend应用到GPU渲染管线。
-    */
-    void useMaterial() const;
-    /**
-    @~english Get the material id of command. 
-    @~chinese 得到材质ID。
-    @return
-    @~english the material id.
-    @~chinese 材质ID。
-    */
-    inline uint32_t getMaterialID() const { return _materialID; }
-    /**
-    @~english Get the openGL texture handle. 
-    @~chinese 得到纹理的openGL句柄。
-    @return
-    @~english openGL texture handle.
-    @~chinese 纹理的openGL句柄。
-    */
-    inline GLuint getTextureID() const { return _textureID; }
-    /**
-    @~english Get the pointer of the rendered quads. 
-    @~chinese 得到四边形的数据。
-    @return 
-    @~english the pointer of the rendered quads.
-    @~chinese 四边形数据的指针。
-    */
-    inline V3F_C4B_T2F_Quad* getQuads() const { return _quads; }
-    /**
-    @~english Get the number of quads for rendering. 
-    @~chinese 获得四边形的个数。
-    @return
-    @~english the number of quads.
-    @~chinese 四边形的个数。
-    */
-    inline ssize_t getQuadCount() const { return _quadsCount; }
-    /**
-    @~english Get the glprogramstate. 
-    @~chinese 得到GLProgramState。
-    @return
-    @~english glprogramstate.
-    @~chinese GLProgramState。
-    */
-    inline GLProgramState* getGLProgramState() const { return _glProgramState; }
-    /**
-    @~english Get the blend function. 
-    @~chinese 得到混合功能。
-    @return
-    @~english blend function.
-    @~chinese 混合功能。
-    */
-    inline BlendFunc getBlendType() const { return _blendType; }
-    /**
-    @~english Get the model view matrix. 
-    @~chinese 得到模型视图矩阵。
-    @return
-    @~english model view matrix.
-    @~chinese model view矩阵。
-    */
-    inline const Mat4& getModelView() const { return _mv; }
     
-=======
-
->>>>>>> 794759f7
 protected:
     void reIndex(int indices);
 
