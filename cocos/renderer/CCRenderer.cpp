--- conflicted
+++ resolved
@@ -348,15 +348,10 @@
             _currentRenderPass = tmpRenderPass;
             //        CCGL_DEBUG_POP_GROUP_MARKER();
         }
-<<<<<<< HEAD
             break;
         case RenderCommand::Type::CUSTOM_COMMAND:
-        {
             flush();
-            auto cmd = static_cast<CustomCommand*>(command);
-            //        CCGL_DEBUG_INSERT_EVENT_MARKER("RENDERER_CUSTOM_COMMAND");
-            cmd->execute();
-        }
+            drawCustomCommand(command);
             break;
         case RenderCommand::Type::BATCH_COMMAND:
         case RenderCommand::Type::NORMAL_COMMAND:
@@ -374,49 +369,6 @@
         default:
             assert(false);
             break;
-=======
-    }
-    else if(RenderCommand::Type::GROUP_COMMAND == commandType)
-    {
-        flush();
-        auto tmpRenderPass = _currentRenderPass;
-        _currentRenderPass = createRenderPass(command);
-        _viewPortStack.push({command->getViewPort()});
-        int renderQueueID = ((GroupCommand*) command)->getRenderQueueID();
-//        CCGL_DEBUG_PUSH_GROUP_MARKER("RENDERER_GROUP_COMMAND");
-        visitRenderQueue(_renderGroups[renderQueueID]);
-        _viewPortStack.pop();
-        _currentRenderPass->release();
-        _currentRenderPass = tmpRenderPass;
-//        CCGL_DEBUG_POP_GROUP_MARKER();
-    }
-    else if(RenderCommand::Type::CUSTOM_COMMAND == commandType)
-    {
-        flush();
-        drawCustomCommand(command);
-//        auto cmd = static_cast<CustomCommand*>(command);
-////        CCGL_DEBUG_INSERT_EVENT_MARKER("RENDERER_CUSTOM_COMMAND");
-//        cmd->execute();
-    }
-    else if(RenderCommand::Type::BATCH_COMMAND == commandType)
-    {
-        flush();
-        drawBatchedCommand(command);
-//        auto cmd = static_cast<BatchCommand*>(command);
-//        CCGL_DEBUG_INSERT_EVENT_MARKER("RENDERER_BATCH_COMMAND");
-//        cmd->execute();
-    }
-    else if(RenderCommand::Type::PRIMITIVE_COMMAND == commandType)
-    {
-        flush();
-        auto cmd = static_cast<PrimitiveCommand*>(command);
-//        CCGL_DEBUG_INSERT_EVENT_MARKER("RENDERER_PRIMITIVE_COMMAND");
-        cmd->execute();
-    }
-    else
-    {
-        CCLOGERROR("Unknown commands in renderQueue");
->>>>>>> 0367ca8c
     }
 }
 
@@ -823,7 +775,7 @@
     
     //    fillVerticesAndIndices(cmd);
     V3F_C4B_T2F_Quad* quad = cmd->getQuad();
-    unsigned short* indices = cmd->getIndices();
+    const unsigned short* indices = cmd->getIndices();
     uint32_t quadSize = sizeof(quad[0]) * cmd->getQuadCount();
     uint32_t indexCount = cmd->getQuadCount() * 6;
     uint32_t indexSize = sizeof(indices[0]) * indexCount;
