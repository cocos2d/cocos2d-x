/****************************************************************************
 Copyright (c) 2013-2014 Chukong Technologies Inc.

 http://www.cocos2d-x.org

 Permission is hereby granted, free of charge, to any person obtaining a copy
 of this software and associated documentation files (the "Software"), to deal
 in the Software without restriction, including without limitation the rights
 to use, copy, modify, merge, publish, distribute, sublicense, and/or sell
 copies of the Software, and to permit persons to whom the Software is
 furnished to do so, subject to the following conditions:

 The above copyright notice and this permission notice shall be included in
 all copies or substantial portions of the Software.

 THE SOFTWARE IS PROVIDED "AS IS", WITHOUT WARRANTY OF ANY KIND, EXPRESS OR
 IMPLIED, INCLUDING BUT NOT LIMITED TO THE WARRANTIES OF MERCHANTABILITY,
 FITNESS FOR A PARTICULAR PURPOSE AND NONINFRINGEMENT. IN NO EVENT SHALL THE
 AUTHORS OR COPYRIGHT HOLDERS BE LIABLE FOR ANY CLAIM, DAMAGES OR OTHER
 LIABILITY, WHETHER IN AN ACTION OF CONTRACT, TORT OR OTHERWISE, ARISING FROM,
 OUT OF OR IN CONNECTION WITH THE SOFTWARE OR THE USE OR OTHER DEALINGS IN
 THE SOFTWARE.
 ****************************************************************************/

#include "renderer/CCRenderer.h"

#include <algorithm>

#include "renderer/CCTrianglesCommand.h"
#include "renderer/CCQuadCommand.h"
#include "renderer/CCBatchCommand.h"
#include "renderer/CCCustomCommand.h"
#include "renderer/CCGroupCommand.h"
#include "renderer/CCPrimitiveCommand.h"
#include "renderer/CCGLProgramCache.h"
#include "renderer/ccGLStateCache.h"
#include "renderer/CCMeshCommand.h"
#include "base/CCConfiguration.h"
#include "base/CCDirector.h"
#include "base/CCEventDispatcher.h"
#include "base/CCEventListenerCustom.h"
#include "base/CCEventType.h"
#include "2d/CCCamera.h"
#include "2d/CCScene.h"

NS_CC_BEGIN

// helper
static bool compareRenderCommand(RenderCommand* a, RenderCommand* b)
{
    return a->getGlobalOrder() < b->getGlobalOrder();
}

static bool compare3DCommand(RenderCommand* a, RenderCommand* b)
{
    return a->getGlobalOrder() > b->getGlobalOrder();
}

// queue

void RenderQueue::push_back(RenderCommand* command)
{
    float z = command->getGlobalOrder();
    if(command->is3D())
    {
        if(command->isTransparent())
        {
            _queue3DTransparent.push_back(command);
        }
        else
        {
            _queue3DOpaque.push_back(command);
        }
    }
    else if(z < 0)
        _queueNegZ.push_back(command);
    else if(z > 0)
        _queuePosZ.push_back(command);
    else
        _queue0.push_back(command);
}

ssize_t RenderQueue::size() const
{
    return _queue3DOpaque.size() + _queue3DTransparent.size() + _queueNegZ.size() + _queue0.size() + _queuePosZ.size();
}

void RenderQueue::sort()
{
    // Don't sort _queue0, it already comes sorted
    std::sort(std::begin(_queue3DTransparent), std::end(_queue3DTransparent), compare3DCommand);
    std::sort(std::begin(_queueNegZ), std::end(_queueNegZ), compareRenderCommand);
    std::sort(std::begin(_queuePosZ), std::end(_queuePosZ), compareRenderCommand);
}

RenderCommand* RenderQueue::operator[](ssize_t index) const
{
    if(index < static_cast<ssize_t>(_queue3DOpaque.size()))
        return _queue3DOpaque[index];

    index -= _queue3DOpaque.size();

    if(index < static_cast<ssize_t>(_queue3DTransparent.size()))
        return _queue3DTransparent[index];
    
    index -= _queue3DTransparent.size();
    
    if(index < static_cast<ssize_t>(_queueNegZ.size()))
        return _queueNegZ[index];

    index -= _queueNegZ.size();

    if(index < static_cast<ssize_t>(_queue0.size()))
        return _queue0[index];

    index -= _queue0.size();

    if(index < static_cast<ssize_t>(_queuePosZ.size()))
        return _queuePosZ[index];

    CCASSERT(false, "invalid index");
    return nullptr;
}

void RenderQueue::clear()
{
    _queue3DOpaque.clear();
    _queue3DTransparent.clear();
    _queueNegZ.clear();
    _queue0.clear();
    _queuePosZ.clear();
}

//
//
//
static const int DEFAULT_RENDER_QUEUE = 0;

//
// constructors, destructors, init
//
Renderer::Renderer()
:_lastMaterialID(0)
,_lastBatchedMeshCommand(nullptr)
,_filledVertex(0)
,_filledIndex(0)
,_numberQuads(0)
,_glViewAssigned(false)
,_isRendering(false)
,_isDepthTestFor2D(false)
#if CC_ENABLE_CACHE_TEXTURE_DATA
,_cacheTextureListener(nullptr)
#endif
{
    _groupCommandManager = new (std::nothrow) GroupCommandManager();
    
    _commandGroupStack.push(DEFAULT_RENDER_QUEUE);
    
    RenderQueue defaultRenderQueue;
    _renderGroups.push_back(defaultRenderQueue);
    _batchedCommands.reserve(BATCH_QUADCOMMAND_RESEVER_SIZE);

    // default clear color
    _clearColor = Color4F::BLACK;
}

Renderer::~Renderer()
{
    _renderGroups.clear();
    _groupCommandManager->release();
    
    glDeleteBuffers(2, _buffersVBO);
    glDeleteBuffers(2, _quadbuffersVBO);
    
    if (Configuration::getInstance()->supportsShareableVAO())
    {
        glDeleteVertexArrays(1, &_buffersVAO);
        glDeleteVertexArrays(1, &_quadVAO);
        GL::bindVAO(0);
    }
#if CC_ENABLE_CACHE_TEXTURE_DATA
    Director::getInstance()->getEventDispatcher()->removeEventListener(_cacheTextureListener);
#endif
}

void Renderer::initGLView()
{
#if CC_ENABLE_CACHE_TEXTURE_DATA
    _cacheTextureListener = EventListenerCustom::create(EVENT_RENDERER_RECREATED, [this](EventCustom* event){
        /** listen the event that renderer was recreated on Android/WP8 */
        this->setupBuffer();
    });
    
    Director::getInstance()->getEventDispatcher()->addEventListenerWithFixedPriority(_cacheTextureListener, -1);
#endif
    
    //setup index data for quads
    
    for( int i=0; i < VBO_SIZE/4; i++)
    {
        _quadIndices[i*6+0] = (GLushort) (i*4+0);
        _quadIndices[i*6+1] = (GLushort) (i*4+1);
        _quadIndices[i*6+2] = (GLushort) (i*4+2);
        _quadIndices[i*6+3] = (GLushort) (i*4+3);
        _quadIndices[i*6+4] = (GLushort) (i*4+2);
        _quadIndices[i*6+5] = (GLushort) (i*4+1);
    }
    
    setupBuffer();
    
    _glViewAssigned = true;
}

void Renderer::setupBuffer()
{
    if(Configuration::getInstance()->supportsShareableVAO())
    {
        setupVBOAndVAO();
    }
    else
    {
        setupVBO();
    }
}

void Renderer::setupVBOAndVAO()
{
    //generate vbo and vao for trianglesCommand
    glGenVertexArrays(1, &_buffersVAO);
    GL::bindVAO(_buffersVAO);

    glGenBuffers(2, &_buffersVBO[0]);

    glBindBuffer(GL_ARRAY_BUFFER, _buffersVBO[0]);
    glBufferData(GL_ARRAY_BUFFER, sizeof(_verts[0]) * VBO_SIZE, _verts, GL_DYNAMIC_DRAW);

    // vertices
    glEnableVertexAttribArray(GLProgram::VERTEX_ATTRIB_POSITION);
    glVertexAttribPointer(GLProgram::VERTEX_ATTRIB_POSITION, 3, GL_FLOAT, GL_FALSE, sizeof(V3F_C4B_T2F), (GLvoid*) offsetof( V3F_C4B_T2F, vertices));

    // colors
    glEnableVertexAttribArray(GLProgram::VERTEX_ATTRIB_COLOR);
    glVertexAttribPointer(GLProgram::VERTEX_ATTRIB_COLOR, 4, GL_UNSIGNED_BYTE, GL_TRUE, sizeof(V3F_C4B_T2F), (GLvoid*) offsetof( V3F_C4B_T2F, colors));

    // tex coords
    glEnableVertexAttribArray(GLProgram::VERTEX_ATTRIB_TEX_COORD);
    glVertexAttribPointer(GLProgram::VERTEX_ATTRIB_TEX_COORD, 2, GL_FLOAT, GL_FALSE, sizeof(V3F_C4B_T2F), (GLvoid*) offsetof( V3F_C4B_T2F, texCoords));

    glBindBuffer(GL_ELEMENT_ARRAY_BUFFER, _buffersVBO[1]);
    glBufferData(GL_ELEMENT_ARRAY_BUFFER, sizeof(_indices[0]) * INDEX_VBO_SIZE, _indices, GL_STATIC_DRAW);

    // Must unbind the VAO before changing the element buffer.
    GL::bindVAO(0);
    glBindBuffer(GL_ELEMENT_ARRAY_BUFFER, 0);
    glBindBuffer(GL_ARRAY_BUFFER, 0);

    //generate vbo and vao for quadCommand
    glGenVertexArrays(1, &_quadVAO);
    GL::bindVAO(_quadVAO);
    
    glGenBuffers(2, &_quadbuffersVBO[0]);
    
    glBindBuffer(GL_ARRAY_BUFFER, _quadbuffersVBO[0]);
    glBufferData(GL_ARRAY_BUFFER, sizeof(_quadVerts[0]) * VBO_SIZE, _quadVerts, GL_DYNAMIC_DRAW);
    
    // vertices
    glEnableVertexAttribArray(GLProgram::VERTEX_ATTRIB_POSITION);
    glVertexAttribPointer(GLProgram::VERTEX_ATTRIB_POSITION, 3, GL_FLOAT, GL_FALSE, sizeof(V3F_C4B_T2F), (GLvoid*) offsetof( V3F_C4B_T2F, vertices));
    
    // colors
    glEnableVertexAttribArray(GLProgram::VERTEX_ATTRIB_COLOR);
    glVertexAttribPointer(GLProgram::VERTEX_ATTRIB_COLOR, 4, GL_UNSIGNED_BYTE, GL_TRUE, sizeof(V3F_C4B_T2F), (GLvoid*) offsetof( V3F_C4B_T2F, colors));
    
    // tex coords
    glEnableVertexAttribArray(GLProgram::VERTEX_ATTRIB_TEX_COORD);
    glVertexAttribPointer(GLProgram::VERTEX_ATTRIB_TEX_COORD, 2, GL_FLOAT, GL_FALSE, sizeof(V3F_C4B_T2F), (GLvoid*) offsetof( V3F_C4B_T2F, texCoords));
    
    glBindBuffer(GL_ELEMENT_ARRAY_BUFFER, _quadbuffersVBO[1]);
    glBufferData(GL_ELEMENT_ARRAY_BUFFER, sizeof(_quadIndices[0]) * INDEX_VBO_SIZE, _quadIndices, GL_STATIC_DRAW);
    
    // Must unbind the VAO before changing the element buffer.
    GL::bindVAO(0);
    glBindBuffer(GL_ELEMENT_ARRAY_BUFFER, 0);
    glBindBuffer(GL_ARRAY_BUFFER, 0);
    
    CHECK_GL_ERROR_DEBUG();
}

void Renderer::setupVBO()
{
    glGenBuffers(2, &_buffersVBO[0]);
    glGenBuffers(2, &_quadbuffersVBO[0]);
    mapBuffers();
}

void Renderer::mapBuffers()
{
    // Avoid changing the element buffer for whatever VAO might be bound.
    GL::bindVAO(0);

    glBindBuffer(GL_ARRAY_BUFFER, _buffersVBO[0]);
    glBufferData(GL_ARRAY_BUFFER, sizeof(_verts[0]) * VBO_SIZE, _verts, GL_DYNAMIC_DRAW);
    
    glBindBuffer(GL_ARRAY_BUFFER, _quadbuffersVBO[0]);
    glBufferData(GL_ARRAY_BUFFER, sizeof(_quadVerts[0]) * VBO_SIZE, _quadVerts, GL_DYNAMIC_DRAW);
    
    glBindBuffer(GL_ARRAY_BUFFER, 0);

    glBindBuffer(GL_ELEMENT_ARRAY_BUFFER, _buffersVBO[1]);
    glBufferData(GL_ELEMENT_ARRAY_BUFFER, sizeof(_indices[0]) * INDEX_VBO_SIZE, _indices, GL_STATIC_DRAW);

    glBindBuffer(GL_ELEMENT_ARRAY_BUFFER, _quadbuffersVBO[1]);
    glBufferData(GL_ELEMENT_ARRAY_BUFFER, sizeof(_quadIndices[0]) * INDEX_VBO_SIZE, _quadIndices, GL_STATIC_DRAW);
    
    glBindBuffer(GL_ELEMENT_ARRAY_BUFFER, 0);

    CHECK_GL_ERROR_DEBUG();
}

void Renderer::addCommand(RenderCommand* command)
{
    int renderQueue =_commandGroupStack.top();
    addCommand(command, renderQueue);
}

void Renderer::addCommand(RenderCommand* command, int renderQueue)
{
    CCASSERT(!_isRendering, "Cannot add command while rendering");
    CCASSERT(renderQueue >=0, "Invalid render queue");
    CCASSERT(command->getType() != RenderCommand::Type::UNKNOWN_COMMAND, "Invalid Command Type");
    
    _renderGroups[renderQueue].push_back(command);
}

void Renderer::pushGroup(int renderQueueID)
{
    CCASSERT(!_isRendering, "Cannot change render queue while rendering");
    _commandGroupStack.push(renderQueueID);
}

void Renderer::popGroup()
{
    CCASSERT(!_isRendering, "Cannot change render queue while rendering");
    _commandGroupStack.pop();
}

int Renderer::createRenderQueue()
{
    RenderQueue newRenderQueue;
    _renderGroups.push_back(newRenderQueue);
    return (int)_renderGroups.size() - 1;
}

void Renderer::processRenderCommand(RenderCommand* command)
{
    auto commandType = command->getType();
    if( RenderCommand::Type::TRIANGLES_COMMAND == commandType)
    {
        //Draw if we have batched other commands which are not triangle command
        flush3D();
        flushQuads();
        
        //Process triangle command
        auto cmd = static_cast<TrianglesCommand*>(command);
        
        //Draw batched Triangles if necessary
        if(cmd->isSkipBatching() || _filledVertex + cmd->getVertexCount() > VBO_SIZE || _filledIndex + cmd->getIndexCount() > INDEX_VBO_SIZE)
        {
            CCASSERT(cmd->getVertexCount()>= 0 && cmd->getVertexCount() < VBO_SIZE, "VBO for vertex is not big enough, please break the data down or use customized render command");
            CCASSERT(cmd->getIndexCount()>= 0 && cmd->getIndexCount() < INDEX_VBO_SIZE, "VBO for index is not big enough, please break the data down or use customized render command");
            //Draw batched Triangles if VBO is full
            drawBatchedTriangles();
        }
        
        //Batch Triangles
        _batchedCommands.push_back(cmd);
        
        fillVerticesAndIndices(cmd);
        
        if(cmd->isSkipBatching())
        {
            drawBatchedTriangles();
        }
        
    }
    else if ( RenderCommand::Type::QUAD_COMMAND == commandType )
    {
        //Draw if we have batched other commands which are not quad command
        flush3D();
        flushTriangles();
        
        //Process quad command
        auto cmd = static_cast<QuadCommand*>(command);
        
        //Draw batched quads if necessary
        if(cmd->isSkipBatching()|| (_numberQuads + cmd->getQuadCount()) * 4 > VBO_SIZE )
        {
            CCASSERT(cmd->getQuadCount()>= 0 && cmd->getQuadCount() * 4 < VBO_SIZE, "VBO for vertex is not big enough, please break the data down or use customized render command");
            //Draw batched quads if VBO is full
            drawBatchedQuads();
        }
        
        //Batch Quads
        _batchQuadCommands.push_back(cmd);
        
        fillQuads(cmd);
        
        if(cmd->isSkipBatching())
        {
            drawBatchedQuads();
        }
    }
    else if (RenderCommand::Type::MESH_COMMAND == commandType)
    {
        flush2D();
        auto cmd = static_cast<MeshCommand*>(command);
        
        if (cmd->isSkipBatching() || _lastBatchedMeshCommand == nullptr || _lastBatchedMeshCommand->getMaterialID() != cmd->getMaterialID())
        {
            flush3D();
            
            if(cmd->isSkipBatching())
            {
                cmd->execute();
            }
            else
            {
                cmd->preBatchDraw();
                cmd->batchDraw();
                _lastBatchedMeshCommand = cmd;
            }
        }
        else
        {
            cmd->batchDraw();
        }
    }
    else if(RenderCommand::Type::GROUP_COMMAND == commandType)
    {
        flush();
        int renderQueueID = ((GroupCommand*) command)->getRenderQueueID();
        visitRenderQueue(_renderGroups[renderQueueID]);
    }
    else if(RenderCommand::Type::CUSTOM_COMMAND == commandType)
    {
        flush();
        auto cmd = static_cast<CustomCommand*>(command);
        cmd->execute();
    }
    else if(RenderCommand::Type::BATCH_COMMAND == commandType)
    {
        flush();
        auto cmd = static_cast<BatchCommand*>(command);
        cmd->execute();
    }
    else if(RenderCommand::Type::PRIMITIVE_COMMAND == commandType)
    {
        flush();
        auto cmd = static_cast<PrimitiveCommand*>(command);
        cmd->execute();
    }
    else
    {
        CCLOGERROR("Unknown commands in renderQueue");
    }
}

void Renderer::visitRenderQueue(const RenderQueue& queue)
{
    ssize_t size = queue.size();
    
    //Process Opaque Object
    const std::vector<RenderCommand*>& opaqueQueue = queue.getOpaqueCommands();
    if (opaqueQueue.size() > 0)
    {
        glDepthMask(true);
        glEnable(GL_DEPTH_TEST);
        
        for (auto it = opaqueQueue.cbegin(); it != opaqueQueue.cend(); ++it) {
            processRenderCommand(*it);
        }
        
        glDisable(GL_DEPTH_TEST);
        glDepthMask(false);
<<<<<<< HEAD
    }
    flush();
    
    //Setup Transparent rendering
    if (opaqueQueue.size() > 0)
    {
        glEnable(GL_DEPTH_TEST);
    }
=======
    }
    flush();
    
    //Setup Transparent rendering
    if (opaqueQueue.size() > 0)
    {
        glEnable(GL_DEPTH_TEST);
    }
>>>>>>> 15bf9190
    else
    {
        glDisable(GL_DEPTH_TEST);
    }
    
<<<<<<< HEAD
=======
    if(_isDepthTestFor2D)
    {
        glEnable(GL_DEPTH_TEST);
        glDepthMask(true);
    }
    
>>>>>>> 15bf9190
    //Process Transparent Object
    for (ssize_t index = queue.getOpaqueQueueSize(); index < size; ++index)
    {
        processRenderCommand(queue[index]);
    }
    flush();
}

void Renderer::render()
{
    //Uncomment this once everything is rendered by new renderer
    //glClear(GL_COLOR_BUFFER_BIT | GL_DEPTH_BUFFER_BIT);

    //TODO: setup camera or MVP
    _isRendering = true;
    
    if (_glViewAssigned)
    {
        //Process render commands
        //1. Sort render commands based on ID
        for (auto &renderqueue : _renderGroups)
        {
            renderqueue.sort();
        }
        visitRenderQueue(_renderGroups[0]);
    }
    clean();
    _isRendering = false;
}

void Renderer::clean()
{
    // Clear render group
    for (size_t j = 0 ; j < _renderGroups.size(); j++)
    {
        //commands are owned by nodes
        // for (const auto &cmd : _renderGroups[j])
        // {
        //     cmd->releaseToCommandPool();
        // }
        _renderGroups[j].clear();
    }

    // Clear batch commands
    _batchedCommands.clear();
    _batchQuadCommands.clear();
    _filledVertex = 0;
    _filledIndex = 0;
    _numberQuads = 0;
    _lastMaterialID = 0;
    _lastBatchedMeshCommand = nullptr;
}

void Renderer::clear()
{
    //Enable Depth mask to make sure glClear clear the depth buffer correctly
    glDepthMask(true);
    glClear(GL_COLOR_BUFFER_BIT | GL_DEPTH_BUFFER_BIT);
    glDepthMask(false);
<<<<<<< HEAD
=======
}

void Renderer::setDepthTest(bool enable)
{
    if (enable)
    {
        glClearDepth(1.0f);
        glEnable(GL_DEPTH_TEST);
        glDepthFunc(GL_LEQUAL);
//        glHint(GL_PERSPECTIVE_CORRECTION_HINT, GL_NICEST);
    }
    else
    {
        glDisable(GL_DEPTH_TEST);
    }
    
    _isDepthTestFor2D = enable;
    CHECK_GL_ERROR_DEBUG();
>>>>>>> 15bf9190
}

void Renderer::fillVerticesAndIndices(const TrianglesCommand* cmd)
{
    memcpy(_verts + _filledVertex, cmd->getVertices(), sizeof(V3F_C4B_T2F) * cmd->getVertexCount());
    const Mat4& modelView = cmd->getModelView();
    
    for(ssize_t i=0; i< cmd->getVertexCount(); ++i)
    {
        V3F_C4B_T2F *q = &_verts[i + _filledVertex];
        Vec3 *vec1 = (Vec3*)&q->vertices;
        modelView.transformPoint(vec1);
    }
    
    const unsigned short* indices = cmd->getIndices();
    //fill index
    for(ssize_t i=0; i< cmd->getIndexCount(); ++i)
    {
        _indices[_filledIndex + i] = _filledVertex + indices[i];
    }
    
    _filledVertex += cmd->getVertexCount();
    _filledIndex += cmd->getIndexCount();
}

void Renderer::fillQuads(const QuadCommand *cmd)
{
    const Mat4& modelView = cmd->getModelView();
    const V3F_C4B_T2F* quads =  (V3F_C4B_T2F*)cmd->getQuads();
    for(ssize_t i=0; i< cmd->getQuadCount() * 4; ++i)
    {
        _quadVerts[i + _numberQuads * 4] = quads[i];
        modelView.transformPoint(quads[i].vertices,&(_quadVerts[i + _numberQuads * 4].vertices));
    }
    
    _numberQuads += cmd->getQuadCount();
}

void Renderer::drawBatchedTriangles()
{
    //TODO: we can improve the draw performance by insert material switching command before hand.

    int indexToDraw = 0;
    int startIndex = 0;

    //Upload buffer to VBO
    if(_filledVertex <= 0 || _filledIndex <= 0 || _batchedCommands.empty())
    {
        return;
    }

    if (Configuration::getInstance()->supportsShareableVAO())
    {
        //Bind VAO
        GL::bindVAO(_buffersVAO);
        //Set VBO data
        glBindBuffer(GL_ARRAY_BUFFER, _buffersVBO[0]);

        // option 1: subdata
//        glBufferSubData(GL_ARRAY_BUFFER, sizeof(_quads[0])*start, sizeof(_quads[0]) * n , &_quads[start] );

        // option 2: data
//        glBufferData(GL_ARRAY_BUFFER, sizeof(quads_[0]) * (n-start), &quads_[start], GL_DYNAMIC_DRAW);

        // option 3: orphaning + glMapBuffer
        glBufferData(GL_ARRAY_BUFFER, sizeof(_verts[0]) * _filledVertex, nullptr, GL_DYNAMIC_DRAW);
        void *buf = glMapBuffer(GL_ARRAY_BUFFER, GL_WRITE_ONLY);
        memcpy(buf, _verts, sizeof(_verts[0])* _filledVertex);
        glUnmapBuffer(GL_ARRAY_BUFFER);

        glBindBuffer(GL_ARRAY_BUFFER, 0);
        
        glBindBuffer(GL_ELEMENT_ARRAY_BUFFER, _buffersVBO[1]);
        glBufferData(GL_ELEMENT_ARRAY_BUFFER, sizeof(_indices[0]) * _filledIndex, _indices, GL_STATIC_DRAW);
    }
    else
    {
#define kQuadSize sizeof(_verts[0])
        glBindBuffer(GL_ARRAY_BUFFER, _buffersVBO[0]);

        glBufferData(GL_ARRAY_BUFFER, sizeof(_verts[0]) * _filledVertex , _verts, GL_DYNAMIC_DRAW);

        GL::enableVertexAttribs(GL::VERTEX_ATTRIB_FLAG_POS_COLOR_TEX);

        // vertices
        glVertexAttribPointer(GLProgram::VERTEX_ATTRIB_POSITION, 3, GL_FLOAT, GL_FALSE, kQuadSize, (GLvoid*) offsetof(V3F_C4B_T2F, vertices));

        // colors
        glVertexAttribPointer(GLProgram::VERTEX_ATTRIB_COLOR, 4, GL_UNSIGNED_BYTE, GL_TRUE, kQuadSize, (GLvoid*) offsetof(V3F_C4B_T2F, colors));

        // tex coords
        glVertexAttribPointer(GLProgram::VERTEX_ATTRIB_TEX_COORD, 2, GL_FLOAT, GL_FALSE, kQuadSize, (GLvoid*) offsetof(V3F_C4B_T2F, texCoords));

        glBindBuffer(GL_ELEMENT_ARRAY_BUFFER, _buffersVBO[1]);
        glBufferData(GL_ELEMENT_ARRAY_BUFFER, sizeof(_indices[0]) * _filledIndex, _indices, GL_STATIC_DRAW);
    }

    //Start drawing verties in batch
    for(const auto& cmd : _batchedCommands)
    {
        auto newMaterialID = cmd->getMaterialID();
        if(_lastMaterialID != newMaterialID || newMaterialID == MATERIAL_ID_DO_NOT_BATCH)
        {
            //Draw quads
            if(indexToDraw > 0)
            {
                glDrawElements(GL_TRIANGLES, (GLsizei) indexToDraw, GL_UNSIGNED_SHORT, (GLvoid*) (startIndex*sizeof(_indices[0])) );
                _drawnBatches++;
                _drawnVertices += indexToDraw;

                startIndex += indexToDraw;
                indexToDraw = 0;
            }

            //Use new material
            cmd->useMaterial();
            _lastMaterialID = newMaterialID;
        }

        indexToDraw += cmd->getIndexCount();
    }

    //Draw any remaining triangles
    if(indexToDraw > 0)
    {
        glDrawElements(GL_TRIANGLES, (GLsizei) indexToDraw, GL_UNSIGNED_SHORT, (GLvoid*) (startIndex*sizeof(_indices[0])) );
        _drawnBatches++;
        _drawnVertices += indexToDraw;
    }

    if (Configuration::getInstance()->supportsShareableVAO())
    {
        //Unbind VAO
        GL::bindVAO(0);
    }
    else
    {
        glBindBuffer(GL_ARRAY_BUFFER, 0);
        glBindBuffer(GL_ELEMENT_ARRAY_BUFFER, 0);
    }

    _batchedCommands.clear();
    _filledVertex = 0;
    _filledIndex = 0;
}

void Renderer::drawBatchedQuads()
{
    //TODO: we can improve the draw performance by insert material switching command before hand.
    
    int indexToDraw = 0;
    int startIndex = 0;
    
    //Upload buffer to VBO
    if(_numberQuads <= 0 || _batchQuadCommands.empty())
    {
        return;
    }
    
    if (Configuration::getInstance()->supportsShareableVAO())
    {
        //Bind VAO
        GL::bindVAO(_quadVAO);
        //Set VBO data
        glBindBuffer(GL_ARRAY_BUFFER, _quadbuffersVBO[0]);
        
        // option 1: subdata
        //        glBufferSubData(GL_ARRAY_BUFFER, sizeof(_quads[0])*start, sizeof(_quads[0]) * n , &_quads[start] );
        
        // option 2: data
        //        glBufferData(GL_ARRAY_BUFFER, sizeof(quads_[0]) * (n-start), &quads_[start], GL_DYNAMIC_DRAW);
        
        // option 3: orphaning + glMapBuffer
        glBufferData(GL_ARRAY_BUFFER, sizeof(_quadVerts[0]) * _numberQuads * 4, nullptr, GL_DYNAMIC_DRAW);
        void *buf = glMapBuffer(GL_ARRAY_BUFFER, GL_WRITE_ONLY);
        memcpy(buf, _quadVerts, sizeof(_quadVerts[0])* _numberQuads * 4);
        glUnmapBuffer(GL_ARRAY_BUFFER);
        
        glBindBuffer(GL_ARRAY_BUFFER, 0);
        
        glBindBuffer(GL_ELEMENT_ARRAY_BUFFER, _quadbuffersVBO[1]);
    }
    else
    {
#define kQuadSize sizeof(_verts[0])
        glBindBuffer(GL_ARRAY_BUFFER, _quadbuffersVBO[0]);
        
        glBufferData(GL_ARRAY_BUFFER, sizeof(_quadVerts[0]) * _numberQuads * 4 , _quadVerts, GL_DYNAMIC_DRAW);
        
        GL::enableVertexAttribs(GL::VERTEX_ATTRIB_FLAG_POS_COLOR_TEX);
        
        // vertices
        glVertexAttribPointer(GLProgram::VERTEX_ATTRIB_POSITION, 3, GL_FLOAT, GL_FALSE, kQuadSize, (GLvoid*) offsetof(V3F_C4B_T2F, vertices));
        
        // colors
        glVertexAttribPointer(GLProgram::VERTEX_ATTRIB_COLOR, 4, GL_UNSIGNED_BYTE, GL_TRUE, kQuadSize, (GLvoid*) offsetof(V3F_C4B_T2F, colors));
        
        // tex coords
        glVertexAttribPointer(GLProgram::VERTEX_ATTRIB_TEX_COORD, 2, GL_FLOAT, GL_FALSE, kQuadSize, (GLvoid*) offsetof(V3F_C4B_T2F, texCoords));
        
        glBindBuffer(GL_ELEMENT_ARRAY_BUFFER, _quadbuffersVBO[1]);
    }
    
    //Start drawing verties in batch
    for(const auto& cmd : _batchQuadCommands)
    {
        auto newMaterialID = cmd->getMaterialID();
        if(_lastMaterialID != newMaterialID || newMaterialID == MATERIAL_ID_DO_NOT_BATCH)
        {
            //Draw quads
            if(indexToDraw > 0)
            {
                glDrawElements(GL_TRIANGLES, (GLsizei) indexToDraw, GL_UNSIGNED_SHORT, (GLvoid*) (startIndex*sizeof(_indices[0])) );
                _drawnBatches++;
                _drawnVertices += indexToDraw;
                
                startIndex += indexToDraw;
                indexToDraw = 0;
            }
            
            //Use new material
            cmd->useMaterial();
            _lastMaterialID = newMaterialID;
        }
        
        indexToDraw += cmd->getQuadCount() * 6;
    }
    
    //Draw any remaining quad
    if(indexToDraw > 0)
    {
        glDrawElements(GL_TRIANGLES, (GLsizei) indexToDraw, GL_UNSIGNED_SHORT, (GLvoid*) (startIndex*sizeof(_indices[0])) );
        _drawnBatches++;
        _drawnVertices += indexToDraw;
    }
    
    if (Configuration::getInstance()->supportsShareableVAO())
    {
        //Unbind VAO
        GL::bindVAO(0);
    }
    else
    {
        glBindBuffer(GL_ARRAY_BUFFER, 0);
        glBindBuffer(GL_ELEMENT_ARRAY_BUFFER, 0);
    }
    
    _batchQuadCommands.clear();
    _numberQuads = 0;
}

void Renderer::flush()
{
    flush2D();
    flush3D();
}

void Renderer::flush2D()
{
    flushQuads();
    flushTriangles();
}

void Renderer::flush3D()
{
    if (_lastBatchedMeshCommand)
    {
        _lastBatchedMeshCommand->postBatchDraw();
        _lastBatchedMeshCommand = nullptr;
    }
}

void Renderer::flushQuads()
{
    if(_numberQuads > 0)
    {
        drawBatchedQuads();
        _lastMaterialID = 0;
    }
}
<<<<<<< HEAD

void Renderer::flushTriangles()
{
    if(_filledIndex > 0)
    {
        drawBatchedTriangles();
        _lastMaterialID = 0;
    }
}

=======

void Renderer::flushTriangles()
{
    if(_filledIndex > 0)
    {
        drawBatchedTriangles();
        _lastMaterialID = 0;
    }
}

>>>>>>> 15bf9190
// helpers
bool Renderer::checkVisibility(const Mat4 &transform, const Size &size)
{
    auto scene = Director::getInstance()->getRunningScene();
    // only cull the default camera. The culling algorithm is valid for default camera.
    if (scene && scene->_defaultCamera != Camera::getVisitingCamera())
        return true;
    
    // half size of the screen
    Size screen_half = Director::getInstance()->getWinSize();
    screen_half.width /= 2;
    screen_half.height /= 2;

    float hSizeX = size.width/2;
    float hSizeY = size.height/2;

    Vec4 v4world, v4local;
    v4local.set(hSizeX, hSizeY, 0, 1);
    transform.transformVector(v4local, &v4world);

    // center of screen is (0,0)
    v4world.x -= screen_half.width;
    v4world.y -= screen_half.height;

    // convert content size to world coordinates
    float wshw = std::max(fabsf(hSizeX * transform.m[0] + hSizeY * transform.m[4]), fabsf(hSizeX * transform.m[0] - hSizeY * transform.m[4]));
    float wshh = std::max(fabsf(hSizeX * transform.m[1] + hSizeY * transform.m[5]), fabsf(hSizeX * transform.m[1] - hSizeY * transform.m[5]));

    // compare if it in the positive quadrant of the screen
    float tmpx = (fabsf(v4world.x)-wshw);
    float tmpy = (fabsf(v4world.y)-wshh);
    bool ret = (tmpx < screen_half.width && tmpy < screen_half.height);

    return ret;
}


void Renderer::setClearColor(const Color4F &clearColor)
{
    _clearColor = clearColor;
    glClearColor(clearColor.r, clearColor.g, clearColor.b, clearColor.a);
}

NS_CC_END<|MERGE_RESOLUTION|>--- conflicted
+++ resolved
@@ -482,7 +482,6 @@
         
         glDisable(GL_DEPTH_TEST);
         glDepthMask(false);
-<<<<<<< HEAD
     }
     flush();
     
@@ -491,30 +490,17 @@
     {
         glEnable(GL_DEPTH_TEST);
     }
-=======
-    }
-    flush();
-    
-    //Setup Transparent rendering
-    if (opaqueQueue.size() > 0)
-    {
-        glEnable(GL_DEPTH_TEST);
-    }
->>>>>>> 15bf9190
     else
     {
         glDisable(GL_DEPTH_TEST);
     }
     
-<<<<<<< HEAD
-=======
     if(_isDepthTestFor2D)
     {
         glEnable(GL_DEPTH_TEST);
         glDepthMask(true);
     }
     
->>>>>>> 15bf9190
     //Process Transparent Object
     for (ssize_t index = queue.getOpaqueQueueSize(); index < size; ++index)
     {
@@ -574,8 +560,6 @@
     glDepthMask(true);
     glClear(GL_COLOR_BUFFER_BIT | GL_DEPTH_BUFFER_BIT);
     glDepthMask(false);
-<<<<<<< HEAD
-=======
 }
 
 void Renderer::setDepthTest(bool enable)
@@ -594,7 +578,6 @@
     
     _isDepthTestFor2D = enable;
     CHECK_GL_ERROR_DEBUG();
->>>>>>> 15bf9190
 }
 
 void Renderer::fillVerticesAndIndices(const TrianglesCommand* cmd)
@@ -875,7 +858,6 @@
         _lastMaterialID = 0;
     }
 }
-<<<<<<< HEAD
 
 void Renderer::flushTriangles()
 {
@@ -886,18 +868,6 @@
     }
 }
 
-=======
-
-void Renderer::flushTriangles()
-{
-    if(_filledIndex > 0)
-    {
-        drawBatchedTriangles();
-        _lastMaterialID = 0;
-    }
-}
-
->>>>>>> 15bf9190
 // helpers
 bool Renderer::checkVisibility(const Mat4 &transform, const Size &size)
 {
