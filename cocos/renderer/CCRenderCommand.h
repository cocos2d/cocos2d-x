/****************************************************************************
 Copyright (c) 2013-2014 Chukong Technologies Inc.

 http://www.cocos2d-x.org

 Permission is hereby granted, free of charge, to any person obtaining a copy
 of this software and associated documentation files (the "Software"), to deal
 in the Software without restriction, including without limitation the rights
 to use, copy, modify, merge, publish, distribute, sublicense, and/or sell
 copies of the Software, and to permit persons to whom the Software is
 furnished to do so, subject to the following conditions:

 The above copyright notice and this permission notice shall be included in
 all copies or substantial portions of the Software.

 THE SOFTWARE IS PROVIDED "AS IS", WITHOUT WARRANTY OF ANY KIND, EXPRESS OR
 IMPLIED, INCLUDING BUT NOT LIMITED TO THE WARRANTIES OF MERCHANTABILITY,
 FITNESS FOR A PARTICULAR PURPOSE AND NONINFRINGEMENT. IN NO EVENT SHALL THE
 AUTHORS OR COPYRIGHT HOLDERS BE LIABLE FOR ANY CLAIM, DAMAGES OR OTHER
 LIABILITY, WHETHER IN AN ACTION OF CONTRACT, TORT OR OTHERWISE, ARISING FROM,
 OUT OF OR IN CONNECTION WITH THE SOFTWARE OR THE USE OR OTHER DEALINGS IN
 THE SOFTWARE.
 ****************************************************************************/


#ifndef __CCRENDERCOMMAND_H_
#define __CCRENDERCOMMAND_H_

#include <stdint.h>

#include "platform/CCPlatformMacros.h"
#include "base/ccTypes.h"

NS_CC_BEGIN

/** Base class of the `RenderCommand` hierarchy.
*
 The `Renderer` knows how to render `RenderCommands` objects.
 */
class CC_DLL RenderCommand
{
public:

    enum class Type
    {
        UNKNOWN_COMMAND,
        QUAD_COMMAND,
        CUSTOM_COMMAND,
        BATCH_COMMAND,
        GROUP_COMMAND,
        MESH_COMMAND,
        PRIMITIVE_COMMAND,
        TRIANGLES_COMMAND,
        BEGIN_SCISSOR_COMMAND,
        END_SCISSOR_COMMAND,
        BEGIN_STENCIL_COMMAND,
        AFTER_STENCIL_COMMAND,
        END_STENCIL_COMMAND
    };

    /**
     * init function, will be called by all the render commands
     */
    void init(float globalZOrder, const Mat4& modelViewTransform, uint32_t flags);
    
    /** Get Render Command Id */
    inline float getGlobalOrder() const { return _globalOrder; }

    /** Returns the Command type */
    inline Type getType() const { return _type; }
    
    /** Retruns whether is transparent */
    inline bool isTransparent() const { return _isTransparent; }
    
    /** set transparent flag */
    inline void setTransparent(bool isTransparent) { _isTransparent = isTransparent; }

<<<<<<< HEAD
    /** templated execute method to avoid vtable lookup and make code more readable */
    template <class T>
    inline void execute()
    {
        static_cast<T*>(this)->execute();
    }
=======
    inline bool isSkipBatching() const { return _skipBatching; }

    inline void setSkipBatching(bool value) { _skipBatching = value; }
    
    inline bool is3D() const { return _is3D; }
    
    inline void set3D(bool value) { _is3D = value; }
    
    inline float getDepth() const { return _depth; }
>>>>>>> 173578cf
    
protected:
    RenderCommand();
    virtual ~RenderCommand();

    void printID();

    // Type used in order to avoid dynamic cast, faster
    Type _type;

    // commands are sort by depth
    float _globalOrder;
    
    // transparent flag
    bool  _isTransparent;

    // skip auto batching
    bool _skipBatching;
    
    // is the command been rendered on 3D pass
    bool _is3D;
    
    // depth
    float _depth;
};

NS_CC_END

#endif //__CCRENDERCOMMAND_H_<|MERGE_RESOLUTION|>--- conflicted
+++ resolved
@@ -75,14 +75,6 @@
     /** set transparent flag */
     inline void setTransparent(bool isTransparent) { _isTransparent = isTransparent; }
 
-<<<<<<< HEAD
-    /** templated execute method to avoid vtable lookup and make code more readable */
-    template <class T>
-    inline void execute()
-    {
-        static_cast<T*>(this)->execute();
-    }
-=======
     inline bool isSkipBatching() const { return _skipBatching; }
 
     inline void setSkipBatching(bool value) { _skipBatching = value; }
@@ -92,7 +84,13 @@
     inline void set3D(bool value) { _is3D = value; }
     
     inline float getDepth() const { return _depth; }
->>>>>>> 173578cf
+    
+    /** templated execute method to avoid vtable lookup and make code more readable */
+    template <class T>
+    inline void execute()
+    {
+        static_cast<T*>(this)->execute();
+    }
     
 protected:
     RenderCommand();
