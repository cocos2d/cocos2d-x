--- conflicted
+++ resolved
@@ -292,11 +292,7 @@
     }
 }
 
-<<<<<<< HEAD
-#if (CC_TARGET_PLATFORM == CC_PLATFORM_ANDROID)
-=======
 #if (CC_TARGET_PLATFORM == CC_PLATFORM_ANDROID || CC_TARGET_PLATFORM == CC_PLATFORM_WP8)
->>>>>>> fa1d9ecf
 void MeshCommand::listenRendererRecreated(EventCustom* event)
 {
     _vao = 0;
