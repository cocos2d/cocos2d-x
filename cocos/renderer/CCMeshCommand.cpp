--- conflicted
+++ resolved
@@ -172,15 +172,11 @@
     //Skip batching for transparent mesh
     _skipBatching = value;
     
-<<<<<<< HEAD
-    if (!_forceDepthWrite)
-=======
     if (_isTransparent && !_forceDepthWrite)
     {
         _depthWriteEnabled = false;
     }
     else
->>>>>>> 73e80263
     {
         _depthWriteEnabled = true;
     }
