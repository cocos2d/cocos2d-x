/****************************************************************************
Copyright (c) 2011      Ricardo Quesada
Copyright (c) 2010-2012 cocos2d-x.org
Copyright (c) 2011      Zynga Inc.
Copyright (C) 2013-2014 Chukong Technologies Inc.

http://www.cocos2d-x.org

Permission is hereby granted, free of charge, to any person obtaining a copy
of this software and associated documentation files (the "Software"), to deal
in the Software without restriction, including without limitation the rights
to use, copy, modify, merge, publish, distribute, sublicense, and/or sell
copies of the Software, and to permit persons to whom the Software is
furnished to do so, subject to the following conditions:

The above copyright notice and this permission notice shall be included in
all copies or substantial portions of the Software.

THE SOFTWARE IS PROVIDED "AS IS", WITHOUT WARRANTY OF ANY KIND, EXPRESS OR
IMPLIED, INCLUDING BUT NOT LIMITED TO THE WARRANTIES OF MERCHANTABILITY,
FITNESS FOR A PARTICULAR PURPOSE AND NONINFRINGEMENT. IN NO EVENT SHALL THE
AUTHORS OR COPYRIGHT HOLDERS BE LIABLE FOR ANY CLAIM, DAMAGES OR OTHER
LIABILITY, WHETHER IN AN ACTION OF CONTRACT, TORT OR OTHERWISE, ARISING FROM,
OUT OF OR IN CONNECTION WITH THE SOFTWARE OR THE USE OR OTHER DEALINGS IN
THE SOFTWARE.
****************************************************************************/

#include "renderer/ccGLStateCache.h"

#include "renderer/CCGLProgram.h"
#include "base/CCDirector.h"
#include "base/ccConfig.h"
#include "base/CCConfiguration.h"

NS_CC_BEGIN

static const int MAX_ATTRIBUTES = 16;
static const int MAX_ACTIVE_TEXTURE = 16;

namespace
{
    static GLuint s_currentProjectionMatrix = -1;
    static uint32_t s_attributeFlags = 0;  // 32 attributes max

#if CC_ENABLE_GL_STATE_CACHE

    static GLuint    s_currentShaderProgram = -1;
    static GLuint    s_currentBoundTexture[MAX_ACTIVE_TEXTURE] =  {(GLuint)-1,(GLuint)-1,(GLuint)-1,(GLuint)-1, (GLuint)-1,(GLuint)-1,(GLuint)-1,(GLuint)-1, (GLuint)-1,(GLuint)-1,(GLuint)-1,(GLuint)-1, (GLuint)-1,(GLuint)-1,(GLuint)-1,(GLuint)-1, };
    static GLenum    s_blendingSource = -1;
    static GLenum    s_blendingDest = -1;
    static int       s_GLServerState = 0;
    static GLuint    s_VAO = 0;
    static GLenum    s_activeTexture = -1;

#endif // CC_ENABLE_GL_STATE_CACHE
}

// GL State Cache functions

namespace GL {

void invalidateStateCache( void )
{
    Director::getInstance()->resetMatrixStack();
    s_currentProjectionMatrix = -1;
    s_attributeFlags = 0;

#if CC_ENABLE_GL_STATE_CACHE
    s_currentShaderProgram = -1;
    for( int i=0; i < MAX_ACTIVE_TEXTURE; i++ )
    {
        s_currentBoundTexture[i] = -1;
    }

    s_blendingSource = -1;
    s_blendingDest = -1;
    s_GLServerState = 0;
    s_VAO = 0;
    
#endif // CC_ENABLE_GL_STATE_CACHE
}

void deleteProgram( GLuint program )
{
#if CC_ENABLE_GL_STATE_CACHE
    if(program == s_currentShaderProgram)
    {
        s_currentShaderProgram = -1;
    }
#endif // CC_ENABLE_GL_STATE_CACHE

    glDeleteProgram( program );
}

void useProgram( GLuint program )
{
#if CC_ENABLE_GL_STATE_CACHE
    if( program != s_currentShaderProgram ) {
        s_currentShaderProgram = program;
        glUseProgram(program);
    }
#else
    glUseProgram(program);
#endif // CC_ENABLE_GL_STATE_CACHE
}

static void SetBlending(GLenum sfactor, GLenum dfactor)
{
	if (sfactor == GL_ONE && dfactor == GL_ZERO)
    {
		glDisable(GL_BLEND);
	}
    else
    {
		glEnable(GL_BLEND);
		glBlendFunc(sfactor, dfactor);
	}
}

void blendFunc(GLenum sfactor, GLenum dfactor)
{
#if CC_ENABLE_GL_STATE_CACHE
    if (sfactor != s_blendingSource || dfactor != s_blendingDest)
    {
        s_blendingSource = sfactor;
        s_blendingDest = dfactor;
        SetBlending(sfactor, dfactor);
    }
#else
    SetBlending( sfactor, dfactor );
#endif // CC_ENABLE_GL_STATE_CACHE
}

void blendResetToCache(void)
{
	glBlendEquation(GL_FUNC_ADD);
#if CC_ENABLE_GL_STATE_CACHE
	SetBlending(s_blendingSource, s_blendingDest);
#else
	SetBlending(CC_BLEND_SRC, CC_BLEND_DST);
#endif // CC_ENABLE_GL_STATE_CACHE
}

void bindTexture2D(GLuint textureId)
{
    GL::bindTexture2DN(0, textureId);
}

void bindTexture2DN(GLuint textureUnit, GLuint textureId)
{
#if CC_ENABLE_GL_STATE_CACHE
    CCASSERT(textureUnit < MAX_ACTIVE_TEXTURE, "textureUnit is too big");
    if (s_currentBoundTexture[textureUnit] != textureId)
    {
        s_currentBoundTexture[textureUnit] = textureId;
        activeTexture(GL_TEXTURE0 + textureUnit);
        glBindTexture(GL_TEXTURE_2D, textureId);
    }
#else
    glActiveTexture(GL_TEXTURE0 + textureUnit);
    glBindTexture(GL_TEXTURE_2D, textureId);
#endif
}


void deleteTexture(GLuint textureId)
{
#if CC_ENABLE_GL_STATE_CACHE
    for (size_t i = 0; i < MAX_ACTIVE_TEXTURE; ++i)
    {
        if (s_currentBoundTexture[i] == textureId)
        {
            s_currentBoundTexture[i] = -1;
        }
    }
#endif // CC_ENABLE_GL_STATE_CACHE
    
	glDeleteTextures(1, &textureId);
}

void deleteTextureN(GLuint textureUnit, GLuint textureId)
{
    deleteTexture(textureId);
}

void activeTexture(GLenum texture)
{
#if CC_ENABLE_GL_STATE_CACHE
    if(s_activeTexture != texture) {
        s_activeTexture = texture;
        glActiveTexture(s_activeTexture);
    }
#else
    glActiveTexture(texture);
#endif
}

void bindVAO(GLuint vaoId)
{
    if (Configuration::getInstance()->supportsShareableVAO())
    {
    
#if CC_ENABLE_GL_STATE_CACHE
        if (s_VAO != vaoId)
        {
            s_VAO = vaoId;
            glBindVertexArray(vaoId);
        }
#else
        glBindVertexArray(vaoId);
#endif // CC_ENABLE_GL_STATE_CACHE
    
    }
}

// GL Vertex Attrib functions

void enableVertexAttribs(uint32_t flags)
{
    bindVAO(0);

    // hardcoded!
    for(int i=0; i < MAX_ATTRIBUTES; i++) {
        unsigned int bit = 1 << i;
<<<<<<< HEAD
        bool enabled = flags & bit;
        //FIXME:
//        bool enabledBefore = s_attributeFlags & bit;
//        if(enabled != enabledBefore)
        {
=======
        bool enabled = (flags & bit) != 0;
        bool enabledBefore = (s_attributeFlags & bit) != 0;
        if(enabled != enabledBefore) {
>>>>>>> e423babd
            if( enabled )
                glEnableVertexAttribArray(i);
            else
                glDisableVertexAttribArray(i);
        }
    }
    s_attributeFlags = flags;
}

// GL Uniforms functions

void setProjectionMatrixDirty( void )
{
    s_currentProjectionMatrix = -1;
}

} // Namespace GL

NS_CC_END<|MERGE_RESOLUTION|>--- conflicted
+++ resolved
@@ -222,17 +222,11 @@
     // hardcoded!
     for(int i=0; i < MAX_ATTRIBUTES; i++) {
         unsigned int bit = 1 << i;
-<<<<<<< HEAD
-        bool enabled = flags & bit;
-        //FIXME:
-//        bool enabledBefore = s_attributeFlags & bit;
-//        if(enabled != enabledBefore)
+        //FIXME:Cache is disabled, try to enable cache as before
+        bool enabled = (flags & bit) != 0;
+        // bool enabledBefore = (s_attributeFlags & bit) != 0;
+        // if(enabled != enabledBefore) 
         {
-=======
-        bool enabled = (flags & bit) != 0;
-        bool enabledBefore = (s_attributeFlags & bit) != 0;
-        if(enabled != enabledBefore) {
->>>>>>> e423babd
             if( enabled )
                 glEnableVertexAttribArray(i);
             else
