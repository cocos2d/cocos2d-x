/****************************************************************************
 Copyright (c) 2011      Ricardo Quesada
 Copyright (c) 2010-2012 cocos2d-x.org
 Copyright (c) 2011      Zynga Inc.
 Copyright (C) 2013-2015 Chukong Technologies Inc.

http://www.cocos2d-x.org

Permission is hereby granted, free of charge, to any person obtaining a copy
of this software and associated documentation files (the "Software"), to deal
in the Software without restriction, including without limitation the rights
to use, copy, modify, merge, publish, distribute, sublicense, and/or sell
copies of the Software, and to permit persons to whom the Software is
furnished to do so, subject to the following conditions:

The above copyright notice and this permission notice shall be included in
all copies or substantial portions of the Software.

THE SOFTWARE IS PROVIDED "AS IS", WITHOUT WARRANTY OF ANY KIND, EXPRESS OR
IMPLIED, INCLUDING BUT NOT LIMITED TO THE WARRANTIES OF MERCHANTABILITY,
FITNESS FOR A PARTICULAR PURPOSE AND NONINFRINGEMENT. IN NO EVENT SHALL THE
AUTHORS OR COPYRIGHT HOLDERS BE LIABLE FOR ANY CLAIM, DAMAGES OR OTHER
LIABILITY, WHETHER IN AN ACTION OF CONTRACT, TORT OR OTHERWISE, ARISING FROM,
OUT OF OR IN CONNECTION WITH THE SOFTWARE OR THE USE OR OTHER DEALINGS IN
THE SOFTWARE.
****************************************************************************/

#ifndef __CCGLSTATE_H__
#define __CCGLSTATE_H__

#include <cstdint>

#include "platform/CCGL.h"
#include "platform/CCPlatformMacros.h"

NS_CC_BEGIN

/**
 * @addtogroup support
 * @{
 */

class GLProgram;

namespace GL {

/** Vertex attrib flags. */
enum {
    VERTEX_ATTRIB_FLAG_NONE       = 0,

    VERTEX_ATTRIB_FLAG_POSITION   = 1 << 0,
    VERTEX_ATTRIB_FLAG_COLOR      = 1 << 1,
    VERTEX_ATTRIB_FLAG_TEX_COORD = 1 << 2,
    VERTEX_ATTRIB_FLAG_NORMAL = 1 << 3,
    VERTEX_ATTRIB_FLAG_BLEND_WEIGHT = 1 << 4,
    VERTEX_ATTRIB_FLAG_BLEND_INDEX = 1 << 5,
    
    VERTEX_ATTRIB_FLAG_POS_COLOR_TEX = (VERTEX_ATTRIB_FLAG_POSITION | VERTEX_ATTRIB_FLAG_COLOR | VERTEX_ATTRIB_FLAG_TEX_COORD),
};

/** 
 * Invalidates the GL state cache.
 *
 * If CC_ENABLE_GL_STATE_CACHE it will reset the GL state cache.
 * @since v2.0.0
 */
void CC_DLL invalidateStateCache(void);

/** 
 * Uses the GL program in case program is different than the current one.

 * If CC_ENABLE_GL_STATE_CACHE is disabled, it will the glUseProgram() directly.
 * @since v2.0.0
 */
void CC_DLL useProgram(GLuint program);

/** 
 * Deletes the GL program. If it is the one that is being used, it invalidates it.
 *
 * If CC_ENABLE_GL_STATE_CACHE is disabled, it will the glDeleteProgram() directly.
 * @since v2.0.0
 */
void CC_DLL deleteProgram(GLuint program);

/** 
 * Uses a blending function in case it not already used.
 *
 * If CC_ENABLE_GL_STATE_CACHE is disabled, it will the glBlendFunc() directly.
 * @since v2.0.0
 */
void CC_DLL blendFunc(GLenum sfactor, GLenum dfactor);

/** 
 * Resets the blending mode back to the cached state in case you used glBlendFuncSeparate() or glBlendEquation().
 *
 * If CC_ENABLE_GL_STATE_CACHE is disabled, it will just set the default blending mode using GL_FUNC_ADD.
 * @since v2.0.0
 */
void CC_DLL blendResetToCache(void);

/** 
 * Sets the projection matrix as dirty.
 * @since v2.0.0
 */
void CC_DLL setProjectionMatrixDirty(void);

/** 
 * Will enable the vertex attribs that are passed as flags.
 * Possible flags:
 * 
 *    * VERTEX_ATTRIB_FLAG_POSITION
 *    * VERTEX_ATTRIB_FLAG_COLOR
 *    * VERTEX_ATTRIB_FLAG_TEX_COORDS
 * 
 * These flags can be ORed. The flags that are not present, will be disabled.
 * 
 * @since v2.0.0
 */
void CC_DLL enableVertexAttribs(uint32_t flags);

/** 
 * If the texture is not already bound to texture unit 0, it binds it.
 *
 * If CC_ENABLE_GL_STATE_CACHE is disabled, it will call glBindTexture() directly.
 * @since v2.0.0
 */
void CC_DLL bindTexture2D(GLuint textureId);

<<<<<<< HEAD
/** If the texture is not already bound to a given unit, it binds it.
 If CC_ENABLE_GL_STATE_CACHE is disabled, it will call glBindTexture() directly.
 @since v2.1.0
 */
void CC_DLL bindTexture2DN(GLuint textureUnit, GLuint textureId);

/** If the texture is not already bound to a given unit, it binds it.
If CC_ENABLE_GL_STATE_CACHE is disabled, it will call glBindTexture() directly.
*/
void CC_DLL bindTextureN(GLuint textureUnit, GLuint textureId, GLuint textureType = GL_TEXTURE_2D);

/** It will delete a given texture. If the texture was bound, it will invalidate the cached.
 If CC_ENABLE_GL_STATE_CACHE is disabled, it will call glDeleteTextures() directly.
 @since v2.0.0
=======

/** 
 * If the texture is not already bound to a given unit, it binds it.
 *
 * If CC_ENABLE_GL_STATE_CACHE is disabled, it will call glBindTexture() directly.
 * @since v2.1.0
 */
void CC_DLL bindTexture2DN(GLuint textureUnit, GLuint textureId);

/** 
 * It will delete a given texture. If the texture was bound, it will invalidate the cached.
 *
 * If CC_ENABLE_GL_STATE_CACHE is disabled, it will call glDeleteTextures() directly.
 * @since v2.0.0
>>>>>>> f9589d16
 */
void CC_DLL deleteTexture(GLuint textureId);

/** 
 * It will delete a given texture. If the texture was bound, it will invalidate the cached for the given texture unit.
 *
 * If CC_ENABLE_GL_STATE_CACHE is disabled, it will call glDeleteTextures() directly.
 * @since v2.1.0
 */
CC_DEPRECATED_ATTRIBUTE void CC_DLL deleteTextureN(GLuint textureUnit, GLuint textureId);

/** 
 * Select active texture unit.
 *
 * If CC_ENABLE_GL_STATE_CACHE is disabled, it will call glActiveTexture() directly.
 * @since v3.0
 */
void CC_DLL activeTexture(GLenum texture);

/** 
 * If the vertex array is not already bound, it binds it.
 *
 * If CC_ENABLE_GL_STATE_CACHE is disabled, it will call glBindVertexArray() directly.
 * @since v2.0.0
 */
void CC_DLL bindVAO(GLuint vaoId);

// end of support group
/// @}

} // Namespace GL
NS_CC_END
    

#endif /* __CCGLSTATE_H__ */<|MERGE_RESOLUTION|>--- conflicted
+++ resolved
@@ -126,23 +126,6 @@
  */
 void CC_DLL bindTexture2D(GLuint textureId);
 
-<<<<<<< HEAD
-/** If the texture is not already bound to a given unit, it binds it.
- If CC_ENABLE_GL_STATE_CACHE is disabled, it will call glBindTexture() directly.
- @since v2.1.0
- */
-void CC_DLL bindTexture2DN(GLuint textureUnit, GLuint textureId);
-
-/** If the texture is not already bound to a given unit, it binds it.
-If CC_ENABLE_GL_STATE_CACHE is disabled, it will call glBindTexture() directly.
-*/
-void CC_DLL bindTextureN(GLuint textureUnit, GLuint textureId, GLuint textureType = GL_TEXTURE_2D);
-
-/** It will delete a given texture. If the texture was bound, it will invalidate the cached.
- If CC_ENABLE_GL_STATE_CACHE is disabled, it will call glDeleteTextures() directly.
- @since v2.0.0
-=======
-
 /** 
  * If the texture is not already bound to a given unit, it binds it.
  *
@@ -151,12 +134,17 @@
  */
 void CC_DLL bindTexture2DN(GLuint textureUnit, GLuint textureId);
 
+/** If the texture is not already bound to a given unit, it binds it.
+ * If CC_ENABLE_GL_STATE_CACHE is disabled, it will call glBindTexture() directly.
+ * @since v3.6
+ */
+void CC_DLL bindTextureN(GLuint textureUnit, GLuint textureId, GLuint textureType = GL_TEXTURE_2D);
+
 /** 
  * It will delete a given texture. If the texture was bound, it will invalidate the cached.
  *
  * If CC_ENABLE_GL_STATE_CACHE is disabled, it will call glDeleteTextures() directly.
  * @since v2.0.0
->>>>>>> f9589d16
  */
 void CC_DLL deleteTexture(GLuint textureId);
 
