#include "TextureMTL.h"
#include "Utils.h"

CC_BACKEND_BEGIN

namespace
{
    MTLSamplerAddressMode toMTLSamplerAddressMode(SamplerAddressMode mode)
    {
        MTLSamplerAddressMode ret = MTLSamplerAddressModeRepeat;
        switch (mode) {
            case SamplerAddressMode::REPEAT:
                ret = MTLSamplerAddressModeRepeat;
                break;
            case SamplerAddressMode::MIRROR_REPEAT:
                ret = MTLSamplerAddressModeMirrorRepeat;
                break;
            case SamplerAddressMode::CLAMP_TO_EDGE:
                ret = MTLSamplerAddressModeClampToEdge;
                break;
            default:
                assert(false);
                break;
        }
        return ret;
    }
    
    MTLSamplerMinMagFilter toMTLSamplerMinMagFilter(SamplerFilter mode)
    {
        switch (mode) {
            case SamplerFilter::NEAREST:
            case SamplerFilter::NEAREST_MIPMAP_LINEAR:
            case SamplerFilter::NEAREST_MIPMAP_NEAREST:
                return MTLSamplerMinMagFilterNearest;
            case SamplerFilter::LINEAR:
            case SamplerFilter::LINEAR_MIPMAP_LINEAR:
            case SamplerFilter::LINEAR_MIPMAP_NEAREST:
                return MTLSamplerMinMagFilterLinear;
            case SamplerFilter::DONT_CARE:
                return MTLSamplerMinMagFilterNearest;
        }
    }
    
    MTLSamplerMipFilter toMTLSamplerMipFilter(SamplerFilter mode) {
        switch (mode) {
            case SamplerFilter::NEAREST:
            case SamplerFilter::LINEAR_MIPMAP_NEAREST:
            case SamplerFilter::NEAREST_MIPMAP_NEAREST:
                return MTLSamplerMipFilterNearest;
            case SamplerFilter::LINEAR:
            case SamplerFilter::LINEAR_MIPMAP_LINEAR:
            case SamplerFilter::NEAREST_MIPMAP_LINEAR:
                return MTLSamplerMipFilterLinear;
            case SamplerFilter::DONT_CARE:
                return MTLSamplerMipFilterNearest;
        }
    }
    
    void convertRGB2RGBA(uint8_t* src, uint8_t* dst, uint32_t length)
    {
        for (uint32_t i = 0; i < length; ++i)
        {
            *dst++ = *src++;
            *dst++ = *src++;
            *dst++ = *src++;
            *dst++ = 255;
        }
    }

    
    bool convertData(uint8_t* src, unsigned int length, PixelFormat format, uint8_t** out)
    {
        *out = src;
        bool converted = false;
        switch (format)
        {
            case PixelFormat::RGB888:
                {
                    *out = (uint8_t*)malloc(length * 4);
                    convertRGB2RGBA(src, *out, length);
                    converted = true;
                }
                break;
            default:
                break;
        }
        return converted;
    }
    
    bool isColorRenderable(PixelFormat textureFormat)
    {
        switch (textureFormat)
        {
            case PixelFormat::RGBA8888:
            case PixelFormat::RGB888:
            case PixelFormat::RGBA4444:
            case PixelFormat::RGB565:
            case PixelFormat::RGB5A1:
            case PixelFormat::MTL_BGR5A1:
            case PixelFormat::MTL_B5G6R5:
            case PixelFormat::MTL_ABGR4:
                return true;
            default:
                return false;
        }
    }
    
<<<<<<< HEAD
    uint32_t getBytesPerRowETC(MTLPixelFormat pixleFormat, uint32_t width)
    {
        uint32_t bytesPerRow = 0;
#if (CC_TARGET_PLATFORM == CC_PLATFORM_IOS)
        uint32_t bytesPerBlock = 0, blockWidth = 4;
        switch (pixleFormat) {
            case MTLPixelFormatETC2_RGB8:
            case MTLPixelFormatETC2_RGB8A1:
            case MTLPixelFormatEAC_R11Unorm:
                bytesPerBlock = 8;
                break;
            case MTLPixelFormatEAC_RGBA8:
            case MTLPixelFormatEAC_RG11Unorm:
                bytesPerBlock = 16;
                break;
            default:
                assert(false); //TODO coulsonwang
                break;
        }
        auto blocksPerRow = (width + (blockWidth - 1)) / blockWidth;
        bytesPerRow = blocksPerRow * bytesPerBlock;
#endif
        return bytesPerRow;
    }
    
    uint32_t getBytesPerRowS3TC(MTLPixelFormat pixleFormat, uint32_t width)
    {
        uint32_t bytesPerRow = 0;
#if (CC_TARGET_PLATFORM == CC_PLATFORM_MAC)
        uint32_t bytesPerBlock = 0, blockWidth = 4;
        switch (pixleFormat) {
            case MTLPixelFormatBC1_RGBA:
                bytesPerBlock = 8;
                break;
            case MTLPixelFormatBC2_RGBA:
            case MTLPixelFormatBC3_RGBA:
                bytesPerBlock = 16;
                break;
            default:
                break;
        }
        auto blocksPerRow = (width + (blockWidth - 1)) / blockWidth;
        bytesPerRow = blocksPerRow * bytesPerBlock;
#endif
        return bytesPerRow;
    }
    
    uint32_t getBytesPerRow(TextureFormat textureFormat, uint32_t width, uint32_t bitsPerElement)
    {
        MTLPixelFormat pixelFormat = Utils::toMTLPixelFormat(textureFormat);
        uint32_t bytesPerRow = 0;
        
        if(textureFormat >= TextureFormat::PVRTC2 &&
           textureFormat <= TextureFormat::PVRTC4A)
        {
            bytesPerRow = 0;
        }
        else if (textureFormat == TextureFormat::ETC1)
        {
            bytesPerRow = getBytesPerRowETC(pixelFormat, width);
        }
        else if(textureFormat >= TextureFormat::S3TC_DXT1 &&
                textureFormat <= TextureFormat::S3TC_DXT5)
        {
            bytesPerRow = getBytesPerRowS3TC(pixelFormat, width);
        }
        else
        {
            bytesPerRow = width * bitsPerElement / 8;
        }
        return bytesPerRow;
=======
    bool isCompressedFormat(PixelFormat textureFormat)
    {
        MTLPixelFormat pixelFormat = Utils::toMTLPixelFormat(textureFormat);
#if (CC_TARGET_PLATFORM == CC_PLATFORM_IOS)
        bool isCompressed = (pixelFormat >= MTLPixelFormatPVRTC_RGB_2BPP &&
                                   pixelFormat <= MTLPixelFormatASTC_12x12_LDR);
#else
        bool isCompressed = (pixelFormat >= MTLPixelFormatBC1_RGBA &&
                                   pixelFormat <= MTLPixelFormatBC7_RGBAUnorm_sRGB);
#endif
        return isCompressed;
>>>>>>> 10b27990
    }
}

TextureMTL::TextureMTL(id<MTLDevice> mtlDevice, const TextureDescriptor& descriptor)
: backend::Texture2D(descriptor)
{
    _mtlDevice = mtlDevice;
    updateTextureDescriptor(descriptor);
    _isCompressed = isCompressedFormat(descriptor.textureFormat);
}

TextureMTL::~TextureMTL()
{
    [_mtlTexture release];
    [_mtlSamplerState release];
}

void TextureMTL::updateSamplerDescriptor(const SamplerDescriptor &sampler)
{
    createSampler(_mtlDevice, sampler);
}

void TextureMTL::updateTextureDescriptor(const cocos2d::backend::TextureDescriptor &descriptor)
{
    Texture::updateTextureDescriptor(descriptor);
    createTexture(_mtlDevice, descriptor);
    updateSamplerDescriptor(descriptor.samplerDescriptor);
    if (PixelFormat::RGB888 == _textureFormat)
    {
        _bitsPerElement = 4 * 8;
    }
    
    _bytesPerRow = descriptor.width * _bitsPerElement / 8 ;
}

void TextureMTL::updateData(uint8_t* data, uint32_t width , uint32_t height, uint32_t level)
{
    updateSubData(0, 0, width, height, level, data);
}

void TextureMTL::updateSubData(uint32_t xoffset, uint32_t yoffset, uint32_t width, uint32_t height, uint32_t level, uint8_t* data)
{
    MTLRegion region =
    {
        {xoffset, yoffset, 0},  // MTLOrigin
        {width, height, 1}      // MTLSize
    };
    
    uint8_t* convertedData = nullptr;
    bool converted = convertData(data,
                                 (uint32_t)(width * height),
                                 _textureFormat, &convertedData);
    
<<<<<<< HEAD
    int bytesPerRow = getBytesPerRow(_textureFormat, width, _bitsPerElement);

=======
    //TODO coulsonwang, it seems that only PVRTC has such limitation.
    //when pixel format is a compressed one, bytePerRow should be set to ZERO
    int bytesPerRow = _isCompressed ? 0 : (width * _bitsPerElement / 8);
    
>>>>>>> 10b27990
    [_mtlTexture replaceRegion:region
                   mipmapLevel:level
                     withBytes:convertedData
                   bytesPerRow:bytesPerRow];
    
    if (converted)
        free(convertedData);
    
    if(!_hasMipmaps && level > 0)
        _hasMipmaps = true;
}

void TextureMTL::updateCompressedData(uint8_t *data, uint32_t width, uint32_t height, uint32_t dataLen, uint32_t level)
{
    updateCompressedSubData(0, 0, width, height, dataLen, level, data);
}

void TextureMTL::updateCompressedSubData(uint32_t xoffset, uint32_t yoffset, uint32_t width, uint32_t height, uint32_t dataLen, uint32_t level, uint8_t *data)
{
    updateSubData(xoffset, yoffset, width, height, level, data);
}

void TextureMTL::createTexture(id<MTLDevice> mtlDevice, const TextureDescriptor& descriptor)
{
    MTLPixelFormat pixelFormat = Utils::toMTLPixelFormat(descriptor.textureFormat);
    if(pixelFormat == MTLPixelFormatInvalid)
        return;
    
    MTLTextureDescriptor* textureDescriptor =
           [MTLTextureDescriptor texture2DDescriptorWithPixelFormat:pixelFormat
                                                              width:descriptor.width
                                                             height:descriptor.height
                                                          mipmapped:YES];
    
    if (TextureUsage::RENDER_TARGET == descriptor.textureUsage)
    {
        //DepthStencil, and Multisample textures must be allocated with the MTLResourceStorageModePrivate resource option
        if(PixelFormat::D24S8 == descriptor.textureFormat)
            textureDescriptor.resourceOptions = MTLResourceStorageModePrivate;
        textureDescriptor.usage = MTLTextureUsageRenderTarget | MTLTextureUsageShaderRead;
    }
    
    if(_mtlTexture)
        [_mtlTexture release];
    _mtlTexture = [mtlDevice newTextureWithDescriptor:textureDescriptor];
}

void TextureMTL::createSampler(id<MTLDevice> mtlDevice, const SamplerDescriptor &descriptor)
{
    MTLSamplerDescriptor *mtlDescriptor = [MTLSamplerDescriptor new];
    mtlDescriptor.sAddressMode = descriptor.sAddressMode == SamplerAddressMode::DONT_CARE ? _sAddressMode : toMTLSamplerAddressMode(descriptor.sAddressMode);
    mtlDescriptor.tAddressMode = descriptor.tAddressMode == SamplerAddressMode::DONT_CARE ? _tAddressMode : toMTLSamplerAddressMode(descriptor.tAddressMode);
    
    mtlDescriptor.minFilter = descriptor.minFilter == SamplerFilter::DONT_CARE ? _minFilter : toMTLSamplerMinMagFilter(descriptor.minFilter);
    mtlDescriptor.magFilter = descriptor.magFilter == SamplerFilter::DONT_CARE ? _magFilter : toMTLSamplerMinMagFilter(descriptor.magFilter);
    
    if(_mtlSamplerState)
    {
        [_mtlSamplerState release];
        _mtlSamplerState = nil;
    }
    
    _sAddressMode = mtlDescriptor.sAddressMode;
    _tAddressMode = mtlDescriptor.tAddressMode;
    _minFilter = mtlDescriptor.minFilter;
    _magFilter = mtlDescriptor.magFilter;
    _mipFilter = mtlDescriptor.mipFilter;
    
    _mtlSamplerState = [mtlDevice newSamplerStateWithDescriptor:mtlDescriptor];
    
    [mtlDescriptor release];
}

void TextureMTL::getBytes(int x, int y, int width, int height, bool flipImage, std::function<void(const unsigned char*, int, int)> callback)
{
    CC_ASSERT(width <= _width && height <= _height);
    
    auto bitsPerElement = _bitsPerElement;
    auto flipImageFunc = [callback, flipImage, bitsPerElement](const unsigned char* image, int width, int height){
        //consistent with opengl behavior
        auto bytePerRow = width * bitsPerElement / 8;
        if(!flipImage)
        {
            unsigned char* flippedImage = new unsigned char[bytePerRow * height];
            for (int i = 0; i < height; ++i)
            {
                memcpy(&flippedImage[i * bytePerRow],
                       &image[(height - i - 1) * bytePerRow],
                       bytePerRow);
            }
            callback(flippedImage, width, height);
            CC_SAFE_DELETE_ARRAY(flippedImage);
        }
        else
        {
            callback(image, width, height);
        }
    };
    auto flipImageCallback = std::bind(flipImageFunc, std::placeholders::_1, std::placeholders::_2, std::placeholders::_3);
    Utils::getTextureBytes(x, y, width, height, _mtlTexture, flipImageCallback);
}

void TextureMTL::generateMipmaps()
{
    if (TextureUsage::RENDER_TARGET == _textureUsage || isColorRenderable(_textureFormat) == false)
        return;
    
    if(!_hasMipmaps)
    {
        _hasMipmaps = true;
        Utils::generateMipmaps(_mtlTexture);
        
    }
}

TextureCubeMTL::TextureCubeMTL(id<MTLDevice> mtlDevice, const TextureDescriptor& descriptor)
: backend::TextureCubemap(descriptor)
{
    _mtlDevice = mtlDevice;
    updateTextureDescriptor(descriptor);
}

TextureCubeMTL::~TextureCubeMTL()
{
    [_mtlTexture release];
    [_mtlSamplerState release];
}

void TextureCubeMTL::updateTextureDescriptor(const cocos2d::backend::TextureDescriptor &descriptor)
{
    Texture::updateTextureDescriptor(descriptor);
    createTexture(_mtlDevice, descriptor);
    updateSamplerDescriptor(descriptor.samplerDescriptor);
    
    // Metal doesn't support RGB888/RGBA4444, so should convert to RGBA888;
    if (PixelFormat::RGB888 == _textureFormat)
    {
        _bitsPerElement = 4 * 8;
    }
    
    _bytesPerRow = descriptor.width * _bitsPerElement / 8 ;
    _bytesPerImage = _bytesPerRow * descriptor.width;
    _region = MTLRegionMake2D(0, 0, descriptor.width, descriptor.height);
}

void TextureCubeMTL::createTexture(id<MTLDevice> mtlDevice, const TextureDescriptor& descriptor)
{
    MTLPixelFormat pixelFormat = Utils::toMTLPixelFormat(descriptor.textureFormat);
    if(pixelFormat == MTLPixelFormatInvalid)
        return;
    
    MTLTextureDescriptor* textureDescriptor =
    [MTLTextureDescriptor textureCubeDescriptorWithPixelFormat:pixelFormat size:descriptor.width mipmapped:YES];
    
    if (TextureUsage::RENDER_TARGET == descriptor.textureUsage)
    {
        textureDescriptor.resourceOptions = MTLResourceStorageModePrivate;
        textureDescriptor.usage = MTLTextureUsageRenderTarget | MTLTextureUsageShaderRead;
    }
    
    if(_mtlTexture)
        [_mtlTexture release];
    _mtlTexture = [mtlDevice newTextureWithDescriptor:textureDescriptor];
}

void TextureCubeMTL::createSampler(id<MTLDevice> mtlDevice, const SamplerDescriptor &descriptor)
{
    MTLSamplerDescriptor *mtlDescriptor = [MTLSamplerDescriptor new];
    mtlDescriptor.sAddressMode = descriptor.sAddressMode == SamplerAddressMode::DONT_CARE ? _sAddressMode : toMTLSamplerAddressMode(descriptor.sAddressMode);
    mtlDescriptor.tAddressMode = descriptor.tAddressMode == SamplerAddressMode::DONT_CARE ? _tAddressMode : toMTLSamplerAddressMode(descriptor.tAddressMode);
    
    mtlDescriptor.minFilter = descriptor.minFilter == SamplerFilter::DONT_CARE ? _minFilter : toMTLSamplerMinMagFilter(descriptor.minFilter);
    mtlDescriptor.magFilter = descriptor.magFilter == SamplerFilter::DONT_CARE ? _magFilter : toMTLSamplerMinMagFilter(descriptor.magFilter);
    
    if(_mtlSamplerState)
    {
        [_mtlSamplerState release];
        _mtlSamplerState = nil;
    }
    
    _sAddressMode = mtlDescriptor.sAddressMode;
    _tAddressMode = mtlDescriptor.tAddressMode;
    _minFilter = mtlDescriptor.minFilter;
    _magFilter = mtlDescriptor.magFilter;
    _mipFilter = mtlDescriptor.mipFilter;
    
    _mtlSamplerState = [mtlDevice newSamplerStateWithDescriptor:mtlDescriptor];
    
    [mtlDescriptor release];
}

void TextureCubeMTL::updateSamplerDescriptor(const SamplerDescriptor &sampler)
{
    createSampler(_mtlDevice, sampler);
}

void TextureCubeMTL::updateFaceData(TextureCubeFace side, void *data)
{
    NSUInteger slice = static_cast<int>(side);
    [_mtlTexture replaceRegion:_region
                   mipmapLevel:0
                         slice:slice
                     withBytes:data
                   bytesPerRow:_bytesPerRow
                 bytesPerImage:_bytesPerImage];
}

void TextureCubeMTL::getBytes(int x, int y, int width, int height, bool flipImage, std::function<void(const unsigned char*, int, int)> callback)
{
    CC_ASSERT(width <= _mtlTexture.width && height <= _mtlTexture.height);
    
    auto bitsPerElement = _bitsPerElement;
    auto flipImageFunc = [callback, flipImage, bitsPerElement](const unsigned char* image, int width, int height){
        //consistent with opengl behavior
        auto bytePerRow = width * bitsPerElement / 8;
        if(!flipImage)
        {
            unsigned char* flippedImage = new unsigned char[bytePerRow * height];
            for (int i = 0; i < height; ++i)
            {
                memcpy(&flippedImage[i * bytePerRow],
                       &image[(height - i - 1) * bytePerRow],
                       bytePerRow);
            }
            callback(flippedImage, width, height);
            CC_SAFE_DELETE_ARRAY(flippedImage);
        }
        else
        {
            callback(image, width, height);
        }
    };
    auto flipImageCallback = std::bind(flipImageFunc, std::placeholders::_1, std::placeholders::_2, std::placeholders::_3);
    Utils::getTextureBytes(x, y, width, height, _mtlTexture, flipImageCallback);
}

void TextureCubeMTL::generateMipmaps()
{
    if (TextureUsage::RENDER_TARGET == _textureUsage || isColorRenderable(_textureFormat) == false)
        return;
    
    if(!_hasMipmaps)
    {
        _hasMipmaps = true;
        Utils::generateMipmaps(_mtlTexture);
    }
}

CC_BACKEND_END<|MERGE_RESOLUTION|>--- conflicted
+++ resolved
@@ -105,7 +105,6 @@
         }
     }
     
-<<<<<<< HEAD
     uint32_t getBytesPerRowETC(MTLPixelFormat pixleFormat, uint32_t width)
     {
         uint32_t bytesPerRow = 0;
@@ -153,22 +152,22 @@
         return bytesPerRow;
     }
     
-    uint32_t getBytesPerRow(TextureFormat textureFormat, uint32_t width, uint32_t bitsPerElement)
+    uint32_t getBytesPerRow(PixelFormat textureFormat, uint32_t width, uint32_t bitsPerElement)
     {
         MTLPixelFormat pixelFormat = Utils::toMTLPixelFormat(textureFormat);
         uint32_t bytesPerRow = 0;
         
-        if(textureFormat >= TextureFormat::PVRTC2 &&
-           textureFormat <= TextureFormat::PVRTC4A)
+        if(textureFormat >= PixelFormat::PVRTC2 &&
+           textureFormat <= PixelFormat::PVRTC4A)
         {
             bytesPerRow = 0;
         }
-        else if (textureFormat == TextureFormat::ETC1)
+        else if (textureFormat == PixelFormat::ETC)
         {
             bytesPerRow = getBytesPerRowETC(pixelFormat, width);
         }
-        else if(textureFormat >= TextureFormat::S3TC_DXT1 &&
-                textureFormat <= TextureFormat::S3TC_DXT5)
+        else if(textureFormat >= PixelFormat::S3TC_DXT1 &&
+                textureFormat <= PixelFormat::S3TC_DXT5)
         {
             bytesPerRow = getBytesPerRowS3TC(pixelFormat, width);
         }
@@ -177,19 +176,6 @@
             bytesPerRow = width * bitsPerElement / 8;
         }
         return bytesPerRow;
-=======
-    bool isCompressedFormat(PixelFormat textureFormat)
-    {
-        MTLPixelFormat pixelFormat = Utils::toMTLPixelFormat(textureFormat);
-#if (CC_TARGET_PLATFORM == CC_PLATFORM_IOS)
-        bool isCompressed = (pixelFormat >= MTLPixelFormatPVRTC_RGB_2BPP &&
-                                   pixelFormat <= MTLPixelFormatASTC_12x12_LDR);
-#else
-        bool isCompressed = (pixelFormat >= MTLPixelFormatBC1_RGBA &&
-                                   pixelFormat <= MTLPixelFormatBC7_RGBAUnorm_sRGB);
-#endif
-        return isCompressed;
->>>>>>> 10b27990
     }
 }
 
@@ -198,7 +184,6 @@
 {
     _mtlDevice = mtlDevice;
     updateTextureDescriptor(descriptor);
-    _isCompressed = isCompressedFormat(descriptor.textureFormat);
 }
 
 TextureMTL::~TextureMTL()
@@ -243,15 +228,8 @@
                                  (uint32_t)(width * height),
                                  _textureFormat, &convertedData);
     
-<<<<<<< HEAD
     int bytesPerRow = getBytesPerRow(_textureFormat, width, _bitsPerElement);
-
-=======
-    //TODO coulsonwang, it seems that only PVRTC has such limitation.
-    //when pixel format is a compressed one, bytePerRow should be set to ZERO
-    int bytesPerRow = _isCompressed ? 0 : (width * _bitsPerElement / 8);
-    
->>>>>>> 10b27990
+    
     [_mtlTexture replaceRegion:region
                    mipmapLevel:level
                      withBytes:convertedData
