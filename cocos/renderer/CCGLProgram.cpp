/****************************************************************************
Copyright 2011 Jeff Lamarche
Copyright 2012 Goffredo Marocchi
Copyright 2012 Ricardo Quesada
Copyright 2012 cocos2d-x.org
Copyright (c) 2013-2017 Chukong Technologies Inc.

http://www.cocos2d-x.org

Permission is hereby granted, free of charge, to any person obtaining a copy
of this software and associated documentation files (the "Software"), to deal
in the Software without restriction, including without limitation the rights
to use, copy, modify, merge, publish, distribute, sublicense, and/or sell
copies of the Software, and to permit persons to whom the Software is
furnished to do so, subject to the following conditions:

The above copyright notice and this permission notice shall be included in
all copies or substantial portions of the Software.

THE SOFTWARE IS PROVIDED "AS IS", WITHOUT WARRANTY OF ANY KIND, EXPRESS OR
IMPLIED, INCLUDING BUT NOT LIMITED TO THE WARRANTIES OF MERCHANTABILITY,
FITNESS FOR A PARTICULAR PURPOSE AND NONINFRINGEMENT. IN false EVENT SHALL THE
AUTHORS OR COPYRIGHT HOLDERS BE LIABLE FOR ANY CLAIM, DAMAGES OR OTHER
LIABILITY, WHETHER IN AN ACTION OF CONTRACT, TORT OR OTHERWISE, ARISING FROM,
OUT OF OR IN CONNECTION WITH THE SOFTWARE OR THE USE OR OTHER DEALINGS IN
THE SOFTWARE.
****************************************************************************/

#include "renderer/CCGLProgram.h"

#ifndef WIN32
#include <alloca.h>
#endif

#include "base/CCDirector.h"
#include "base/ccUTF8.h"
#include "renderer/ccGLStateCache.h"
#include "platform/CCFileUtils.h"

// helper functions

static void replaceDefines(const std::string& compileTimeDefines, std::string& out)
{
    // Replace semicolons with '#define ... \n'
    if (!compileTimeDefines.empty())
    {
        // append ';' if the last char doesn't have one
        auto copyDefines = compileTimeDefines;
        if (copyDefines[copyDefines.length()-1] != ';')
            copyDefines.append(1, ';');

        std::string currentDefine;

        for (auto itChar: copyDefines)
        {
            if (itChar == ';')
            {
                if (!currentDefine.empty())
                {
                    out.append("\n#define " + currentDefine);
                    currentDefine.clear();
                }
            }
            else
            {
                currentDefine.append(1, itChar);
            }
        }
        out += "\n";
    }
}


NS_CC_BEGIN
const char* GLProgram::SHADER_NAME_ETC1AS_POSITION_TEXTURE_COLOR = "#ShaderETC1ASPositionTextureColor";
const char* GLProgram::SHADER_NAME_ETC1AS_POSITION_TEXTURE_COLOR_NO_MVP = "#ShaderETC1ASPositionTextureColor_noMVP";

const char* GLProgram::SHADER_NAME_ETC1AS_POSITION_TEXTURE_GRAY = "#ShaderETC1ASPositionTextureGray";
const char* GLProgram::SHADER_NAME_ETC1AS_POSITION_TEXTURE_GRAY_NO_MVP = "#ShaderETC1ASPositionTextureGray_noMVP";

const char* GLProgram::SHADER_NAME_POSITION_TEXTURE_COLOR = "ShaderPositionTextureColor";
const char* GLProgram::SHADER_NAME_POSITION_TEXTURE_COLOR_NO_MVP = "ShaderPositionTextureColor_noMVP";
const char* GLProgram::SHADER_NAME_POSITION_TEXTURE_ALPHA_TEST = "ShaderPositionTextureColorAlphaTest";
const char* GLProgram::SHADER_NAME_POSITION_TEXTURE_ALPHA_TEST_NO_MV = "ShaderPositionTextureColorAlphaTest_NoMV";
const char* GLProgram::SHADER_NAME_POSITION_COLOR = "ShaderPositionColor";
const char* GLProgram::SHADER_NAME_POSITION_COLOR_TEXASPOINTSIZE = "ShaderPositionColorTexAsPointsize";
const char* GLProgram::SHADER_NAME_POSITION_COLOR_NO_MVP = "ShaderPositionColor_noMVP";

const char* GLProgram::SHADER_NAME_POSITION_TEXTURE = "ShaderPositionTexture";
const char* GLProgram::SHADER_NAME_POSITION_TEXTURE_U_COLOR = "ShaderPositionTexture_uColor";
const char* GLProgram::SHADER_NAME_POSITION_TEXTURE_A8_COLOR = "ShaderPositionTextureA8Color";
const char* GLProgram::SHADER_NAME_POSITION_U_COLOR = "ShaderPosition_uColor";
const char* GLProgram::SHADER_NAME_POSITION_LENGTH_TEXTURE_COLOR = "ShaderPositionLengthTextureColor";
const char* GLProgram::SHADER_NAME_POSITION_GRAYSCALE = "ShaderUIGrayScale";
const char* GLProgram::SHADER_NAME_LABEL_DISTANCEFIELD_NORMAL = "ShaderLabelDFNormal";
const char* GLProgram::SHADER_NAME_LABEL_DISTANCEFIELD_GLOW = "ShaderLabelDFGlow";
const char* GLProgram::SHADER_NAME_LABEL_NORMAL = "ShaderLabelNormal";
const char* GLProgram::SHADER_NAME_LABEL_OUTLINE = "ShaderLabelOutline";

const char* GLProgram::SHADER_3D_POSITION = "Shader3DPosition";
const char* GLProgram::SHADER_3D_POSITION_TEXTURE = "Shader3DPositionTexture";
const char* GLProgram::SHADER_3D_SKINPOSITION_TEXTURE = "Shader3DSkinPositionTexture";
const char* GLProgram::SHADER_3D_POSITION_NORMAL = "Shader3DPositionNormal";
const char* GLProgram::SHADER_3D_POSITION_NORMAL_TEXTURE = "Shader3DPositionNormalTexture";
const char* GLProgram::SHADER_3D_SKINPOSITION_NORMAL_TEXTURE = "Shader3DSkinPositionNormalTexture";
const char* GLProgram::SHADER_3D_POSITION_BUMPEDNORMAL_TEXTURE = "Shader3DPositionBumpedNormalTexture";
const char* GLProgram::SHADER_3D_SKINPOSITION_BUMPEDNORMAL_TEXTURE = "Shader3DSkinPositionBumpedNormalTexture";
const char* GLProgram::SHADER_3D_PARTICLE_COLOR = "Shader3DParticleColor";
const char* GLProgram::SHADER_3D_PARTICLE_TEXTURE = "Shader3DParticleTexture";
const char* GLProgram::SHADER_3D_SKYBOX = "Shader3DSkybox";
const char* GLProgram::SHADER_3D_TERRAIN = "Shader3DTerrain";
const char* GLProgram::SHADER_CAMERA_CLEAR = "ShaderCameraClear";


// uniform names
const char* GLProgram::UNIFORM_NAME_AMBIENT_COLOR = "CC_AmbientColor";
const char* GLProgram::UNIFORM_NAME_M_MATRIX = "CC_MMatrix";
const char* GLProgram::UNIFORM_NAME_P_MATRIX = "CC_PMatrix";
const char* GLProgram::UNIFORM_NAME_MULTIVIEW_P_MATRIX = "CC_MultiViewPMatrix";
const char* GLProgram::UNIFORM_NAME_MV_MATRIX = "CC_MVMatrix";
const char* GLProgram::UNIFORM_NAME_MVP_MATRIX  = "CC_MVPMatrix";
const char* GLProgram::UNIFORM_NAME_MULTIVIEW_MVP_MATRIX  = "CC_MultiViewMVPMatrix";
const char* GLProgram::UNIFORM_NAME_NORMAL_MATRIX = "CC_NormalMatrix";
const char* GLProgram::UNIFORM_NAME_TIME = "CC_Time";
const char* GLProgram::UNIFORM_NAME_SIN_TIME = "CC_SinTime";
const char* GLProgram::UNIFORM_NAME_COS_TIME = "CC_CosTime";
const char* GLProgram::UNIFORM_NAME_RANDOM01 = "CC_Random01";
const char* GLProgram::UNIFORM_NAME_SAMPLER0 = "CC_Texture0";
const char* GLProgram::UNIFORM_NAME_SAMPLER1 = "CC_Texture1";
const char* GLProgram::UNIFORM_NAME_SAMPLER2 = "CC_Texture2";
const char* GLProgram::UNIFORM_NAME_SAMPLER3 = "CC_Texture3";
const char* GLProgram::UNIFORM_NAME_ALPHA_TEST_VALUE = "CC_alpha_value";

// Attribute names
const char* GLProgram::ATTRIBUTE_NAME_COLOR = "a_color";
const char* GLProgram::ATTRIBUTE_NAME_POSITION = "a_position";
const char* GLProgram::ATTRIBUTE_NAME_TEX_COORD = "a_texCoord";
const char* GLProgram::ATTRIBUTE_NAME_TEX_COORD1 = "a_texCoord1";
const char* GLProgram::ATTRIBUTE_NAME_TEX_COORD2 = "a_texCoord2";
const char* GLProgram::ATTRIBUTE_NAME_TEX_COORD3 = "a_texCoord3";
const char* GLProgram::ATTRIBUTE_NAME_NORMAL = "a_normal";
const char* GLProgram::ATTRIBUTE_NAME_BLEND_WEIGHT = "a_blendWeight";
const char* GLProgram::ATTRIBUTE_NAME_BLEND_INDEX = "a_blendIndex";
const char* GLProgram::ATTRIBUTE_NAME_TANGENT = "a_tangent";
const char* GLProgram::ATTRIBUTE_NAME_BINORMAL = "a_binormal";



static const char * COCOS2D_SHADER_UNIFORMS =
        "uniform mat4 CC_MMatrix;\n"
        "uniform mat4 CC_PMatrix;\n"
        "uniform mat4 CC_MultiViewPMatrix[4];\n"
        "uniform mat4 CC_MVMatrix;\n"
        "uniform mat4 CC_MVPMatrix;\n"
        "uniform mat4 CC_MultiViewMVPMatrix[4];\n"
        "uniform mat3 CC_NormalMatrix;\n"
        "uniform vec4 CC_Time;\n"
        "uniform vec4 CC_SinTime;\n"
        "uniform vec4 CC_CosTime;\n"
        "uniform vec4 CC_Random01;\n"
        "uniform sampler2D CC_Texture0;\n"
        "uniform sampler2D CC_Texture1;\n"
        "uniform sampler2D CC_Texture2;\n"
        "uniform sampler2D CC_Texture3;\n"
        "//CC INCLUDES END\n\n";

static const std::string EMPTY_DEFINE;

GLProgram* GLProgram::createWithByteArrays(const GLchar* vShaderByteArray, const GLchar* fShaderByteArray)
{
    return createWithByteArrays(vShaderByteArray, fShaderByteArray, EMPTY_DEFINE);
}

GLProgram* GLProgram::createWithByteArrays(const GLchar* vShaderByteArray, const GLchar* fShaderByteArray, const std::string& compileTimeDefines)
{
    return createWithByteArrays(vShaderByteArray, fShaderByteArray, EMPTY_DEFINE, compileTimeDefines);
}

GLProgram* GLProgram::createWithByteArrays(const GLchar* vShaderByteArray, const GLchar* fShaderByteArray, const std::string& compileTimeHeaders, const std::string& compileTimeDefines)
{
    auto ret = new (std::nothrow) GLProgram();
    if(ret && ret->initWithByteArrays(vShaderByteArray, fShaderByteArray, compileTimeHeaders, compileTimeDefines)) {
        ret->link();
        ret->updateUniforms();
        ret->autorelease();
        return ret;
    }

    CC_SAFE_DELETE(ret);
    return nullptr;
}

GLProgram* GLProgram::createWithFilenames(const std::string& vShaderFilename, const std::string& fShaderFilename)
{
    return createWithFilenames(vShaderFilename, fShaderFilename, EMPTY_DEFINE);
}

GLProgram* GLProgram::createWithFilenames(const std::string& vShaderFilename, const std::string& fShaderFilename, const std::string& compileTimeDefines)
{
    return createWithFilenames(vShaderFilename, fShaderFilename, EMPTY_DEFINE, compileTimeDefines);
}

GLProgram* GLProgram::createWithFilenames(const std::string& vShaderFilename, const std::string& fShaderFilename, const std::string& /*compileTimeHeaders*/, const std::string& compileTimeDefines)
{
    auto ret = new (std::nothrow) GLProgram();
    if(ret && ret->initWithFilenames(vShaderFilename, fShaderFilename, compileTimeDefines)) {
        ret->link();
        ret->updateUniforms();
        ret->autorelease();
        return ret;
    }

    CC_SAFE_DELETE(ret);
    return nullptr;
}

GLProgram::GLProgram()
: _program(0)
, _vertShader(0)
, _fragShader(0)
, _flags()
{
    _director = Director::getInstance();
    CCASSERT(nullptr != _director, "Director is null when init a GLProgram");
    memset(_builtInUniforms, 0, sizeof(_builtInUniforms));
}

GLProgram::~GLProgram()
{
    CCLOGINFO("%s %d deallocing GLProgram: %p", __FUNCTION__, __LINE__, this);

    clearShader();

    if (_program)
    {
        GL::deleteProgram(_program);
    }

    
    clearHashUniforms();
}

bool GLProgram::initWithByteArrays(const GLchar* vShaderByteArray, const GLchar* fShaderByteArray)
{
    return initWithByteArrays(vShaderByteArray, fShaderByteArray, EMPTY_DEFINE);
}

bool GLProgram::initWithByteArrays(const GLchar* vShaderByteArray, const GLchar* fShaderByteArray, const std::string& compileTimeDefines)
{
    return initWithByteArrays(vShaderByteArray, fShaderByteArray, "", compileTimeDefines);
}

bool GLProgram::initWithByteArrays(const GLchar* vShaderByteArray, const GLchar* fShaderByteArray, const std::string& compileTimeHeaders, const std::string& compileTimeDefines)
{
    _program = glCreateProgram();
    CHECK_GL_ERROR_DEBUG();

    // convert defines here. If we do it in "compileShader" we will do it twice.
    // a cache for the defines could be useful, but seems like overkill at this point
    std::string replacedDefines = "";
    replaceDefines(compileTimeDefines, replacedDefines);

    _vertShader = _fragShader = 0;

    if (vShaderByteArray)
    {
        if (!compileShader(&_vertShader, GL_VERTEX_SHADER, vShaderByteArray, compileTimeHeaders, replacedDefines))
        {
            CCLOG("cocos2d: ERROR: Failed to compile vertex shader");
            return false;
        }
    }

    // Create and compile fragment shader
    if (fShaderByteArray)
    {
        if (!compileShader(&_fragShader, GL_FRAGMENT_SHADER, fShaderByteArray, compileTimeHeaders, replacedDefines))
        {
            CCLOG("cocos2d: ERROR: Failed to compile fragment shader");
            return false;
        }
    }

    if (_vertShader)
    {
        glAttachShader(_program, _vertShader);
    }
    CHECK_GL_ERROR_DEBUG();

    if (_fragShader)
    {
        glAttachShader(_program, _fragShader);
    }

    clearHashUniforms();

    CHECK_GL_ERROR_DEBUG();

    return true;
}

bool GLProgram::initWithFilenames(const std::string& vShaderFilename, const std::string& fShaderFilename)
{
    return initWithFilenames(vShaderFilename, fShaderFilename, EMPTY_DEFINE);
}

bool GLProgram::initWithFilenames(const std::string& vShaderFilename, const std::string& fShaderFilename, const std::string& compileTimeDefines)
{
    return initWithFilenames(vShaderFilename, fShaderFilename, EMPTY_DEFINE, compileTimeDefines);
}

bool GLProgram::initWithFilenames(const std::string& vShaderFilename, const std::string& fShaderFilename, const std::string& compileTimeHeaders, const std::string& compileTimeDefines)
{
    auto fileUtils = FileUtils::getInstance();
    std::string vertexSource = fileUtils->getStringFromFile(FileUtils::getInstance()->fullPathForFilename(vShaderFilename));
    std::string fragmentSource = fileUtils->getStringFromFile(FileUtils::getInstance()->fullPathForFilename(fShaderFilename));

    return initWithByteArrays(vertexSource.c_str(), fragmentSource.c_str(), compileTimeHeaders, compileTimeDefines);
}

void GLProgram::bindPredefinedVertexAttribs()
{
    static const struct {
        const char *attributeName;
        int location;
    } attribute_locations[] =
    {
        {GLProgram::ATTRIBUTE_NAME_POSITION, GLProgram::VERTEX_ATTRIB_POSITION},
        {GLProgram::ATTRIBUTE_NAME_COLOR, GLProgram::VERTEX_ATTRIB_COLOR},
        {GLProgram::ATTRIBUTE_NAME_TEX_COORD, GLProgram::VERTEX_ATTRIB_TEX_COORD},
        {GLProgram::ATTRIBUTE_NAME_TEX_COORD1, GLProgram::VERTEX_ATTRIB_TEX_COORD1},
        {GLProgram::ATTRIBUTE_NAME_TEX_COORD2, GLProgram::VERTEX_ATTRIB_TEX_COORD2},
        {GLProgram::ATTRIBUTE_NAME_TEX_COORD3, GLProgram::VERTEX_ATTRIB_TEX_COORD3},
        {GLProgram::ATTRIBUTE_NAME_NORMAL, GLProgram::VERTEX_ATTRIB_NORMAL},
    };

    const int size = sizeof(attribute_locations) / sizeof(attribute_locations[0]);

    for(int i=0; i<size;i++) {
        glBindAttribLocation(_program, attribute_locations[i].location, attribute_locations[i].attributeName);
    }
}

void GLProgram::parseVertexAttribs()
{
    //_vertexAttribs.clear();

    // Query and store vertex attribute meta-data from the program.
    GLint activeAttributes;
    GLint length;
    glGetProgramiv(_program, GL_ACTIVE_ATTRIBUTES, &activeAttributes);
    if(activeAttributes > 0)
    {
        VertexAttrib attribute;

        glGetProgramiv(_program, GL_ACTIVE_ATTRIBUTE_MAX_LENGTH, &length);
        if(length > 0)
        {
            GLchar* attribName = (GLchar*) alloca(length + 1);

            for(int i = 0; i < activeAttributes; ++i)
            {
                // Query attribute info.
                glGetActiveAttrib(_program, i, length, nullptr, &attribute.size, &attribute.type, attribName);
                attribName[length] = '\0';
                attribute.name = std::string(attribName);

                // Query the pre-assigned attribute location
                attribute.index = glGetAttribLocation(_program, attribName);
                _vertexAttribs[attribute.name] = attribute;
            }
        }
    }
    else
    {
        GLchar ErrorLog[1024];
        glGetProgramInfoLog(_program, sizeof(ErrorLog), nullptr, ErrorLog);
        CCLOG("Error linking shader program: '%s'\n", ErrorLog);
    }
}

void GLProgram::parseUniforms()
{
    //_userUniforms.clear();

    // Query and store uniforms from the program.
    GLint activeUniforms;
    glGetProgramiv(_program, GL_ACTIVE_UNIFORMS, &activeUniforms);
    if(activeUniforms > 0)
    {
        GLint length;
        glGetProgramiv(_program, GL_ACTIVE_UNIFORM_MAX_LENGTH, &length);
        if(length > 0)
        {
            Uniform uniform;

            GLchar* uniformName = (GLchar*)alloca(length + 1);

            for(int i = 0; i < activeUniforms; ++i)
            {
                // Query uniform info.
                glGetActiveUniform(_program, i, length, nullptr, &uniform.size, &uniform.type, uniformName);
                uniformName[length] = '\0';

                // Only add uniforms that are not built-in.
                // The ones that start with 'CC_' are built-ins
                if(strncmp("CC_", uniformName, 3) != 0) {

                    // remove possible array '[]' from uniform name
                    if(length > 3)
                    {
                        char* c = strrchr(uniformName, '[');
                        if(c)
                        {
                            *c = '\0';
                        }
                    }
                    uniform.name = std::string(uniformName);
                    uniform.location = glGetUniformLocation(_program, uniformName);
                    GLenum __gl_error_code = glGetError();
                    if (__gl_error_code != GL_NO_ERROR)
                    {
                        CCLOG("error: 0x%x  uniformName: %s", (int)__gl_error_code, uniformName);
                    }
                    assert(__gl_error_code == GL_NO_ERROR);

                    _userUniforms[uniform.name] = uniform;
                }
            }
        }
    }
    else
    {
        GLchar ErrorLog[1024];
        glGetProgramInfoLog(_program, sizeof(ErrorLog), nullptr, ErrorLog);
        CCLOG("Error linking shader program: '%s'\n", ErrorLog);

    }

}

Uniform* GLProgram::getUniform(const std::string &name)
{
    const auto itr = _userUniforms.find(name);
    if( itr != _userUniforms.end())
        return &itr->second;
    return nullptr;
}

VertexAttrib* GLProgram::getVertexAttrib(const std::string &name)
{
    const auto itr = _vertexAttribs.find(name);
    if( itr != _vertexAttribs.end())
        return &itr->second;
    return nullptr;
}

std::string GLProgram::getDescription() const
{
    return StringUtils::format("<GLProgram = "
                                      CC_FORMAT_PRINTF_SIZE_T
                                      " | Program = %i, VertexShader = %i, FragmentShader = %i>",
                                      (size_t)this, _program, _vertShader, _fragShader);
}

bool GLProgram::compileShader(GLuint * shader, GLenum type, const GLchar* source)
{
    return compileShader(shader, type, source, "");
}

bool GLProgram::compileShader(GLuint* shader, GLenum type, const GLchar* source, const std::string& convertedDefines)
{
    return compileShader(shader, type, source, "", convertedDefines);
}

bool GLProgram::compileShader(GLuint * shader, GLenum type, const GLchar* source, const std::string& compileTimeHeaders, const std::string& convertedDefines)
{
    GLint status;

    if (!source)
    {
        return false;
    }

    std::string headersDef;
    if (compileTimeHeaders.empty()) {
#if CC_TARGET_PLATFORM == CC_PLATFORM_WINRT
        headersDef = (type == GL_VERTEX_SHADER ? "precision mediump float;\n precision mediump int;\n" : "precision mediump float;\n precision mediump int;\n");
#elif (CC_TARGET_PLATFORM != CC_PLATFORM_WIN32 && CC_TARGET_PLATFORM != CC_PLATFORM_LINUX && CC_TARGET_PLATFORM != CC_PLATFORM_MAC)
        headersDef = (type == GL_VERTEX_SHADER ? "precision highp float;\n precision highp int;\n" : "precision mediump float;\n precision mediump int;\n");
#endif
    }else{
        headersDef = compileTimeHeaders;
    }

    const GLchar *sources[] = {
        headersDef.c_str(),
        COCOS2D_SHADER_UNIFORMS,
        convertedDefines.c_str(),
        source};

    *shader = glCreateShader(type);
    glShaderSource(*shader, sizeof(sources)/sizeof(*sources), sources, nullptr);
    glCompileShader(*shader);

    glGetShaderiv(*shader, GL_COMPILE_STATUS, &status);

    if (! status)
    {
        GLsizei length;
        glGetShaderiv(*shader, GL_SHADER_SOURCE_LENGTH, &length);
        GLchar* src = (GLchar *)malloc(sizeof(GLchar) * length);

        glGetShaderSource(*shader, length, nullptr, src);
        CCLOG("cocos2d: ERROR: Failed to compile shader:\n%s", src);

        if (type == GL_VERTEX_SHADER)
        {
            CCLOG("cocos2d: %s", getVertexShaderLog().c_str());
        }
        else
        {
            CCLOG("cocos2d: %s", getFragmentShaderLog().c_str());
        }
        free(src);

        return false;
    }

    return (status == GL_TRUE);
}

GLint GLProgram::getAttribLocation(const std::string &attributeName) const
{
    return glGetAttribLocation(_program, attributeName.c_str());
}

GLint GLProgram::getUniformLocation(const std::string &attributeName) const
{
    return glGetUniformLocation(_program, attributeName.c_str());
}

void GLProgram::bindAttribLocation(const std::string &attributeName, GLuint index) const
{
    glBindAttribLocation(_program, index, attributeName.c_str());
}

void GLProgram::updateUniforms()
{
    _builtInUniforms[UNIFORM_AMBIENT_COLOR] = glGetUniformLocation(_program, UNIFORM_NAME_AMBIENT_COLOR);
    _builtInUniforms[UNIFORM_M_MATRIX] = glGetUniformLocation(_program, UNIFORM_NAME_M_MATRIX);
    _builtInUniforms[UNIFORM_P_MATRIX] = glGetUniformLocation(_program, UNIFORM_NAME_P_MATRIX);
    _builtInUniforms[UNIFORM_MULTIVIEW_P_MATRIX] = glGetUniformLocation(_program, UNIFORM_NAME_MULTIVIEW_P_MATRIX);
    _builtInUniforms[UNIFORM_MV_MATRIX] = glGetUniformLocation(_program, UNIFORM_NAME_MV_MATRIX);
    _builtInUniforms[UNIFORM_MVP_MATRIX] = glGetUniformLocation(_program, UNIFORM_NAME_MVP_MATRIX);
    _builtInUniforms[UNIFORM_MULTIVIEW_MVP_MATRIX] = glGetUniformLocation(_program, UNIFORM_NAME_MULTIVIEW_MVP_MATRIX);
    _builtInUniforms[UNIFORM_NORMAL_MATRIX] = glGetUniformLocation(_program, UNIFORM_NAME_NORMAL_MATRIX);

    _builtInUniforms[UNIFORM_TIME] = glGetUniformLocation(_program, UNIFORM_NAME_TIME);
    _builtInUniforms[UNIFORM_SIN_TIME] = glGetUniformLocation(_program, UNIFORM_NAME_SIN_TIME);
    _builtInUniforms[UNIFORM_COS_TIME] = glGetUniformLocation(_program, UNIFORM_NAME_COS_TIME);

    _builtInUniforms[UNIFORM_RANDOM01] = glGetUniformLocation(_program, UNIFORM_NAME_RANDOM01);

    _builtInUniforms[UNIFORM_SAMPLER0] = glGetUniformLocation(_program, UNIFORM_NAME_SAMPLER0);
    _builtInUniforms[UNIFORM_SAMPLER1] = glGetUniformLocation(_program, UNIFORM_NAME_SAMPLER1);
    _builtInUniforms[UNIFORM_SAMPLER2] = glGetUniformLocation(_program, UNIFORM_NAME_SAMPLER2);
    _builtInUniforms[UNIFORM_SAMPLER3] = glGetUniformLocation(_program, UNIFORM_NAME_SAMPLER3);

    _flags.usesP = _builtInUniforms[UNIFORM_P_MATRIX] != -1;
<<<<<<< HEAD
    _flags.usesM = _builtInUniforms[UNIFORM_M_MATRIX] != -1;
=======
    _flags.usesMultiViewP = _builtInUniforms[UNIFORM_MULTIVIEW_P_MATRIX] != -1;
>>>>>>> 72c558e0
    _flags.usesMV = _builtInUniforms[UNIFORM_MV_MATRIX] != -1;
    _flags.usesMVP = _builtInUniforms[UNIFORM_MVP_MATRIX] != -1;
    _flags.usesMultiViewMVP = _builtInUniforms[UNIFORM_MULTIVIEW_MVP_MATRIX] != -1;
    _flags.usesNormal = _builtInUniforms[UNIFORM_NORMAL_MATRIX] != -1;
    _flags.usesTime = (
                       _builtInUniforms[UNIFORM_TIME] != -1 ||
                       _builtInUniforms[UNIFORM_SIN_TIME] != -1 ||
                       _builtInUniforms[UNIFORM_COS_TIME] != -1
                       );
    _flags.usesRandom = _builtInUniforms[UNIFORM_RANDOM01] != -1;

    this->use();

    // Since sample most probably won't change, set it to 0,1,2,3 now.
    if(_builtInUniforms[UNIFORM_SAMPLER0] != -1)
       setUniformLocationWith1i(_builtInUniforms[UNIFORM_SAMPLER0], 0);
    if(_builtInUniforms[UNIFORM_SAMPLER1] != -1)
        setUniformLocationWith1i(_builtInUniforms[UNIFORM_SAMPLER1], 1);
    if(_builtInUniforms[UNIFORM_SAMPLER2] != -1)
        setUniformLocationWith1i(_builtInUniforms[UNIFORM_SAMPLER2], 2);
    if(_builtInUniforms[UNIFORM_SAMPLER3] != -1)
        setUniformLocationWith1i(_builtInUniforms[UNIFORM_SAMPLER3], 3);

    // clear any glErrors created by any not found uniforms
    glGetError();
}

bool GLProgram::link()
{
    CCASSERT(_program != 0, "Cannot link invalid program");

    GLint status = GL_TRUE;

    bindPredefinedVertexAttribs();

    glLinkProgram(_program);

    // Calling glGetProgramiv(...GL_LINK_STATUS...) will force linking of the program at this moment.
    // Otherwise, they might be linked when they are used for the first time. (I guess this depends on the driver implementation)
    // So it might slow down the "booting" process on certain devices. But, on the other hand it is important to know if the shader
    // linked successfully. Some shaders might be downloaded in runtime so, release version should have this check.
    // For more info, see Github issue #16231
    glGetProgramiv(_program, GL_LINK_STATUS, &status);

    if (status == GL_FALSE)
    {
        CCLOG("cocos2d: ERROR: Failed to link program: %i", _program);
        GL::deleteProgram(_program);
        _program = 0;
    }
    else
    {
        parseVertexAttribs();
        parseUniforms();

        clearShader();
    }

    return (status == GL_TRUE);
}

void GLProgram::use()
{
    GL::useProgram(_program);
}

static std::string logForOpenGLShader(GLuint shader)
{
    GLint logLength = 0;

    glGetShaderiv(shader, GL_INFO_LOG_LENGTH, &logLength);
    if (logLength < 1)
        return "";

    char *logBytes = (char*)malloc(sizeof(char) * logLength);
    glGetShaderInfoLog(shader, logLength, nullptr, logBytes);
    std::string ret(logBytes);

    free(logBytes);
    return ret;
}

static std::string logForOpenGLProgram(GLuint program)
{
    GLint logLength = 0;

    glGetProgramiv(program, GL_INFO_LOG_LENGTH, &logLength);
    if (logLength < 1)
        return "";

    char *logBytes = (char*)malloc(sizeof(char) * logLength);
    glGetProgramInfoLog(program, logLength, nullptr, logBytes);
    std::string ret(logBytes);

    free(logBytes);
    return ret;
}

std::string GLProgram::getVertexShaderLog() const
{
    return cocos2d::logForOpenGLShader(_vertShader);
}

std::string GLProgram::getFragmentShaderLog() const
{
    return cocos2d::logForOpenGLShader(_fragShader);
}

std::string GLProgram::getProgramLog() const
{
    return logForOpenGLProgram(_program);
}

// Uniform cache

bool GLProgram::updateUniformLocation(GLint location, const GLvoid* data, unsigned int bytes)
{
    if (location < 0)
    {
        return false;
    }

    bool updated = true;

    auto element = _hashForUniforms.find(location);
    if (element == _hashForUniforms.end())
    {
        GLvoid* value = malloc(bytes);
        memcpy(value, data, bytes );
        _hashForUniforms.emplace(location, std::make_pair(value, bytes));
    }
    else
    {
        if (element->second.second < bytes)
        {
            GLvoid* value = realloc(element->second.first, bytes);
            memcpy(value, data, bytes);
            _hashForUniforms[location] = std::make_pair(value, bytes);
        }
        else
        {
            if (memcmp(element->second.first, data, bytes) == 0)
            {
                updated = false;
            }
            else
                memcpy(element->second.first, data, bytes);
        }
    }

    return updated;
}

GLint GLProgram::getUniformLocationForName(const char* name) const
{
    CCASSERT(name != nullptr, "Invalid uniform name" );
    CCASSERT(_program != 0, "Invalid operation. Cannot get uniform location when program is not initialized");

    return glGetUniformLocation(_program, name);
}

void GLProgram::setUniformLocationWith1i(GLint location, GLint i1)
{
    bool updated = updateUniformLocation(location, &i1, sizeof(i1)*1);

    if (updated)
    {
        glUniform1i( (GLint)location, i1);
    }
}

void GLProgram::setUniformLocationWith2i(GLint location, GLint i1, GLint i2)
{
    GLint ints[2] = {i1,i2};
    bool updated = updateUniformLocation(location, ints, sizeof(ints));

    if (updated)
    {
        glUniform2i( (GLint)location, i1, i2);
    }
}

void GLProgram::setUniformLocationWith3i(GLint location, GLint i1, GLint i2, GLint i3)
{
    GLint ints[3] = {i1,i2,i3};
    bool updated = updateUniformLocation(location, ints, sizeof(ints));

    if (updated)
    {
        glUniform3i( (GLint)location, i1, i2, i3);
    }
}

void GLProgram::setUniformLocationWith4i(GLint location, GLint i1, GLint i2, GLint i3, GLint i4)
{
    GLint ints[4] = {i1,i2,i3,i4};
    bool updated = updateUniformLocation(location, ints, sizeof(ints));

    if (updated)
    {
        glUniform4i( (GLint)location, i1, i2, i3, i4);
    }
}

void GLProgram::setUniformLocationWith2iv(GLint location, GLint* ints, unsigned int numberOfArrays)
{
    bool updated = updateUniformLocation(location, ints, sizeof(int)*2*numberOfArrays);

    if (updated)
    {
        glUniform2iv( (GLint)location, (GLsizei)numberOfArrays, ints );
    }
}

void GLProgram::setUniformLocationWith3iv(GLint location, GLint* ints, unsigned int numberOfArrays)
{
    bool updated = updateUniformLocation(location, ints, sizeof(int)*3*numberOfArrays);

    if (updated)
    {
        glUniform3iv( (GLint)location, (GLsizei)numberOfArrays, ints );
    }
}

void GLProgram::setUniformLocationWith4iv(GLint location, GLint* ints, unsigned int numberOfArrays)
{
    bool updated = updateUniformLocation(location, ints, sizeof(int)*4*numberOfArrays);

    if (updated)
    {
        glUniform4iv( (GLint)location, (GLsizei)numberOfArrays, ints );
    }
}

void GLProgram::setUniformLocationWith1f(GLint location, GLfloat f1)
{
    bool updated = updateUniformLocation(location, &f1, sizeof(f1)*1);

    if (updated)
    {
        glUniform1f( (GLint)location, f1);
    }
}

void GLProgram::setUniformLocationWith2f(GLint location, GLfloat f1, GLfloat f2)
{
    GLfloat floats[2] = {f1,f2};
    bool updated =  updateUniformLocation(location, floats, sizeof(floats));

    if (updated)
    {
        glUniform2f( (GLint)location, f1, f2);
    }
}

void GLProgram::setUniformLocationWith3f(GLint location, GLfloat f1, GLfloat f2, GLfloat f3)
{
    GLfloat floats[3] = {f1,f2,f3};
    bool updated = updateUniformLocation(location, floats, sizeof(floats));

    if (updated)
    {
        glUniform3f( (GLint)location, f1, f2, f3);
    }
}

void GLProgram::setUniformLocationWith4f(GLint location, GLfloat f1, GLfloat f2, GLfloat f3, GLfloat f4)
{
    GLfloat floats[4] = {f1,f2,f3,f4};
    bool updated = updateUniformLocation(location, floats, sizeof(floats));

    if (updated)
    {
        glUniform4f( (GLint)location, f1, f2, f3,f4);
    }
}


void GLProgram::setUniformLocationWith1fv( GLint location, const GLfloat* floats, unsigned int numberOfArrays )
{
    bool updated = updateUniformLocation(location, floats, sizeof(float)*numberOfArrays);

    if (updated)
    {
        glUniform1fv( (GLint)location, (GLsizei)numberOfArrays, floats );
    }
}

void GLProgram::setUniformLocationWith2fv(GLint location, const GLfloat* floats, unsigned int numberOfArrays)
{
    bool updated = updateUniformLocation(location, floats, sizeof(float)*2*numberOfArrays);

    if (updated)
    {
        glUniform2fv( (GLint)location, (GLsizei)numberOfArrays, floats );
    }
}

void GLProgram::setUniformLocationWith3fv(GLint location, const GLfloat* floats, unsigned int numberOfArrays)
{
    bool updated = updateUniformLocation(location, floats, sizeof(float)*3*numberOfArrays);

    if (updated)
    {
        glUniform3fv( (GLint)location, (GLsizei)numberOfArrays, floats );
    }
}

void GLProgram::setUniformLocationWith4fv(GLint location, const GLfloat* floats, unsigned int numberOfArrays)
{
    bool updated = updateUniformLocation(location, floats, sizeof(float)*4*numberOfArrays);

    if (updated)
    {
        glUniform4fv( (GLint)location, (GLsizei)numberOfArrays, floats );
    }
}

void GLProgram::setUniformLocationWithMatrix2fv(GLint location, const GLfloat* matrixArray, unsigned int numberOfMatrices) {
    bool updated = updateUniformLocation(location, matrixArray, sizeof(float)*4*numberOfMatrices);

    if (updated)
    {
        glUniformMatrix2fv( (GLint)location, (GLsizei)numberOfMatrices, GL_FALSE, matrixArray);
    }
}

void GLProgram::setUniformLocationWithMatrix3fv(GLint location, const GLfloat* matrixArray, unsigned int numberOfMatrices) {
    bool updated = updateUniformLocation(location, matrixArray, sizeof(float)*9*numberOfMatrices);

    if (updated)
    {
        glUniformMatrix3fv( (GLint)location, (GLsizei)numberOfMatrices, GL_FALSE, matrixArray);
    }
}


void GLProgram::setUniformLocationWithMatrix4fv(GLint location, const GLfloat* matrixArray, unsigned int numberOfMatrices)
{
    bool updated = updateUniformLocation(location, matrixArray, sizeof(float)*16*numberOfMatrices);

    if (updated)
    {
        glUniformMatrix4fv( (GLint)location, (GLsizei)numberOfMatrices, GL_FALSE, matrixArray);
    }
}

void GLProgram::setUniformsForBuiltins()
{
    setUniformsForBuiltins(_director->getMatrix(MATRIX_STACK_TYPE::MATRIX_STACK_MODELVIEW));
}

void GLProgram::setUniformsForBuiltins(const Mat4 &matrixMV)
{
    const auto& matrixP = _director->getMatrix(MATRIX_STACK_TYPE::MATRIX_STACK_PROJECTION);

    if (_flags.usesP)
        setUniformLocationWithMatrix4fv(_builtInUniforms[UNIFORM_P_MATRIX], matrixP.m, 1);
    
    if (_flags.usesMultiViewP)
    {
        Mat4 mats[4];
        const auto stackSize = std::min<size_t>(_director->getProjectionMatrixStackSize(), 4);
        for (size_t i = 0; i < stackSize; ++i) {
            mats[i] = _director->getProjectionMatrix(i);
        }
        setUniformLocationWithMatrix4fv(_builtInUniforms[UNIFORM_MULTIVIEW_P_MATRIX], mats[0].m, 4);
    }

    if (_flags.usesMV)
        setUniformLocationWithMatrix4fv(_builtInUniforms[UNIFORM_MV_MATRIX], matrixMV.m, 1);

    if (_flags.usesMVP)
    {
        Mat4 matrixMVP = matrixP * matrixMV;
        setUniformLocationWithMatrix4fv(_builtInUniforms[UNIFORM_MVP_MATRIX], matrixMVP.m, 1);
    }
    
    if (_flags.usesMultiViewMVP)
    {
        Mat4 mats[4];
        const auto stackSize = std::min<size_t>(_director->getProjectionMatrixStackSize(), 4);
        for (size_t i = 0; i < stackSize; ++i) {
            mats[i] = _director->getProjectionMatrix(i) * matrixMV;
        }
        setUniformLocationWithMatrix4fv(_builtInUniforms[UNIFORM_MULTIVIEW_MVP_MATRIX], mats[0].m, 4);
    }

    if (_flags.usesNormal)
    {
        Mat4 mvInverse = matrixMV;
        mvInverse.m[12] = mvInverse.m[13] = mvInverse.m[14] = 0.0f;
        mvInverse.inverse();
        mvInverse.transpose();
        GLfloat normalMat[9];
        normalMat[0] = mvInverse.m[0];normalMat[1] = mvInverse.m[1];normalMat[2] = mvInverse.m[2];
        normalMat[3] = mvInverse.m[4];normalMat[4] = mvInverse.m[5];normalMat[5] = mvInverse.m[6];
        normalMat[6] = mvInverse.m[8];normalMat[7] = mvInverse.m[9];normalMat[8] = mvInverse.m[10];
        setUniformLocationWithMatrix3fv(_builtInUniforms[UNIFORM_NORMAL_MATRIX], normalMat, 1);
    }

    if (_flags.usesTime) {
        // This doesn't give the most accurate global time value.
        // Cocos2D doesn't store a high precision time value, so this will have to do.
        // Getting Mach time per frame per shader using time could be extremely expensive.
        float time = _director->getTotalFrames() * _director->getAnimationInterval();

        setUniformLocationWith4f(_builtInUniforms[GLProgram::UNIFORM_TIME], time/10.0f, time, time*2, time*4);
        setUniformLocationWith4f(_builtInUniforms[GLProgram::UNIFORM_SIN_TIME], time/8.0f, time/4.0f, time/2.0f, sinf(time));
        setUniformLocationWith4f(_builtInUniforms[GLProgram::UNIFORM_COS_TIME], time/8.0f, time/4.0f, time/2.0f, cosf(time));
    }

    if (_flags.usesRandom)
        setUniformLocationWith4f(_builtInUniforms[GLProgram::UNIFORM_RANDOM01], CCRANDOM_0_1(), CCRANDOM_0_1(), CCRANDOM_0_1(), CCRANDOM_0_1());
}

void GLProgram::reset()
{
    _vertShader = _fragShader = 0;
    memset(_builtInUniforms, 0, sizeof(_builtInUniforms));


    // it is already deallocated by android
    //GL::deleteProgram(_program);
    _program = 0;

    clearHashUniforms();
}

inline void GLProgram::clearShader()
{
    if (_vertShader)
    {
        glDeleteShader(_vertShader);
    }

    if (_fragShader)
    {
        glDeleteShader(_fragShader);
    }

    _vertShader = _fragShader = 0;
}

inline void GLProgram::clearHashUniforms()
{
    for (auto e: _hashForUniforms)
    {
        free(e.second.first);
    }

    _hashForUniforms.clear();
}

NS_CC_END
<|MERGE_RESOLUTION|>--- conflicted
+++ resolved
@@ -114,7 +114,6 @@
 
 // uniform names
 const char* GLProgram::UNIFORM_NAME_AMBIENT_COLOR = "CC_AmbientColor";
-const char* GLProgram::UNIFORM_NAME_M_MATRIX = "CC_MMatrix";
 const char* GLProgram::UNIFORM_NAME_P_MATRIX = "CC_PMatrix";
 const char* GLProgram::UNIFORM_NAME_MULTIVIEW_P_MATRIX = "CC_MultiViewPMatrix";
 const char* GLProgram::UNIFORM_NAME_MV_MATRIX = "CC_MVMatrix";
@@ -147,7 +146,6 @@
 
 
 static const char * COCOS2D_SHADER_UNIFORMS =
-        "uniform mat4 CC_MMatrix;\n"
         "uniform mat4 CC_PMatrix;\n"
         "uniform mat4 CC_MultiViewPMatrix[4];\n"
         "uniform mat4 CC_MVMatrix;\n"
@@ -548,7 +546,6 @@
 void GLProgram::updateUniforms()
 {
     _builtInUniforms[UNIFORM_AMBIENT_COLOR] = glGetUniformLocation(_program, UNIFORM_NAME_AMBIENT_COLOR);
-    _builtInUniforms[UNIFORM_M_MATRIX] = glGetUniformLocation(_program, UNIFORM_NAME_M_MATRIX);
     _builtInUniforms[UNIFORM_P_MATRIX] = glGetUniformLocation(_program, UNIFORM_NAME_P_MATRIX);
     _builtInUniforms[UNIFORM_MULTIVIEW_P_MATRIX] = glGetUniformLocation(_program, UNIFORM_NAME_MULTIVIEW_P_MATRIX);
     _builtInUniforms[UNIFORM_MV_MATRIX] = glGetUniformLocation(_program, UNIFORM_NAME_MV_MATRIX);
@@ -568,11 +565,7 @@
     _builtInUniforms[UNIFORM_SAMPLER3] = glGetUniformLocation(_program, UNIFORM_NAME_SAMPLER3);
 
     _flags.usesP = _builtInUniforms[UNIFORM_P_MATRIX] != -1;
-<<<<<<< HEAD
-    _flags.usesM = _builtInUniforms[UNIFORM_M_MATRIX] != -1;
-=======
     _flags.usesMultiViewP = _builtInUniforms[UNIFORM_MULTIVIEW_P_MATRIX] != -1;
->>>>>>> 72c558e0
     _flags.usesMV = _builtInUniforms[UNIFORM_MV_MATRIX] != -1;
     _flags.usesMVP = _builtInUniforms[UNIFORM_MVP_MATRIX] != -1;
     _flags.usesMultiViewMVP = _builtInUniforms[UNIFORM_MULTIVIEW_MVP_MATRIX] != -1;
