--- conflicted
+++ resolved
@@ -67,16 +67,13 @@
     };
 
 public:
-<<<<<<< HEAD
+
     /**Constructor.*/
     RenderQueue()
     {
         clear();
     }
     /**Push a renderCommand into current renderqueue.*/
-=======
-    RenderQueue();
->>>>>>> e670c12d
     void push_back(RenderCommand* command);
     /**Return the number of render commands.*/
     ssize_t size() const;
@@ -97,12 +94,8 @@
     void restoreRenderState();
     
 protected:
-<<<<<<< HEAD
     /**The commands in the render queue.*/
-    std::vector<std::vector<RenderCommand*>> _commands;
-=======
     std::vector<RenderCommand*> _commands[QUEUE_COUNT];
->>>>>>> e670c12d
     
     /**Cull state.*/
     bool _isCullEnabled;
