--- conflicted
+++ resolved
@@ -28,13 +28,8 @@
 #include "renderer/CCGLProgram.h"
 #include "xxhash.h"
 #include "CCRenderer.h"
-<<<<<<< HEAD
-#include "CCNode.h"
-#include "CCCamera.h"
-=======
 #include "2d/CCNode.h"
 #include "2d/CCCamera.h"
->>>>>>> db4320bd
 
 NS_CC_BEGIN
 
@@ -58,11 +53,7 @@
     
     if (flags & Node::FLAGS_RENDER_AS_3D)
     {
-<<<<<<< HEAD
         float depth = 0;
-=======
-        float depth;
->>>>>>> db4320bd
         Vec3 vertPos;
         Vec3 cameraPos = Camera::getVisitingCamera()->getPosition3D();
         
