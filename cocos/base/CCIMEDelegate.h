﻿/****************************************************************************
Copyright (c) 2010 cocos2d-x.org
Copyright (C) 2013-2014 Chukong Technologies Inc.

http://www.cocos2d-x.org

Permission is hereby granted, free of charge, to any person obtaining a copy
of this software and associated documentation files (the "Software"), to deal
in the Software without restriction, including without limitation the rights
to use, copy, modify, merge, publish, distribute, sublicense, and/or sell
copies of the Software, and to permit persons to whom the Software is
furnished to do so, subject to the following conditions:

The above copyright notice and this permission notice shall be included in
all copies or substantial portions of the Software.

THE SOFTWARE IS PROVIDED "AS IS", WITHOUT WARRANTY OF ANY KIND, EXPRESS OR
IMPLIED, INCLUDING BUT NOT LIMITED TO THE WARRANTIES OF MERCHANTABILITY,
FITNESS FOR A PARTICULAR PURPOSE AND NONINFRINGEMENT. IN NO EVENT SHALL THE
AUTHORS OR COPYRIGHT HOLDERS BE LIABLE FOR ANY CLAIM, DAMAGES OR OTHER
LIABILITY, WHETHER IN AN ACTION OF CONTRACT, TORT OR OTHERWISE, ARISING FROM,
OUT OF OR IN CONNECTION WITH THE SOFTWARE OR THE USE OR OTHER DEALINGS IN
THE SOFTWARE.
****************************************************************************/

#ifndef __CC_IME_DELEGATE_H__
#define __CC_IME_DELEGATE_H__

#include <string>
#include "math/CCGeometry.h"
#include "base/CCEventKeyboard.h"

/**
 * @addtogroup base
 * @{
 */
NS_CC_BEGIN

/**
 * @~english A static global empty std::string install.
 * @~chinese 一个全局的空字符
 */
extern const std::string CC_DLL STD_STRING_EMPTY;

/**
 * @~english Keyboard notification event type.
 * @~chinese 键盘事件的类型
 */
typedef struct
{
    Rect  begin;              // the soft keyboard rectangle when animation begins
    Rect  end;                // the soft keyboard rectangle when animation ends
    float     duration;           // the soft keyboard animation duration
} IMEKeyboardNotificationInfo;

/**
 * @brief @~english Input method editor delegate.
 * @~chinese 输入代理
 */
class CC_DLL IMEDelegate
{
public:

    /**
     * @~english Default destructor.
     * @~chinese 析构函数
     *
     * @js NA
     * @lua NA
     */
    virtual ~IMEDelegate();
    
    /**
     * @~english attach with IME.
     * @~chinese 挂载IME
     *
     * @js NA
     * @lua NA
     */
    virtual bool attachWithIME();
    
    /**
     * @~english detach with IME
     * @~chinese 分离IME
     *
     * @js NA
     * @lua NA
     */
    virtual bool detachWithIME();

protected:
    friend class IMEDispatcher;

    /**
     * @brief @~english Could mount an IME
     * @~chinese 能否挂载IME
     *
     * @js NA
     * @lua NA
     */
    virtual bool canAttachWithIME() { return false; }

    /**
     * @brief @~english Whether have mounted the IME
     * @~chinese 是否已经挂载了IME
     * @js NA
     * @lua NA
     */
    virtual void didAttachWithIME() {}

    /**
     * @brief @~english Could detach an IME
     * @~chinese 能否分离一个IME
     *
     * @js NA
     * @lua NA
     */
    virtual bool canDetachWithIME() { return false; }

    /**
     * @brief @~english Whether have detached the IME.
     * @~chinese 是否已经分离了IME
     *
     * @js NA
     * @lua NA
     */
    virtual void didDetachWithIME() {}

    /**
     * @brief @~english insert text
     * @~chinese 插入文本
     * @js NA
     * @lua NA
     */
    virtual void insertText(const char * text, size_t len) {CC_UNUSED_PARAM(text);CC_UNUSED_PARAM(len);}

    /**
     * @brief @~english delete back ward
     * @~chinese 回退删除
     *
     * @js NA
     * @lua NA
     */
    virtual void deleteBackward() {}

    /**
<<<<<<< HEAD
     * @brief @~english get content text
     * @~chinese 获取内容文本
     *
     * @js NA
     * @lua NA
     */
=======
    @brief    Called by IMEDispatcher after the user press control key.
    * @js NA
    * @lua NA
    */
    virtual void controlKey(EventKeyboard::KeyCode keyCode) {}

    /**
    @brief    Called by IMEDispatcher for text stored in delegate.
    * @js NA
    * @lua NA
    */
>>>>>>> 794759f7
    virtual const std::string& getContentText() { return STD_STRING_EMPTY; }

    //////////////////////////////////////////////////////////////////////////
    // keyboard show/hide notification
    //////////////////////////////////////////////////////////////////////////
    /**
     * @js NA
     * @lua NA
     */
    virtual void keyboardWillShow(IMEKeyboardNotificationInfo& info)   {CC_UNUSED_PARAM(info);}
    /**
     * @js NA
     * @lua NA
     */
    virtual void keyboardDidShow(IMEKeyboardNotificationInfo& info)    {CC_UNUSED_PARAM(info);}
    /**
     * @js NA
     * @lua NA
     */
    virtual void keyboardWillHide(IMEKeyboardNotificationInfo& info)   {CC_UNUSED_PARAM(info);}
    /**
     * @js NA
     * @lua NA
     */
    virtual void keyboardDidHide(IMEKeyboardNotificationInfo& info)    {CC_UNUSED_PARAM(info);}

protected:
    /**
     * @js NA
     * @lua NA
     */
    IMEDelegate();
};


NS_CC_END
// end of base group
/// @}

#endif    // __CC_IME_DELEGATE_H__<|MERGE_RESOLUTION|>--- conflicted
+++ resolved
@@ -144,26 +144,20 @@
     virtual void deleteBackward() {}
 
     /**
-<<<<<<< HEAD
+     *@brief @~english Called by IMEDispatcher after the user press control key.
+     *@~chinese 当用户按下control键时被IMEDispatcher调用
+     * @js NA
+     * @lua NA
+     */
+    virtual void controlKey(EventKeyboard::KeyCode keyCode) {}
+
+    /**
      * @brief @~english get content text
      * @~chinese 获取内容文本
      *
      * @js NA
      * @lua NA
      */
-=======
-    @brief    Called by IMEDispatcher after the user press control key.
-    * @js NA
-    * @lua NA
-    */
-    virtual void controlKey(EventKeyboard::KeyCode keyCode) {}
-
-    /**
-    @brief    Called by IMEDispatcher for text stored in delegate.
-    * @js NA
-    * @lua NA
-    */
->>>>>>> 794759f7
     virtual const std::string& getContentText() { return STD_STRING_EMPTY; }
 
     //////////////////////////////////////////////////////////////////////////
