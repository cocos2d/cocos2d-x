--- conflicted
+++ resolved
@@ -61,10 +61,7 @@
 #include "base/CCNS.h"
 #include "math/CCMath.h"
 #include "CCApplication.h"
-<<<<<<< HEAD
 #include "CCGLViewImpl.h"
-=======
->>>>>>> 405be168
 
 /**
  Position of the FPS
