﻿/****************************************************************************
Copyright (c) 2008-2010 Ricardo Quesada
Copyright (c) 2010-2013 cocos2d-x.org
Copyright (c) 2011      Zynga Inc.
Copyright (c) 2013-2017 Chukong Technologies Inc.

http://www.cocos2d-x.org

Permission is hereby granted, free of charge, to any person obtaining a copy
of this software and associated documentation files (the "Software"), to deal
in the Software without restriction, including without limitation the rights
to use, copy, modify, merge, publish, distribute, sublicense, and/or sell
copies of the Software, and to permit persons to whom the Software is
furnished to do so, subject to the following conditions:

The above copyright notice and this permission notice shall be included in
all copies or substantial portions of the Software.

THE SOFTWARE IS PROVIDED "AS IS", WITHOUT WARRANTY OF ANY KIND, EXPRESS OR
IMPLIED, INCLUDING BUT NOT LIMITED TO THE WARRANTIES OF MERCHANTABILITY,
FITNESS FOR A PARTICULAR PURPOSE AND NONINFRINGEMENT. IN NO EVENT SHALL THE
AUTHORS OR COPYRIGHT HOLDERS BE LIABLE FOR ANY CLAIM, DAMAGES OR OTHER
LIABILITY, WHETHER IN AN ACTION OF CONTRACT, TORT OR OTHERWISE, ARISING FROM,
OUT OF OR IN CONNECTION WITH THE SOFTWARE OR THE USE OR OTHER DEALINGS IN
THE SOFTWARE.
****************************************************************************/

// cocos2d includes
#include "base/CCDirector.h"

// standard includes
#include <string>

#include "2d/CCDrawingPrimitives.h"
#include "2d/CCSpriteFrameCache.h"
#include "platform/CCFileUtils.h"

#include "2d/CCActionManager.h"
#include "2d/CCFontFNT.h"
#include "2d/CCFontAtlasCache.h"
#include "2d/CCAnimationCache.h"
#include "2d/CCTransition.h"
#include "2d/CCFontFreeType.h"
#include "2d/CCLabelAtlas.h"
#include "renderer/CCGLProgramCache.h"
#include "renderer/CCGLProgramStateCache.h"
#include "renderer/CCTextureCache.h"
#include "renderer/ccGLStateCache.h"
#include "renderer/CCRenderer.h"
#include "renderer/CCRenderState.h"
#include "renderer/CCFrameBuffer.h"
#include "2d/CCCamera.h"
#include "base/CCUserDefault.h"
#include "base/ccFPSImages.h"
#include "base/CCScheduler.h"
#include "base/ccMacros.h"
#include "base/CCEventDispatcher.h"
#include "base/CCEventCustom.h"
#include "base/CCConsole.h"
#include "base/CCAutoreleasePool.h"
#include "base/CCConfiguration.h"
#include "base/CCAsyncTaskPool.h"
#include "platform/CCApplication.h"

#if CC_ENABLE_SCRIPT_BINDING
#include "base/CCScriptSupport.h"
#endif

#if CC_TARGET_PLATFORM == CC_PLATFORM_ANDROID
#include "platform/android/jni/Java_org_cocos2dx_lib_Cocos2dxEngineDataManager.h"
#endif

/**
 Position of the FPS
 
 Default: 0,0 (bottom-left corner)
 */
#ifndef CC_DIRECTOR_STATS_POSITION
#define CC_DIRECTOR_STATS_POSITION Director::getInstance()->getVisibleOrigin()
#endif // CC_DIRECTOR_STATS_POSITION

using namespace std;

NS_CC_BEGIN
// FIXME: it should be a Director ivar. Move it there once support for multiple directors is added

// singleton stuff
static Director *s_SharedDirector = nullptr;

#define kDefaultFPS        60  // 60 frames per second
extern const char* cocos2dVersion(void);

const char *Director::EVENT_BEFORE_SET_NEXT_SCENE = "director_before_set_next_scene";
const char *Director::EVENT_AFTER_SET_NEXT_SCENE = "director_after_set_next_scene";
const char *Director::EVENT_PROJECTION_CHANGED = "director_projection_changed";
const char *Director::EVENT_AFTER_DRAW = "director_after_draw";
const char *Director::EVENT_AFTER_VISIT = "director_after_visit";
const char *Director::EVENT_BEFORE_UPDATE = "director_before_update";
const char *Director::EVENT_AFTER_UPDATE = "director_after_update";
const char *Director::EVENT_RESET = "director_reset";
const char *Director::EVENT_BEFORE_DRAW = "director_before_draw";

Director* Director::getInstance()
{
    if (!s_SharedDirector)
    {
        s_SharedDirector = new (std::nothrow) Director;
        CCASSERT(s_SharedDirector, "FATAL: Not enough memory");
        s_SharedDirector->init();
    }

    return s_SharedDirector;
}

Director::Director()
: _isStatusLabelUpdated(true)
, _invalid(true)
, _deltaTimePassedByCaller(false)
{
}

bool Director::init(void)
{
    setDefaultValues();

    // scenes
    _runningScene = nullptr;
    _nextScene = nullptr;

    _notificationNode = nullptr;

    _scenesStack.reserve(15);

    // FPS
    _accumDt = 0.0f;
    _frameRate = 0.0f;
    _FPSLabel = _drawnBatchesLabel = _drawnVerticesLabel = nullptr;
    _totalFrames = 0;
    _lastUpdate = std::chrono::steady_clock::now();
    
    _secondsPerFrame = 1.0f;
    _frames = 0;

    // paused ?
    _paused = false;

    // purge ?
    _purgeDirectorInNextLoop = false;
    
    // restart ?
    _restartDirectorInNextLoop = false;
    
    // invalid ?
    _invalid = false;

    _winSizeInPoints = Size::ZERO;

    _openGLView = nullptr;
    _defaultFBO = nullptr;
    
    _contentScaleFactor = 1.0f;

    _console = new (std::nothrow) Console;

    // scheduler
    _scheduler = new (std::nothrow) Scheduler();
    // action manager
    _actionManager = new (std::nothrow) ActionManager();
    _scheduler->scheduleUpdate(_actionManager, Scheduler::PRIORITY_SYSTEM, false);

    _eventDispatcher = new (std::nothrow) EventDispatcher();
    
    _beforeSetNextScene = new (std::nothrow) EventCustom(EVENT_BEFORE_SET_NEXT_SCENE);
    _beforeSetNextScene->setUserData(this);
    _afterSetNextScene = new (std::nothrow) EventCustom(EVENT_AFTER_SET_NEXT_SCENE);
    _afterSetNextScene->setUserData(this);
    _eventAfterDraw = new (std::nothrow) EventCustom(EVENT_AFTER_DRAW);
    _eventAfterDraw->setUserData(this);
    _eventBeforeDraw = new (std::nothrow) EventCustom(EVENT_BEFORE_DRAW);
    _eventBeforeDraw->setUserData(this);
    _eventAfterVisit = new (std::nothrow) EventCustom(EVENT_AFTER_VISIT);
    _eventAfterVisit->setUserData(this);
    _eventBeforeUpdate = new (std::nothrow) EventCustom(EVENT_BEFORE_UPDATE);
    _eventBeforeUpdate->setUserData(this);
    _eventAfterUpdate = new (std::nothrow) EventCustom(EVENT_AFTER_UPDATE);
    _eventAfterUpdate->setUserData(this);
    _eventProjectionChanged = new (std::nothrow) EventCustom(EVENT_PROJECTION_CHANGED);
    _eventProjectionChanged->setUserData(this);
    _eventResetDirector = new (std::nothrow) EventCustom(EVENT_RESET);
    //init TextureCache
    initTextureCache();
    initMatrixStack();

    _renderer = new (std::nothrow) Renderer;
    RenderState::initialize();

#if CC_TARGET_PLATFORM == CC_PLATFORM_ANDROID
    EngineDataManager::init();
#endif
    return true;
}

Director::~Director(void)
{
    CCLOGINFO("deallocing Director: %p", this);

    CC_SAFE_RELEASE(_FPSLabel);
    CC_SAFE_RELEASE(_drawnVerticesLabel);
    CC_SAFE_RELEASE(_drawnBatchesLabel);

    CC_SAFE_RELEASE(_runningScene);
    CC_SAFE_RELEASE(_notificationNode);
    CC_SAFE_RELEASE(_scheduler);
    CC_SAFE_RELEASE(_actionManager);
    CC_SAFE_DELETE(_defaultFBO);
    
<<<<<<< HEAD
    delete _eventBeforeUpdate;
    delete _eventAfterUpdate;
    delete _eventAfterDraw;
    delete _eventBeforeDraw;
    delete _eventAfterVisit;
    delete _eventProjectionChanged;
    delete _eventResetDirector;
=======
    CC_SAFE_RELEASE(_beforeSetNextScene);
    CC_SAFE_RELEASE(_afterSetNextScene);
    CC_SAFE_RELEASE(_eventBeforeUpdate);
    CC_SAFE_RELEASE(_eventAfterUpdate);
    CC_SAFE_RELEASE(_eventAfterDraw);
    CC_SAFE_RELEASE(_eventAfterVisit);
    CC_SAFE_RELEASE(_eventProjectionChanged);
    CC_SAFE_RELEASE(_eventResetDirector);
>>>>>>> b5d55295

    delete _renderer;

    delete _console;


    CC_SAFE_RELEASE(_eventDispatcher);
    
    Configuration::destroyInstance();

    s_SharedDirector = nullptr;
}

void Director::setDefaultValues(void)
{
    Configuration *conf = Configuration::getInstance();

    // default FPS
    double fps = conf->getValue("cocos2d.x.fps", Value(kDefaultFPS)).asDouble();
    _oldAnimationInterval = _animationInterval = 1.0 / fps;

    // Display FPS
    _displayStats = conf->getValue("cocos2d.x.display_fps", Value(false)).asBool();

    // GL projection
    std::string projection = conf->getValue("cocos2d.x.gl.projection", Value("3d")).asString();
    if (projection == "3d")
        _projection = Projection::_3D;
    else if (projection == "2d")
        _projection = Projection::_2D;
    else if (projection == "custom")
        _projection = Projection::CUSTOM;
    else
        CCASSERT(false, "Invalid projection value");

    // Default pixel format for PNG images with alpha
    std::string pixel_format = conf->getValue("cocos2d.x.texture.pixel_format_for_png", Value("rgba8888")).asString();
    if (pixel_format == "rgba8888")
        Texture2D::setDefaultAlphaPixelFormat(Texture2D::PixelFormat::RGBA8888);
    else if(pixel_format == "rgba4444")
        Texture2D::setDefaultAlphaPixelFormat(Texture2D::PixelFormat::RGBA4444);
    else if(pixel_format == "rgba5551")
        Texture2D::setDefaultAlphaPixelFormat(Texture2D::PixelFormat::RGB5A1);

    // PVR v2 has alpha premultiplied ?
    bool pvr_alpha_premultiplied = conf->getValue("cocos2d.x.texture.pvrv2_has_alpha_premultiplied", Value(false)).asBool();
    Image::setPVRImagesHavePremultipliedAlpha(pvr_alpha_premultiplied);
}

void Director::setGLDefaultValues()
{
    // This method SHOULD be called only after openGLView_ was initialized
    CCASSERT(_openGLView, "opengl view should not be null");

    setAlphaBlending(true);
    setDepthTest(false);
    setProjection(_projection);
}

// Draw the Scene
void Director::drawScene()
{
    // calculate "global" dt
    calculateDeltaTime();
    
    if (_openGLView)
    {
        _openGLView->pollEvents();
    }

    //tick before glClear: issue #533
    if (! _paused)
    {
        _eventDispatcher->dispatchEvent(_eventBeforeUpdate);
        _scheduler->update(_deltaTime);
        _eventDispatcher->dispatchEvent(_eventAfterUpdate);
    }

    _renderer->clear();
    experimental::FrameBuffer::clearAllFBOs();
    
    _eventDispatcher->dispatchEvent(_eventBeforeDraw);
    
    /* to avoid flickr, nextScene MUST be here: after tick and before draw.
     * FIXME: Which bug is this one. It seems that it can't be reproduced with v0.9
     */
    if (_nextScene)
    {
        setNextScene();
    }

    pushMatrix(MATRIX_STACK_TYPE::MATRIX_STACK_MODELVIEW);
    
    if (_runningScene)
    {
#if (CC_USE_PHYSICS || (CC_USE_3D_PHYSICS && CC_ENABLE_BULLET_INTEGRATION) || CC_USE_NAVMESH)
        _runningScene->stepPhysicsAndNavigation(_deltaTime);
#endif
        //clear draw stats
        _renderer->clearDrawStats();
        
        //render the scene
        _openGLView->renderScene(_runningScene, _renderer);
        
        _eventDispatcher->dispatchEvent(_eventAfterVisit);
    }

    // draw the notifications node
    if (_notificationNode)
    {
        _notificationNode->visit(_renderer, Mat4::IDENTITY, 0);
    }

    updateFrameRate();
    
    if (_displayStats)
    {
        showStats();
    }
    
    _renderer->render();

    _eventDispatcher->dispatchEvent(_eventAfterDraw);

    popMatrix(MATRIX_STACK_TYPE::MATRIX_STACK_MODELVIEW);

    _totalFrames++;

    // swap buffers
    if (_openGLView)
    {
        _openGLView->swapBuffers();
    }

    if (_displayStats)
    {
        calculateMPF();
    }
}

void Director::calculateDeltaTime()
{
    auto now = std::chrono::steady_clock::now();

    // new delta time. Re-fixed issue #1277
    if (_nextDeltaTimeZero)
    {
        _deltaTime = 0;
        _nextDeltaTimeZero = false;
    }
    else
    {
        // delta time may passed by invoke mainLoop(dt)
        if (!_deltaTimePassedByCaller)
        {
            _deltaTime = std::chrono::duration_cast<std::chrono::microseconds>(now - _lastUpdate).count() / 1000000.0f;
            _lastUpdate = now;
        }
        _deltaTime = MAX(0, _deltaTime);
    }

#if COCOS2D_DEBUG
    // If we are debugging our code, prevent big delta time
    if (_deltaTime > 0.2f)
    {
        _deltaTime = 1 / 60.0f;
    }
#endif
}

float Director::getDeltaTime() const
{
    return _deltaTime;
}
void Director::setOpenGLView(GLView *openGLView)
{
    CCASSERT(openGLView, "opengl view should not be null");

    if (_openGLView != openGLView)
    {
        // Configuration. Gather GPU info
        Configuration *conf = Configuration::getInstance();
        conf->gatherGPUInfo();
        CCLOG("%s\n",conf->getInfo().c_str());

        if(_openGLView)
            _openGLView->release();
        _openGLView = openGLView;
        _openGLView->retain();

        // set size
        _winSizeInPoints = _openGLView->getDesignResolutionSize();

        _isStatusLabelUpdated = true;

        if (_openGLView)
        {
            setGLDefaultValues();
        }

        _renderer->initGLView();

        CHECK_GL_ERROR_DEBUG();

        if (_eventDispatcher)
        {
            _eventDispatcher->setEnabled(true);
        }
        
        _defaultFBO = experimental::FrameBuffer::getOrCreateDefaultFBO(_openGLView);
        _defaultFBO->retain();
    }
}

TextureCache* Director::getTextureCache() const
{
    return _textureCache;
}

void Director::initTextureCache()
{
    _textureCache = new (std::nothrow) TextureCache();
}

void Director::destroyTextureCache()
{
    if (_textureCache)
    {
        _textureCache->waitForQuit();
        CC_SAFE_RELEASE_NULL(_textureCache);
    }
}

void Director::setViewport()
{
    if (_openGLView)
    {
        _openGLView->setViewPortInPoints(0, 0, _winSizeInPoints.width, _winSizeInPoints.height);
    }
}

void Director::setNextDeltaTimeZero(bool nextDeltaTimeZero)
{
    _nextDeltaTimeZero = nextDeltaTimeZero;
}

//
// FIXME TODO
// Matrix code MUST NOT be part of the Director
// MUST BE moved outside.
// Why the Director must have this code ?
//
void Director::initMatrixStack()
{
    while (!_modelViewMatrixStack.empty())
    {
        _modelViewMatrixStack.pop();
    }

    _projectionMatrixStackList.clear();

    while (!_textureMatrixStack.empty())
    {
        _textureMatrixStack.pop();
    }

    _modelViewMatrixStack.push(Mat4::IDENTITY);
    std::stack<Mat4> projectionMatrixStack;
    projectionMatrixStack.push(Mat4::IDENTITY);
    _projectionMatrixStackList.push_back(projectionMatrixStack);
    _textureMatrixStack.push(Mat4::IDENTITY);
}

void Director::resetMatrixStack()
{
    initMatrixStack();
}

void Director::initProjectionMatrixStack(size_t stackCount)
{
    _projectionMatrixStackList.clear();
    std::stack<Mat4> projectionMatrixStack;
    projectionMatrixStack.push(Mat4::IDENTITY);
    for (size_t i = 0; i < stackCount; ++i)
        _projectionMatrixStackList.push_back(projectionMatrixStack);
}

size_t Director::getProjectionMatrixStackSize()
{
    return _projectionMatrixStackList.size();
}

void Director::popMatrix(MATRIX_STACK_TYPE type)
{
    if(MATRIX_STACK_TYPE::MATRIX_STACK_MODELVIEW == type)
    {
        _modelViewMatrixStack.pop();
    }
    else if(MATRIX_STACK_TYPE::MATRIX_STACK_PROJECTION == type)
    {
        _projectionMatrixStackList[0].pop();
    }
    else if(MATRIX_STACK_TYPE::MATRIX_STACK_TEXTURE == type)
    {
        _textureMatrixStack.pop();
    }
    else
    {
        CCASSERT(false, "unknown matrix stack type");
    }
}

void Director::popProjectionMatrix(size_t index)
{
    _projectionMatrixStackList[index].pop();
}

void Director::loadIdentityMatrix(MATRIX_STACK_TYPE type)
{
    if(MATRIX_STACK_TYPE::MATRIX_STACK_MODELVIEW == type)
    {
        _modelViewMatrixStack.top() = Mat4::IDENTITY;
    }
    else if(MATRIX_STACK_TYPE::MATRIX_STACK_PROJECTION == type)
    {
        _projectionMatrixStackList[0].top() = Mat4::IDENTITY;
    }
    else if(MATRIX_STACK_TYPE::MATRIX_STACK_TEXTURE == type)
    {
        _textureMatrixStack.top() = Mat4::IDENTITY;
    }
    else
    {
        CCASSERT(false, "unknown matrix stack type");
    }
}

void Director::loadProjectionIdentityMatrix(size_t index)
{
    _projectionMatrixStackList[index].top() = Mat4::IDENTITY;
}

void Director::loadMatrix(MATRIX_STACK_TYPE type, const Mat4& mat)
{
    if(MATRIX_STACK_TYPE::MATRIX_STACK_MODELVIEW == type)
    {
        _modelViewMatrixStack.top() = mat;
    }
    else if(MATRIX_STACK_TYPE::MATRIX_STACK_PROJECTION == type)
    {
        _projectionMatrixStackList[0].top() = mat;
    }
    else if(MATRIX_STACK_TYPE::MATRIX_STACK_TEXTURE == type)
    {
        _textureMatrixStack.top() = mat;
    }
    else
    {
        CCASSERT(false, "unknown matrix stack type");
    }
}

void Director::loadProjectionMatrix(const Mat4& mat, size_t index)
{
    _projectionMatrixStackList[index].top() = mat;
}

void Director::multiplyMatrix(MATRIX_STACK_TYPE type, const Mat4& mat)
{
    if(MATRIX_STACK_TYPE::MATRIX_STACK_MODELVIEW == type)
    {
        _modelViewMatrixStack.top() *= mat;
    }
    else if(MATRIX_STACK_TYPE::MATRIX_STACK_PROJECTION == type)
    {
        _projectionMatrixStackList[0].top() *= mat;
    }
    else if(MATRIX_STACK_TYPE::MATRIX_STACK_TEXTURE == type)
    {
        _textureMatrixStack.top() *= mat;
    }
    else
    {
        CCASSERT(false, "unknown matrix stack type");
    }
}

void Director::multiplyProjectionMatrix(const Mat4& mat, size_t index)
{
    _projectionMatrixStackList[index].top() *= mat;
}

void Director::pushMatrix(MATRIX_STACK_TYPE type)
{
    if(type == MATRIX_STACK_TYPE::MATRIX_STACK_MODELVIEW)
    {
        _modelViewMatrixStack.push(_modelViewMatrixStack.top());
    }
    else if(type == MATRIX_STACK_TYPE::MATRIX_STACK_PROJECTION)
    {
        _projectionMatrixStackList[0].push(_projectionMatrixStackList[0].top());
    }
    else if(type == MATRIX_STACK_TYPE::MATRIX_STACK_TEXTURE)
    {
        _textureMatrixStack.push(_textureMatrixStack.top());
    }
    else
    {
        CCASSERT(false, "unknown matrix stack type");
    }
}

void Director::pushProjectionMatrix(size_t index)
{
    _projectionMatrixStackList[index].push(_projectionMatrixStackList[index].top());
}

const Mat4& Director::getMatrix(MATRIX_STACK_TYPE type) const
{
    if(type == MATRIX_STACK_TYPE::MATRIX_STACK_MODELVIEW)
    {
        return _modelViewMatrixStack.top();
    }
    else if(type == MATRIX_STACK_TYPE::MATRIX_STACK_PROJECTION)
    {
        return _projectionMatrixStackList[0].top();
    }
    else if(type == MATRIX_STACK_TYPE::MATRIX_STACK_TEXTURE)
    {
        return _textureMatrixStack.top();
    }

    CCASSERT(false, "unknown matrix stack type, will return modelview matrix instead");
    return  _modelViewMatrixStack.top();
}

const Mat4& Director::getProjectionMatrix(size_t index) const
{
    return _projectionMatrixStackList[index].top();
}

void Director::setProjection(Projection projection)
{
    Size size = _winSizeInPoints;

    if (size.width == 0 || size.height == 0)
    {
        CCLOGERROR("cocos2d: warning, Director::setProjection() failed because size is 0");
        return;
    }

    setViewport();

    switch (projection)
    {
        case Projection::_2D:
        {
            Mat4 orthoMatrix;
            Mat4::createOrthographicOffCenter(0, size.width, 0, size.height, -1024, 1024, &orthoMatrix);
            loadMatrix(MATRIX_STACK_TYPE::MATRIX_STACK_PROJECTION, orthoMatrix);
            loadIdentityMatrix(MATRIX_STACK_TYPE::MATRIX_STACK_MODELVIEW);
            break;
        }
            
        case Projection::_3D:
        {
            float zeye = this->getZEye();

            Mat4 matrixPerspective, matrixLookup;

            // issue #1334
            Mat4::createPerspective(60, (GLfloat)size.width/size.height, 10, zeye+size.height/2, &matrixPerspective);

            Vec3 eye(size.width/2, size.height/2, zeye), center(size.width/2, size.height/2, 0.0f), up(0.0f, 1.0f, 0.0f);
            Mat4::createLookAt(eye, center, up, &matrixLookup);
            Mat4 proj3d = matrixPerspective * matrixLookup;

            loadMatrix(MATRIX_STACK_TYPE::MATRIX_STACK_PROJECTION, proj3d);
            loadIdentityMatrix(MATRIX_STACK_TYPE::MATRIX_STACK_MODELVIEW);
            break;
        }

        case Projection::CUSTOM:
            // Projection Delegate is no longer needed
            // since the event "PROJECTION CHANGED" is emitted
            break;

        default:
            CCLOG("cocos2d: Director: unrecognized projection");
            break;
    }

    _projection = projection;
    GL::setProjectionMatrixDirty();

    _eventDispatcher->dispatchEvent(_eventProjectionChanged);
}

void Director::purgeCachedData(void)
{
    FontFNT::purgeCachedData();
    FontAtlasCache::purgeCachedData();

    if (s_SharedDirector->getOpenGLView())
    {
        SpriteFrameCache::getInstance()->removeUnusedSpriteFrames();
        _textureCache->removeUnusedTextures();

        // Note: some tests such as ActionsTest are leaking refcounted textures
        // There should be no test textures left in the cache
        log("%s\n", _textureCache->getCachedTextureInfo().c_str());
    }
    FileUtils::getInstance()->purgeCachedEntries();
}

float Director::getZEye(void) const
{
    return (_winSizeInPoints.height / 1.154700538379252f);//(2 * tanf(M_PI/6))
}

void Director::setAlphaBlending(bool on)
{
    if (on)
    {
        GL::blendFunc(CC_BLEND_SRC, CC_BLEND_DST);
    }
    else
    {
        GL::blendFunc(GL_ONE, GL_ZERO);
    }

    CHECK_GL_ERROR_DEBUG();
}

void Director::setDepthTest(bool on)
{
    _renderer->setDepthTest(on);
}

void Director::setClearColor(const Color4F& clearColor)
{
    _renderer->setClearColor(clearColor);
    auto defaultFBO = experimental::FrameBuffer::getOrCreateDefaultFBO(_openGLView);
    
    if(defaultFBO) defaultFBO->setClearColor(clearColor);
}

static void GLToClipTransform(Mat4 *transformOut)
{
    if(nullptr == transformOut) return;
    
    Director* director = Director::getInstance();
    CCASSERT(nullptr != director, "Director is null when setting matrix stack");

    auto projection = director->getMatrix(MATRIX_STACK_TYPE::MATRIX_STACK_PROJECTION);
    auto modelview = director->getMatrix(MATRIX_STACK_TYPE::MATRIX_STACK_MODELVIEW);
    *transformOut = projection * modelview;
}

Vec2 Director::convertToGL(const Vec2& uiPoint)
{
    Mat4 transform;
    GLToClipTransform(&transform);

    Mat4 transformInv = transform.getInversed();

    // Calculate z=0 using -> transform*[0, 0, 0, 1]/w
    float zClip = transform.m[14]/transform.m[15];

    Size glSize = _openGLView->getDesignResolutionSize();
    Vec4 clipCoord(2.0f*uiPoint.x/glSize.width - 1.0f, 1.0f - 2.0f*uiPoint.y/glSize.height, zClip, 1);

    Vec4 glCoord;
    //transformInv.transformPoint(clipCoord, &glCoord);
    transformInv.transformVector(clipCoord, &glCoord);
    float factor = 1.0f / glCoord.w;
    return Vec2(glCoord.x * factor, glCoord.y * factor);
}

Vec2 Director::convertToUI(const Vec2& glPoint)
{
    Mat4 transform;
    GLToClipTransform(&transform);

    Vec4 clipCoord;
    // Need to calculate the zero depth from the transform.
    Vec4 glCoord(glPoint.x, glPoint.y, 0.0, 1);
    transform.transformVector(glCoord, &clipCoord);

	/*
	BUG-FIX #5506

	a = (Vx, Vy, Vz, 1)
	b = (a×M)T
	Out = 1 ⁄ bw(bx, by, bz)
	*/
	
	clipCoord.x = clipCoord.x / clipCoord.w;
	clipCoord.y = clipCoord.y / clipCoord.w;
	clipCoord.z = clipCoord.z / clipCoord.w;

    Size glSize = _openGLView->getDesignResolutionSize();
    float factor = 1.0f / glCoord.w;
    return Vec2(glSize.width * (clipCoord.x * 0.5f + 0.5f) * factor, glSize.height * (-clipCoord.y * 0.5f + 0.5f) * factor);
}

const Size& Director::getWinSize(void) const
{
    return _winSizeInPoints;
}

Size Director::getWinSizeInPixels() const
{
    return Size(_winSizeInPoints.width * _contentScaleFactor, _winSizeInPoints.height * _contentScaleFactor);
}

Size Director::getVisibleSize() const
{
    if (_openGLView)
    {
        return _openGLView->getVisibleSize();
    }
    else
    {
        return Size::ZERO;
    }
}

Vec2 Director::getVisibleOrigin() const
{
    if (_openGLView)
    {
        return _openGLView->getVisibleOrigin();
    }
    else
    {
        return Vec2::ZERO;
    }
}

// scene management

void Director::runWithScene(Scene *scene)
{
    CCASSERT(scene != nullptr, "This command can only be used to start the Director. There is already a scene present.");
    CCASSERT(_runningScene == nullptr, "_runningScene should be null");

    pushScene(scene);
    startAnimation();
}

void Director::replaceScene(Scene *scene)
{
    //CCASSERT(_runningScene, "Use runWithScene: instead to start the director");
    CCASSERT(scene != nullptr, "the scene should not be null");
    
    if (_runningScene == nullptr) {
        runWithScene(scene);
        return;
    }
    
    if (scene == _nextScene)
        return;
    
    if (_nextScene)
    {
        if (_nextScene->isRunning())
        {
            _nextScene->onExit();
        }
        _nextScene->cleanup();
        _nextScene = nullptr;
    }

    ssize_t index = _scenesStack.size() - 1;

    _sendCleanupToScene = true;
#if CC_ENABLE_GC_FOR_NATIVE_OBJECTS
    auto sEngine = ScriptEngineManager::getInstance()->getScriptEngine();
    if (sEngine)
    {
        sEngine->retainScriptObject(this, scene);
        sEngine->releaseScriptObject(this, _scenesStack.at(index));
    }
#endif // CC_ENABLE_GC_FOR_NATIVE_OBJECTS
    _scenesStack.replace(index, scene);

    _nextScene = scene;
}

void Director::pushScene(Scene *scene)
{
    CCASSERT(scene, "the scene should not null");

    _sendCleanupToScene = false;

#if CC_ENABLE_GC_FOR_NATIVE_OBJECTS
    auto sEngine = ScriptEngineManager::getInstance()->getScriptEngine();
    if (sEngine)
    {
        sEngine->retainScriptObject(this, scene);
    }
#endif // CC_ENABLE_GC_FOR_NATIVE_OBJECTS
    _scenesStack.pushBack(scene);
    _nextScene = scene;
}

void Director::popScene(void)
{
    CCASSERT(_runningScene != nullptr, "running scene should not null");
    
#if CC_ENABLE_GC_FOR_NATIVE_OBJECTS
    auto sEngine = ScriptEngineManager::getInstance()->getScriptEngine();
    if (sEngine)
    {
        sEngine->releaseScriptObject(this, _scenesStack.back());
    }
#endif // CC_ENABLE_GC_FOR_NATIVE_OBJECTS
    _scenesStack.popBack();
    ssize_t c = _scenesStack.size();

    if (c == 0)
    {
        end();
    }
    else
    {
        _sendCleanupToScene = true;
        _nextScene = _scenesStack.at(c - 1);
    }
}

void Director::popToRootScene(void)
{
    popToSceneStackLevel(1);
}

void Director::popToSceneStackLevel(int level)
{
    CCASSERT(_runningScene != nullptr, "A running Scene is needed");
    ssize_t c = _scenesStack.size();

    // level 0? -> end
    if (level == 0)
    {
        end();
        return;
    }

    // current level or lower -> nothing
    if (level >= c)
        return;

    auto firstOnStackScene = _scenesStack.back();
    if (firstOnStackScene == _runningScene)
    {
#if CC_ENABLE_GC_FOR_NATIVE_OBJECTS
        auto sEngine = ScriptEngineManager::getInstance()->getScriptEngine();
        if (sEngine)
        {
            sEngine->releaseScriptObject(this, _scenesStack.back());
        }
#endif // CC_ENABLE_GC_FOR_NATIVE_OBJECTS
        _scenesStack.popBack();
        --c;
    }

    // pop stack until reaching desired level
    while (c > level)
    {
        auto current = _scenesStack.back();

        if (current->isRunning())
        {
            current->onExit();
        }

        current->cleanup();
#if CC_ENABLE_GC_FOR_NATIVE_OBJECTS
        auto sEngine = ScriptEngineManager::getInstance()->getScriptEngine();
        if (sEngine)
        {
            sEngine->releaseScriptObject(this, _scenesStack.back());
        }
#endif // CC_ENABLE_GC_FOR_NATIVE_OBJECTS
        _scenesStack.popBack();
        --c;
    }

    _nextScene = _scenesStack.back();

    // cleanup running scene
    _sendCleanupToScene = true;
}

void Director::end()
{
    _purgeDirectorInNextLoop = true;
}

void Director::restart()
{
    _restartDirectorInNextLoop = true;
}

void Director::reset()
{
#if CC_ENABLE_GC_FOR_NATIVE_OBJECTS
    auto sEngine = ScriptEngineManager::getInstance()->getScriptEngine();
#endif // CC_ENABLE_GC_FOR_NATIVE_OBJECTS
    
    if (_runningScene)
    {
#if CC_ENABLE_GC_FOR_NATIVE_OBJECTS
        if (sEngine)
        {
            sEngine->releaseScriptObject(this, _runningScene);
        }
#endif // CC_ENABLE_GC_FOR_NATIVE_OBJECTS
        _runningScene->onExit();
        _runningScene->cleanup();
        _runningScene->release();
    }
    
    _runningScene = nullptr;
    _nextScene = nullptr;

    _eventDispatcher->dispatchEvent(_eventResetDirector);
    
    // cleanup scheduler
    getScheduler()->unscheduleAll();
    
    // Remove all events
    if (_eventDispatcher)
    {
        _eventDispatcher->removeAllEventListeners();
    }
    
    if(_notificationNode)
    {
        _notificationNode->onExit();
        _notificationNode->cleanup();
        _notificationNode->release();
    }
    
    _notificationNode = nullptr;
    
    // remove all objects, but don't release it.
    // runWithScene might be executed after 'end'.
#if CC_ENABLE_GC_FOR_NATIVE_OBJECTS
    if (sEngine)
    {
        for (const auto &scene : _scenesStack)
        {
            if (scene)
                sEngine->releaseScriptObject(this, scene);
        }
    }
#endif // CC_ENABLE_GC_FOR_NATIVE_OBJECTS
    _scenesStack.clear();
    
    stopAnimation();
    
    CC_SAFE_RELEASE_NULL(_notificationNode);
    CC_SAFE_RELEASE_NULL(_FPSLabel);
    CC_SAFE_RELEASE_NULL(_drawnBatchesLabel);
    CC_SAFE_RELEASE_NULL(_drawnVerticesLabel);
    
    // purge bitmap cache
    FontFNT::purgeCachedData();
    FontAtlasCache::purgeCachedData();
    
    FontFreeType::shutdownFreeType();
    
    // purge all managed caches
    
#if defined(__GNUC__) && ((__GNUC__ >= 4) || ((__GNUC__ == 3) && (__GNUC_MINOR__ >= 1)))
#pragma GCC diagnostic ignored "-Wdeprecated-declarations"
#elif _MSC_VER >= 1400 //vs 2005 or higher
#pragma warning (push)
#pragma warning (disable: 4996)
#endif
//it will crash clang static analyzer so hide it if __clang_analyzer__ defined
#ifndef __clang_analyzer__
    DrawPrimitives::free();
#endif
#if defined(__GNUC__) && ((__GNUC__ >= 4) || ((__GNUC__ == 3) && (__GNUC_MINOR__ >= 1)))
#pragma GCC diagnostic warning "-Wdeprecated-declarations"
#elif _MSC_VER >= 1400 //vs 2005 or higher
#pragma warning (pop)
#endif
    AnimationCache::destroyInstance();
    SpriteFrameCache::destroyInstance();
    GLProgramCache::destroyInstance();
    GLProgramStateCache::destroyInstance();
    FileUtils::destroyInstance();
    AsyncTaskPool::destroyInstance();
    
    // cocos2d-x specific data structures
    UserDefault::destroyInstance();
    
    GL::invalidateStateCache();

    RenderState::finalize();
    
    destroyTextureCache();
}

void Director::purgeDirector()
{
    reset();

    CHECK_GL_ERROR_DEBUG();
    
    // OpenGL view
    if (_openGLView)
    {
        _openGLView->end();
        _openGLView = nullptr;
    }

#if CC_TARGET_PLATFORM == CC_PLATFORM_ANDROID
    EngineDataManager::destroy();
#endif
    // delete Director
    release();
}

void Director::restartDirector()
{
    reset();
    
    // RenderState need to be reinitialized
    RenderState::initialize();

    // Texture cache need to be reinitialized
    initTextureCache();
    
    // Reschedule for action manager
    getScheduler()->scheduleUpdate(getActionManager(), Scheduler::PRIORITY_SYSTEM, false);
    
    // release the objects
    PoolManager::getInstance()->getCurrentPool()->clear();

    // Restart animation
    startAnimation();
    
    // Real restart in script level
#if CC_ENABLE_SCRIPT_BINDING
    ScriptEvent scriptEvent(kRestartGame, nullptr);
    ScriptEngineManager::getInstance()->getScriptEngine()->sendEvent(&scriptEvent);
#endif
}

void Director::setNextScene()
{
    _eventDispatcher->dispatchEvent(_beforeSetNextScene);

    bool runningIsTransition = dynamic_cast<TransitionScene*>(_runningScene) != nullptr;
    bool newIsTransition = dynamic_cast<TransitionScene*>(_nextScene) != nullptr;

    // If it is not a transition, call onExit/cleanup
     if (! newIsTransition)
     {
         if (_runningScene)
         {
             _runningScene->onExitTransitionDidStart();
             _runningScene->onExit();
         }
 
         // issue #709. the root node (scene) should receive the cleanup message too
         // otherwise it might be leaked.
         if (_sendCleanupToScene && _runningScene)
         {
             _runningScene->cleanup();
         }
     }

    if (_runningScene)
    {
        _runningScene->release();
    }
    _runningScene = _nextScene;
    _nextScene->retain();
    _nextScene = nullptr;

    if ((! runningIsTransition) && _runningScene)
    {
        _runningScene->onEnter();
        _runningScene->onEnterTransitionDidFinish();
    }
    
    _eventDispatcher->dispatchEvent(_afterSetNextScene);
}

void Director::pause()
{
    if (_paused)
    {
        return;
    }

    _oldAnimationInterval = _animationInterval;

    // when paused, don't consume CPU
    setAnimationInterval(1 / 4.0, SetIntervalReason::BY_DIRECTOR_PAUSE);
    _paused = true;
}

void Director::resume()
{
    if (! _paused)
    {
        return;
    }

    setAnimationInterval(_oldAnimationInterval, SetIntervalReason::BY_ENGINE);

    _paused = false;
    _deltaTime = 0;
    // fix issue #3509, skip one fps to avoid incorrect time calculation.
    setNextDeltaTimeZero(true);
}

void Director::updateFrameRate()
{
//    static const float FPS_FILTER = 0.1f;
//    static float prevDeltaTime = 0.016f; // 60FPS
//    
//    float dt = _deltaTime * FPS_FILTER + (1.0f-FPS_FILTER) * prevDeltaTime;
//    prevDeltaTime = dt;
//    _frameRate = 1.0f/dt;

    // Frame rate should be the real value of current frame.
    _frameRate = 1.0f / _deltaTime;
}

// display the FPS using a LabelAtlas
// updates the FPS every frame
void Director::showStats()
{
    if (_isStatusLabelUpdated)
    {
        createStatsLabel();
        _isStatusLabelUpdated = false;
    }

    static unsigned long prevCalls = 0;
    static unsigned long prevVerts = 0;

    ++_frames;
    _accumDt += _deltaTime;
    
    if (_displayStats && _FPSLabel && _drawnBatchesLabel && _drawnVerticesLabel)
    {
        char buffer[30] = {0};

        // Probably we don't need this anymore since
        // the framerate is using a low-pass filter
        // to make the FPS stable
        if (_accumDt > CC_DIRECTOR_STATS_INTERVAL)
        {
            sprintf(buffer, "%.1f / %.3f", _frames / _accumDt, _secondsPerFrame);
            _FPSLabel->setString(buffer);
            _accumDt = 0;
            _frames = 0;
        }

        auto currentCalls = (unsigned long)_renderer->getDrawnBatches();
        auto currentVerts = (unsigned long)_renderer->getDrawnVertices();
        if( currentCalls != prevCalls ) {
            sprintf(buffer, "GL calls:%6lu", currentCalls);
            _drawnBatchesLabel->setString(buffer);
            prevCalls = currentCalls;
        }

        if( currentVerts != prevVerts) {
            sprintf(buffer, "GL verts:%6lu", currentVerts);
            _drawnVerticesLabel->setString(buffer);
            prevVerts = currentVerts;
        }

        const Mat4& identity = Mat4::IDENTITY;
        _drawnVerticesLabel->visit(_renderer, identity, 0);
        _drawnBatchesLabel->visit(_renderer, identity, 0);
        _FPSLabel->visit(_renderer, identity, 0);
    }
}

void Director::calculateMPF()
{
    static float prevSecondsPerFrame = 0;
    static const float MPF_FILTER = 0.10f;

    auto now = std::chrono::steady_clock::now();
    
    _secondsPerFrame = std::chrono::duration_cast<std::chrono::microseconds>(now - _lastUpdate).count() / 1000000.0f;

    _secondsPerFrame = _secondsPerFrame * MPF_FILTER + (1-MPF_FILTER) * prevSecondsPerFrame;
    prevSecondsPerFrame = _secondsPerFrame;
}

// returns the FPS image data pointer and len
void Director::getFPSImageData(unsigned char** datapointer, ssize_t* length)
{
    // FIXME: fixed me if it should be used 
    *datapointer = cc_fps_images_png;
    *length = cc_fps_images_len();
}

void Director::createStatsLabel()
{
    Texture2D *texture = nullptr;
    std::string fpsString = "00.0";
    std::string drawBatchString = "000";
    std::string drawVerticesString = "00000";
    if (_FPSLabel)
    {
        fpsString = _FPSLabel->getString();
        drawBatchString = _drawnBatchesLabel->getString();
        drawVerticesString = _drawnVerticesLabel->getString();
        
        CC_SAFE_RELEASE_NULL(_FPSLabel);
        CC_SAFE_RELEASE_NULL(_drawnBatchesLabel);
        CC_SAFE_RELEASE_NULL(_drawnVerticesLabel);
        _textureCache->removeTextureForKey("/cc_fps_images");
        FileUtils::getInstance()->purgeCachedEntries();
    }

    Texture2D::PixelFormat currentFormat = Texture2D::getDefaultAlphaPixelFormat();
    Texture2D::setDefaultAlphaPixelFormat(Texture2D::PixelFormat::RGBA4444);
    unsigned char *data = nullptr;
    ssize_t dataLength = 0;
    getFPSImageData(&data, &dataLength);

    Image* image = new (std::nothrow) Image();
    bool isOK = image->initWithImageData(data, dataLength);
    if (! isOK) {
        CCLOGERROR("%s", "Fails: init fps_images");
        return;
    }

    texture = _textureCache->addImage(image, "/cc_fps_images");
    CC_SAFE_RELEASE(image);

    /*
     We want to use an image which is stored in the file named ccFPSImage.c 
     for any design resolutions and all resource resolutions. 
     
     To achieve this, we need to ignore 'contentScaleFactor' in 'AtlasNode' and 'LabelAtlas'.
     So I added a new method called 'setIgnoreContentScaleFactor' for 'AtlasNode',
     this is not exposed to game developers, it's only used for displaying FPS now.
     */
    float scaleFactor = 1 / CC_CONTENT_SCALE_FACTOR();

    _FPSLabel = LabelAtlas::create();
    _FPSLabel->retain();
    _FPSLabel->setIgnoreContentScaleFactor(true);
    _FPSLabel->initWithString(fpsString, texture, 12, 32 , '.');
    _FPSLabel->setScale(scaleFactor);

    _drawnBatchesLabel = LabelAtlas::create();
    _drawnBatchesLabel->retain();
    _drawnBatchesLabel->setIgnoreContentScaleFactor(true);
    _drawnBatchesLabel->initWithString(drawBatchString, texture, 12, 32, '.');
    _drawnBatchesLabel->setScale(scaleFactor);

    _drawnVerticesLabel = LabelAtlas::create();
    _drawnVerticesLabel->retain();
    _drawnVerticesLabel->setIgnoreContentScaleFactor(true);
    _drawnVerticesLabel->initWithString(drawVerticesString, texture, 12, 32, '.');
    _drawnVerticesLabel->setScale(scaleFactor);


    Texture2D::setDefaultAlphaPixelFormat(currentFormat);

    const int height_spacing = 22 / CC_CONTENT_SCALE_FACTOR();
    _drawnVerticesLabel->setPosition(Vec2(0, height_spacing*2) + CC_DIRECTOR_STATS_POSITION);
    _drawnBatchesLabel->setPosition(Vec2(0, height_spacing*1) + CC_DIRECTOR_STATS_POSITION);
    _FPSLabel->setPosition(Vec2(0, height_spacing*0)+CC_DIRECTOR_STATS_POSITION);
}

void Director::setContentScaleFactor(float scaleFactor)
{
    if (scaleFactor != _contentScaleFactor)
    {
        _contentScaleFactor = scaleFactor;
        _isStatusLabelUpdated = true;
    }
}

void Director::setNotificationNode(Node *node)
{
	if (_notificationNode != nullptr){
		_notificationNode->onExitTransitionDidStart();
		_notificationNode->onExit();
		_notificationNode->cleanup();
	}
	CC_SAFE_RELEASE(_notificationNode);

	_notificationNode = node;
	if (node == nullptr)
		return;
	_notificationNode->onEnter();
	_notificationNode->onEnterTransitionDidFinish();
    CC_SAFE_RETAIN(_notificationNode);
}

void Director::setScheduler(Scheduler* scheduler)
{
    if (_scheduler != scheduler)
    {
        CC_SAFE_RETAIN(scheduler);
        CC_SAFE_RELEASE(_scheduler);
        _scheduler = scheduler;
    }
}

void Director::setActionManager(ActionManager* actionManager)
{
    if (_actionManager != actionManager)
    {
        CC_SAFE_RETAIN(actionManager);
        CC_SAFE_RELEASE(_actionManager);
        _actionManager = actionManager;
    }    
}

void Director::setEventDispatcher(EventDispatcher* dispatcher)
{
    if (_eventDispatcher != dispatcher)
    {
        CC_SAFE_RETAIN(dispatcher);
        CC_SAFE_RELEASE(_eventDispatcher);
        _eventDispatcher = dispatcher;
    }
}

void Director::startAnimation()
{
    startAnimation(SetIntervalReason::BY_ENGINE);
}

void Director::startAnimation(SetIntervalReason reason)
{
    _lastUpdate = std::chrono::steady_clock::now();

    _invalid = false;

    _cocos2d_thread_id = std::this_thread::get_id();

    Application::getInstance()->setAnimationInterval(_animationInterval, reason);

    // fix issue #3509, skip one fps to avoid incorrect time calculation.
    setNextDeltaTimeZero(true);
}

void Director::mainLoop()
{
    if (_purgeDirectorInNextLoop)
    {
        _purgeDirectorInNextLoop = false;
        purgeDirector();
    }
    else if (_restartDirectorInNextLoop)
    {
        _restartDirectorInNextLoop = false;
        restartDirector();
    }
    else if (! _invalid)
    {
        drawScene();
     
        // release the objects
        PoolManager::getInstance()->getCurrentPool()->clear();
    }
}

void Director::mainLoop(float dt)
{
    _deltaTime = dt;
    _deltaTimePassedByCaller = true;
    mainLoop();
}

void Director::stopAnimation()
{
    _invalid = true;
}

void Director::setAnimationInterval(float interval)
{
    setAnimationInterval(interval, SetIntervalReason::BY_GAME);
}

void Director::setAnimationInterval(float interval, SetIntervalReason reason)
{
    _animationInterval = interval;
    if (! _invalid)
    {
        stopAnimation();
        startAnimation(reason);
    }
}

NS_CC_END
<|MERGE_RESOLUTION|>--- conflicted
+++ resolved
@@ -213,16 +213,7 @@
     CC_SAFE_RELEASE(_scheduler);
     CC_SAFE_RELEASE(_actionManager);
     CC_SAFE_DELETE(_defaultFBO);
-    
-<<<<<<< HEAD
-    delete _eventBeforeUpdate;
-    delete _eventAfterUpdate;
-    delete _eventAfterDraw;
-    delete _eventBeforeDraw;
-    delete _eventAfterVisit;
-    delete _eventProjectionChanged;
-    delete _eventResetDirector;
-=======
+
     CC_SAFE_RELEASE(_beforeSetNextScene);
     CC_SAFE_RELEASE(_afterSetNextScene);
     CC_SAFE_RELEASE(_eventBeforeUpdate);
@@ -231,12 +222,9 @@
     CC_SAFE_RELEASE(_eventAfterVisit);
     CC_SAFE_RELEASE(_eventProjectionChanged);
     CC_SAFE_RELEASE(_eventResetDirector);
->>>>>>> b5d55295
 
     delete _renderer;
-
     delete _console;
-
 
     CC_SAFE_RELEASE(_eventDispatcher);
     
