--- conflicted
+++ resolved
@@ -178,7 +178,6 @@
         return;
     }
     s_captureScreenCommand.init(std::numeric_limits<float>::max());
-<<<<<<< HEAD
     s_captureScreenCommand.func = std::bind(
       onCaptureScreen,
         width,
@@ -189,10 +188,6 @@
         filename
     );
     s_captureScreenListener = Director::getInstance()->getEventDispatcher()->addCustomEventListener(Director::EVENT_AFTER_DRAW, [](EventCustom *event) {
-=======
-    s_captureScreenCommand.func = std::bind(onCaptureScreen, afterCaptured, filename);
-    s_captureScreenListener = Director::getInstance()->getEventDispatcher()->addCustomEventListener(Director::EVENT_AFTER_DRAW, [](EventCustom* /*event*/) {
->>>>>>> 72c558e0
         auto director = Director::getInstance();
         director->getEventDispatcher()->removeEventListener((EventListener*)(s_captureScreenListener));
         s_captureScreenListener = nullptr;
