/****************************************************************************
Copyright (c) 2010-2012 cocos2d-x.org
Copyright (c) 2013-2014 Chukong Technologies

http://www.cocos2d-x.org

Permission is hereby granted, free of charge, to any person obtaining a copy
of this software and associated documentation files (the "Software"), to deal
in the Software without restriction, including without limitation the rights
to use, copy, modify, merge, publish, distribute, sublicense, and/or sell
copies of the Software, and to permit persons to whom the Software is
furnished to do so, subject to the following conditions:

The above copyright notice and this permission notice shall be included in
all copies or substantial portions of the Software.

THE SOFTWARE IS PROVIDED "AS IS", WITHOUT WARRANTY OF ANY KIND, EXPRESS OR
IMPLIED, INCLUDING BUT NOT LIMITED TO THE WARRANTIES OF MERCHANTABILITY,
FITNESS FOR A PARTICULAR PURPOSE AND NONINFRINGEMENT. IN NO EVENT SHALL THE
AUTHORS OR COPYRIGHT HOLDERS BE LIABLE FOR ANY CLAIM, DAMAGES OR OTHER
LIABILITY, WHETHER IN AN ACTION OF CONTRACT, TORT OR OTHERWISE, ARISING FROM,
OUT OF OR IN CONNECTION WITH THE SOFTWARE OR THE USE OR OTHER DEALINGS IN
THE SOFTWARE.
****************************************************************************/

#ifndef __BASE_CCREF_H__
#define __BASE_CCREF_H__

#include "platform/CCPlatformMacros.h"
#include "base/ccConfig.h"

#define CC_REF_LEAK_DETECTION 0

NS_CC_BEGIN

/**
 * @addtogroup base_nodes
 * @{
 */

class Ref;

<<<<<<< HEAD
/** Interface that defines how to clone an Ref 
@js NA
*/
=======
/** 
  * Interface that defines how to clone an Ref.
  * @lua NA
  * @js NA
  */
>>>>>>> 8306aaaa
class CC_DLL Clonable
{
public:
    /** Returns a copy of the Ref. */
    virtual Clonable* clone() const = 0;
    
    /**
     * @js NA
     * @lua NA
     */
    virtual ~Clonable() {};

    /** Returns a copy of the Ref.
     * @deprecated Use clone() instead.
     */
    CC_DEPRECATED_ATTRIBUTE Ref* copy() const
    {
        // use "clone" instead
        CC_ASSERT(false);
        return nullptr;
    }
};

/**
<<<<<<< HEAD
@js NA
*/
=======
 * Ref is used for reference count manangement. If a class inherits from Ref,
 * then it is easy to be shared in different places.
 */
>>>>>>> 8306aaaa
class CC_DLL Ref
{
public:
    /**
     * Retains the ownership.
     *
     * This increases the Ref's reference count.
     *
     * @see release, autorelease
     * @js NA
     */
    void retain();

    /**
     * Releases the ownership immediately.
     *
     * This decrements the Ref's reference count.
     *
     * If the reference count reaches 0 after the descrement, this Ref is
     * destructed.
     *
     * @see retain, autorelease
     * @js NA
     */
    void release();

    /**
     * Releases the ownership sometime soon automatically.
     *
     * This descrements the Ref's reference count at the end of current
     * autorelease pool block.
     *
     * If the reference count reaches 0 after the descrement, this Ref is
     * destructed.
     *
     * @returns The Ref itself.
     *
     * @see AutoreleasePool, retain, release
     * @js NA
     * @lua NA
     */
    Ref* autorelease();

    /**
     * Returns the Ref's current reference count.
     *
     * @returns The Ref's reference count.
     * @js NA
     */
    unsigned int getReferenceCount() const;

protected:
    /**
     * Constructor
     *
     * The Ref's reference count is 1 after construction.
     * @js NA
     */
    Ref();

public:
    /**
     * Destructor
     *
     * @js NA
     * @lua NA
     */
    virtual ~Ref();

protected:
    /// count of references
    unsigned int _referenceCount;

    friend class AutoreleasePool;

#if CC_ENABLE_SCRIPT_BINDING
public:
    /// object id, ScriptSupport need public _ID
    unsigned int        _ID;
    /// Lua reference id
    int                 _luaID;
    /// scriptObject, support for swift
    void* _scriptObject;
#endif

    // Memory leak diagnostic data (only included when CC_REF_LEAK_DETECTION is defined and its value isn't zero)
#if CC_REF_LEAK_DETECTION
public:
    static void printLeaks();
#endif
};

class Node;

typedef void (Ref::*SEL_CallFunc)();
typedef void (Ref::*SEL_CallFuncN)(Node*);
typedef void (Ref::*SEL_CallFuncND)(Node*, void*);
typedef void (Ref::*SEL_CallFuncO)(Ref*);
typedef void (Ref::*SEL_MenuHandler)(Ref*);
typedef void (Ref::*SEL_SCHEDULE)(float);

#define CC_CALLFUNC_SELECTOR(_SELECTOR) static_cast<cocos2d::SEL_CallFunc>(&_SELECTOR)
#define CC_CALLFUNCN_SELECTOR(_SELECTOR) static_cast<cocos2d::SEL_CallFuncN>(&_SELECTOR)
#define CC_CALLFUNCND_SELECTOR(_SELECTOR) static_cast<cocos2d::SEL_CallFuncND>(&_SELECTOR)
#define CC_CALLFUNCO_SELECTOR(_SELECTOR) static_cast<cocos2d::SEL_CallFuncO>(&_SELECTOR)
#define CC_MENU_SELECTOR(_SELECTOR) static_cast<cocos2d::SEL_MenuHandler>(&_SELECTOR)
#define CC_SCHEDULE_SELECTOR(_SELECTOR) static_cast<cocos2d::SEL_SCHEDULE>(&_SELECTOR)

// Deprecated
#define callfunc_selector(_SELECTOR) CC_CALLFUNC_SELECTOR(_SELECTOR)
#define callfuncN_selector(_SELECTOR) CC_CALLFUNCN_SELECTOR(_SELECTOR)
#define callfuncND_selector(_SELECTOR) CC_CALLFUNCND_SELECTOR(_SELECTOR)
#define callfuncO_selector(_SELECTOR) CC_CALLFUNCO_SELECTOR(_SELECTOR)
#define menu_selector(_SELECTOR) CC_MENU_SELECTOR(_SELECTOR)
#define schedule_selector(_SELECTOR) CC_SCHEDULE_SELECTOR(_SELECTOR)


// end of base_nodes group
/// @}

NS_CC_END

#endif // __BASE_CCREF_H__<|MERGE_RESOLUTION|>--- conflicted
+++ resolved
@@ -40,17 +40,11 @@
 
 class Ref;
 
-<<<<<<< HEAD
-/** Interface that defines how to clone an Ref 
-@js NA
-*/
-=======
 /** 
   * Interface that defines how to clone an Ref.
   * @lua NA
   * @js NA
   */
->>>>>>> 8306aaaa
 class CC_DLL Clonable
 {
 public:
@@ -75,14 +69,10 @@
 };
 
 /**
-<<<<<<< HEAD
-@js NA
-*/
-=======
  * Ref is used for reference count manangement. If a class inherits from Ref,
  * then it is easy to be shared in different places.
+ * @js NA
  */
->>>>>>> 8306aaaa
 class CC_DLL Ref
 {
 public:
