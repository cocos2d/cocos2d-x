--- conflicted
+++ resolved
@@ -360,13 +360,10 @@
      */
     void dispatchTouchEventToListeners(EventListenerVector* listeners, const std::function<bool(EventListener*)>& onEvent);
     
-<<<<<<< HEAD
+    /** @~english Release a listener. @~chinese 删除一个listener。*/
+    void releaseListener(EventListener* listener);
+    
     /** @~english Priority dirty flag @~chinese 带优先级的'脏标记'(dirty flag)*/
-=======
-    void releaseListener(EventListener* listener);
-    
-    /// Priority dirty flag
->>>>>>> 794759f7
     enum class DirtyFlag
     {
         NONE = 0,
