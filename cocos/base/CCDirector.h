--- conflicted
+++ resolved
@@ -628,11 +628,7 @@
      @since v3.0
      */
     EventDispatcher* _eventDispatcher;
-<<<<<<< HEAD
-    EventCustom *_eventProjectionChanged, *_eventAfterDraw, *_eventBeforeDraw, *_eventAfterVisit, *_eventBeforeUpdate, *_eventAfterUpdate, *_eventResetDirector;
-=======
     EventCustom *_eventProjectionChanged, *_eventAfterDraw, *_eventAfterVisit, *_eventBeforeUpdate, *_eventAfterUpdate, *_eventResetDirector, *_beforeSetNextScene, *_afterSetNextScene;
->>>>>>> b5d55295
         
     /* delta time since last tick to main loop */
 	float _deltaTime;
