/****************************************************************************
Copyright (c) 2008-2010 Ricardo Quesada
Copyright (c) 2010-2012 cocos2d-x.org
Copyright (c) 2011      Zynga Inc.
Copyright (c) 2013-2014 Chukong Technologies Inc.

http://www.cocos2d-x.org

Permission is hereby granted, free of charge, to any person obtaining a copy
of this software and associated documentation files (the "Software"), to deal
in the Software without restriction, including without limitation the rights
to use, copy, modify, merge, publish, distribute, sublicense, and/or sell
copies of the Software, and to permit persons to whom the Software is
furnished to do so, subject to the following conditions:

The above copyright notice and this permission notice shall be included in
all copies or substantial portions of the Software.

THE SOFTWARE IS PROVIDED "AS IS", WITHOUT WARRANTY OF ANY KIND, EXPRESS OR
IMPLIED, INCLUDING BUT NOT LIMITED TO THE WARRANTIES OF MERCHANTABILITY,
FITNESS FOR A PARTICULAR PURPOSE AND NONINFRINGEMENT. IN NO EVENT SHALL THE
AUTHORS OR COPYRIGHT HOLDERS BE LIABLE FOR ANY CLAIM, DAMAGES OR OTHER
LIABILITY, WHETHER IN AN ACTION OF CONTRACT, TORT OR OTHERWISE, ARISING FROM,
OUT OF OR IN CONNECTION WITH THE SOFTWARE OR THE USE OR OTHER DEALINGS IN
THE SOFTWARE.
****************************************************************************/

#ifndef __CCCONFIG_H__
#define __CCCONFIG_H__

#include "platform/CCPlatformConfig.h"

/**
 * @file
 * cocos2d (cc) configuration file.
*/

/** @def CC_ENABLE_STACKABLE_ACTIONS
 * If enabled, actions that alter the position property (eg: MoveBy, JumpBy, BezierBy, etc..) will be stacked.
 * If you run 2 or more 'position' actions at the same time on a node, then end position will be the sum of all the positions.
 * If disabled, only the last run action will take effect.
 * Enabled by default. Disable to be compatible with v2.0 and older versions.
 * @since v2.1
 */
#ifndef CC_ENABLE_STACKABLE_ACTIONS
#define CC_ENABLE_STACKABLE_ACTIONS 1
#endif

/** @def CC_ENABLE_GL_STATE_CACHE
 * If enabled, cocos2d will maintain an OpenGL state cache internally to avoid unnecessary switches.
 * In order to use them, you have to use the following functions, instead of the GL ones:
 *  - ccGLUseProgram() instead of glUseProgram().
 *  - GL::deleteProgram() instead of glDeleteProgram().
 *  - GL::blendFunc() instead of glBlendFunc().

 * If this functionality is disabled, then ccGLUseProgram(), GL::deleteProgram(), GL::blendFunc() will call the GL ones, without using the cache.

 * It is recommended to enable whenever possible to improve speed.
 * If you are migrating your code from GL ES 1.1, then keep it disabled. Once all your code works as expected, turn it on.

 * Default value: Enabled by default

 * @since v2.0.0
 */
#ifndef CC_ENABLE_GL_STATE_CACHE
#define CC_ENABLE_GL_STATE_CACHE 1
#endif

/** @def CC_FIX_ARTIFACTS_BY_STRECHING_TEXEL
 * If enabled, the texture coordinates will be calculated by using this formula:
 * - texCoord.left = (rect.origin.x*2+1) / (texture.wide*2);
 * - texCoord.right = texCoord.left + (rect.size.width*2-2)/(texture.wide*2);

 * The same for bottom and top.

 * This formula prevents artifacts by using 99% of the texture.
 * The "correct" way to prevent artifacts is by using the spritesheet-artifact-fixer.py or a similar tool.

 * Affected nodes:
 * - Sprite / SpriteBatchNode and subclasses: LabelBMFont, TMXTiledMap.
 * - LabelAtlas.
 * - QuadParticleSystem.
 * - TileMap.

 * To enabled set it to 1. Disabled by default.

 * @since v0.99.5
 */
#ifndef CC_FIX_ARTIFACTS_BY_STRECHING_TEXEL
#define CC_FIX_ARTIFACTS_BY_STRECHING_TEXEL 0
#endif

/** @def CC_DIRECTOR_STATS_INTERVAL
 * Seconds between FPS updates.
 * 0.5 seconds, means that the FPS number will be updated every 0.5 seconds.
 * Having a bigger number means a more reliable FPS.

 * Default value: 0.1f
 */
#ifndef CC_DIRECTOR_STATS_INTERVAL
#define CC_DIRECTOR_STATS_INTERVAL (0.1f)
#endif

/** @def CC_DIRECTOR_FPS_POSITION
 * Position of the FPS.

 * Default: 0,0 (bottom-left corner).
 */
#ifndef CC_DIRECTOR_FPS_POSITION
#define CC_DIRECTOR_FPS_POSITION Vec2(0,0)
#endif

/** @def CC_DIRECTOR_DISPATCH_FAST_EVENTS
 * If enabled, and only when it is used with FastDirector, the main loop will wait 0.04 seconds to
 * dispatch all the events, even if there are not events to dispatch.
 * If your game uses lot's of events (eg: touches) it might be a good idea to enable this feature.
 * Otherwise, it is safe to leave it disabled.

 * To enable set it to 1. Disabled by default.

 * @warning This feature is experimental.
 */
#ifndef CC_DIRECTOR_DISPATCH_FAST_EVENTS
 #define CC_DIRECTOR_DISPATCH_FAST_EVENTS 0
#endif

/** @def CC_DIRECTOR_MAC_USE_DISPLAY_LINK_THREAD
 * If enabled, cocos2d-mac will run on the Display Link thread. If disabled cocos2d-mac will run in its own thread.
 * If enabled, the images will be drawn at the "correct" time, but the events might not be very responsive.
 * If disabled, some frames might be skipped, but the events will be dispatched as they arrived.
 * To enable set it to a 1, to disable it set to 0. Enabled by default.
 * Only valid for cocos2d-mac. Not supported on cocos2d-ios.
 */
#ifndef CC_DIRECTOR_MAC_USE_DISPLAY_LINK_THREAD
#define CC_DIRECTOR_MAC_USE_DISPLAY_LINK_THREAD 1
#endif

/** @def CC_NODE_RENDER_SUBPIXEL
 * If enabled, the Node objects (Sprite, Label,etc) will be able to render in subpixels.
 * If disabled, integer pixels will be used.
 * To enable set it to 1. Enabled by default.
 */
#ifndef CC_NODE_RENDER_SUBPIXEL
#define CC_NODE_RENDER_SUBPIXEL 1
#endif

/** @def CC_SPRITEBATCHNODE_RENDER_SUBPIXEL
 * If enabled, the Sprite objects rendered with SpriteBatchNode will be able to render in subpixels.
 * If disabled, integer pixels will be used.
 * To enable set it to 1. Enabled by default.
 */
#ifndef CC_SPRITEBATCHNODE_RENDER_SUBPIXEL
#define CC_SPRITEBATCHNODE_RENDER_SUBPIXEL    1
#endif

/** @def CC_TEXTURE_ATLAS_USE_VAO
 * By default, TextureAtlas (used by many cocos2d classes) will use VAO (Vertex Array Objects).
 * Apple recommends its usage but they might consume a lot of memory, specially if you use many of them.
 * So for certain cases, where you might need hundreds of VAO objects, it might be a good idea to disable it.
 * To disable it set it to 0. Enabled by default.
 */
#ifndef CC_TEXTURE_ATLAS_USE_VAO
    #if (CC_TARGET_PLATFORM == CC_PLATFORM_IOS) || (CC_TARGET_PLATFORM == CC_PLATFORM_MAC)
        #define CC_TEXTURE_ATLAS_USE_VAO 1
    #else
        /* Some Windows display adapter driver cannot support VAO.
         * Some android devices cannot support VAO very well, so we disable it by default for android platform.
         * Blackberry also doesn't support this feature.
         */
		#define CC_TEXTURE_ATLAS_USE_VAO 0
    #endif
#endif


/** @def CC_USE_LA88_LABELS
 * If enabled, it will use LA88 (Luminance Alpha 16-bit textures) for LabelTTF objects.
 * If it is disabled, it will use A8 (Alpha 8-bit textures).
 * LA88 textures are 6% faster than A8 textures, but they will consume 2x memory.
 * This feature is enabled by default.
 * @since v0.99.5
 */
#ifndef CC_USE_LA88_LABELS
#define CC_USE_LA88_LABELS 1
#endif

/** @def CC_SPRITE_DEBUG_DRAW
 * If enabled, all subclasses of Sprite will draw a bounding box.
 * Useful for debugging purposes only. It is recommended to leave it disabled.
 * To enable set it to a value different than 0. Disabled by default:
 * 0 -- disabled
 * 1 -- draw bounding box
 * 2 -- draw texture box
 */
#ifndef CC_SPRITE_DEBUG_DRAW
#define CC_SPRITE_DEBUG_DRAW 0
#endif

/** @def CC_LABEL_DEBUG_DRAW
* If enabled, all subclasses of Label will draw a bounding box.
* Useful for debugging purposes only. It is recommended to leave it disabled.
* To enable set it to a value different than 0. Disabled by default:
* 0 -- disabled
* 1 -- draw bounding box
*/
#ifndef CC_LABEL_DEBUG_DRAW
#define CC_LABEL_DEBUG_DRAW 0
#endif

/** @def CC_SPRITEBATCHNODE_DEBUG_DRAW
 * If enabled, all subclasses of Sprite that are rendered using an SpriteBatchNode draw a bounding box.
 * Useful for debugging purposes only. It is recommended to leave it disabled.
 * To enable set it to a value different than 0. Disabled by default.
 */
#ifndef CC_SPRITEBATCHNODE_DEBUG_DRAW
#define CC_SPRITEBATCHNODE_DEBUG_DRAW 0
#endif

/** @def CC_LABELBMFONT_DEBUG_DRAW
 * If enabled, all subclasses of LabelBMFont will draw a bounding box.
 * Useful for debugging purposes only. It is recommended to leave it disabled.
 * To enable set it to a value different than 0. Disabled by default.
 */
#ifndef CC_LABELBMFONT_DEBUG_DRAW
#define CC_LABELBMFONT_DEBUG_DRAW 0
#endif

/** @def CC_LABELATLAS_DEBUG_DRAW
 * If enabled, all subclasses of LabeltAtlas will draw a bounding box
 * Useful for debugging purposes only. It is recommended to leave it disabled.
 * To enable set it to a value different than 0. Disabled by default.
 */
#ifndef CC_LABELATLAS_DEBUG_DRAW
#define CC_LABELATLAS_DEBUG_DRAW 0
#endif

/** @def CC_NODE_DEBUG_VERIFY_EVENT_LISTENERS
 * If enabled (in conjunction with assertion macros) will verify on Node destruction that the node being destroyed has no event
 * listeners still associated with it in the event dispatcher. This can be used to track down problems where the event dispatch
 * system has dangling pointers to destroyed nodes.
 * Note: event listener verification will always be disabled in builds where assertions are disabled regardless of this setting.
 */
#ifndef CC_NODE_DEBUG_VERIFY_EVENT_LISTENERS
#define CC_NODE_DEBUG_VERIFY_EVENT_LISTENERS 0
#endif

/** @def CC_ENABLE_PROFILERS
 * If enabled, will activate various profilers within cocos2d. This statistical data will be output to the console
 * once per second showing average time (in milliseconds) required to execute the specific routine(s).
 * Useful for debugging purposes only. It is recommended to leave it disabled.
 * To enable set it to a value different than 0. Disabled by default.
 */
#ifndef CC_ENABLE_PROFILERS
#define CC_ENABLE_PROFILERS 0
#endif

/** Enable Lua engine debug log. */
#ifndef CC_LUA_ENGINE_DEBUG
#define CC_LUA_ENGINE_DEBUG 0
#endif

/** Use physics integration API. */
#ifndef CC_USE_PHYSICS
#define CC_USE_PHYSICS 1
#endif

/** Use 3d physics integration API. */
#ifndef CC_USE_3D_PHYSICS
#if (CC_TARGET_PLATFORM == CC_PLATFORM_IOS || CC_TARGET_PLATFORM == CC_PLATFORM_MAC || CC_TARGET_PLATFORM == CC_PLATFORM_WIN32 || CC_TARGET_PLATFORM == CC_PLATFORM_ANDROID || CC_TARGET_PLATFORM == CC_PLATFORM_LINUX || CC_TARGET_PLATFORM == CC_PLATFORM_WINRT)
#define CC_USE_3D_PHYSICS 1
#endif
#endif

#if (CC_USE_3D_PHYSICS)
/** Use bullet physics engine. */
#ifndef CC_ENABLE_BULLET_INTEGRATION
#define CC_ENABLE_BULLET_INTEGRATION 1
#endif
#endif

/** Use 3D navigation API */
#ifndef CC_USE_NAVMESH
#define CC_USE_NAVMESH 1
#endif

/** Use culling or not. */
#ifndef CC_USE_CULLING
#define CC_USE_CULLING 1
#endif

/** Support PNG or not. If your application don't use png format picture, you can undefine this macro to save package size.
*/
#ifndef CC_USE_PNG
#define CC_USE_PNG  1
#endif // CC_USE_PNG

/** Support JPEG or not. If your application don't use jpeg format picture, you can undefine this macro to save package size.
 */
#ifndef CC_USE_JPEG
#define CC_USE_JPEG  1
#endif // CC_USE_JPEG

/** Support TIFF or not. If your application don't use TIFF format picture, you can undefine this macro to save package size.
 */
#ifndef CC_USE_TIFF
#define CC_USE_TIFF  1
#endif // CC_USE_TIFF

/** Support webp or not. If your application don't use webp format picture, you can undefine this macro to save package size.
 */
#ifndef CC_USE_WEBP
#if (CC_TARGET_PLATFORM != CC_PLATFORM_WINRT)
#define CC_USE_WEBP  1
#endif
#endif // CC_USE_WEBP

 /** Support WIC (Windows Image Component) or not. Replaces PNG, TIFF and JPEG
 */
#ifndef CC_USE_WIC
#if (CC_TARGET_PLATFORM == CC_PLATFORM_WINRT)
#define CC_USE_WIC  1
#undef CC_USE_TIFF
#undef CC_USE_JPEG
#undef CC_USE_PNG
#endif
#endif // CC_USE_WIC

/** Enable Script binding. */
#ifndef CC_ENABLE_SCRIPT_BINDING
#define CC_ENABLE_SCRIPT_BINDING 1
#endif

/** When CC_ENABLE_SCRIPT_BINDING and CC_ENABLE_GC_FOR_NATIVE_OBJECTS are both 1
 then the Garbage collector will release the native objects, only when the JS/Lua objets
 are collected.
 The benefit is that users don't need to retain/release the JS/Lua objects manually.

 By default this behavior is disabled by default
 */
<<<<<<< HEAD
#ifndef CC_ENABLE_GC_FOR_NATIVE_OBJECTS
#define CC_ENABLE_GC_FOR_NATIVE_OBJECTS 0
=======
#ifdef CC_ENABLE_SCRIPT_BINDING
  #ifndef CC_ENABLE_GC_FOR_NATIVE_OBJECTS
  #define CC_ENABLE_GC_FOR_NATIVE_OBJECTS 1
  #endif
>>>>>>> cf4c18e9
#endif

/** @def CC_CONSTRUCTOR_ACCESS
 * Indicate the init functions access modifier. If value equals to protected, then these functions are protected.
 * If value equals to public, these functions are public,
 * protected by default.
 */
#ifndef CC_CONSTRUCTOR_ACCESS
  #ifdef CC_ENABLE_SCRIPT_BINDING
    #define CC_CONSTRUCTOR_ACCESS public
  #else
    #define CC_CONSTRUCTOR_ACCESS protected
  #endif
#endif

/** @def CC_ENABLE_ALLOCATOR
 * Turn on creation of global allocator and pool allocators
 * as specified by CC_ALLOCATOR_GLOBAL below.
 */
#ifndef CC_ENABLE_ALLOCATOR
# define CC_ENABLE_ALLOCATOR 0
#endif

/** @def CC_ENABLE_ALLOCATOR_DIAGNOSTICS
 * Turn on debugging of allocators. This is slower, uses
 * more memory, and should not be used for production builds.
 */
#ifndef CC_ENABLE_ALLOCATOR_DIAGNOSTICS
# define CC_ENABLE_ALLOCATOR_DIAGNOSTICS CC_ENABLE_ALLOCATOR
#endif

/** @def CC_ENABLE_ALLOCATOR_GLOBAL_NEW_DELETE
 * Turn on override of global new and delete
 * as specified by CC_ALLOCATOR_GLOBAL_NEW_DELETE below.
 */
#ifndef CC_ENABLE_ALLOCATOR_GLOBAL_NEW_DELETE
# define CC_ENABLE_ALLOCATOR_GLOBAL_NEW_DELETE 0
# endif//CC_ENABLE_ALLOCATOR_GLOBAL_NEW_DELETE

/** @def CC_ALLOCATOR_GLOBAL
 * Specify allocator to use for global allocator.
 */
#ifndef CC_ALLOCATOR_GLOBAL
# define CC_ALLOCATOR_GLOBAL cocos2d::allocator::AllocatorStrategyDefault
#endif

/** @def CC_ALLOCATOR_GLOBAL_NEW_DELETE
 * Specify allocator to use when overriding of new and delete.
 */
#ifndef CC_ALLOCATOR_GLOBAL_NEW_DELETE
# define CC_ALLOCATOR_GLOBAL_NEW_DELETE cocos2d::allocator::AllocatorStrategyGlobalSmallBlock
#endif

#endif // __CCCONFIG_H__<|MERGE_RESOLUTION|>--- conflicted
+++ resolved
@@ -336,15 +336,10 @@
 
  By default this behavior is disabled by default
  */
-<<<<<<< HEAD
-#ifndef CC_ENABLE_GC_FOR_NATIVE_OBJECTS
-#define CC_ENABLE_GC_FOR_NATIVE_OBJECTS 0
-=======
 #ifdef CC_ENABLE_SCRIPT_BINDING
   #ifndef CC_ENABLE_GC_FOR_NATIVE_OBJECTS
   #define CC_ENABLE_GC_FOR_NATIVE_OBJECTS 1
   #endif
->>>>>>> cf4c18e9
 #endif
 
 /** @def CC_CONSTRUCTOR_ACCESS
