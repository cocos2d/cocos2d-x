--- conflicted
+++ resolved
@@ -303,8 +303,6 @@
 #define CC_SPRITE_DEBUG_DRAW 0
 #endif
 
-<<<<<<< HEAD
-=======
 /** @def CC_LABEL_DEBUG_DRAW
 * If enabled, all subclasses of Label will draw a bounding box.
 * Useful for debugging purposes only. It is recommended to leave it disabled.
@@ -315,7 +313,6 @@
 #ifndef CC_LABEL_DEBUG_DRAW
 #define CC_LABEL_DEBUG_DRAW 0
 #endif
->>>>>>> 7c091b75
 
 /** @def CC_SPRITEBATCHNODE_DEBUG_DRAW
  * @~english If enabled, all subclasses of Sprite that are rendered using an SpriteBatchNode draw a bounding box.
