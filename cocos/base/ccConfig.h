--- conflicted
+++ resolved
@@ -161,19 +161,7 @@
  * If a device doesn't support VAO though it claims to support should add exceptions list here.
  */
 #ifndef CC_TEXTURE_ATLAS_USE_VAO
-<<<<<<< HEAD
-    #if (CC_TARGET_PLATFORM == CC_PLATFORM_IOS) || (CC_TARGET_PLATFORM == CC_PLATFORM_MAC)
-        #define CC_TEXTURE_ATLAS_USE_VAO 1
-    #else
-        /* Some Windows display adapter driver cannot support VAO.
-         * Some android devices cannot support VAO very well, so we disable it by default for android platform.
-         * Blackberry also doesn't support this feature.
-         */
-		#define CC_TEXTURE_ATLAS_USE_VAO 1
-    #endif
-=======
 #define CC_TEXTURE_ATLAS_USE_VAO 1
->>>>>>> 72c558e0
 #endif
 
 
@@ -405,7 +393,14 @@
 #define CC_FILEUTILS_APPLE_ENABLE_OBJC  1
 #endif
 
-<<<<<<< HEAD
+/** @def CC_ENABLE_PREMULTIPLIED_ALPHA
+ * If enabled, all textures will be preprocessed to multiply its rgb components
+ * by its alpha component.
+ */
+#ifndef CC_ENABLE_PREMULTIPLIED_ALPHA
+# define CC_ENABLE_PREMULTIPLIED_ALPHA 1
+#endif
+
 /** @def CC_2D_CULLING_FUNCTION
  * @TODO: Check is it default 2D camera;
  */
@@ -414,14 +409,6 @@
 auto position = AABB(Vec3::ZERO, Vec3(this->getContentSize().width, this->getContentSize().height, this->getPositionZ())); \
 position.transform(this->getNodeToWorldTransform()); \
 if(Director::getInstance()->getRunningScene()->getCamera()->isVisibleInFrustum(&position))
-=======
-/** @def CC_ENABLE_PREMULTIPLIED_ALPHA
- * If enabled, all textures will be preprocessed to multiply its rgb components
- * by its alpha component.
- */
-#ifndef CC_ENABLE_PREMULTIPLIED_ALPHA
-# define CC_ENABLE_PREMULTIPLIED_ALPHA 1
->>>>>>> 72c558e0
 #endif
 
 #endif // __CCCONFIG_H__