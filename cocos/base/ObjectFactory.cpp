/****************************************************************************
Copyright (c) 2013-2014 Chukong Technologies Inc.

http://www.cocos2d-x.org

Permission is hereby granted, free of charge, to any person obtaining a copy
of this software and associated documentation files (the "Software"), to deal
in the Software without restriction, including without limitation the rights
to use, copy, modify, merge, publish, distribute, sublicense, and/or sell
copies of the Software, and to permit persons to whom the Software is
furnished to do so, subject to the following conditions:

The above copyright notice and this permission notice shall be included in
all copies or substantial portions of the Software.

THE SOFTWARE IS PROVIDED "AS IS", WITHOUT WARRANTY OF ANY KIND, EXPRESS OR
IMPLIED, INCLUDING BUT NOT LIMITED TO THE WARRANTIES OF MERCHANTABILITY,
FITNESS FOR A PARTICULAR PURPOSE AND NONINFRINGEMENT. IN NO EVENT SHALL THE
AUTHORS OR COPYRIGHT HOLDERS BE LIABLE FOR ANY CLAIM, DAMAGES OR OTHER
LIABILITY, WHETHER IN AN ACTION OF CONTRACT, TORT OR OTHERWISE, ARISING FROM,
OUT OF OR IN CONNECTION WITH THE SOFTWARE OR THE USE OR OTHER DEALINGS IN
THE SOFTWARE.
****************************************************************************/

#include <functional>
#include "ObjectFactory.h"


NS_CC_BEGIN

ObjectFactory::TInfo::TInfo(void)
:_class("")
,_fun(nullptr)
,_func(nullptr)
{
}

ObjectFactory::TInfo::TInfo(const std::string& type, Instance ins)
:_class(type)
,_fun(ins)
,_func(nullptr)
{
    ObjectFactory::getInstance()->registerType(*this);
}

ObjectFactory::TInfo::TInfo(const std::string& type, InstanceFunc ins)
    :_class(type)
    ,_fun(nullptr)
    ,_func(ins)
{
    ObjectFactory::getInstance()->registerType(*this);
}

ObjectFactory::TInfo::TInfo(const TInfo &t)
{
    _class = t._class;
    _fun = t._fun;
    _func = t._func;
}

ObjectFactory::TInfo::~TInfo(void)
{
   _class = "";
   _fun = nullptr;
   _func = nullptr;
}

ObjectFactory::TInfo& ObjectFactory::TInfo::operator= (const TInfo &t)
{
    _class = t._class;
    _fun = t._fun;
    _func = t._func;
    return *this;
}


ObjectFactory* ObjectFactory::_sharedFactory = nullptr;

ObjectFactory::ObjectFactory(void)
{

}

ObjectFactory::~ObjectFactory(void)
{
    _typeMap.clear();
}

ObjectFactory* ObjectFactory::getInstance()
{
    if ( nullptr == _sharedFactory)
    {
        _sharedFactory = new ObjectFactory();
    }
    return _sharedFactory;
}

void ObjectFactory::destroyInstance()
{
    CC_SAFE_DELETE(_sharedFactory);
}

Ref* ObjectFactory::createObject(const std::string &name)
{
<<<<<<< HEAD
	Ref *o = nullptr;
	do 
	{
		const TInfo t = _typeMap[name];
=======
    Ref *o = nullptr;
    do 
    {
        const TInfo t = _typeMap[name];
>>>>>>> 4e3b0fab
        if (t._fun != nullptr)
        {
            o = t._fun();
        }else if (t._func != nullptr)
        {
            o = t._func();
        }
<<<<<<< HEAD
	} while (0);
=======
    } while (0);
>>>>>>> 4e3b0fab
   
    return o;
}

void ObjectFactory::registerType(const TInfo &t)
{
    _typeMap.insert(std::make_pair(t._class, t));
}

NS_CC_END<|MERGE_RESOLUTION|>--- conflicted
+++ resolved
@@ -102,17 +102,10 @@
 
 Ref* ObjectFactory::createObject(const std::string &name)
 {
-<<<<<<< HEAD
-	Ref *o = nullptr;
-	do 
-	{
-		const TInfo t = _typeMap[name];
-=======
     Ref *o = nullptr;
     do 
     {
         const TInfo t = _typeMap[name];
->>>>>>> 4e3b0fab
         if (t._fun != nullptr)
         {
             o = t._fun();
@@ -120,11 +113,7 @@
         {
             o = t._func();
         }
-<<<<<<< HEAD
-	} while (0);
-=======
     } while (0);
->>>>>>> 4e3b0fab
    
     return o;
 }
