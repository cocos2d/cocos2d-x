/****************************************************************************
Copyright (c) 2010      Ricardo Quesada
Copyright (c) 2010-2012 cocos2d-x.org
Copyright (c) 2013-2014 Chukong Technologies Inc.

http://www.cocos2d-x.org

Permission is hereby granted, free of charge, to any person obtaining a copy
of this software and associated documentation files (the "Software"), to deal
in the Software without restriction, including without limitation the rights
to use, copy, modify, merge, publish, distribute, sublicense, and/or sell
copies of the Software, and to permit persons to whom the Software is
furnished to do so, subject to the following conditions:

The above copyright notice and this permission notice shall be included in
all copies or substantial portions of the Software.

THE SOFTWARE IS PROVIDED "AS IS", WITHOUT WARRANTY OF ANY KIND, EXPRESS OR
IMPLIED, INCLUDING BUT NOT LIMITED TO THE WARRANTIES OF MERCHANTABILITY,
FITNESS FOR A PARTICULAR PURPOSE AND NONINFRINGEMENT. IN NO EVENT SHALL THE
AUTHORS OR COPYRIGHT HOLDERS BE LIABLE FOR ANY CLAIM, DAMAGES OR OTHER
LIABILITY, WHETHER IN AN ACTION OF CONTRACT, TORT OR OTHERWISE, ARISING FROM,
OUT OF OR IN CONNECTION WITH THE SOFTWARE OR THE USE OR OTHER DEALINGS IN
THE SOFTWARE.
****************************************************************************/

#ifndef __CCCONFIGURATION_H__
#define __CCCONFIGURATION_H__

#include <string>

#include "base/CCRef.h"
#include "base/CCValue.h"
#include "platform/CCGL.h"

/**
 * @addtogroup base
 * @{
 */
NS_CC_BEGIN

/** @class Configuration
 * @brief Configuration contains some openGL variables
 * @since v0.99.0
 * @js NA
 */
class CC_DLL Configuration : public Ref
{
public:
    
    /** Returns a shared instance of Configuration.
     * 
     * @return An autoreleased Configuration object.
     */
    static Configuration *getInstance();

    /** Purge the shared instance of Configuration.
     */
    static void destroyInstance();

    /** @deprecated Use getInstance() instead */
    CC_DEPRECATED_ATTRIBUTE static Configuration *sharedConfiguration();

    /** @deprecated Use destroyInstance() instead */
    CC_DEPRECATED_ATTRIBUTE static void purgeConfiguration();

public:
    /** Destructor
     * @js NA
     * @lua NA
     */
	virtual ~Configuration();

    /** OpenGL Max texture size.
     * 
     * @return The OpenGL Max texture size.
     */
	int getMaxTextureSize() const;

    /** OpenGL Max Modelview Stack Depth.
     *
     * @return The OpenGL Max Modelview Stack Depth.
     */
	int getMaxModelviewStackDepth() const;

    /** Returns the maximum texture units.
     *
     * @return The maximum texture units.
     * @since v2.0.0
     */
	int getMaxTextureUnits() const;

    /** Whether or not the GPU supports NPOT (Non Power Of Two) textures.
     OpenGL ES 2.0 already supports NPOT (iOS).
     * 
     * @return Is true if supports NPOT.
     * @since v0.99.2
     */
	bool supportsNPOT() const;

    /** Whether or not PVR Texture Compressed is supported.
     *
     * @return Is true if supports PVR Texture Compressed.
     */
	bool supportsPVRTC() const;
    
    /** Whether or not ETC Texture Compressed is supported.
     * 
     *
     * @return Is true if supports ETC Texture Compressed.
     */
    bool supportsETC() const;
    
    /** Whether or not S3TC Texture Compressed is supported.
     *
     * @return Is true if supports S3TC Texture Compressed.
     */
    bool supportsS3TC() const;
    
    /** Whether or not ATITC Texture Compressed is supported.
     *
     * @return Is true if supports ATITC Texture Compressed.
     */
    bool supportsATITC() const;
    
    /** Whether or not BGRA8888 textures are supported.
     *
     * @return Is true if supports BGRA8888 textures.
     * @since v0.99.2
     */
	bool supportsBGRA8888() const;

    /** Whether or not glDiscardFramebufferEXT is supported.
     * @return Is true if supports glDiscardFramebufferEXT.
     * @since v0.99.2
     */
	bool supportsDiscardFramebuffer() const;

    /** Whether or not shareable VAOs are supported.
     *
     * @return Is true if supports shareable VAOs.
     * @since v2.0.0
     */
	bool supportsShareableVAO() const;
    
    /** Max support directional light in shader, for Sprite3D.
     *
     * @return Maximum supports directional light in shader.
     * @since v3.3
     */
    int getMaxSupportDirLightInShader() const;
    
    /** Max support point light in shader, for Sprite3D.
     *
     * @return Maximum supports point light in shader.
     * @since v3.3
     */
    int getMaxSupportPointLightInShader() const;
    
    /** Max support spot light in shader, for Sprite3D.
     *
     * @return Maximum supports spot light in shader.
     * @since v3.3
     */
    int getMaxSupportSpotLightInShader() const;

<<<<<<< HEAD
    /** get 3d animate quality*/
    int getAnimate3DQuality() const;
    
    /** returns whether or not an OpenGL is supported */
=======
    /** Returns whether or not an OpenGL is supported. 
     *
     * @param searchName A given search name.
     * @return Is true if an OpenGL is supported.
     */
>>>>>>> a45f0d1a
    bool checkForGLExtension(const std::string &searchName) const;

    /** Initialize method.
     *
     * @return Is true if initialize success.
     */
    bool init();

	/** Returns the value of a given key as a double.
     *
     * @param key A given key.
     * @param defaultValue if not find the value, return the defaultValue.
     * @return 
     */
	const Value& getValue(const std::string& key, const Value& defaultValue = Value::Null) const;

	/** Sets a new key/value pair  in the configuration dictionary.
     *
     * @param key A given key.
     * @param value A given value.
     */
	void setValue(const std::string& key, const Value& value);

    /** Returns the Configuration info.
     *
     * @return The Configuration info.
     */
    std::string getInfo() const;

	/** Gathers OpenGL / GPU information.
     */
	void gatherGPUInfo();

	/** Loads a config file. If the keys are already present, then they are going to be replaced. Otherwise the new keys are added.
     * 
     * @param filename Config file name.
     */
	void loadConfigFile(const std::string& filename);

private:
    Configuration(void);
    static Configuration    *s_sharedConfiguration;
	static std::string		s_configfile;
    
protected:
    GLint           _maxTextureSize;
    GLint           _maxModelviewStackDepth;
    bool            _supportsPVRTC;
    bool            _supportsETC1;
    bool            _supportsS3TC;
    bool            _supportsATITC;
    bool            _supportsNPOT;
    bool            _supportsBGRA8888;
    bool            _supportsDiscardFramebuffer;
    bool            _supportsShareableVAO;
    GLint           _maxSamplesAllowed;
    GLint           _maxTextureUnits;
    char *          _glExtensions;
    int             _maxDirLightInShader; //max support directional light in shader
    int             _maxPointLightInShader; // max support point light in shader
    int             _maxSpotLightInShader; // max support spot light in shader
    int             _animate3DQuality;      // 3d animation quality
	
	ValueMap        _valueDict;
};


NS_CC_END
// end of base group
/// @}

#endif // __CCCONFIGURATION_H__<|MERGE_RESOLUTION|>--- conflicted
+++ resolved
@@ -164,18 +164,14 @@
      */
     int getMaxSupportSpotLightInShader() const;
 
-<<<<<<< HEAD
     /** get 3d animate quality*/
     int getAnimate3DQuality() const;
     
-    /** returns whether or not an OpenGL is supported */
-=======
     /** Returns whether or not an OpenGL is supported. 
      *
      * @param searchName A given search name.
      * @return Is true if an OpenGL is supported.
      */
->>>>>>> a45f0d1a
     bool checkForGLExtension(const std::string &searchName) const;
 
     /** Initialize method.
