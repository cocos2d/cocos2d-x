/****************************************************************************
 Copyright (c) 2010-2012 cocos2d-x.org
 Copyright (c) 2013-2016 Chukong Technologies Inc.
 
 http://www.cocos2d-x.org
 
 Permission is hereby granted, free of charge, to any person obtaining a copy
 of this software and associated documentation files (the "Software"), to deal
 in the Software without restriction, including without limitation the rights
 to use, copy, modify, merge, publish, distribute, sublicense, and/or sell
 copies of the Software, and to permit persons to whom the Software is
 furnished to do so, subject to the following conditions:
 
 The above copyright notice and this permission notice shall be included in
 all copies or substantial portions of the Software.
 
 THE SOFTWARE IS PROVIDED "AS IS", WITHOUT WARRANTY OF ANY KIND, EXPRESS OR
 IMPLIED, INCLUDING BUT NOT LIMITED TO THE WARRANTIES OF MERCHANTABILITY,
 FITNESS FOR A PARTICULAR PURPOSE AND NONINFRINGEMENT. IN NO EVENT SHALL THE
 AUTHORS OR COPYRIGHT HOLDERS BE LIABLE FOR ANY CLAIM, DAMAGES OR OTHER
 LIABILITY, WHETHER IN AN ACTION OF CONTRACT, TORT OR OTHERWISE, ARISING FROM,
 OUT OF OR IN CONNECTION WITH THE SOFTWARE OR THE USE OR OTHER DEALINGS IN
 THE SOFTWARE.
 ****************************************************************************/

#ifndef __SCRIPT_SUPPORT_H__
#define __SCRIPT_SUPPORT_H__

#include "base/ccConfig.h"
#include "platform/CCCommon.h"
#include "base/CCTouch.h"
#include "base/CCEventTouch.h"
#include "base/CCEventKeyboard.h"
#include <map>
#include <string>
#include <list>

/**
 * @addtogroup base
 * @{
 */

#if CC_ENABLE_SCRIPT_BINDING

typedef struct lua_State lua_State;

NS_CC_BEGIN

class TimerScriptHandler;
class Layer;
class MenuItem;
class CallFunc;
class Acceleration;
class Action;

enum ccScriptType {
    kScriptTypeNone = 0,
    kScriptTypeLua,
    kScriptTypeJavascript
};

/**
 * This classes is wrapped to store the handler corresponding to the Lua function pointer and assign the handler a unique id
 * @js NA
 */
class ScriptHandlerEntry : public Ref
{
public:
    
    /**
     * create a ScriptHandlerEntry instance by the handler.
     *
     * @param handler corresponding to the Lua function pointer.
     * @return ScriptHandlerEntry instance.
     * @lua NA
     * @js NA
     */
    static ScriptHandlerEntry* create(int handler);
    
    /**
     * Destructor of ScriptHandlerEntry.
     * @lua NA
     * @js NA
     */
    virtual ~ScriptHandlerEntry();
    
    /**
     * Get the handler corresponding to the Lua function pointer.
     *
     * @return the handler corresponding to the Lua function pointer.
     * @lua NA
     * @js NA
     */
    int getHandler(void) {
        return _handler;
    }
    
    /**
     * Get the unique id corresponding to the handler.
     *
     * @return the unique id corresponding to the handler.
     * @lua NA
     * @js NA
     */
    int getEntryId(void) {
        return _entryId;
    }
    
protected:
    ScriptHandlerEntry(int handler)
    : _handler(handler)
    {
        static int newEntryId = 0;
        newEntryId++;
        _entryId = newEntryId;
    }
    
    int _handler;
    int _entryId;
};

/**
 * The SchedulerScriptHandlerEntry is used to store the handler corresponding to the Lua function pointer and assign the handler a unique id like ScriptHandlerEntry.
 * Meanwhile,create a timer that named TimerScriptHandler to execute the Lua function corresponding to the handler in the interval time if the SchedulerScriptHandlerEntry object isn't paused.
 * @js NA
 */
class SchedulerScriptHandlerEntry : public ScriptHandlerEntry
{
public:
    /**
     * create a SchedulerScriptHandlerEntry object.
     * 
     * @param handler the index corresponding to the Lua function pointer.
     * @param interval the interval to execute the Lua function. If the value is 0, then the lua function will be scheduled every frame.
     * @param paused if paused is true, then the timer won't be started until it is resumed.
     * @return a SchedulerScriptHandlerEntry object.
     * @js NA
     * @lua NA
     */
    static SchedulerScriptHandlerEntry* create(int handler, float interval, bool paused);
    
    /**
     * Destructor of SchedulerScriptHandlerEntry.
     * @js NA
     * @lua NA
     */
    virtual ~SchedulerScriptHandlerEntry();
    
    /**
     * Get the pointer of TimerScriptHandler object.
     *
     * @return the pointer of TimerScriptHandler object.
     * @js NA
     * @lua NA
     */
    TimerScriptHandler* getTimer(void) {
        return _timer;
    }
    
    /**
     * Get the flag whether paused or not.
     *
     * @return the flag whether paused or not.
     * @js NA
     * @lua NA
     */
    bool isPaused(void) {
        return _paused;
    }
    /**
     * Set the markedForDeletion flag true.
     * @js NA
     * @lua NA
     */
    void markedForDeletion(void) {
        _markedForDeletion = true;
    }
    /**
     * Get the flag whether markedForDeletion or not.
     *
     * @return the flag whether markedForDeletion or not.
     * @js NA
     * @lua NA
     */
    bool isMarkedForDeletion(void) {
        return _markedForDeletion;
    }
    
private:
    SchedulerScriptHandlerEntry(int handler)
    : ScriptHandlerEntry(handler)
    , _timer(nullptr)
    , _paused(false)
    , _markedForDeletion(false)
    {
    }
    bool init(float interval, bool paused);
    
    TimerScriptHandler*   _timer;
    bool                _paused;
    bool                _markedForDeletion;
};


/**
 * @cond
 * @js NA
 */
class TouchScriptHandlerEntry : public ScriptHandlerEntry
{
public:

    static TouchScriptHandlerEntry* create(int handler, bool isMultiTouches, int priority, bool swallowsTouches);

    virtual ~TouchScriptHandlerEntry();

    bool isMultiTouches(void) {
        return _isMultiTouches;
    }

    int getPriority(void) {
        return _priority;
    }

    bool getSwallowsTouches(void) {
        return _swallowsTouches;
    }
    
private:
    TouchScriptHandlerEntry(int handler)
    : ScriptHandlerEntry(handler)
    , _isMultiTouches(false)
    , _priority(0)
    , _swallowsTouches(false)
    {
    }
    bool init(bool isMultiTouches, int priority, bool swallowsTouches);
    
    bool    _isMultiTouches;
    int     _priority;
    bool    _swallowsTouches;
};

/**
 * @endcond
 * @js NA
 */

/** ScriptEventType enum*/
enum ScriptEventType
{
    kNodeEvent = 0,
    kMenuClickedEvent,
    kCallFuncEvent,
    kScheduleEvent,
    kTouchEvent,
    kTouchesEvent,
    kKeypadEvent,
    kAccelerometerEvent,
    kControlEvent,
    kCommonEvent,
    kComponentEvent,
    kRestartGame,
    kScriptActionEvent
};

/**
 * For Lua, Wrapper the script data that should be used to find the handler corresponding to the Lua function by the nativeobject pointer and store the value pointer which would be converted concretely by the different events,then the converted data would be passed into the Lua stack.
 * @js NA
 */
struct BasicScriptData
{
    /** 
     * For Lua, nativeobject is used to get handler corresponding to the Lua function.
     *
     * @js NA
     * @lua NA
     */
    void* nativeObject;
    
    /**
     * A pointer point to the value data which would be converted by different events.
     *
     * @js NA
     * @lua NA
     */
    void* value;
    
    /**
     * Constructor of BasicScriptData.
     *
     * @js NA
     * @lua NA
     */
    BasicScriptData(void* inObject,void* inValue = nullptr)
    : nativeObject(inObject),value(inValue)
    {
    }
};

/**
 * For Lua, Wrapper the script data that should be used to find the handler corresponding to the Lua function by the nativeobject pointer and store the value pointer which would be converted concretely by the different events,then the converted data would be passed into the Lua stack.
 * @js NA
 */
struct ActionObjectScriptData
{
    /**
     * For Lua, nativeobject is used to get handler corresponding to the Lua function.
     *
     * @js NA
     * @lua NA
     */
    void* nativeObject;
    
    /**
     * A pointer point to the value data which event action
     *
     * @js NA
     * @lua NA
     */
    int* eventType;
    
    /**
     * A pointer point to the value data which would be converted by different events.
     *
     * @js NA
     * @lua NA
     */
    void* param;
    
    /**
     * Constructor of BasicScriptData.
     *
     * @js NA
     * @lua NA
     */
    ActionObjectScriptData(void* inObject,int* inValue = nullptr, void* inParam = nullptr)
    : nativeObject(inObject),eventType(inValue), param(inParam)
    {
    }
};

/**
 * For Lua, the SchedulerScriptData is used to find the Lua function pointer by the handler, then call the Lua function by push the elapse into the Lua stack as a parameter when scheduler update event is triggered.
 * @js NA
 */
struct SchedulerScriptData
{
    /** 
     * the handler corresponding to the Lua function pointer, only use in the Lua.
     *
     * @js NA
     * @lua NA
     */
    int handler;
    /** 
     * the parameter would be passed in to the Lua function, only use in the Lua.
     *
     * @js NA
     * @lua NA
     */
    float elapse;
    // js use
    void* node;
    
    /**
     * Constructor of SchedulerScriptData.
     *
     * @js NA
     * @lua NA
     */
    SchedulerScriptData(int inHandler,float inElapse,void* inNode = nullptr)
    : handler(inHandler),
      elapse(inElapse),
      node(inNode)
    {
    }
};

/**
 * For Lua, the TouchesScriptData is used to find the Lua function pointer by the nativeObject, then call the Lua function by push touches data and actionType into the Lua stack as the parameters when the touches event is triggered.
 * @js NA
 */
struct TouchesScriptData
{
    /** 
     * The EventTouch::EventCode type. 
     *
     * @lua NA
     * @js NA
     */
    EventTouch::EventCode actionType;
    /** 
     * For Lua, it Used to find the Lua function pointer by the ScriptHandlerMgr.
     *
     * @lua NA
     * @js NA
     */
    void* nativeObject;
    /** 
     * The vector of Touch.For Lua, it would be convert to the Lua table form to be pushed into the Lua stack. 
     *
     * @lua NA
     * @js NA
     */
    const std::vector<Touch*>& touches;
    /** 
     * event information, it is useless for Lua.
     *
     * @lua NA
     * @js NA
     */
    Event* event;
    
    /**
     * Constructor of TouchesScriptData.
     *
     * @lua NA
     * @js NA
     */
    TouchesScriptData(EventTouch::EventCode inActionType, void* inNativeObject, const std::vector<Touch*>& inTouches, Event* evt)
    : actionType(inActionType),
      nativeObject(inNativeObject),
      touches(inTouches),
      event(evt)
    {
    }
};

/**
 * For Lua, the TouchScriptData is used to find the Lua function pointer by the nativeObject, then call the Lua function by push touch data and actionType converted to string type into the Lua stack as the parameters when the touch event is triggered.
 * @js NA
 */
struct TouchScriptData
{
    /** 
     * The EventTouch::EventCode type.
     *
     * @lua NA
     * @js NA
     */
    EventTouch::EventCode actionType;
    /** 
     * For Lua, it Used to find the Lua function pointer by the ScriptHandlerMgr.
     *
     * @lua NA
     * @js NA
     */
    void* nativeObject;
    /** 
     * touch information. it would be in x,y form to push into the Lua stack.
     *
     * @lua NA
     * @js NA
     */
    Touch* touch;
    /**
     * event information,it is useless for Lua.
     *
     * @lua NA
     * @js NA
     */
    Event* event;
    
    /** 
     * Constructor of TouchScriptData.
     *
     * @lua NA
     * @js NA
     */
    TouchScriptData(EventTouch::EventCode inActionType, void* inNativeObject, Touch* inTouch, Event* evt)
    : actionType(inActionType),
      nativeObject(inNativeObject),
      touch(inTouch),
      event(evt)
    {
    }
};


/**
 * For Lua, the KeypadScriptData is used to find the Lua function pointer by the nativeObject, then call the Lua function by push the actionType converted to string type into the Lua stack as the parameters when the Keypad event is triggered.
 * @js NA
 */
struct KeypadScriptData
{
    /** 
     * The specific type of EventKeyboard::KeyCode
     *
     * @lua NA
     * @js NA
     */
    EventKeyboard::KeyCode actionType;
    /** 
     * For Lua, it Used to find the Lua function pointer by the ScriptHandlerMgr.
     *
     * @lua NA
     * @js NA
     */
    void* nativeObject;
    
    /**
     * Constructor of KeypadScriptData.
     *
     * @lua NA
     * @js NA
     */
    KeypadScriptData(EventKeyboard::KeyCode inActionType,void* inNativeObject)
    : actionType(inActionType),nativeObject(inNativeObject)
    {
    }
};


/**
 * For Lua, the CommonScriptData is used to find the Lua function pointer by the handler, then call the Lua function by push the eventName, eventSource(if it not nullptr), eventSourceClassName(if it is nullptr or "", and the eventSource is not nullptr,would give the default string "cc.Ref") into the Lua stack as the parameter when the common event such as is triggered.
 * @js NA
 */
struct CommonScriptData
{
    /** 
     * The index to find the corresponding to the Lua function pointer.
     *
     * @lua NA
     * @js NA
     */
    int handler;
    /** 
     * The string value to be pushed into the Lua stack.
     *
     * @lua NA
     * @js NA
     */
    char eventName[64];
    /** 
     * The source object trigger the event,could be nullptr.
     *
     * @lua NA
     * @js NA
     */
    Ref* eventSource;
    /**
     * The class name of source object trigger the event, could be nullptr.
     *
     * @lua NA
     * @js NA
     */
    char eventSourceClassName[64];
    
    /** 
     * Constructor of  CommonScriptData.
     *
     * @lua NA
     * @js NA
     */
    CommonScriptData(int inHandler,const char* inName, Ref* inSource = nullptr,const char* inClassName = nullptr)
    : handler(inHandler),
      eventSource(inSource)
    {
        if (nullptr == inName)
        {
            memset(eventName, 0, sizeof(eventName));
        }
        else
        {
            strncpy(eventName, inName, sizeof(eventName));
        }
        
        if (nullptr == inClassName)
        {
            memset(eventSourceClassName, 0, sizeof(eventSourceClassName));
        }
        else
        {
            strncpy(eventSourceClassName, inClassName, 64);
        }
    }
};

/**
 * The ScriptEvent wrapper the different script data corresponding to the ScriptEventType in to the unified struct.
 * when the corresponding event is triggered, we could call the `sendEvent` of ScriptEngineProtocol to handle the event.
 * @js NA
 */
struct ScriptEvent
{
    /** 
     * The specific type of ScriptEventType.
     *
     * @lua NA
     * @js NA
     */
    ScriptEventType type;
    /** 
     * Pointer point to the different data.
     *
     * @lua NA
     * @js NA
     */
    void* data;
    
    /**
     * Constructor of ScriptEvent.
     *
     * @lua NA
     * @js NA
     */
    ScriptEvent(ScriptEventType inType,void* inData)
    : type(inType),
      data(inData)
    {
    }
};

/** 
 * Don't make ScriptEngineProtocol inherits from Object since setScriptEngine is invoked only once in AppDelegate.cpp,
 * It will affect the lifecycle of ScriptEngine instance, the autorelease pool will be destroyed before destructing ScriptEngine.
 * So a crash will appear on Win32 if you click the close button.
 * @js NA
 */
class CC_DLL ScriptEngineProtocol
{
public:
    
    /** 
     * Constructor of ScriptEngineProtocol.
     *
     * @lua NA
     * @js NA
     */
    ScriptEngineProtocol()
    {}
    
    /**
     * Destructor of ScriptEngineProtocol.
     *
     * @lua NA
     * @js NA
     */
    virtual ~ScriptEngineProtocol() {}
    
    /** 
     * Get the specific script type.
     *
     * @return the specific script type.
     *
     * @lua NA
     * @js NA
     */
    virtual ccScriptType getScriptType() { return kScriptTypeNone; }
    
    /**
     * Reflect the retain relationship to script scope
     */
    virtual void retainScriptObject(Ref* /*owner*/, Ref* /*target*/) {}
    
    /**
     * Add the script object to root object
     */
    virtual void rootScriptObject(Ref* /*target*/) {}
    
    /**
     * Reflect the release relationship to script scope
     */
    virtual void releaseScriptObject(Ref* /*owner*/, Ref* /*target*/) {}
    
    /**
     * Remove the script object from root object
     */
    virtual void unrootScriptObject(Ref* /*target*/) {}
    
    /**
     * Release all children native refs for the given node in script scope
     */
    virtual void releaseAllChildrenRecursive(Node* /*node*/) {}
    
    /**
     * Release all native refs for the given owner in script scope
     */
    virtual void releaseAllNativeRefs(cocos2d::Ref* /*owner*/) {}

    /** 
     * Remove script object,The specific meaning should refer to the ScriptType.
     * For Lua, @see removeScriptObjectByObject of LuaEngine.
     *
     * @lua NA
     * @js NA
     */
    virtual void removeScriptObjectByObject(Ref* /*obj*/) {}
    
    /** 
     * Remove script function handler, only LuaEngine class need to implement this function.
     * @see removeScriptHandler of LuaEngine.
     * @lua NA
     * @js NA
     */
    virtual void removeScriptHandler(int /*handler*/) {}
    
    /** 
     * Reallocate script function handler, only LuaEngine class need to implement this function.
     * @see reallocateScriptHandler of LuaEngine.
     * @lua NA
     * @js NA
     */
    virtual int reallocateScriptHandler(int /*handler*/) { return 0; }
    
    /**
     * Execute script code contained in the given string.
     *
     * @param codes holding the valid script code that should be executed.
     * @return 0 if the string is executed correctly.
     * @return other if the string is executed wrongly.
     * @lua NA
     * @js NA
     */
    virtual int executeString(const char* codes) = 0;
    
    /**
     * Execute a script file.
     * 
     * @param filename String object holding the filename of the script file that is to be executed.
     * @return 0 if it happen the error or it hasn't return value, otherwise it return the value by calling the lua function.
     * @lua NA
     * @js NA
     */
    virtual int executeScriptFile(const char* filename) = 0;
    
    /**
     * Execute a scripted global function.
     * The function should not take any parameters and should return an integer.
     *
     * @param functionName String object holding the name of the function, in the global script environment, that is to be executed.
     * @return The integer value returned from the script function.
     * @lua NA
     * @js NA
     */
    virtual int executeGlobalFunction(const char* functionName) = 0;
    
    /**
     * When trigger a script event ,call this func,add params needed into ScriptEvent object.nativeObject is object triggering the event, can be nullptr in Lua.
     *
     *
     * @lua NA
     * @js NA
     */
    virtual int sendEvent(ScriptEvent* evt) = 0;
    
    /** 
     * Handle the assert message.
     *
     * @return true if the assert was handled by the script engine, false otherwise.
     *
     * @lua NA
     * @js NA
     */
    virtual bool handleAssert(const char *msg) = 0;
    
    /** 
     * Useless for Lua.
     *
     * @lua NA
     * @js NA
     */
<<<<<<< HEAD
    virtual void setCalledFromScript(bool callFromScript) {};
=======
    virtual void setCalledFromScript(bool /*callFromScript*/) {}
>>>>>>> d0705d9e
    
    /** 
     * Useless for Lua.
     *
     * @lua NA
     * @js NA
     */
    virtual bool isCalledFromScript() { return false; };
    
    /** ConfigType enum. */
    enum class ConfigType
    {
        NONE,
        COCOSTUDIO
    };
    /** 
     * Parse configuration file.
     * 
     * @param type the specific type value.
     * @param str the information data.
     *
     * @lua NA
     * @js NA
     */
    virtual bool parseConfig(ConfigType type, const std::string& str) = 0;


    /** Root a Reference.
     It tells the Garbage Collector that the associated Scripting object should not be collected
     */
    virtual void rootObject(Ref* /*obj*/) {}

    /** Unroot a Reference.
     It tells the Garbage Collector that the associated Scripting object can be collected
     */
    virtual void unrootObject(Ref* /*obj*/) {}

    /** Triggers the garbage collector */
    virtual void garbageCollect() {}
};

class Node;
/**
 * ScriptEngineManager is a singleton which manager an object instance of ScriptEngineProtocl, such as LuaEngine.
 *
 * @since v0.99.5-x-0.8.5
 * @js NA
 */
class CC_DLL ScriptEngineManager
{
public:
    /** 
     * Constructor of ScriptEngineManager.
     *
     * @lua NA
     * @js NA
     */
    ~ScriptEngineManager(void);
    /** 
     * Get the ScriptEngineProtocol object.
     *
     * @return the ScriptEngineProtocol object.
     *
     * @lua NA
     * @js NA
     */
    ScriptEngineProtocol* getScriptEngine(void) {
        return _scriptEngine;
    }
    /**
     * Set the ScriptEngineProtocol object should be managed.
     *
     * @param scriptEngine should be managed.
     *
     * @lua NA
     * @js NA
     */
    void setScriptEngine(ScriptEngineProtocol *scriptEngine);
    
    /**
     * Remove the ScriptEngineProtocol object managed.
     *
     *
     * @lua NA
     * @js NA
     */
    void removeScriptEngine(void);
    /**
     * Get the instance of ScriptEngineManager object.
     *
     * @return the instance of ScriptEngineManager object.
     *
     * @lua NA
     * @js NA
     */
    static ScriptEngineManager* getInstance();
    /**
     * Destroy the singleton about ScriptEngineManager.
     *
     * @lua NA
     * @js NA
     */
    static void destroyInstance();
    /**
     *
     *
     * @lua NA
     * @js NA
     */
    static bool sendActionEventToJS(Action* actionObject, int eventType, void* param);
    /**
     *
     *
     * @lua NA
     * @js NA
     */
    static bool sendNodeEventToJS(Node* node, int action);
    /**
     *
     *
     * @lua NA
     * @js NA
     */
    static bool sendNodeEventToJSExtended(Node* node, int action);
    /**
     * Call the Lua function when the event of node is triggered.
     * 
     * @param node the nativeobject triggers the event.
     * @param action the specific type.
     *
     * @lua NA
     * @js NA
     */
    static void sendNodeEventToLua(Node* node, int action);
    /**
     * @deprecated Use getInstance() instead.
     *
     * @lua NA
     * @js NA
     */
    CC_DEPRECATED_ATTRIBUTE static ScriptEngineManager* sharedManager() { return ScriptEngineManager::getInstance(); };
    /**
     * @deprecated Use destroyInstance() instead.
     *
     * @lua NA
     * @js NA
     */
    CC_DEPRECATED_ATTRIBUTE static void purgeSharedManager() { ScriptEngineManager::destroyInstance(); };
    
private:
    ScriptEngineManager(void)
    : _scriptEngine(nullptr)
    {
    }
    
    ScriptEngineProtocol *_scriptEngine;
};

NS_CC_END



#endif // #if CC_ENABLE_SCRIPT_BINDING

// end group
/// @}

#endif // __SCRIPT_SUPPORT_H__<|MERGE_RESOLUTION|>--- conflicted
+++ resolved
@@ -761,11 +761,7 @@
      * @lua NA
      * @js NA
      */
-<<<<<<< HEAD
-    virtual void setCalledFromScript(bool callFromScript) {};
-=======
     virtual void setCalledFromScript(bool /*callFromScript*/) {}
->>>>>>> d0705d9e
     
     /** 
      * Useless for Lua.
