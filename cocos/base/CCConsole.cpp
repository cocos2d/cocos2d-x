--- conflicted
+++ resolved
@@ -261,7 +261,6 @@
 #if CC_TARGET_PLATFORM == CC_PLATFORM_ANDROID
     __android_log_print(ANDROID_LOG_DEBUG, "cocos2d-x debug info", "%s", buf);
 
-<<<<<<< HEAD
 #elif CC_TARGET_PLATFORM ==  CC_PLATFORM_WIN32 || CC_TARGET_PLATFORM == CC_PLATFORM_WINRT || CC_TARGET_PLATFORM == CC_PLATFORM_WP8
 
     int pos = 0;
@@ -283,14 +282,6 @@
         pos += MAX_LOG_LENGTH;
 
     } while (pos < len);
-=======
-#elif CC_TARGET_PLATFORM ==  CC_PLATFORM_WIN32 || CC_TARGET_PLATFORM == CC_PLATFORM_WINRT
-    WCHAR wszBuf[MAX_LOG_LENGTH] = {0};
-    MultiByteToWideChar(CP_UTF8, 0, buf, -1, wszBuf, sizeof(wszBuf));
-    OutputDebugStringW(wszBuf);
-    WideCharToMultiByte(CP_ACP, 0, wszBuf, -1, buf, sizeof(buf), nullptr, FALSE);
-    printf("%s", buf);
->>>>>>> e3e78b03
     SendLogToWindow(buf);
     fflush(stdout);
 #else
