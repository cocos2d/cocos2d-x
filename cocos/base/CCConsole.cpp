/****************************************************************************
 Copyright (c) 2013-2014 Chukong Technologies Inc.

 http://www.cocos2d-x.org

 Permission is hereby granted, free of charge, to any person obtaining a copy
 of this software and associated documentation files (the "Software"), to deal
 in the Software without restriction, including without limitation the rights
 to use, copy, modify, merge, publish, distribute, sublicense, and/or sell
 copies of the Software, and to permit persons to whom the Software is
 furnished to do so, subject to the following conditions:

 The above copyright notice and this permission notice shall be included in
 all copies or substantial portions of the Software.

 THE SOFTWARE IS PROVIDED "AS IS", WITHOUT WARRANTY OF ANY KIND, EXPRESS OR
 IMPLIED, INCLUDING BUT NOT LIMITED TO THE WARRANTIES OF MERCHANTABILITY,
 FITNESS FOR A PARTICULAR PURPOSE AND NONINFRINGEMENT. IN NO EVENT SHALL THE
 AUTHORS OR COPYRIGHT HOLDERS BE LIABLE FOR ANY CLAIM, DAMAGES OR OTHER
 LIABILITY, WHETHER IN AN ACTION OF CONTRACT, TORT OR OTHERWISE, ARISING FROM,
 OUT OF OR IN CONNECTION WITH THE SOFTWARE OR THE USE OR OTHER DEALINGS IN
 THE SOFTWARE.
 ****************************************************************************/

#include "CCConsole.h"

#include <thread>
#include <algorithm>
#include <functional>
#include <cctype>
#include <locale>
#include <sstream>
#include <stdio.h>
#include <stdlib.h>
#include <time.h>
#include <fcntl.h>

#if defined(_MSC_VER) || defined(__MINGW32__)
#include <io.h>
#include <WS2tcpip.h>

#define bzero(a, b) memset(a, 0, b);

#else
#include <netdb.h>
#include <unistd.h>
#include <arpa/inet.h>
#include <netinet/in.h>
#include <sys/socket.h>
#include <sys/un.h>
#endif

#include "CCDirector.h"
#include "CCScheduler.h"
#include "CCScene.h"
#include "CCPlatformConfig.h"
#include "platform/CCFileUtils.h"
#include "CCConfiguration.h"
#include "CCTextureCache.h"
#include "CCGLView.h"
#include "base64.h"
NS_CC_BEGIN

//TODO: these general utils should be in a seperate class
//
// Trimming functions were taken from: http://stackoverflow.com/a/217605
//
// trim from start
static std::string &ltrim(std::string &s) {
    s.erase(s.begin(), std::find_if(s.begin(), s.end(), std::not1(std::ptr_fun<int, int>(std::isspace))));
    return s;
}

// trim from end
static std::string &rtrim(std::string &s) {
    s.erase(std::find_if(s.rbegin(), s.rend(), std::not1(std::ptr_fun<int, int>(std::isspace))).base(), s.end());
    return s;
}

// trim from both ends
static std::string &trim(std::string &s) {
    return ltrim(rtrim(s));
}

static std::vector<std::string> &split(const std::string &s, char delim, std::vector<std::string> &elems) {
    std::stringstream ss(s);
    std::string item;
    while (std::getline(ss, item, delim)) {
        elems.push_back(item);
    }
    return elems;
}


static std::vector<std::string> split(const std::string &s, char delim) {
    std::vector<std::string> elems;
    split(s, delim, elems);
    return elems;
}
//isFloat taken from http://stackoverflow.com/questions/447206/c-isfloat-function
static bool isFloat( std::string myString ) {
    std::istringstream iss(myString);
    float f;
    iss >> std::noskipws >> f; // noskipws considers leading whitespace invalid
    // Check the entire string was consumed and if either failbit or badbit is set
    return iss.eof() && !iss.fail(); 
}

// helper free functions

// dprintf() is not defined in Android
// so we add our own 'dpritnf'
static ssize_t mydprintf(int sock, const char *format, ...)
{
    va_list args;
	char buf[16386];

	va_start(args, format);
	vsnprintf(buf, sizeof(buf), format, args);
	va_end(args);
	return send(sock, buf, strlen(buf),0);
}

static void sendPrompt(int fd)
{
    const char prompt[] = "> ";
    send(fd, prompt, sizeof(prompt),0);
}

static int printSceneGraph(int fd, Node* node, int level)
{
    int total = 1;
    for(int i=0; i<level; ++i)
        send(fd, "-", 1,0);

    mydprintf(fd, " %s\n", node->getDescription().c_str());

    for(const auto& child: node->getChildren())
        total += printSceneGraph(fd, child, level+1);

    return total;
}

static void printSceneGraphBoot(int fd)
{
    send(fd,"\n",1,0);
    auto scene = Director::getInstance()->getRunningScene();
    int total = printSceneGraph(fd, scene, 0);
    mydprintf(fd, "Total Nodes: %d\n", total);
    sendPrompt(fd);
}

static void printFileUtils(int fd)
{
    FileUtils* fu = FileUtils::getInstance();

    mydprintf(fd, "\nSearch Paths:\n");
    auto list = fu->getSearchPaths();
    for( const auto &item : list) {
        mydprintf(fd, "%s\n", item.c_str());
    }

    mydprintf(fd, "\nResolution Order:\n");
    list = fu->getSearchResolutionsOrder();
    for( const auto &item : list) {
        mydprintf(fd, "%s\n", item.c_str());
    }

    mydprintf(fd, "\nWriteble Path:\n");
    mydprintf(fd, "%s\n", fu->getWritablePath().c_str());

    mydprintf(fd, "\nFull Path Cache:\n");
    auto cache = fu->getFullPathCache();
    for( const auto &item : cache) {
        mydprintf(fd, "%s -> %s\n", item.first.c_str(), item.second.c_str());
    }
    sendPrompt(fd);
}


#if defined(__MINGW32__)
static const char* inet_ntop(int af, const void* src, char* dst, int cnt)
{
    struct sockaddr_in srcaddr;

    memset(&srcaddr, 0, sizeof(struct sockaddr_in));
    memcpy(&(srcaddr.sin_addr), src, sizeof(srcaddr.sin_addr));

    srcaddr.sin_family = af;
    if (WSAAddressToString((struct sockaddr*) &srcaddr, sizeof(struct sockaddr_in), 0, dst, (LPDWORD) &cnt) != 0)
    {
        return nullptr;
    }
    return dst;
}
#endif


//
// Free functions to log
//

static void _log(const char *format, va_list args)
{
    char buf[MAX_LOG_LENGTH];

    vsnprintf(buf, MAX_LOG_LENGTH-3, format, args);
    strcat(buf, "\n");

#if CC_TARGET_PLATFORM == CC_PLATFORM_ANDROID
    __android_log_print(ANDROID_LOG_DEBUG, "cocos2d-x debug info",  "%s", buf);

#elif CC_TARGET_PLATFORM ==  CC_PLATFORM_WIN32
    WCHAR wszBuf[MAX_LOG_LENGTH] = {0};
    MultiByteToWideChar(CP_UTF8, 0, buf, -1, wszBuf, sizeof(wszBuf));
    OutputDebugStringW(wszBuf);
    WideCharToMultiByte(CP_ACP, 0, wszBuf, -1, buf, sizeof(buf), NULL, FALSE);
    printf("%s", buf);

#else
    // Linux, Mac, iOS, etc
    fprintf(stdout, "cocos2d: %s", buf);
    fflush(stdout);
#endif

    Director::getInstance()->getConsole()->log(buf);
}

// XXX: Deprecated
void CCLog(const char * format, ...)
{
    va_list args;
    va_start(args, format);
    _log(format, args);
    va_end(args);
}

void log(const char * format, ...)
{
    va_list args;
    va_start(args, format);
    _log(format, args);
    va_end(args);
}

//
// Console code
//

Console::Console()
: _listenfd(-1)
, _running(false)
, _endThread(false)
, _sendDebugStrings(false)
{
    // VS2012 doesn't support initializer list, so we create a new array and assign its elements to '_command'.
	Command commands[] = {     
        { "config", "Print the Configuration object", std::bind(&Console::commandConfig, this, std::placeholders::_1, std::placeholders::_2) },
        { "debugmsg", "Whether or not to forward the debug messages on the console. Args: [on | off]", [&](int fd, const std::string& args) {
            if( args.compare("on")==0 || args.compare("off")==0) {
                _sendDebugStrings = (args.compare("on") == 0);
            } else {
                mydprintf(fd, "Debug message is: %s\n", _sendDebugStrings ? "on" : "off");
            }
        } },
        { "exit", "Close connection to the console", std::bind(&Console::commandExit, this, std::placeholders::_1, std::placeholders::_2) },
        { "fileutils", "Flush or print the FileUtils info. Args: [flush | ] ", std::bind(&Console::commandFileUtils, this, std::placeholders::_1, std::placeholders::_2) },
        { "fps", "Turn on / off the FPS. Args: [on | off] ", [](int fd, const std::string& args) {
            if( args.compare("on")==0 || args.compare("off")==0) {
                bool state = (args.compare("on") == 0);
                Director *dir = Director::getInstance();
                Scheduler *sched = dir->getScheduler();
                sched->performFunctionInCocosThread( std::bind(&Director::setDisplayStats, dir, state));
            } else {
                mydprintf(fd, "FPS is: %s\n", Director::getInstance()->isDisplayStats() ? "on" : "off");
            }
        } },
        { "help", "Print this message", std::bind(&Console::commandHelp, this, std::placeholders::_1, std::placeholders::_2) },
        { "projection", "Change or print the current projection. Args: [2d | 3d]", std::bind(&Console::commandProjection, this, std::placeholders::_1, std::placeholders::_2) },
        { "resolution", "Change or print the window resolution. Args: [width height resolution_policy | ]", std::bind(&Console::commandResolution, this, std::placeholders::_1, std::placeholders::_2) },
        { "scenegraph", "Print the scene graph", std::bind(&Console::commandSceneGraph, this, std::placeholders::_1, std::placeholders::_2) },
        { "texture", "Flush or print the TextureCache info. Args: [flush | ] ", std::bind(&Console::commandTextures, this, std::placeholders::_1, std::placeholders::_2) },
        { "director", "director commands, type -h or [director help] to list supported directives", std::bind(&Console::commandDirector, this, std::placeholders::_1, std::placeholders::_2) },
        { "touch", "simulate touch event via console, type -h or [touch help] to list supported directives", std::bind(&Console::commandTouch, this, std::placeholders::_1, std::placeholders::_2) },
        { "upload", "upload file. Args: [filename base64_encoded_data]", std::bind(&Console::commandUpload, this, std::placeholders::_1) },
    };

     ;
	for (int i = 0; i < sizeof(commands)/sizeof(commands[0]); ++i)
	{
		_commands[commands[i].name] = commands[i];
	}
	_writablePath = FileUtils::getInstance()->getWritablePath();
}

Console::~Console()
{
    stop();
}

bool Console::listenOnTCP(int port)
{
    int listenfd = -1, n;
    const int on = 1;
    struct addrinfo hints, *res, *ressave;
    char serv[30];

    snprintf(serv, sizeof(serv)-1, "%d", port );

    bzero(&hints, sizeof(struct addrinfo));
    hints.ai_flags = AI_PASSIVE;
    hints.ai_family = AF_INET; // AF_UNSPEC: Do we need IPv6 ?
    hints.ai_socktype = SOCK_STREAM;

#if (CC_TARGET_PLATFORM == CC_PLATFORM_WIN32)
    WSADATA wsaData;
    n = WSAStartup(MAKEWORD(2, 2),&wsaData);
#endif

    if ( (n = getaddrinfo(NULL, serv, &hints, &res)) != 0) {
        fprintf(stderr,"net_listen error for %s: %s", serv, gai_strerror(n));
        return false;
    }

    ressave = res;

    do {
        listenfd = socket(res->ai_family, res->ai_socktype, res->ai_protocol);
        if (listenfd < 0)
            continue;       /* error, try next one */

        setsockopt(listenfd, SOL_SOCKET, SO_REUSEADDR, (const char*)&on, sizeof(on));
        if (bind(listenfd, res->ai_addr, res->ai_addrlen) == 0)
            break;          /* success */

/* bind error, close and try next one */
#if (CC_TARGET_PLATFORM == CC_PLATFORM_WIN32)
        closesocket(listenfd);
#else
        close(listenfd);
#endif
    } while ( (res = res->ai_next) != NULL);
    
    if (res == NULL) {
        perror("net_listen:");
        freeaddrinfo(ressave);
        return false;
    }

    listen(listenfd, 50);

    if (res->ai_family == AF_INET) {
        char buf[INET_ADDRSTRLEN] = "";
        struct sockaddr_in *sin = (struct sockaddr_in*) res->ai_addr;
        if( inet_ntop(res->ai_family, &sin->sin_addr, buf, sizeof(buf)) != NULL )
            cocos2d::log("Console: listening on  %s : %d", buf, ntohs(sin->sin_port));
        else
            perror("inet_ntop");
    } else if (res->ai_family == AF_INET6) {
        char buf[INET6_ADDRSTRLEN] = "";
        struct sockaddr_in6 *sin = (struct sockaddr_in6*) res->ai_addr;
        if( inet_ntop(res->ai_family, &sin->sin6_addr, buf, sizeof(buf)) != NULL )
            cocos2d::log("Console: listening on  %s : %d", buf, ntohs(sin->sin6_port));
        else
            perror("inet_ntop");
    }


    freeaddrinfo(ressave);
    return listenOnFileDescriptor(listenfd);
}

bool Console::listenOnFileDescriptor(int fd)
{
    if(_running) {
        cocos2d::log("Console already started. 'stop' it before calling 'listen' again");
        return false;
    }

    _listenfd = fd;
    _thread = std::thread( std::bind( &Console::loop, this) );

    return true;
}

void Console::stop()
{
    if( _running ) {
        _endThread = true;
        _thread.join();
    }
}

void Console::addCommand(const Command& cmd)
{
    _commands[cmd.name]=cmd;
}

//
// commands
//

void Console::commandHelp(int fd, const std::string &args)
{
    const char help[] = "\nAvailable commands:\n";
    send(fd, help, sizeof(help),0);
    for(auto it=_commands.begin();it!=_commands.end();++it)
    {
        auto cmd = it->second;
        mydprintf(fd, "\t%s", cmd.name);
        ssize_t tabs = strlen(cmd.name) / 8;
        tabs = 3 - tabs;
        for(int j=0;j<tabs;j++){
             mydprintf(fd, "\t");
        }
        mydprintf(fd,"%s\n", cmd.help);
    } 
}

void Console::commandExit(int fd, const std::string &args)
{
    FD_CLR(fd, &_read_set);
    _fds.erase(std::remove(_fds.begin(), _fds.end(), fd), _fds.end());
#if (CC_TARGET_PLATFORM == CC_PLATFORM_WIN32)
        closesocket(fd);
#else
        close(fd);
#endif
}

void Console::commandSceneGraph(int fd, const std::string &args)
{
    Scheduler *sched = Director::getInstance()->getScheduler();
    sched->performFunctionInCocosThread( std::bind(&printSceneGraphBoot, fd) );
}

void Console::commandFileUtils(int fd, const std::string &args)
{
    Scheduler *sched = Director::getInstance()->getScheduler();

    if( args.compare("flush") == 0 )
    {
        FileUtils::getInstance()->purgeCachedEntries();
    }
    else if( args.length()==0)
    {
        sched->performFunctionInCocosThread( std::bind(&printFileUtils, fd) );
    }
    else
    {
        mydprintf(fd, "Unsupported argument: '%s'. Supported arguments: 'flush' or nothing", args.c_str());
    }
}

void Console::commandConfig(int fd, const std::string& args)
{
    Scheduler *sched = Director::getInstance()->getScheduler();
    sched->performFunctionInCocosThread( [&](){
        mydprintf(fd, "%s", Configuration::getInstance()->getInfo().c_str());
        sendPrompt(fd);
    }
                                        );
}

void Console::commandResolution(int fd, const std::string& args)
{
    if(args.length()==0) {
        auto director = Director::getInstance();
        Size points = director->getWinSize();
        Size pixels = director->getWinSizeInPixels();
        auto glview = director->getOpenGLView();
        Size design = glview->getDesignResolutionSize();
        ResolutionPolicy res = glview->getResolutionPolicy();
        Rect visibleRect = glview->getVisibleRect();

        mydprintf(fd, "Window Size:\n"
                        "\t%d x %d (points)\n"
                        "\t%d x %d (pixels)\n"
                        "\t%d x %d (design resolution)\n"
                        "Resolution Policy: %d\n"
                        "Visible Rect:\n"
                        "\torigin: %d x %d\n"
                        "\tsize: %d x %d\n",
                  (int)points.width, (int)points.height,
                  (int)pixels.width, (int)pixels.height,
                  (int)design.width, (int)design.height,
                  (int)res,
                  (int)visibleRect.origin.x, (int)visibleRect.origin.y,
                  (int)visibleRect.size.width, (int)visibleRect.size.height
                  );

    } else {
        int width, height, policy;

        std::istringstream stream( args );
        stream >> width >> height>> policy;

        Scheduler *sched = Director::getInstance()->getScheduler();
        sched->performFunctionInCocosThread( [&](){
            Director::getInstance()->getOpenGLView()->setDesignResolutionSize(width, height, static_cast<ResolutionPolicy>(policy));
        } );
    }
}

void Console::commandProjection(int fd, const std::string& args)
{
    auto director = Director::getInstance();
    Scheduler *sched = director->getScheduler();

    if(args.length()==0)
    {
        char buf[20];
        auto proj = director->getProjection();
        switch (proj) {
            case cocos2d::Director::Projection::_2D:
                sprintf(buf,"2d");
                break;
            case cocos2d::Director::Projection::_3D:
                sprintf(buf,"3d");
                break;
            case cocos2d::Director::Projection::CUSTOM:
                sprintf(buf,"custom");
                break;

            default:
                sprintf(buf,"unknown");
                break;
        }
        mydprintf(fd, "Current projection: %s\n", buf);
    }
    else if( args.compare("2d") == 0)
    {
        sched->performFunctionInCocosThread( [&](){
            director->setProjection(Director::Projection::_2D);
        } );
    }
    else if( args.compare("3d") == 0)
    {
        sched->performFunctionInCocosThread( [&](){
            director->setProjection(Director::Projection::_3D);
        } );
    }
    else
    {
        mydprintf(fd, "Unsupported argument: '%s'. Supported arguments: '2d' or '3d'\n", args.c_str());
    }
}

void Console::commandTextures(int fd, const std::string& args)
{
    Scheduler *sched = Director::getInstance()->getScheduler();

    if( args.compare("flush")== 0)
    {
        sched->performFunctionInCocosThread( [&](){
            Director::getInstance()->getTextureCache()->removeAllTextures();
        }
                                            );
    }
    else if(args.length()==0)
    {
        sched->performFunctionInCocosThread( [&](){
            mydprintf(fd, "%s", Director::getInstance()->getTextureCache()->getCachedTextureInfo().c_str());
            sendPrompt(fd);
        }
                                            );
    }
    else
    {
        mydprintf(fd, "Unsupported argument: '%s'. Supported arguments: 'flush' or nothing", args.c_str());
    }
}


void Console::commandDirector(int fd, const std::string& args)
{
     auto director = Director::getInstance();
    if(args =="help" || args == "-h")
    {
        const char help[] = "available director directives:\n"
                            "\tpause, pause all scheduled timers, the draw rate will be 4 FPS to reduce CPU consumption\n"
                            "\tresume, resume all scheduled timers\n"
                            "\tstop, Stops the animation. Nothing will be drawn.\n"
                            "\tstart, Restart the animation again, Call this function only if [director stop] was called earlier\n";
         send(fd, help, sizeof(help) - 1,0);
    }
    else if(args == "pause")
    {
        Scheduler *sched = director->getScheduler();
            sched->performFunctionInCocosThread( [&](){
            Director::getInstance()->pause();
        }
                                        );

    }
    else if(args == "resume")
    {
        director->resume();
    }
    else if(args == "stop")
    {
        Scheduler *sched = director->getScheduler();
        sched->performFunctionInCocosThread( [&](){
            Director::getInstance()->stopAnimation();
        }
                                        );
    }
    else if(args == "start")
    {
        director->startAnimation();
    }

}

void Console::commandTouch(int fd, const std::string& args)
{
    if(args =="help" || args == "-h")
    {
        const char help[] = "available touch directives:\n"
                            "\ttap x y: simulate touch tap at (x,y)\n"
                            "\tswipe x1 y1 x2 y2: simulate touch swipe from (x1,y1) to (x2,y2).\n";
         send(fd, help, sizeof(help) - 1,0);
    }
    else
    {
        auto argv = split(args,' ');
        
        if(argv.size() == 0)
        {
            return;
        }

        if(argv[0]=="tap")
        {
            if((argv.size() == 3) && (isFloat(argv[1]) && isFloat(argv[2])))
            {
                
                float x = std::atof(argv[1].c_str());
                float y = std::atof(argv[2].c_str());

                srand ((unsigned)time(NULL));
                _touchId = rand();
                Scheduler *sched = Director::getInstance()->getScheduler();
                sched->performFunctionInCocosThread( [&](){
                    Director::getInstance()->getOpenGLView()->handleTouchesBegin(1, &_touchId, &x, &y);
                    Director::getInstance()->getOpenGLView()->handleTouchesEnd(1, &_touchId, &x, &y);
                });
            }
            else 
            {
                const char msg[] = "touch: invalid arguments.\n";
                send(fd, msg, sizeof(msg) - 1, 0);
            }
            return;
        }

        if(argv[0]=="swipe")
        {
            if((argv.size() == 5) 
                && (isFloat(argv[1])) && (isFloat(argv[2]))
                && (isFloat(argv[3])) && (isFloat(argv[4])))
            {
                
                float x1 = std::atof(argv[1].c_str());
                float y1 = std::atof(argv[2].c_str());
                float x2 = std::atof(argv[3].c_str());
                float y2 = std::atof(argv[4].c_str());

                srand ((unsigned)time(NULL));
                _touchId = rand();

                Scheduler *sched = Director::getInstance()->getScheduler();
                sched->performFunctionInCocosThread( [=](){
                    float tempx = x1, tempy = y1;
                    Director::getInstance()->getOpenGLView()->handleTouchesBegin(1, &_touchId, &tempx, &tempy);
                });

                float dx = std::abs(x1 - x2);
                float dy = std::abs(y1 - y2);
                float _x_ = x1, _y_ = y1;
                if(dx > dy)
                {
                    while(dx > 1)
                    {
                        
                        if(x1 < x2)
                        {
                            _x_ += 1;
                        }
                        if(x1 > x2)
                        {
                            _x_ -= 1;
                        }
                        if(y1 < y2)
                        {
                            _y_ += dy/dx;
                        }
                        if(y1 > y2)
                        {
                            _y_ -= dy/dx;
                        }
                        sched->performFunctionInCocosThread( [=](){
                            float tempx = _x_, tempy = _y_;
                            Director::getInstance()->getOpenGLView()->handleTouchesMove(1, &_touchId, &tempx, &tempy);
                        });
                        dx -= 1;
                    }
                    
                }
                else
                {
                    while(dy > 1)
                    {
                        if(x1 < x2)
                        {
                            _x_ += dx/dy;
                        }
                        if(x1 > x2)
                        {
                            _x_ -= dx/dy;
                        }
                        if(y1 < y2)
                        {
                            _y_ += 1;
                        }
                        if(y1 > y2)
                        {
                            _y_ -= 1;
                        }
                        sched->performFunctionInCocosThread( [=](){
                            float tempx = _x_, tempy = _y_;
                            Director::getInstance()->getOpenGLView()->handleTouchesMove(1, &_touchId, &tempx, &tempy);
                        });
                       dy -= 1;
                    }
                    
                }

                sched->performFunctionInCocosThread( [=](){
                    float tempx = x2, tempy = y2;
                    Director::getInstance()->getOpenGLView()->handleTouchesEnd(1, &_touchId, &tempx, &tempy);
                });

            }
            else 
            {
                const char msg[] = "touch: invalid arguments.\n";
                send(fd, msg, sizeof(msg) - 1, 0);
            }
            
        }

    }
}

void Console::commandUpload(int fd)
{
    ssize_t n, rc;
    char buf[512], c;
    char *ptr = buf;
    //read file name
    for( n = 0; n < sizeof(buf) - 1; n++ )
    {
        if( (rc = recv(fd, &c, 1, 0)) ==1 ) 
        {
            *ptr++ = c;
            if(c == ' ') 
            {
                break;
            }
        } 
        else if( rc == 0 ) 
        {
            break;
        } 
        else if( errno == EINTR ) 
        {
            continue;
        } 
        else 
        {
            break;
        }
    }
    *ptr = 0;

    std::string filepath = _writablePath + std::string(buf);

    FILE* fp = fopen(filepath.c_str(), "wb");
    if(!fp)
    {
        const char err[] = "can't create file!\n";
        send(fd, err, sizeof(err),0);
        return;
    }
    
    while (true) 
    {
        char data[4];
        for(int i = 0; i < 4; i++)
        {
            data[i] = '=';
        }
        bool more_data;
        readBytes(fd, data, 4, &more_data);
        if(!more_data)
        {
            break;
        }
        unsigned char *decode;
        unsigned char *in = (unsigned char *)data;
        int dt = base64Decode(in, 4, &decode);
        for(int i = 0; i < dt; i++)
        {
            fwrite(decode+i, 1, 1, fp);
        }
        free(decode);
    }
    fclose(fp);
}

ssize_t Console::readBytes(int fd, char* buffer, int maxlen, bool* more)
{
    ssize_t n, rc;
    char c, *ptr = buffer;
    *more = false;
    for( n = 0; n < maxlen; n++ ) {
        if( (rc = recv(fd, &c, 1, 0)) ==1 ) {
            *ptr++ = c;
            if(c == '\n') {
                return n;
            }
        } else if( rc == 0 ) {
            return 0;
        } else if( errno == EINTR ) {
            continue;
        } else {
            return -1;
        }
    }
    *more = true;
    return n;
}

bool Console::parseCommand(int fd)
{
    char buf[512];
    bool more_data;
    auto h = readBytes(fd, buf, 6, &more_data);
    if( h < 0)
    {
        return false;
    }
    if(strncmp(buf, "upload", 6) == 0)
    {
        char c = '\0';
        recv(fd, &c, 1, 0);
        if(c == ' ')
        {
            commandUpload(fd);
            sendPrompt(fd);
            return true;
        }
        else
        {
            const char err[] = "Unknown Command!\n";
            sendPrompt(fd);
            send(fd, err, sizeof(err),0);
            return false;
            
        }
    }
    if(!more_data)
    {
        buf[h] = 0;
    }
    else
    {
        char *pb = buf + 6;
        auto r = readline(fd, pb, sizeof(buf)-6);
        if(r < 0)
        {
            const char err[] = "Unknown error!\n";
            sendPrompt(fd);
            send(fd, err, sizeof(err),0);
            return false;
        }
    }
    std::string cmdLine;

    std::vector<std::string> args;
    cmdLine = std::string(buf);
   
    args = split(cmdLine, ' ');
    if(args.empty())
    {
        const char err[] = "Unknown command. Type 'help' for options\n";
        send(fd, err, sizeof(err),0);
        sendPrompt(fd);
        return false;
    }

    auto it = _commands.find(trim(args[0]));
    if(it != _commands.end())
    {
        std::string args2;
        for(int i = 1; i < args.size(); ++i)
        {   
            if(i > 1)
            {
                args2 += ' ';
            }
            args2 += trim(args[i]);
            
        }
        auto cmd = it->second;
        cmd.callback(fd, args2);
    }else if(strcmp(buf, "\r\n") != 0) {
        const char err[] = "Unknown command. Type 'help' for options\n";
        send(fd, err, sizeof(err),0);
    }
    sendPrompt(fd);

    return true;
}

//
// Helpers
//


ssize_t Console::readline(int fd, char* ptr, int maxlen)
{
    ssize_t n, rc;
    char c;

    for( n = 0; n < maxlen - 1; n++ ) {
        if( (rc = recv(fd, &c, 1, 0)) ==1 ) {
            *ptr++ = c;
            if(c == '\n') {
                break;
            }
        } else if( rc == 0 ) {
            return 0;
        } else if( errno == EINTR ) {
            continue;
        } else {
            return -1;
        }
    }

    *ptr = 0;
    return n;
}

<<<<<<< HEAD
ssize_t Console::readfile(int fd, std::string& file_name, ssize_t file_size)
{
    ssize_t n, rc;
    char c;

    std::string fileName = _writablePath+file_name;
    
    FILE* fp = fopen(fileName.c_str(), "wb");
    if(!fp)
    {
        const char err[] = "can't create file!\n";
        send(fd, err, sizeof(err),0);
        return 0;
    }

    // if (fp)
    // {
    //     size_t ret = fwrite(szBuf, 1, strl6en(szBuf), fp);
    //     CCASSERT(ret != 0, "fwrite function returned zero value");
    //     fclose(fp);
    //     if (ret != 0)
    //         log("Writing file to writable path succeed.");
    // }
    
    for( n=0; n<file_size; n++ ) {
        if( (rc = recv(fd, &c, 1, 0)) ==1 ) {
            fwrite(&c, 1, 1, fp);
        } else if( rc == 0 ) {
            return 0;
        } else if( errno == EINTR ) {
            continue;
        } else {
            return -1;
        }
    }
    fclose(fp);
    return n;
}
=======
>>>>>>> 48ff4de8

void Console::addClient()
{
    struct sockaddr client;
    socklen_t client_len;

    /* new client */
    client_len = sizeof( client );
    int fd = accept(_listenfd, (struct sockaddr *)&client, &client_len );

    // add fd to list of FD
    if( fd != -1 ) {
        FD_SET(fd, &_read_set);
        _fds.push_back(fd);
        _maxfd = std::max(_maxfd,fd);

        sendPrompt(fd);
    }
}

void Console::log(const char* buf)
{
    if( _sendDebugStrings ) {
        _DebugStringsMutex.lock();
        _DebugStrings.push_back(buf);
        _DebugStringsMutex.unlock();
    }
}

//
// Main Loop
//
void Console::loop()
{
    fd_set copy_set;
    struct timeval timeout, timeout_copy;

    _running = true;

    FD_ZERO(&_read_set);
    FD_SET(_listenfd, &_read_set);
    _maxfd = _listenfd;

    timeout.tv_sec = 0;

    /* 0.016 seconds. Wake up once per frame at 60PFS */
    timeout.tv_usec = 16000;

    while(!_endThread) {

        copy_set = _read_set;
        timeout_copy = timeout;
        
        int nready = select(_maxfd+1, &copy_set, NULL, NULL, &timeout_copy);

        if( nready == -1 )
        {
            /* error */
            if(errno != EINTR)
                log("Abnormal error in select()\n");
            continue;
        }
        else if( nready == 0 )
        {
            /* timeout. do somethig ? */
        }
        else
        {
            /* new client */
            if(FD_ISSET(_listenfd, &copy_set)) {
                addClient();
                if(--nready <= 0)
                    continue;
            }

            /* data from client */
            std::vector<int> to_remove;
            for(const auto &fd: _fds) {
                if(FD_ISSET(fd,&copy_set)) 
                {
                    if( ! parseCommand(fd) )
                    {
                        to_remove.push_back(fd);
                    }
                    if(--nready <= 0)
                        break;
                }
            }

            /* remove closed conections */
            for(int fd: to_remove) {
                FD_CLR(fd, &_read_set);
                _fds.erase(std::remove(_fds.begin(), _fds.end(), fd), _fds.end());
            }
        }

        /* Any message for the remote console ? send it! */
        if( !_DebugStrings.empty() ) {
            _DebugStringsMutex.lock();
            for(const auto &str : _DebugStrings) {
                for(const auto &fd : _fds) {
                    send(fd, str.c_str(), str.length(),0);
                }
            }
            _DebugStrings.clear();
            _DebugStringsMutex.unlock();
        }
    }

    // clean up: ignore stdin, stdout and stderr
    for(const auto &fd: _fds )
    {
#if (CC_TARGET_PLATFORM == CC_PLATFORM_WIN32)
        closesocket(fd);
#else
        close(fd);
#endif
    }
    
#if (CC_TARGET_PLATFORM == CC_PLATFORM_WIN32)
    closesocket(_listenfd);
	WSACleanup();
#else
    close(_listenfd);
#endif
    _running = false;
}

NS_CC_END<|MERGE_RESOLUTION|>--- conflicted
+++ resolved
@@ -819,7 +819,7 @@
     fclose(fp);
 }
 
-ssize_t Console::readBytes(int fd, char* buffer, int maxlen, bool* more)
+ssize_t Console::readBytes(int fd, char* buffer, size_t maxlen, bool* more)
 {
     ssize_t n, rc;
     char c, *ptr = buffer;
@@ -953,47 +953,6 @@
     return n;
 }
 
-<<<<<<< HEAD
-ssize_t Console::readfile(int fd, std::string& file_name, ssize_t file_size)
-{
-    ssize_t n, rc;
-    char c;
-
-    std::string fileName = _writablePath+file_name;
-    
-    FILE* fp = fopen(fileName.c_str(), "wb");
-    if(!fp)
-    {
-        const char err[] = "can't create file!\n";
-        send(fd, err, sizeof(err),0);
-        return 0;
-    }
-
-    // if (fp)
-    // {
-    //     size_t ret = fwrite(szBuf, 1, strl6en(szBuf), fp);
-    //     CCASSERT(ret != 0, "fwrite function returned zero value");
-    //     fclose(fp);
-    //     if (ret != 0)
-    //         log("Writing file to writable path succeed.");
-    // }
-    
-    for( n=0; n<file_size; n++ ) {
-        if( (rc = recv(fd, &c, 1, 0)) ==1 ) {
-            fwrite(&c, 1, 1, fp);
-        } else if( rc == 0 ) {
-            return 0;
-        } else if( errno == EINTR ) {
-            continue;
-        } else {
-            return -1;
-        }
-    }
-    fclose(fp);
-    return n;
-}
-=======
->>>>>>> 48ff4de8
 
 void Console::addClient()
 {
