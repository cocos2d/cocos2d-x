--- conflicted
+++ resolved
@@ -28,12 +28,8 @@
 #include "CCPlatformMacros.h"
 #include <stdint.h> // for ssize_t on android
 #include <string>   // for ssize_t on linux
-<<<<<<< HEAD
-#include "CCStdC.h"
-=======
 #include "CCStdC.h" // for ssize_t on window
 
->>>>>>> 7b6bc8e8
 NS_CC_BEGIN
 
 class CC_DLL Data
