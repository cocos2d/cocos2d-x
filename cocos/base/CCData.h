--- conflicted
+++ resolved
@@ -51,92 +51,51 @@
      * 这个参数被定义为null Data对象，以方便需要时进行引用。
      */
     static const Data Null;
-<<<<<<< HEAD
     
 
     /**@~english
-=======
-
-    /**
->>>>>>> 4dfa9d17
      * Constructor of Data.
      * @~chinese 
      * Data的构造函数。
      */
     Data();
-<<<<<<< HEAD
     
-
     /**@~english
-=======
-
-    /**
->>>>>>> 4dfa9d17
      * Copy constructor of Data.
      * @~chinese 
      * Data的拷贝构造函数。
      */
     Data(const Data& other);
-<<<<<<< HEAD
     
-
     /**@~english
-=======
-
-    /**
->>>>>>> 4dfa9d17
      * Copy constructor of Data.
      * @~chinese 
      * Data的拷贝构造函数。
      */
     Data(Data&& other);
-<<<<<<< HEAD
-    
 
     /**@~english
-=======
-
-    /**
->>>>>>> 4dfa9d17
      * Destructor of Data.
      * @~chinese 
      * Data的析构函数。
      */
     ~Data();
-<<<<<<< HEAD
-    
 
     /**@~english
-=======
-
-    /**
->>>>>>> 4dfa9d17
      * Overloads of operator=.
      * @~chinese 
      * 重载赋值操作符。
      */
     Data& operator= (const Data& other);
-<<<<<<< HEAD
     
-
     /**@~english
-=======
-
-    /**
->>>>>>> 4dfa9d17
      * Overloads of operator=.
      * @~chinese 
      * 重载赋值操作符。
      */
     Data& operator= (Data&& other);
-<<<<<<< HEAD
-    
 
     /**@~english
-=======
-
-    /**
->>>>>>> 4dfa9d17
      * Gets internal bytes of Data. It will return the pointer directly used in Data, so don't delete it.
      *
      * @~chinese 
@@ -146,14 +105,8 @@
      * @~chinese Data中内部使用的指针。
      */
     unsigned char* getBytes() const;
-<<<<<<< HEAD
-    
 
     /**@~english
-=======
-
-    /**
->>>>>>> 4dfa9d17
      * Gets the size of the bytes.
      *
      * @~chinese 
@@ -163,34 +116,20 @@
      * @~chinese 字节的数据的大小。
      */
     ssize_t getSize() const;
-<<<<<<< HEAD
-    
 
     /** @~english Copies the buffer pointer and its size.
      * @~chinese 拷贝缓冲指针和它的大小。
      *  @note @~english This method will copy the whole buffer.
-=======
-
-    /** Copies the buffer pointer and its size.
-     *  @note This method will copy the whole buffer.
->>>>>>> 4dfa9d17
      *        Developer should free the pointer after invoking this method.
      * @~chinese 该方法将复制整个缓冲区。
      * 开发人员应该在调用这个方法后释放指针。
      *  @see Data::fastSet
      */
-    void copy(const unsigned char* bytes, const ssize_t size);
-<<<<<<< HEAD
-    
+    void copy(const unsigned char* bytes, const ssize_t size);   
 
     /** @~english Fast set the buffer pointer and its size. Please use it carefully.
      * @~chinese 快速设置缓冲区指针和它的大小。请小心使用它。
      *  @param bytes @~english The buffer pointer, note that it have to be allocated by 'malloc' or 'calloc',
-=======
-
-    /** Fast set the buffer pointer and its size. Please use it carefully.
-     *  @param bytes The buffer pointer, note that it have to be allocated by 'malloc' or 'calloc',
->>>>>>> 4dfa9d17
      *         since in the destructor of Data, the buffer will be deleted by 'free'.
      * @~chinese 缓冲区的指针,注意,一定要由“malloc”或“calloc”分配
      * 因为在Data的析构函数中,缓冲区将被“free”删除。
@@ -201,27 +140,15 @@
      *  @see Data::copy
      */
     void fastSet(unsigned char* bytes, const ssize_t size);
-<<<<<<< HEAD
-    
 
     /** @~english
-=======
-
-    /**
->>>>>>> 4dfa9d17
      * Clears data, free buffer and reset data size.
      * @~chinese 
      * 清除数据,释放缓冲区和重置数据大小。
      */
     void clear();
-<<<<<<< HEAD
     
-
     /** @~english
-=======
-
-    /**
->>>>>>> 4dfa9d17
      * Check whether the data is null.
      *
      * @~chinese 
