--- conflicted
+++ resolved
@@ -455,14 +455,11 @@
                    ../external/chipmunk/src/constraints/cpSimpleMotor.c \
                    ../external/chipmunk/src/constraints/cpSlideJoint.c
 
+
 LOCAL_EXPORT_C_INCLUDES := $(LOCAL_PATH) \
-                    $(LOCAL_PATH)/. \
                     $(LOCAL_PATH)/platform/android \
-<<<<<<< HEAD
+                    $(LOCAL_PATH)/base \
                     $(LOCAL_PATH)/../external \
-=======
-                    $(LOCAL_PATH)/base \
->>>>>>> eef93ccd
                     $(LOCAL_PATH)/../external/tinyxml2 \
                     $(LOCAL_PATH)/../external/unzip \
                     $(LOCAL_PATH)/../external/chipmunk/include/chipmunk \
@@ -489,27 +486,22 @@
                     $(LOCAL_PATH)/audio/include \
                     $(LOCAL_PATH)/audio/android \
                     $(LOCAL_PATH)/editor-support \
-                    $(LOCAL_PATH)/editor-support/cocosbuilder \
-                    $(LOCAL_PATH)/../external/chipmunk/include/chipmunk
+                    $(LOCAL_PATH)/editor-support/cocosbuilder
 
 LOCAL_EXPORT_LDLIBS := -lGLESv2 \
                        -llog \
                        -lz \
                        -landroid
 
-LOCAL_WHOLE_STATIC_LIBRARIES := cocos2dxandroid_static
-
 LOCAL_STATIC_LIBRARIES := cocos_freetype2_static
-LOCAL_STATIC_LIBRARIES += cocos_png_static
-<<<<<<< HEAD
 LOCAL_STATIC_LIBRARIES += cocos_curl_static
 LOCAL_STATIC_LIBRARIES += libwebsockets_static
-=======
+LOCAL_STATIC_LIBRARIES += cocos_png_static
 LOCAL_STATIC_LIBRARIES += cocos_jpeg_static
 LOCAL_STATIC_LIBRARIES += cocos_tiff_static
 LOCAL_STATIC_LIBRARIES += cocos_webp_static
+
 LOCAL_WHOLE_STATIC_LIBRARIES := cocos2dxandroid_static
->>>>>>> eef93ccd
 
 # define the macro to compile through support/zip_support/ioapi.c
 LOCAL_CFLAGS   :=  -DUSE_FILE32API
@@ -523,11 +515,8 @@
 $(call import-module,freetype2/prebuilt/android)
 $(call import-module,platform/android)
 $(call import-module,png/prebuilt/android)
-<<<<<<< HEAD
-$(call import-module,curl/prebuilt/android)
-$(call import-module,websockets/prebuilt/android)
-=======
 $(call import-module,jpeg/prebuilt/android)
 $(call import-module,tiff/prebuilt/android)
 $(call import-module,webp/prebuilt/android)
->>>>>>> eef93ccd
+$(call import-module,curl/prebuilt/android)
+$(call import-module,websockets/prebuilt/android)