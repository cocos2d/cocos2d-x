﻿/***************************************************************************
 Copyright (c) 2015 Chukong Technologies Inc.
 
 http://www.cocos2d-x.org
 
 Permission is hereby granted, free of charge, to any person obtaining a copy
 of this software and associated documentation files (the "Software"), to deal
 in the Software without restriction, including without limitation the rights
 to use, copy, modify, merge, publish, distribute, sublicense, and/or sell
 copies of the Software, and to permit persons to whom the Software is
 furnished to do so, subject to the following conditions:
 
 The above copyright notice and this permission notice shall be included in
 all copies or substantial portions of the Software.
 
 THE SOFTWARE IS PROVIDED "AS IS", WITHOUT WARRANTY OF ANY KIND, EXPRESS OR
 IMPLIED, INCLUDING BUT NOT LIMITED TO THE WARRANTIES OF MERCHANTABILITY,
 FITNESS FOR A PARTICULAR PURPOSE AND NONINFRINGEMENT. IN NO EVENT SHALL THE
 AUTHORS OR COPYRIGHT HOLDERS BE LIABLE FOR ANY CLAIM, DAMAGES OR OTHER
 LIABILITY, WHETHER IN AN ACTION OF CONTRACT, TORT OR OTHERWISE, ARISING FROM,
 OUT OF OR IN CONNECTION WITH THE SOFTWARE OR THE USE OR OTHER DEALINGS IN
 THE SOFTWARE.
 ****************************************************************************/

#ifndef __PHYSICS_3D_OBJECT_H__
#define __PHYSICS_3D_OBJECT_H__

#include "math/CCMath.h"
#include "base/CCRef.h"
#include "base/ccConfig.h"

#include <vector>

#if CC_USE_3D_PHYSICS

#if (CC_ENABLE_BULLET_INTEGRATION)

class btCollisionShape;
class btRigidBody;
class btPersistentManifold;
class btGhostObject;

NS_CC_BEGIN
/**
 * @addtogroup physics
 * @{
 * @addtogroup physics_3d
 * @{
*/

class Physics3DShape;
class Physics3DWorld;
class Physics3DConstraint;
class Physics3DObject;
/**
    @brief The collision information of Physics3DObject.
*/
struct CC_DLL Physics3DCollisionInfo
{
    struct CollisionPoint
    {
        Vec3 localPositionOnA;
        Vec3 worldPositionOnA;
        Vec3 localPositionOnB;
        Vec3 worldPositionOnB;
        Vec3 worldNormalOnB;
    };

    Physics3DObject* objA;
    Physics3DObject* objB;
    std::vector<CollisionPoint> collisionPointList;
};
/**
    @brief Inherit from Ref, base class
*/
class CC_DLL Physics3DObject : public Ref
{
public:
    typedef std::function<void(const Physics3DCollisionInfo& ci)> CollisionCallbackFunc;

    enum class PhysicsObjType
    {
        UNKNOWN = 0,
        RIGID_BODY,
        COLLIDER,
    };

    /** @~english Get the Physics3DObject Type.
        @~chinese 得到physics3dobject的类型。
    */
    virtual PhysicsObjType getObjType() const { return _type; }

    /** @~english Set the user data.
        @~chinese 设置用户数据。
    */
    void setUserData(void* userData) { _userData = userData; }

    /** @~english Get the user data.
        @~chinese 获取用户数据。
    */
    void* getUserData() const { return _userData; }

    /** @~english Internal method. Set the pointer of Physics3DWorld.
        @~chinese 内部方法。设置physics3dworld指针。
    */
    void setPhysicsWorld(Physics3DWorld* world) { _physicsWorld = world; };

    /** @~english Get the pointer of Physics3DWorld.
        @~chinese 得到physics3dworld指针。
    */
    Physics3DWorld* getPhysicsWorld() const { return _physicsWorld; }

    /** @~english Get the world matrix of Physics3DObject.
        @~chinese 得到physics3dobject世界矩阵。
    */
    virtual cocos2d::Mat4 getWorldTransform() const = 0;

    /** @~english Set the collision callback function.
        @~chinese 设置碰撞的回调函数。
    */
    void setCollisionCallback(const CollisionCallbackFunc& func) { _collisionCallbackFunc = func; };

    /** @~english Get the collision callback function.
        @~chinese 得到碰撞回调函数。
    */
    const CollisionCallbackFunc& getCollisionCallback() const { return _collisionCallbackFunc; }

    /** @~english Check has collision callback function.
        @~chinese 检查碰撞回调函数。
    */
    bool needCollisionCallback() { return _collisionCallbackFunc != nullptr; };

    /** @~english Set the mask of Physics3DObject.
        @~chinese 设置physics3dobject的掩码。
    */
    void setMask(unsigned int mask) { _mask = mask; };

    /** @~english Get the mask of Physics3DObject.
        @~chinese 得到physics3dobject的掩码。
    */
    unsigned int getMask() const { return _mask; };

CC_CONSTRUCTOR_ACCESS:
    Physics3DObject()
        : _type(PhysicsObjType::UNKNOWN)
        , _userData(nullptr)
        , _isEnabled(true)
        , _physicsWorld(nullptr)
        , _mask(-1)
    {

    }
    virtual ~Physics3DObject() {}

protected:
    bool           _isEnabled;
    PhysicsObjType _type;
    void*          _userData;
    Physics3DWorld* _physicsWorld;
    CollisionCallbackFunc _collisionCallbackFunc;
    unsigned int _mask;
};

/**
    @brief @~english The description of Physics3DRigidBody.
    @~chinese Physics3DRigidBody的描述信息
*/
struct CC_DLL Physics3DRigidBodyDes
{
    float mass; //Note: mass equals zero means static, default 0
    cocos2d::Vec3 localInertia; //default (0, 0, 0)
    Physics3DShape* shape;
    cocos2d::Mat4 originalTransform;
    bool          disableSleep; //it is always active if disabled

    Physics3DRigidBodyDes()
        : mass(0.f)
        , localInertia(0.f, 0.f, 0.f)
        , shape(nullptr)
        , disableSleep(false)
    {

    }
};

/**
    @brief Inherit from Physics3DObject, the main class for rigid body objects
*/
class CC_DLL Physics3DRigidBody : public Physics3DObject
{
    friend class Physics3DWorld;
public:

    /** @~english Creates a Physics3DRigidBody with Physics3DRigidBody.
        @~chinese 创建一个physics3drigidbody与physics3drigidbody。
        @return @~english An autoreleased Physics3DRigidBody object. @~chinese 一个自动释放的physics3drigidbody对象。
    */
    static Physics3DRigidBody* create(Physics3DRigidBodyDes* info);
<<<<<<< HEAD

    /** @~english Get the pointer of btRigidBody.
        @~chinese 得到btrigidbody指针。
    */
=======
    
    /** Get the pointer of btRigidBody. */
>>>>>>> 7c091b75
    btRigidBody* getRigidBody() const { return _btRigidBody; }

    /** @~english Apply a force.
        @~chinese 施加一个力。
        @param force @~english  the value of the force @~chinese 力的值
        @param rel_pos @~english the position of the force @~chinese rel_pos力的位置
    */
    void applyForce(const cocos2d::Vec3& force, const cocos2d::Vec3& rel_pos);

    /** @~english Apply a central force.
        @~chinese 应用中心力。
        @param force @~english the value of the force @~chinese 力的值
    */
    void applyCentralForce(const cocos2d::Vec3& force);

    /** @~english Apply a central impulse.
        @~chinese 应用中心的冲动。
        @param impulse  @~english the value of the impulse @~chinese 脉冲的脉冲值
    */
    void applyCentralImpulse(const cocos2d::Vec3& impulse);

    /** @~english Apply a torque.
        @~chinese 应用扭矩。
        @param torque @~english the value of the torque @~chinese 扭力值
    */
    void applyTorque(const cocos2d::Vec3& torque);

    /** @~english Apply a torque impulse.
        @~chinese 应用转矩脉冲。
        @param torque @~english the value of the torque @~chinese 扭力值
    */
    void applyTorqueImpulse(const cocos2d::Vec3& torque);

    /** @~english Apply a impulse.
        @~chinese 应用脉冲。
        @param impulse @~english the value of the impulse @~chinese 脉冲的脉冲值
        @param rel_pos @~englishthe position of the impulse @~chinese rel_pos脉冲的位置
    */
    void applyImpulse(const cocos2d::Vec3& impulse, const cocos2d::Vec3& rel_pos);

    /** @~english Damps the velocity, using the given linearDamping and angularDamping.
        @~chinese 衰减的速度，使用给定的lineardamping和angulardamping。
    */
    void applyDamping(float timeStep);

    /** @~english Set the linear velocity.
        @~chinese 设定线速度。
    */
    void setLinearVelocity(const cocos2d::Vec3& lin_vel);

    /** @~english Get the linear velocity.
        @~chinese 得到的线速度。
    */
    cocos2d::Vec3 getLinearVelocity() const;

    /** @~english Set the linear factor.
        @~chinese 设置线性因子。
    */
    void setLinearFactor(const cocos2d::Vec3& linearFactor);

    /** @~english Get the linear factor.
        @~chinese 得到的线性因子。
    */
    cocos2d::Vec3 getLinearFactor() const;

    /** @~english Set the angular factor.
        @~chinese 设置角因子。
    */
    void setAngularFactor(const cocos2d::Vec3& angFac);

    /** @~english Set the angular factor, use unified factor.
        @~chinese 设置角的因素，使用统一的因素。
    */
    void setAngularFactor(float angFac);

    /** @~english Get the angular factor.
        @~chinese 有角的因素。
    */
    cocos2d::Vec3 getAngularFactor() const;

    /** @~english Set the angular velocity.
        @~chinese 设置角速度。
    */
    void setAngularVelocity(const cocos2d::Vec3& ang_vel);

    /** @~english Get the angular velocity.
        @~chinese 得到角速度。
    */
    cocos2d::Vec3 getAngularVelocity() const;

    /** @~english Set the center of mass.
        @~chinese 设置质量中心。
    */
    void setCenterOfMassTransform(const cocos2d::Mat4& xform);

    /** @~english Get the center of mass.
        @~chinese 获得质量中心。
    */
    cocos2d::Mat4 getCenterOfMassTransform() const;

    /** @~english Set linear damping and angular damping.
        @~chinese 设置线性阻尼和阻尼角。
    */
    void setDamping(float lin_damping, float ang_damping);

    /** @~english Get linear damping.
        @~chinese 得到线性阻尼。
    */
    float getLinearDamping() const;

    /** @~english Get angular damping.
        @~chinese 获得角阻尼。
    */
    float getAngularDamping() const;

    /** @~english Set the acceleration.
        @~chinese 设置加速度。
    */
    void setGravity(const cocos2d::Vec3& acceleration);

    /** @~english Get the acceleration.
        @~chinese 得到加速度。
    */
    cocos2d::Vec3 getGravity() const;

    /** @~english Set the inverse of local inertia.
        @~chinese 组局部惯性反。
    */
    void setInvInertiaDiagLocal(const cocos2d::Vec3& diagInvInertia);

    /** @~english Get the inverse of local inertia.
        @~chinese 得到当地惯性反。
    */
    cocos2d::Vec3 getInvInertiaDiagLocal() const;

    /** @~english Set mass and inertia.
        @~chinese 设定质量和惯性。
    */
    void setMassProps(float mass, const cocos2d::Vec3& inertia);

    /** @~english Get inverse of mass.
        @~chinese 反求质量。
    */
    float getInvMass() const;

    /** @~english Get total force.
        @~chinese 得到的总力。
    */
    cocos2d::Vec3 getTotalForce() const;

    /** @~english Get total torque.
        @~chinese 得到的总力矩。
    */
    cocos2d::Vec3 getTotalTorque() const;

    /** @~english Set restitution.
        @~chinese 设置恢复。
    */
    void setRestitution(float rest);

    /** @~english Get restitution.
        @~chinese 恢复原状。
    */
    float getRestitution() const;

    /** @~english Set friction.
        @~chinese 设置摩擦。
    */
    void setFriction(float frict);

    /** @~english Get friction.
        @~chinese 受摩擦。
    */
    float getFriction() const;

    /** @~english Set rolling friction.
        @~chinese 设置滚动摩擦。
    */
    void setRollingFriction(float frict);

    /** @~english Get rolling friction.
        @~chinese 把滚动摩擦。
    */
    float getRollingFriction() const;

    /** @~english Set hit friction.
        @~chinese 套打摩擦。
    */
    void setHitFraction(float hitFraction);

    /** @~english Get hit friction.
        @~chinese 受到摩擦。
    */
    float getHitFraction() const;

    /** @~english Set motion threshold, don't do continuous collision detection if the motion (in one step) is less then ccdMotionThreshold
        @~chinese 设置运动阈值，不要连续碰撞检测，如果运动（一步）小于ccdmotionthreshold
    */
    void setCcdMotionThreshold(float ccdMotionThreshold);

    /** @~english Get motion threshold.
        @~chinese 得到的运动阈值。
    */
    float getCcdMotionThreshold() const;

    /** @~english Set swept sphere radius.
        @~chinese 集扫球半径。
    */
    void setCcdSweptSphereRadius(float radius);

    /** @~english Get swept sphere radius.
        @~chinese 被球半径。
    */
    float getCcdSweptSphereRadius() const;

    /** @~english Set kinematic object.
        @~chinese 设置运动目标。
    */
    void setKinematic(bool kinematic);

    /** @~english Check rigid body is kinematic object.
        @~chinese 检查刚体运动的对象。
    */
    bool isKinematic() const;

    /** @~english override.
        @~chinese 重写。
    */
    virtual cocos2d::Mat4 getWorldTransform() const override;

    /** @~english Get constraint by index.
        @~chinese 通过索引得到约束。
    */
    Physics3DConstraint* getConstraint(unsigned int idx) const;

    /** @~english Get the total number of constraints.
        @~chinese 得到的总数限制。
    */
    unsigned int getConstraintCount() const;

    /** @~english Active or inactive.
        @~chinese 是否是活跃的。
    */
    void setActive(bool active);

CC_CONSTRUCTOR_ACCESS:
    Physics3DRigidBody();
    virtual ~Physics3DRigidBody();

    bool init(Physics3DRigidBodyDes* info);

    void addConstraint(Physics3DConstraint* constraint);
    void removeConstraint(Physics3DConstraint* constraint);
    void removeConstraint(unsigned int idx);

protected:
    btRigidBody* _btRigidBody;
    Physics3DShape* _physics3DShape;
    std::vector<Physics3DConstraint*> _constraintList;
};

<<<<<<< HEAD
// end of physics_3d group
/// @}
// end of physics group
=======
/**
 * @brief The description of Physics3DCollider.
 */
struct CC_DLL Physics3DColliderDes
{
    Physics3DShape* shape;
    cocos2d::Mat4 originalTransform;
    bool          isTrigger; //is it a trigger?
    float friction;
    float rollingFriction;
    float restitution;
    float hitFraction;
    float ccdSweptSphereRadius;
    float ccdMotionThreshold;
    
    Physics3DColliderDes()
    : shape(nullptr)
    , isTrigger(false)
    , friction(0.5f)
    , rollingFriction(0.0f)
    , restitution(0.0f)
    , hitFraction(1.0f)
    , ccdSweptSphereRadius(0.0f)
    , ccdMotionThreshold(0.0f)
    {
        
    }
};

/**
* @brief Inherit from Physics3DObject, the main class for Colliders
*/
class CC_DLL Physics3DCollider : public Physics3DObject
{
public:

    static Physics3DCollider* create(Physics3DColliderDes *info);

    btGhostObject* getGhostObject() const { return _btGhostObject; }

    /** Set trigger. */
    void setTrigger(bool isTrigger);

    /** Check is a trigger. */
    bool isTrigger() const;

    /** Set restitution. */
    void setRestitution(float rest);

    /** Get restitution. */
    float getRestitution() const;

    /** Set friction. */
    void setFriction(float frict);

    /** Get friction. */
    float getFriction() const;

    /** Set rolling friction. */
    void setRollingFriction(float frict);

    /** Get rolling friction. */
    float getRollingFriction() const;

    /** Set hit friction. */
    void setHitFraction(float hitFraction);

    /** Get hit friction. */
    float getHitFraction() const;

    /** Set motion threshold, don't do continuous collision detection if the motion (in one step) is less then ccdMotionThreshold */
    void setCcdMotionThreshold(float ccdMotionThreshold);

    /** Get motion threshold. */
    float getCcdMotionThreshold() const;

    /** Set swept sphere radius. */
    void setCcdSweptSphereRadius(float radius);

    /** Get swept sphere radius. */
    float getCcdSweptSphereRadius() const;

    /** Get the world matrix of Physics3DObject. */
    virtual cocos2d::Mat4 getWorldTransform() const;

    std::function<void(Physics3DObject *otherObject)> onTriggerEnter;
    std::function<void(Physics3DObject *otherObject)> onTriggerExit;

CC_CONSTRUCTOR_ACCESS :
    Physics3DCollider();
    virtual ~Physics3DCollider();

    bool init(Physics3DColliderDes *info);

protected:

    btGhostObject *_btGhostObject;
    Physics3DShape *_physics3DShape;
};

// end of 3d group
>>>>>>> 7c091b75
/// @}

NS_CC_END

#endif // CC_ENABLE_BULLET_INTEGRATION

#endif //CC_USE_3D_PHYSICS

#endif // __PHYSICS_3D_OBJECT_H__<|MERGE_RESOLUTION|>--- conflicted
+++ resolved
@@ -196,15 +196,10 @@
         @return @~english An autoreleased Physics3DRigidBody object. @~chinese 一个自动释放的physics3drigidbody对象。
     */
     static Physics3DRigidBody* create(Physics3DRigidBodyDes* info);
-<<<<<<< HEAD
 
     /** @~english Get the pointer of btRigidBody.
         @~chinese 得到btrigidbody指针。
     */
-=======
-    
-    /** Get the pointer of btRigidBody. */
->>>>>>> 7c091b75
     btRigidBody* getRigidBody() const { return _btRigidBody; }
 
     /** @~english Apply a force.
@@ -466,11 +461,6 @@
     std::vector<Physics3DConstraint*> _constraintList;
 };
 
-<<<<<<< HEAD
-// end of physics_3d group
-/// @}
-// end of physics group
-=======
 /**
  * @brief The description of Physics3DCollider.
  */
@@ -571,9 +561,10 @@
     Physics3DShape *_physics3DShape;
 };
 
-// end of 3d group
->>>>>>> 7c091b75
+// end of physics_3d group
 /// @}
+// end of physics group
+/// @}
 
 NS_CC_END
 
