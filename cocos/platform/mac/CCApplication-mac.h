--- conflicted
+++ resolved
@@ -101,18 +101,14 @@
      @param String with url to open.
      @return true if the resource located by the URL was successfully opened; otherwise false.
      */
-<<<<<<< HEAD
-    virtual bool openURL(const std::string &url);
-    
+    virtual bool openURL(const std::string &url) override;
+
     /**
      @brief  This function will be called when the application screen size is changed.
      @param new width
      @param new height
      */
     virtual void applicationScreenSizeChanged();
-=======
-    virtual bool openURL(const std::string &url) override;
->>>>>>> 04035416
 
     /**
      *  Sets the Resource root path.
