--- conflicted
+++ resolved
@@ -35,16 +35,9 @@
 
 void MessageBox(const char * pszMsg, const char * pszTitle)
 {
-<<<<<<< HEAD
-#ifndef WP8_SHADER_COMPILER
     // Create the message dialog and set its content
     Platform::String^ message = PlatformStringFromString(pszMsg);
     Platform::String^ title = PlatformStringFromString(pszTitle);
-=======
-    // Create the message dialog and set its content
-    Platform::String^ message = ref new Platform::String(CCUtf8ToUnicode(pszMsg, -1).c_str());
-    Platform::String^ title = ref new Platform::String(CCUtf8ToUnicode(pszTitle, -1).c_str());
->>>>>>> b9de49da
     GLViewImpl::sharedOpenGLView()->ShowMessageBox(title, message);
 }
 
