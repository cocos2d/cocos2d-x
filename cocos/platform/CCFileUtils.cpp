/****************************************************************************
Copyright (c) 2010-2013 cocos2d-x.org
Copyright (c) 2013-2014 Chukong Technologies Inc.

http://www.cocos2d-x.org

Permission is hereby granted, free of charge, to any person obtaining a copy
of this software and associated documentation files (the "Software"), to deal
in the Software without restriction, including without limitation the rights
to use, copy, modify, merge, publish, distribute, sublicense, and/or sell
copies of the Software, and to permit persons to whom the Software is
furnished to do so, subject to the following conditions:

The above copyright notice and this permission notice shall be included in
all copies or substantial portions of the Software.

THE SOFTWARE IS PROVIDED "AS IS", WITHOUT WARRANTY OF ANY KIND, EXPRESS OR
IMPLIED, INCLUDING BUT NOT LIMITED TO THE WARRANTIES OF MERCHANTABILITY,
FITNESS FOR A PARTICULAR PURPOSE AND NONINFRINGEMENT. IN NO EVENT SHALL THE
AUTHORS OR COPYRIGHT HOLDERS BE LIABLE FOR ANY CLAIM, DAMAGES OR OTHER
LIABILITY, WHETHER IN AN ACTION OF CONTRACT, TORT OR OTHERWISE, ARISING FROM,
OUT OF OR IN CONNECTION WITH THE SOFTWARE OR THE USE OR OTHER DEALINGS IN
THE SOFTWARE.
****************************************************************************/

#include "CCFileUtils.h"

#include <stack>

#include "base/CCData.h"
#include "base/ccMacros.h"
#include "base/CCDirector.h"
#include "platform/CCSAXParser.h"
#include "base/ccUtils.h"

#include "tinyxml2.h"
#ifdef MINIZIP_FROM_SYSTEM
#include <minizip/unzip.h>
#else // from our embedded sources
#include "unzip.h"
#endif
#include <sys/stat.h>

NS_CC_BEGIN

// Implement DictMaker

#if (CC_TARGET_PLATFORM != CC_PLATFORM_IOS) && (CC_TARGET_PLATFORM != CC_PLATFORM_MAC)

<<<<<<< HEAD
NS_CC_BEGIN

typedef enum 
=======
typedef enum
>>>>>>> 74227eaf
{
    SAX_NONE = 0,
    SAX_KEY,
    SAX_DICT,
    SAX_INT,
    SAX_REAL,
    SAX_STRING,
    SAX_ARRAY
}SAXState;

typedef enum
{
    SAX_RESULT_NONE = 0,
    SAX_RESULT_DICT,
    SAX_RESULT_ARRAY
}SAXResult;

class DictMaker : public SAXDelegator
{
public:
    SAXResult _resultType;
	ValueMap _rootDict;
	ValueVector _rootArray;

    std::string _curKey;   ///< parsed key
    std::string _curValue; // parsed value
    SAXState _state;

	ValueMap*  _curDict;
    ValueVector* _curArray;

	std::stack<ValueMap*> _dictStack;
    std::stack<ValueVector*> _arrayStack;
    std::stack<SAXState>  _stateStack;

public:
    DictMaker()        
        : _resultType(SAX_RESULT_NONE)
    {
    }

    ~DictMaker()
    {
    }

    ValueMap dictionaryWithContentsOfFile(const std::string& fileName)
    {
        _resultType = SAX_RESULT_DICT;
        SAXParser parser;

        CCASSERT(parser.init("UTF-8"), "The file format isn't UTF-8");
        parser.setDelegator(this);

        parser.parse(fileName);
		return _rootDict;
    }

	ValueMap dictionaryWithDataOfFile(const char* filedata, int filesize)
	{
		_resultType = SAX_RESULT_DICT;
		SAXParser parser;

		CCASSERT(parser.init("UTF-8"), "The file format isn't UTF-8");
		parser.setDelegator(this);

		parser.parse(filedata, filesize);
		return _rootDict;
	}

    ValueVector arrayWithContentsOfFile(const std::string& fileName)
    {
        _resultType = SAX_RESULT_ARRAY;
        SAXParser parser;

        CCASSERT(parser.init("UTF-8"), "The file format isn't UTF-8");
        parser.setDelegator(this);

        parser.parse(fileName);
		return _rootArray;
    }

    void startElement(void *ctx, const char *name, const char **atts)
    {
        CC_UNUSED_PARAM(ctx);
        CC_UNUSED_PARAM(atts);
        const std::string sName(name);
        if( sName == "dict" )
        {
			if(_resultType == SAX_RESULT_DICT && _rootDict.empty())
            {
                _curDict = &_rootDict;
            }

            _state = SAX_DICT;

            SAXState preState = SAX_NONE;
            if (! _stateStack.empty())
            {
                preState = _stateStack.top();
            }

            if (SAX_ARRAY == preState)
            {
                // add a new dictionary into the array
                _curArray->push_back(Value(ValueMap()));
				_curDict = &(_curArray->rbegin())->asValueMap();
            }
            else if (SAX_DICT == preState)
            {
                // add a new dictionary into the pre dictionary
                CCASSERT(! _dictStack.empty(), "The state is wrong!");
                ValueMap* preDict = _dictStack.top();
                (*preDict)[_curKey] = Value(ValueMap());
				_curDict = &(*preDict)[_curKey].asValueMap();
            }

            // record the dict state
            _stateStack.push(_state);
            _dictStack.push(_curDict);
        }
        else if(sName == "key")
        {
            _state = SAX_KEY;
        }
        else if(sName == "integer")
        {
            _state = SAX_INT;
        }
        else if(sName == "real")
        {
            _state = SAX_REAL;
        }
        else if(sName == "string")
        {
            _state = SAX_STRING;
        }
        else if (sName == "array")
        {
            _state = SAX_ARRAY;

			if (_resultType == SAX_RESULT_ARRAY && _rootArray.empty())
            {
				_curArray = &_rootArray;
            }
            SAXState preState = SAX_NONE;
            if (! _stateStack.empty())
            {
                preState = _stateStack.top();
            }

            if (preState == SAX_DICT)
            {
                (*_curDict)[_curKey] = Value(ValueVector());
				_curArray = &(*_curDict)[_curKey].asValueVector();
            }
            else if (preState == SAX_ARRAY)
            {
                CCASSERT(! _arrayStack.empty(), "The state is wrong!");
                ValueVector* preArray = _arrayStack.top();
                preArray->push_back(Value(ValueVector()));
				_curArray = &(_curArray->rbegin())->asValueVector();
            }
            // record the array state
            _stateStack.push(_state);
            _arrayStack.push(_curArray);
        }
        else
        {
            _state = SAX_NONE;
        }
    }

    void endElement(void *ctx, const char *name)
    {
        CC_UNUSED_PARAM(ctx);
        SAXState curState = _stateStack.empty() ? SAX_DICT : _stateStack.top();
        const std::string sName((char*)name);
        if( sName == "dict" )
        {
            _stateStack.pop();
            _dictStack.pop();
            if ( !_dictStack.empty())
            {
                _curDict = _dictStack.top();
            }
        }
        else if (sName == "array")
        {
            _stateStack.pop();
            _arrayStack.pop();
            if (! _arrayStack.empty())
            {
                _curArray = _arrayStack.top();
            }
        }
        else if (sName == "true")
        {
            if (SAX_ARRAY == curState)
            {
                _curArray->push_back(Value(true));
            }
            else if (SAX_DICT == curState)
            {
                (*_curDict)[_curKey] = Value(true);
            }
        }
        else if (sName == "false")
        {
            if (SAX_ARRAY == curState)
            {
                _curArray->push_back(Value(false));
            }
            else if (SAX_DICT == curState)
            {
                (*_curDict)[_curKey] = Value(false);
            }
        }
        else if (sName == "string" || sName == "integer" || sName == "real")
        {
            if (SAX_ARRAY == curState)
            {
                if (sName == "string")
                    _curArray->push_back(Value(_curValue));
                else if (sName == "integer")
                    _curArray->push_back(Value(atoi(_curValue.c_str())));
                else
                    _curArray->push_back(Value(utils::atof(_curValue.c_str())));
            }
            else if (SAX_DICT == curState)
            {
                if (sName == "string")
                    (*_curDict)[_curKey] = Value(_curValue);
                else if (sName == "integer")
                    (*_curDict)[_curKey] = Value(atoi(_curValue.c_str()));
                else
                    (*_curDict)[_curKey] = Value(utils::atof(_curValue.c_str()));
            }

            _curValue.clear();
        }
        
        _state = SAX_NONE;
    }

    void textHandler(void *ctx, const char *ch, int len)
    {
        CC_UNUSED_PARAM(ctx);
        if (_state == SAX_NONE)
        {
            return;
        }

        SAXState curState = _stateStack.empty() ? SAX_DICT : _stateStack.top();
        const std::string text = std::string((char*)ch,len);

        switch(_state)
        {
        case SAX_KEY:
            _curKey = text;
            break;
        case SAX_INT:
        case SAX_REAL:
        case SAX_STRING:
            {
                if (curState == SAX_DICT)
                {
                    CCASSERT(!_curKey.empty(), "key not found : <integer/real>");
                }
                
                _curValue.append(text);
            }
            break;
        default:
            break;
        }
    }
};

ValueMap FileUtils::getValueMapFromFile(const std::string& filename)
{
    const std::string fullPath = fullPathForFilename(filename.c_str());
    DictMaker tMaker;
    return tMaker.dictionaryWithContentsOfFile(fullPath.c_str());
}

ValueMap FileUtils::getValueMapFromData(const char* filedata, int filesize)
{
    DictMaker tMaker;
    return tMaker.dictionaryWithDataOfFile(filedata, filesize);
}

ValueVector FileUtils::getValueVectorFromFile(const std::string& filename)
{
    const std::string fullPath = fullPathForFilename(filename.c_str());
    DictMaker tMaker;
    return tMaker.arrayWithContentsOfFile(fullPath.c_str());
}


/*
 * forward statement
 */
static tinyxml2::XMLElement* generateElementForArray(const ValueVector& array, tinyxml2::XMLDocument *doc);
static tinyxml2::XMLElement* generateElementForDict(const ValueMap& dict, tinyxml2::XMLDocument *doc);

/*
 * Use tinyxml2 to write plist files
 */
bool FileUtils::writeToFile(ValueMap& dict, const std::string &fullPath)
{
    //CCLOG("tinyxml2 Dictionary %d writeToFile %s", dict->_ID, fullPath.c_str());
    tinyxml2::XMLDocument *doc = new tinyxml2::XMLDocument();
    if (nullptr == doc)
        return false;
    
    tinyxml2::XMLDeclaration *declaration = doc->NewDeclaration("xml version=\"1.0\" encoding=\"UTF-8\"");
    if (nullptr == declaration)
    {
        delete doc;
        return false;
    }
    
    doc->LinkEndChild(declaration);
    tinyxml2::XMLElement *docType = doc->NewElement("!DOCTYPE plist PUBLIC \"-//Apple//DTD PLIST 1.0//EN\" \"http://www.apple.com/DTDs/PropertyList-1.0.dtd\"");
    doc->LinkEndChild(docType);
    
    tinyxml2::XMLElement *rootEle = doc->NewElement("plist");
    rootEle->SetAttribute("version", "1.0");
    if (nullptr == rootEle)
    {
        delete doc;
        return false;
    }
    doc->LinkEndChild(rootEle);
    
    tinyxml2::XMLElement *innerDict = generateElementForDict(dict, doc);
    if (nullptr == innerDict )
    {
        delete doc;
        return false;
    }
    rootEle->LinkEndChild(innerDict);
    
    bool ret = tinyxml2::XML_SUCCESS == doc->SaveFile(getSuitableFOpen(fullPath).c_str());
    
    delete doc;
    return ret;
}

/*
 * Generate tinyxml2::XMLElement for Object through a tinyxml2::XMLDocument
 */
static tinyxml2::XMLElement* generateElementForObject(const Value& value, tinyxml2::XMLDocument *doc)
{
    // object is String
    if (value.getType() == Value::Type::STRING)
    {
        tinyxml2::XMLElement* node = doc->NewElement("string");
        tinyxml2::XMLText* content = doc->NewText(value.asString().c_str());
        node->LinkEndChild(content);
        return node;
    }
    
    // object is integer
    if (value.getType() == Value::Type::INTEGER)
    {
        tinyxml2::XMLElement* node = doc->NewElement("integer");
        tinyxml2::XMLText* content = doc->NewText(value.asString().c_str());
        node->LinkEndChild(content);
        return node;
    }

    // object is real
    if (value.getType() == Value::Type::FLOAT || value.getType() == Value::Type::DOUBLE)
    {
        tinyxml2::XMLElement* node = doc->NewElement("real");
        tinyxml2::XMLText* content = doc->NewText(value.asString().c_str());
        node->LinkEndChild(content);
        return node;
    }
    
    //object is bool
    if (value.getType() == Value::Type::BOOLEAN) {
		tinyxml2::XMLElement* node = doc->NewElement(value.asString().c_str());
		return node;
    }

    // object is Array
    if (value.getType() == Value::Type::VECTOR)
        return generateElementForArray(value.asValueVector(), doc);
    
    // object is Dictionary
    if (value.getType() == Value::Type::MAP)
        return generateElementForDict(value.asValueMap(), doc);
    
    CCLOG("This type cannot appear in property list");
    return nullptr;
}

/*
 * Generate tinyxml2::XMLElement for Dictionary through a tinyxml2::XMLDocument
 */
static tinyxml2::XMLElement* generateElementForDict(const ValueMap& dict, tinyxml2::XMLDocument *doc)
{
    tinyxml2::XMLElement* rootNode = doc->NewElement("dict");
    
    for (const auto &iter : dict)
    {
        tinyxml2::XMLElement* tmpNode = doc->NewElement("key");
        rootNode->LinkEndChild(tmpNode);
        tinyxml2::XMLText* content = doc->NewText(iter.first.c_str());
        tmpNode->LinkEndChild(content);
        
        tinyxml2::XMLElement *element = generateElementForObject(iter.second, doc);
        if (element)
            rootNode->LinkEndChild(element);
    }
    return rootNode;
}

/*
 * Generate tinyxml2::XMLElement for Array through a tinyxml2::XMLDocument
 */
static tinyxml2::XMLElement* generateElementForArray(const ValueVector& array, tinyxml2::XMLDocument *pDoc)
{
    tinyxml2::XMLElement* rootNode = pDoc->NewElement("array");

    for(const auto &value : array) {
        tinyxml2::XMLElement *element = generateElementForObject(value, pDoc);
        if (element)
            rootNode->LinkEndChild(element);
    }
    return rootNode;
}

#else

/* The subclass FileUtilsApple should override these two method. */
ValueMap FileUtils::getValueMapFromFile(const std::string& filename) {return ValueMap();}
ValueMap FileUtils::getValueMapFromData(const char* filedata, int filesize) {return ValueMap();}
ValueVector FileUtils::getValueVectorFromFile(const std::string& filename) {return ValueVector();}
bool FileUtils::writeToFile(ValueMap& dict, const std::string &fullPath) {return false;}

#endif /* (CC_TARGET_PLATFORM != CC_PLATFORM_IOS) && (CC_TARGET_PLATFORM != CC_PLATFORM_MAC) */

// Implement FileUtils
FileUtils* FileUtils::s_sharedFileUtils = nullptr;

void FileUtils::destroyInstance()
{
    CC_SAFE_DELETE(s_sharedFileUtils);
}

void FileUtils::setDelegate(FileUtils *delegate)
{
    if (s_sharedFileUtils)
        delete s_sharedFileUtils;
        
    s_sharedFileUtils = delegate;
}

FileUtils::FileUtils()
    : _writablePath("")
{
}

FileUtils::~FileUtils()
{
}



bool FileUtils::init()
{
    _searchPathArray.push_back(_defaultResRootPath);
    _searchResolutionsOrderArray.push_back("");
    return true;
}

void FileUtils::purgeCachedEntries()
{
    _fullPathCache.clear();
}

static Data getData(const std::string& filename, bool forString)
{
    if (filename.empty())
    {
        return Data::Null;
    }
    
    Data ret;
    unsigned char* buffer = nullptr;
    size_t size = 0;
    size_t readsize;
    const char* mode = nullptr;
    
    if (forString)
        mode = "rt";
    else
        mode = "rb";

    auto fileutils = FileUtils::getInstance();
    do
    {
        // Read the file from hardware
        std::string fullPath = fileutils->fullPathForFilename(filename);
        FILE *fp = fopen(fileutils->getSuitableFOpen(fullPath).c_str(), mode);
        CC_BREAK_IF(!fp);
        fseek(fp,0,SEEK_END);
        size = ftell(fp);
        fseek(fp,0,SEEK_SET);
        
        if (forString)
        {
            buffer = (unsigned char*)malloc(sizeof(unsigned char) * (size + 1));
            buffer[size] = '\0';
        }
        else
        {
            buffer = (unsigned char*)malloc(sizeof(unsigned char) * size);
        }
        
        readsize = fread(buffer, sizeof(unsigned char), size, fp);
        fclose(fp);
        
        if (forString && readsize < size)
        {
            buffer[readsize] = '\0';
        }
    } while (0);
    
    if (nullptr == buffer || 0 == readsize)
    {
        CCLOG("Get data from file %s failed", filename.c_str());
    }
    else
    {
        ret.fastSet(buffer, readsize);
    }
    
    return ret;
}

std::string FileUtils::getStringFromFile(const std::string& filename)
{
    Data data = getData(filename, true);
    if (data.isNull())
    	return "";
    
    std::string ret((const char*)data.getBytes());
    return ret;
}

Data FileUtils::getDataFromFile(const std::string& filename)
{
    return getData(filename, false);
}

unsigned char* FileUtils::getFileData(const std::string& filename, const char* mode, ssize_t *size)
{
    unsigned char * buffer = nullptr;
    CCASSERT(!filename.empty() && size != nullptr && mode != nullptr, "Invalid parameters.");
    *size = 0;
    do
    {
        // read the file from hardware
        const std::string fullPath = fullPathForFilename(filename);
        FILE *fp = fopen(getSuitableFOpen(fullPath).c_str(), mode);
        CC_BREAK_IF(!fp);
        
        fseek(fp,0,SEEK_END);
        *size = ftell(fp);
        fseek(fp,0,SEEK_SET);
        buffer = (unsigned char*)malloc(*size);
        *size = fread(buffer,sizeof(unsigned char), *size,fp);
        fclose(fp);
    } while (0);
    
    if (!buffer)
    {
        std::string msg = "Get data from file(";
        msg.append(filename).append(") failed!");
        
        CCLOG("%s", msg.c_str());
    }
    return buffer;
}

unsigned char* FileUtils::getFileDataFromZip(const std::string& zipFilePath, const std::string& filename, ssize_t *size)
{
    unsigned char * buffer = nullptr;
    unzFile file = nullptr;
    *size = 0;

    do 
    {
        CC_BREAK_IF(zipFilePath.empty());

        file = unzOpen(zipFilePath.c_str());
        CC_BREAK_IF(!file);

        // FIXME: Other platforms should use upstream minizip like mingw-w64  
        #ifdef MINIZIP_FROM_SYSTEM
        int ret = unzLocateFile(file, filename.c_str(), NULL);
        #else
        int ret = unzLocateFile(file, filename.c_str(), 1);
        #endif
        CC_BREAK_IF(UNZ_OK != ret);

        char filePathA[260];
        unz_file_info fileInfo;
        ret = unzGetCurrentFileInfo(file, &fileInfo, filePathA, sizeof(filePathA), nullptr, 0, nullptr, 0);
        CC_BREAK_IF(UNZ_OK != ret);

        ret = unzOpenCurrentFile(file);
        CC_BREAK_IF(UNZ_OK != ret);

        buffer = (unsigned char*)malloc(fileInfo.uncompressed_size);
        int CC_UNUSED readedSize = unzReadCurrentFile(file, buffer, static_cast<unsigned>(fileInfo.uncompressed_size));
        CCASSERT(readedSize == 0 || readedSize == (int)fileInfo.uncompressed_size, "the file size is wrong");

        *size = fileInfo.uncompressed_size;
        unzCloseCurrentFile(file);
    } while (0);

    if (file)
    {
        unzClose(file);
    }

    return buffer;
}

std::string FileUtils::getNewFilename(const std::string &filename) const
{
    std::string newFileName;
    
    // in Lookup Filename dictionary ?
    auto iter = _filenameLookupDict.find(filename);

    if (iter == _filenameLookupDict.end())
    {
        newFileName = filename;
    }
    else
    {
        newFileName = iter->second.asString();
    }
    return newFileName;
}

std::string FileUtils::getPathForFilename(const std::string& filename, const std::string& resolutionDirectory, const std::string& searchPath) const
{
    std::string file = filename;
    std::string file_path = "";
    size_t pos = filename.find_last_of("/");
    if (pos != std::string::npos)
    {
        file_path = filename.substr(0, pos+1);
        file = filename.substr(pos+1);
    }
    
    // searchPath + file_path + resourceDirectory
    std::string path = searchPath;
    path += file_path;
    path += resolutionDirectory;
    
    path = getFullPathForDirectoryAndFilename(path, file);
    
    //CCLOG("getPathForFilename, fullPath = %s", path.c_str());
    return path;
}

std::string FileUtils::fullPathForFilename(const std::string &filename) const
{
    if (filename.empty())
    {
        return "";
    }
    
    if (isAbsolutePath(filename))
    {
        return filename;
    }

    // Already Cached ?
    auto cacheIter = _fullPathCache.find(filename);
    if(cacheIter != _fullPathCache.end())
    {
        return cacheIter->second;
    }
    
    // Get the new file name.
    const std::string newFilename( getNewFilename(filename) );
    
	std::string fullpath;
    
    for (const auto& searchIt : _searchPathArray)
    {
        for (const auto& resolutionIt : _searchResolutionsOrderArray)
        {
            fullpath = this->getPathForFilename(newFilename, resolutionIt, searchIt);
            
            if (fullpath.length() > 0)
            {
                // Using the filename passed in as key.
                _fullPathCache.insert(std::make_pair(filename, fullpath));
                return fullpath;
            }
            
        }
    }
    
    if(isPopupNotify()){
        CCLOG("cocos2d: fullPathForFilename: No file found at %s. Possible missing file.", filename.c_str());
    }

    // The file wasn't found, return empty string.
    return "";
}

std::string FileUtils::fullPathFromRelativeFile(const std::string &filename, const std::string &relativeFile)
{
    return relativeFile.substr(0, relativeFile.rfind('/')+1) + getNewFilename(filename);
}

void FileUtils::setSearchResolutionsOrder(const std::vector<std::string>& searchResolutionsOrder)
{
    bool existDefault = false;
    _fullPathCache.clear();
    _searchResolutionsOrderArray.clear();
    for(const auto& iter : searchResolutionsOrder)
    {
        std::string resolutionDirectory = iter;
        if (!existDefault && resolutionDirectory == "")
        {
            existDefault = true;
        }
        
        if (resolutionDirectory.length() > 0 && resolutionDirectory[resolutionDirectory.length()-1] != '/')
        {
            resolutionDirectory += "/";
        }
        
        _searchResolutionsOrderArray.push_back(resolutionDirectory);
    }

    if (!existDefault)
    {
        _searchResolutionsOrderArray.push_back("");
    }
}

void FileUtils::addSearchResolutionsOrder(const std::string &order,const bool front)
{
    std::string resOrder = order;
    if (!resOrder.empty() && resOrder[resOrder.length()-1] != '/')
        resOrder.append("/");
    
    if (front) {
        _searchResolutionsOrderArray.insert(_searchResolutionsOrderArray.begin(), resOrder);
    } else {
        _searchResolutionsOrderArray.push_back(resOrder);
    }
}

const std::vector<std::string>& FileUtils::getSearchResolutionsOrder() const
{
    return _searchResolutionsOrderArray;
}

const std::vector<std::string>& FileUtils::getSearchPaths() const
{
    return _searchPathArray;
}

void FileUtils::setWritablePath(const std::string& writablePath)
{
    _writablePath = writablePath;
}

void FileUtils::setDefaultResourceRootPath(const std::string& path)
{
    _defaultResRootPath = path;
}

void FileUtils::setSearchPaths(const std::vector<std::string>& searchPaths)
{
    bool existDefaultRootPath = false;
    
    _fullPathCache.clear();
    _searchPathArray.clear();
    for (const auto& iter : searchPaths)
    {
        std::string prefix;
        std::string path;
        
        if (!isAbsolutePath(iter))
        { // Not an absolute path
            prefix = _defaultResRootPath;
        }
        path = prefix + (iter);
        if (path.length() > 0 && path[path.length()-1] != '/')
        {
            path += "/";
        }
        if (!existDefaultRootPath && path == _defaultResRootPath)
        {
            existDefaultRootPath = true;
        }
        _searchPathArray.push_back(path);
    }
    
    if (!existDefaultRootPath)
    {
        //CCLOG("Default root path doesn't exist, adding it.");
        _searchPathArray.push_back(_defaultResRootPath);
    }
}

void FileUtils::addSearchPath(const std::string &searchpath,const bool front)
{
    std::string prefix;
    if (!isAbsolutePath(searchpath))
        prefix = _defaultResRootPath;

    std::string path = prefix + searchpath;
    if (path.length() > 0 && path[path.length()-1] != '/')
    {
        path += "/";
    }
    if (front) {
        _searchPathArray.insert(_searchPathArray.begin(), path);
    } else {
        _searchPathArray.push_back(path);
    }
}

void FileUtils::setFilenameLookupDictionary(const ValueMap& filenameLookupDict)
{
    _fullPathCache.clear();    
    _filenameLookupDict = filenameLookupDict;
}

void FileUtils::loadFilenameLookupDictionaryFromFile(const std::string &filename)
{
    const std::string fullPath = fullPathForFilename(filename);
    if (fullPath.length() > 0)
    {
        ValueMap dict = FileUtils::getInstance()->getValueMapFromFile(fullPath);
        if (!dict.empty())
        {
            ValueMap& metadata =  dict["metadata"].asValueMap();
            int version = metadata["version"].asInt();
            if (version != 1)
            {
                CCLOG("cocos2d: ERROR: Invalid filenameLookup dictionary version: %d. Filename: %s", version, filename.c_str());
                return;
            }
            setFilenameLookupDictionary( dict["filenames"].asValueMap());
        }
    }
}

std::string FileUtils::getFullPathForDirectoryAndFilename(const std::string& directory, const std::string& filename) const
{
    // get directory+filename, safely adding '/' as necessary 
    std::string ret = directory;
    if (directory.size() && directory[directory.size()-1] != '/'){
        ret += '/';
    }
    ret += filename;
    
    // if the file doesn't exist, return an empty string
    if (!isFileExistInternal(ret)) {
        ret = "";
    }
    return ret;
}

std::string FileUtils::searchFullPathForFilename(const std::string& filename) const
{
    if (isAbsolutePath(filename))
    {
        return filename;
    }
    std::string path = fullPathForFilename(filename);
    if (0 == path.compare(filename))
    {
        return "";
    }
    else
    {
        return path;
    }
}

bool FileUtils::isFileExist(const std::string& filename) const
{
    if (isAbsolutePath(filename))
    {
        return isFileExistInternal(filename);
    }
    else
    {
        std::string fullpath = searchFullPathForFilename(filename);
        if (fullpath.empty())
            return false;
        else
            return true;
    }
}

bool FileUtils::isAbsolutePath(const std::string& path) const
{
    return (path[0] == '/');
}

bool FileUtils::isDirectoryExistInternal(const std::string& dirPath) const
{
#if (CC_TARGET_PLATFORM == CC_PLATFORM_WINRT)
    WIN32_FILE_ATTRIBUTE_DATA wfad;
    std::wstring wdirPath(dirPath.begin(), dirPath.end());
    if (GetFileAttributesEx(wdirPath.c_str(), GetFileExInfoStandard, &wfad))
	{
		return true;
	}
	return false;
#elif (CC_TARGET_PLATFORM != CC_PLATFORM_WIN32)
    struct stat st;
    if (stat(dirPath.c_str(), &st) == 0)
    {
        return S_ISDIR(st.st_mode);
    }
    return false;
#else
    CCASSERT(false, "FileUtils not support isDirectoryExistInternal");
    return false;
#endif
}

bool FileUtils::isDirectoryExist(const std::string& dirPath) const
{
    CCASSERT(!dirPath.empty(), "Invalid path");
    
    if (isAbsolutePath(dirPath))
    {
        return isDirectoryExistInternal(dirPath);
    }
    
    // Already Cached ?
    auto cacheIter = _fullPathCache.find(dirPath);
    if( cacheIter != _fullPathCache.end() )
    {
        return isDirectoryExistInternal(cacheIter->second);
    }
    
	std::string fullpath;
    for (const auto& searchIt : _searchPathArray)
    {
        for (const auto& resolutionIt : _searchResolutionsOrderArray)
        {
            // searchPath + file_path + resourceDirectory
            fullpath = searchIt + dirPath + resolutionIt;
            if (isDirectoryExistInternal(fullpath))
            {
                _fullPathCache.insert(std::make_pair(dirPath, fullpath));
                return true;
            }
        }
    }
    
    return false;
}

#if (CC_TARGET_PLATFORM == CC_PLATFORM_WIN32) || (CC_TARGET_PLATFORM == CC_PLATFORM_WINRT)
// windows os implement should override in platform specific FileUtiles class
bool FileUtils::isDirectoryExistInternal(const std::string& dirPath) const
{
    CCASSERT(false, "FileUtils not support isDirectoryExistInternal");
    return false;
}

bool FileUtils::createDirectory(const std::string& path)
{
    CCASSERT(false, "FileUtils not support createDirectory");
    return false;
}

bool FileUtils::removeDirectory(const std::string& path)
{
    CCASSERT(false, "FileUtils not support removeDirectory");
    return false;
}

bool FileUtils::removeFile(const std::string &path)
{
    CCASSERT(false, "FileUtils not support removeFile");
    return false;
}

bool FileUtils::renameFile(const std::string &path, const std::string &oldname, const std::string &name)
{
    CCASSERT(false, "FileUtils not support renameFile");
    return false;
}

std::string FileUtils::getSuitableFOpen(const std::string& filenameUtf8) const
{
    CCASSERT(false, "getSuitableFOpen should be override by platform FileUtils");
    return filenameUtf8;
}

#else
// default implements for unix like os
#include <sys/types.h>
#include <errno.h>
#include <dirent.h>

bool FileUtils::isDirectoryExistInternal(const std::string& dirPath) const
{
    struct stat st;
    if (stat(dirPath.c_str(), &st) == 0)
    {
        return S_ISDIR(st.st_mode);
    }
    return false;
}

bool FileUtils::createDirectory(const std::string& path)
{
    CCASSERT(!path.empty(), "Invalid path");
    
    if (isDirectoryExist(path))
        return true;
    
    // Split the path
    size_t start = 0;
    size_t found = path.find_first_of("/\\", start);
    std::string subpath;
    std::vector<std::string> dirs;
    
    if (found != std::string::npos)
    {
        while (true)
        {
            subpath = path.substr(start, found - start + 1);
            if (!subpath.empty())
                dirs.push_back(subpath);
            start = found+1;
            found = path.find_first_of("/\\", start);
            if (found == std::string::npos)
            {
                if (start < path.length())
                {
                    dirs.push_back(path.substr(start));
                }
                break;
            }
        }
    }

<<<<<<< HEAD

#if (CC_TARGET_PLATFORM == CC_PLATFORM_WINRT)
	WIN32_FILE_ATTRIBUTE_DATA wfad;
    std::wstring wpath(path.begin(), path.end());
    if (!(GetFileAttributesEx(wpath.c_str(), GetFileExInfoStandard, &wfad)))
	{
		subpath = "";
		for(unsigned int i = 0 ; i < dirs.size() ; ++i)
		{
			subpath += dirs[i];
			if (i > 0 && !isDirectoryExist(subpath))
			{
                std::wstring wsubpath(subpath.begin(), subpath.end());
                BOOL ret = CreateDirectory(wsubpath.c_str(), NULL);
				if (!ret && ERROR_ALREADY_EXISTS != GetLastError())
				{
					return false;
				}
			}
		}
	}
	return true;
#elif (CC_TARGET_PLATFORM != CC_PLATFORM_WIN32)
=======
>>>>>>> 74227eaf
    DIR *dir = NULL;

    // Create path recursively
    subpath = "";
    for (int i = 0; i < dirs.size(); ++i)
    {
        subpath += dirs[i];
        dir = opendir(subpath.c_str());
        
        if (!dir)
        {
            // directory doesn't exist, should create a new one
            
            int ret = mkdir(subpath.c_str(), S_IRWXU | S_IRWXG | S_IRWXO);
            if (ret != 0 && (errno != EEXIST))
            {
                // current directory can not be created, sub directories can not be created too
                // should return
                return false;
            }
        }
        else
        {
            // directory exists, should close opened dir
            closedir(dir);
        }
    }
    return true;
<<<<<<< HEAD
#else
    CCASSERT(false, "FileUtils not support createDirectory");
    return false;
#endif
}

#if (CC_TARGET_PLATFORM == CC_PLATFORM_IOS) || (CC_TARGET_PLATFORM == CC_PLATFORM_MAC)
static int unlink_cb(const char *fpath, const struct stat *sb, int typeflag, struct FTW *ftwbuf)
{
    auto ret = remove(fpath);
    if (ret)
    {
        log("Fail to remove: %s ",fpath);
    }
    
    return ret;
=======
>>>>>>> 74227eaf
}

bool FileUtils::removeDirectory(const std::string& path)
{
    if (path.size() > 0 && path[path.size() - 1] != '/')
    {
        CCLOGERROR("Fail to remove directory, path must termniate with '/': %s", path.c_str());
        return false;
    }
<<<<<<< HEAD
    
    // Remove downloaded files

#if (CC_TARGET_PLATFORM == CC_PLATFORM_WINRT)
    std::wstring wpath = std::wstring(path.begin(), path.end());
    std::wstring files = wpath +  L"*.*";
	WIN32_FIND_DATA wfd;
	HANDLE  search = FindFirstFileEx(files.c_str(), FindExInfoStandard, &wfd, FindExSearchNameMatch, NULL, 0);
	bool ret=true;   
	if (search!=INVALID_HANDLE_VALUE)   
	{   
		BOOL find=true;   
		while (find)
		{ 
			//. ..
			if(wfd.cFileName[0]!='.')  
			{   
                std::wstring temp = wpath + wfd.cFileName;
				if (wfd.dwFileAttributes & FILE_ATTRIBUTE_DIRECTORY)
				{
                    temp += '/';
                    ret = ret && this->removeDirectory(std::string(temp.begin(), temp.end()));
				}
				else
				{   
                    SetFileAttributes(temp.c_str(), FILE_ATTRIBUTE_NORMAL);
                    ret = ret && DeleteFile(temp.c_str());
				}
			}
			find = FindNextFile(search, &wfd);
		}
		FindClose(search);
	}
    if (ret && RemoveDirectory(wpath.c_str()))
    {
        return true;
    }
	return false;
#elif (CC_TARGET_PLATFORM == CC_PLATFORM_IOS) || (CC_TARGET_PLATFORM == CC_PLATFORM_MAC)
    if (nftw(path.c_str(),unlink_cb, 64, FTW_DEPTH | FTW_PHYS))
        return false;
    else
        return true;
#elif (CC_TARGET_PLATFORM != CC_PLATFORM_WIN32)
=======

>>>>>>> 74227eaf
    std::string command = "rm -r ";
    // Path may include space.
    command += "\"" + path + "\"";
    if (system(command.c_str()) >= 0)
        return true;
    else
        return false;
<<<<<<< HEAD
#else
    CCASSERT(false, "FileUtils not support removeDirectory");
    return false;
#endif
=======
>>>>>>> 74227eaf
}

bool FileUtils::removeFile(const std::string &path)
{
<<<<<<< HEAD
    // Remove downloaded file

#if (CC_TARGET_PLATFORM == CC_PLATFORM_WINRT)
    std::wstring wpath(path.begin(), path.end());
    if (DeleteFile(wpath.c_str()))
	{
		return true;
	}
	return false;
#elif (CC_TARGET_PLATFORM != CC_PLATFORM_WIN32)
=======
>>>>>>> 74227eaf
    if (remove(path.c_str())) {
        return false;
    } else {
        return true;
    }
<<<<<<< HEAD
#else
    CCASSERT(false, "FileUtils not support removeFile");
    return false;
#endif
=======
>>>>>>> 74227eaf
}

bool FileUtils::renameFile(const std::string &path, const std::string &oldname, const std::string &name)
{
    CCASSERT(!path.empty(), "Invalid path");
    std::string oldPath = path + oldname;
    std::string newPath = path + name;
<<<<<<< HEAD
 
    // Rename a file
#if (CC_TARGET_PLATFORM == CC_PLATFORM_WINRT)
    std::regex pat("\\/");
    std::string _old = std::regex_replace(oldPath, pat, "\\");
    std::string _new = std::regex_replace(newPath, pat, "\\");
    if (MoveFileEx(std::wstring(_old.begin(), _old.end()).c_str(), 
        std::wstring(_new.begin(), _new.end()).c_str(),
        MOVEFILE_REPLACE_EXISTING & MOVEFILE_WRITE_THROUGH))
    {
        return true;
    }
    return false;
#elif (CC_TARGET_PLATFORM != CC_PLATFORM_WIN32)
=======

>>>>>>> 74227eaf
    int errorCode = rename(oldPath.c_str(), newPath.c_str());

    if (0 != errorCode)
    {
        CCLOGERROR("Fail to rename file %s to %s !Error code is %d", oldPath.c_str(), newPath.c_str(), errorCode);
        return false;
    }
    return true;
<<<<<<< HEAD
#else
    CCASSERT(false, "FileUtils not support renameFile");
    return false;
#endif
=======
>>>>>>> 74227eaf
}

std::string FileUtils::getSuitableFOpen(const std::string& filenameUtf8) const
{
    return filenameUtf8;
}

#endif

long FileUtils::getFileSize(const std::string &filepath)
{
    CCASSERT(!filepath.empty(), "Invalid path");
    
    std::string fullpath = filepath;
    if (!isAbsolutePath(filepath))
    {
        fullpath = searchFullPathForFilename(filepath);
        if (fullpath.empty())
            return 0;
    }
    
    struct stat info;
    // Get data associated with "crt_stat.c":
    int result = stat( fullpath.c_str(), &info );
    
    // Check if statistics are valid:
    if( result != 0 )
    {
        // Failed
        return -1;
    }
    else
    {
        return (long)(info.st_size);
    }
}

//////////////////////////////////////////////////////////////////////////
// Notification support when getFileData from invalid file path.
//////////////////////////////////////////////////////////////////////////
static bool s_popupNotify = true;

void FileUtils::setPopupNotify(bool notify)
{
    s_popupNotify = notify;
}

bool FileUtils::isPopupNotify() const
{
    return s_popupNotify;
}

<<<<<<< HEAD
#if (CC_TARGET_PLATFORM == CC_PLATFORM_WIN32) || (CC_TARGET_PLATFORM == CC_PLATFORM_WINRT)
static std::wstring StringUtf8ToWideChar(const std::string& strUtf8)
{
    std::wstring ret;
    if (!strUtf8.empty())
    {
        int nNum = MultiByteToWideChar(CP_UTF8, 0, strUtf8.c_str(), -1, nullptr, 0);
        if (nNum)
        {
            WCHAR* wideCharString = new WCHAR[nNum + 1];
            wideCharString[0] = 0;

            nNum = MultiByteToWideChar(CP_UTF8, 0, strUtf8.c_str(), -1, wideCharString, nNum + 1);

            ret = wideCharString;
            delete[] wideCharString;
        }
        else
        {
            CCLOG("Wrong convert to WideChar code:0x%x", GetLastError());
        }
    }
    return ret;
}

static std::string UTF8StringToMultiByte(const std::string& strUtf8)
{
    std::string ret;
    if (!strUtf8.empty())
    {
        std::wstring strWideChar = StringUtf8ToWideChar(strUtf8);
        int nNum = WideCharToMultiByte(CP_ACP, 0, strWideChar.c_str(), -1, nullptr, 0, nullptr, FALSE);
        if (nNum)
        {
            char* ansiString = new char[nNum + 1];
            ansiString[0] = 0;

            nNum = WideCharToMultiByte(CP_ACP, 0, strWideChar.c_str(), -1, ansiString, nNum + 1, nullptr, FALSE);

            ret = ansiString;
            delete[] ansiString;
        }
        else
        {
            CCLOG("Wrong convert to Ansi code:0x%x", GetLastError());
        }
    }

    return ret;
}

std::string FileUtils::getSuitableFOpen(const std::string& filenameUtf8) const
{
    return UTF8StringToMultiByte(filenameUtf8);
}
#else
std::string FileUtils::getSuitableFOpen(const std::string& filenameUtf8) const
{
    return filenameUtf8;
}
#endif

=======
>>>>>>> 74227eaf
NS_CC_END
<|MERGE_RESOLUTION|>--- conflicted
+++ resolved
@@ -47,13 +47,7 @@
 
 #if (CC_TARGET_PLATFORM != CC_PLATFORM_IOS) && (CC_TARGET_PLATFORM != CC_PLATFORM_MAC)
 
-<<<<<<< HEAD
-NS_CC_BEGIN
-
-typedef enum 
-=======
 typedef enum
->>>>>>> 74227eaf
 {
     SAX_NONE = 0,
     SAX_KEY,
@@ -75,22 +69,22 @@
 {
 public:
     SAXResult _resultType;
-	ValueMap _rootDict;
-	ValueVector _rootArray;
+    ValueMap _rootDict;
+    ValueVector _rootArray;
 
     std::string _curKey;   ///< parsed key
     std::string _curValue; // parsed value
     SAXState _state;
 
-	ValueMap*  _curDict;
+    ValueMap*  _curDict;
     ValueVector* _curArray;
 
-	std::stack<ValueMap*> _dictStack;
+    std::stack<ValueMap*> _dictStack;
     std::stack<ValueVector*> _arrayStack;
     std::stack<SAXState>  _stateStack;
 
 public:
-    DictMaker()        
+    DictMaker()
         : _resultType(SAX_RESULT_NONE)
     {
     }
@@ -108,20 +102,20 @@
         parser.setDelegator(this);
 
         parser.parse(fileName);
-		return _rootDict;
-    }
-
-	ValueMap dictionaryWithDataOfFile(const char* filedata, int filesize)
-	{
-		_resultType = SAX_RESULT_DICT;
-		SAXParser parser;
-
-		CCASSERT(parser.init("UTF-8"), "The file format isn't UTF-8");
-		parser.setDelegator(this);
-
-		parser.parse(filedata, filesize);
-		return _rootDict;
-	}
+        return _rootDict;
+    }
+
+    ValueMap dictionaryWithDataOfFile(const char* filedata, int filesize)
+    {
+        _resultType = SAX_RESULT_DICT;
+        SAXParser parser;
+
+        CCASSERT(parser.init("UTF-8"), "The file format isn't UTF-8");
+        parser.setDelegator(this);
+
+        parser.parse(filedata, filesize);
+        return _rootDict;
+    }
 
     ValueVector arrayWithContentsOfFile(const std::string& fileName)
     {
@@ -132,7 +126,7 @@
         parser.setDelegator(this);
 
         parser.parse(fileName);
-		return _rootArray;
+        return _rootArray;
     }
 
     void startElement(void *ctx, const char *name, const char **atts)
@@ -142,7 +136,7 @@
         const std::string sName(name);
         if( sName == "dict" )
         {
-			if(_resultType == SAX_RESULT_DICT && _rootDict.empty())
+            if(_resultType == SAX_RESULT_DICT && _rootDict.empty())
             {
                 _curDict = &_rootDict;
             }
@@ -159,7 +153,7 @@
             {
                 // add a new dictionary into the array
                 _curArray->push_back(Value(ValueMap()));
-				_curDict = &(_curArray->rbegin())->asValueMap();
+                _curDict = &(_curArray->rbegin())->asValueMap();
             }
             else if (SAX_DICT == preState)
             {
@@ -167,7 +161,7 @@
                 CCASSERT(! _dictStack.empty(), "The state is wrong!");
                 ValueMap* preDict = _dictStack.top();
                 (*preDict)[_curKey] = Value(ValueMap());
-				_curDict = &(*preDict)[_curKey].asValueMap();
+                _curDict = &(*preDict)[_curKey].asValueMap();
             }
 
             // record the dict state
@@ -194,9 +188,9 @@
         {
             _state = SAX_ARRAY;
 
-			if (_resultType == SAX_RESULT_ARRAY && _rootArray.empty())
-            {
-				_curArray = &_rootArray;
+            if (_resultType == SAX_RESULT_ARRAY && _rootArray.empty())
+            {
+                _curArray = &_rootArray;
             }
             SAXState preState = SAX_NONE;
             if (! _stateStack.empty())
@@ -207,14 +201,14 @@
             if (preState == SAX_DICT)
             {
                 (*_curDict)[_curKey] = Value(ValueVector());
-				_curArray = &(*_curDict)[_curKey].asValueVector();
+                _curArray = &(*_curDict)[_curKey].asValueVector();
             }
             else if (preState == SAX_ARRAY)
             {
                 CCASSERT(! _arrayStack.empty(), "The state is wrong!");
                 ValueVector* preArray = _arrayStack.top();
                 preArray->push_back(Value(ValueVector()));
-				_curArray = &(_curArray->rbegin())->asValueVector();
+                _curArray = &(_curArray->rbegin())->asValueVector();
             }
             // record the array state
             _stateStack.push(_state);
@@ -294,7 +288,7 @@
 
             _curValue.clear();
         }
-        
+
         _state = SAX_NONE;
     }
 
@@ -322,7 +316,7 @@
                 {
                     CCASSERT(!_curKey.empty(), "key not found : <integer/real>");
                 }
-                
+
                 _curValue.append(text);
             }
             break;
@@ -364,22 +358,26 @@
  */
 bool FileUtils::writeToFile(ValueMap& dict, const std::string &fullPath)
 {
-    //CCLOG("tinyxml2 Dictionary %d writeToFile %s", dict->_ID, fullPath.c_str());
-    tinyxml2::XMLDocument *doc = new tinyxml2::XMLDocument();
+    return writeValueMapToFile(dict, fullPath);
+}
+
+bool FileUtils::writeValueMapToFile(ValueMap& dict, const std::string& fullPath)
+{
+    tinyxml2::XMLDocument *doc = new (std::nothrow)tinyxml2::XMLDocument();
     if (nullptr == doc)
         return false;
-    
+
     tinyxml2::XMLDeclaration *declaration = doc->NewDeclaration("xml version=\"1.0\" encoding=\"UTF-8\"");
     if (nullptr == declaration)
     {
         delete doc;
         return false;
     }
-    
+
     doc->LinkEndChild(declaration);
     tinyxml2::XMLElement *docType = doc->NewElement("!DOCTYPE plist PUBLIC \"-//Apple//DTD PLIST 1.0//EN\" \"http://www.apple.com/DTDs/PropertyList-1.0.dtd\"");
     doc->LinkEndChild(docType);
-    
+
     tinyxml2::XMLElement *rootEle = doc->NewElement("plist");
     rootEle->SetAttribute("version", "1.0");
     if (nullptr == rootEle)
@@ -388,17 +386,57 @@
         return false;
     }
     doc->LinkEndChild(rootEle);
-    
+
     tinyxml2::XMLElement *innerDict = generateElementForDict(dict, doc);
-    if (nullptr == innerDict )
+    if (nullptr == innerDict)
     {
         delete doc;
         return false;
     }
     rootEle->LinkEndChild(innerDict);
-    
+
     bool ret = tinyxml2::XML_SUCCESS == doc->SaveFile(getSuitableFOpen(fullPath).c_str());
-    
+
+    delete doc;
+    return ret;
+}
+
+bool FileUtils::writeValueVectorToFile(ValueVector vecData, const std::string& fullPath)
+{
+    tinyxml2::XMLDocument *doc = new (std::nothrow)tinyxml2::XMLDocument();
+    if (nullptr == doc)
+        return false;
+
+    tinyxml2::XMLDeclaration *declaration = doc->NewDeclaration("xml version=\"1.0\" encoding=\"UTF-8\"");
+    if (nullptr == declaration)
+    {
+        delete doc;
+        return false;
+    }
+
+    doc->LinkEndChild(declaration);
+    tinyxml2::XMLElement *docType = doc->NewElement("!DOCTYPE plist PUBLIC \"-//Apple//DTD PLIST 1.0//EN\" \"http://www.apple.com/DTDs/PropertyList-1.0.dtd\"");
+    doc->LinkEndChild(docType);
+
+    tinyxml2::XMLElement *rootEle = doc->NewElement("plist");
+    rootEle->SetAttribute("version", "1.0");
+    if (nullptr == rootEle)
+    {
+        delete doc;
+        return false;
+    }
+    doc->LinkEndChild(rootEle);
+
+    tinyxml2::XMLElement *innerDict = generateElementForArray(vecData, doc);
+    if (nullptr == innerDict)
+    {
+        delete doc;
+        return false;
+    }
+    rootEle->LinkEndChild(innerDict);
+
+    bool ret = tinyxml2::XML_SUCCESS == doc->SaveFile(getSuitableFOpen(fullPath).c_str());
+
     delete doc;
     return ret;
 }
@@ -416,7 +454,7 @@
         node->LinkEndChild(content);
         return node;
     }
-    
+
     // object is integer
     if (value.getType() == Value::Type::INTEGER)
     {
@@ -434,21 +472,21 @@
         node->LinkEndChild(content);
         return node;
     }
-    
+
     //object is bool
     if (value.getType() == Value::Type::BOOLEAN) {
-		tinyxml2::XMLElement* node = doc->NewElement(value.asString().c_str());
-		return node;
+        tinyxml2::XMLElement* node = doc->NewElement(value.asString().c_str());
+        return node;
     }
 
     // object is Array
     if (value.getType() == Value::Type::VECTOR)
         return generateElementForArray(value.asValueVector(), doc);
-    
+
     // object is Dictionary
     if (value.getType() == Value::Type::MAP)
         return generateElementForDict(value.asValueMap(), doc);
-    
+
     CCLOG("This type cannot appear in property list");
     return nullptr;
 }
@@ -459,14 +497,14 @@
 static tinyxml2::XMLElement* generateElementForDict(const ValueMap& dict, tinyxml2::XMLDocument *doc)
 {
     tinyxml2::XMLElement* rootNode = doc->NewElement("dict");
-    
+
     for (const auto &iter : dict)
     {
         tinyxml2::XMLElement* tmpNode = doc->NewElement("key");
         rootNode->LinkEndChild(tmpNode);
         tinyxml2::XMLText* content = doc->NewText(iter.first.c_str());
         tmpNode->LinkEndChild(content);
-        
+
         tinyxml2::XMLElement *element = generateElementForObject(iter.second, doc);
         if (element)
             rootNode->LinkEndChild(element);
@@ -511,7 +549,7 @@
 {
     if (s_sharedFileUtils)
         delete s_sharedFileUtils;
-        
+
     s_sharedFileUtils = delegate;
 }
 
@@ -524,7 +562,38 @@
 {
 }
 
-
+bool FileUtils::writeStringToFile(std::string dataStr, const std::string& fullPath)
+{
+    Data retData;
+    retData.copy((unsigned char*)dataStr.c_str(), dataStr.size());
+
+    return writeDataToFile(retData, fullPath);
+}
+
+bool FileUtils::writeDataToFile(Data retData, const std::string& fullPath)
+{
+    size_t size = 0;
+    const char* mode = "wb";
+
+    CCASSERT(!fullPath.empty() && retData.getSize() != 0, "Invalid parameters.");
+
+    auto fileutils = FileUtils::getInstance();
+    do
+    {
+        // Read the file from hardware
+        FILE *fp = fopen(fileutils->getSuitableFOpen(fullPath).c_str(), mode);
+        CC_BREAK_IF(!fp);
+        size = retData.getSize();
+
+        fwrite(retData.getBytes(), size, 1, fp);
+
+        fclose(fp);
+
+        return true;
+    } while (0);
+
+    return false;
+}
 
 bool FileUtils::init()
 {
@@ -544,13 +613,13 @@
     {
         return Data::Null;
     }
-    
+
     Data ret;
     unsigned char* buffer = nullptr;
     size_t size = 0;
     size_t readsize;
     const char* mode = nullptr;
-    
+
     if (forString)
         mode = "rt";
     else
@@ -566,7 +635,7 @@
         fseek(fp,0,SEEK_END);
         size = ftell(fp);
         fseek(fp,0,SEEK_SET);
-        
+
         if (forString)
         {
             buffer = (unsigned char*)malloc(sizeof(unsigned char) * (size + 1));
@@ -576,16 +645,16 @@
         {
             buffer = (unsigned char*)malloc(sizeof(unsigned char) * size);
         }
-        
+
         readsize = fread(buffer, sizeof(unsigned char), size, fp);
         fclose(fp);
-        
+
         if (forString && readsize < size)
         {
             buffer[readsize] = '\0';
         }
     } while (0);
-    
+
     if (nullptr == buffer || 0 == readsize)
     {
         CCLOG("Get data from file %s failed", filename.c_str());
@@ -594,7 +663,7 @@
     {
         ret.fastSet(buffer, readsize);
     }
-    
+
     return ret;
 }
 
@@ -602,8 +671,8 @@
 {
     Data data = getData(filename, true);
     if (data.isNull())
-    	return "";
-    
+        return "";
+
     std::string ret((const char*)data.getBytes());
     return ret;
 }
@@ -624,7 +693,7 @@
         const std::string fullPath = fullPathForFilename(filename);
         FILE *fp = fopen(getSuitableFOpen(fullPath).c_str(), mode);
         CC_BREAK_IF(!fp);
-        
+
         fseek(fp,0,SEEK_END);
         *size = ftell(fp);
         fseek(fp,0,SEEK_SET);
@@ -632,12 +701,12 @@
         *size = fread(buffer,sizeof(unsigned char), *size,fp);
         fclose(fp);
     } while (0);
-    
+
     if (!buffer)
     {
         std::string msg = "Get data from file(";
         msg.append(filename).append(") failed!");
-        
+
         CCLOG("%s", msg.c_str());
     }
     return buffer;
@@ -649,14 +718,14 @@
     unzFile file = nullptr;
     *size = 0;
 
-    do 
+    do
     {
         CC_BREAK_IF(zipFilePath.empty());
 
         file = unzOpen(zipFilePath.c_str());
         CC_BREAK_IF(!file);
 
-        // FIXME: Other platforms should use upstream minizip like mingw-w64  
+        // FIXME: Other platforms should use upstream minizip like mingw-w64
         #ifdef MINIZIP_FROM_SYSTEM
         int ret = unzLocateFile(file, filename.c_str(), NULL);
         #else
@@ -691,7 +760,7 @@
 std::string FileUtils::getNewFilename(const std::string &filename) const
 {
     std::string newFileName;
-    
+
     // in Lookup Filename dictionary ?
     auto iter = _filenameLookupDict.find(filename);
 
@@ -716,14 +785,14 @@
         file_path = filename.substr(0, pos+1);
         file = filename.substr(pos+1);
     }
-    
+
     // searchPath + file_path + resourceDirectory
     std::string path = searchPath;
     path += file_path;
     path += resolutionDirectory;
-    
+
     path = getFullPathForDirectoryAndFilename(path, file);
-    
+
     //CCLOG("getPathForFilename, fullPath = %s", path.c_str());
     return path;
 }
@@ -734,7 +803,7 @@
     {
         return "";
     }
-    
+
     if (isAbsolutePath(filename))
     {
         return filename;
@@ -746,28 +815,28 @@
     {
         return cacheIter->second;
     }
-    
+
     // Get the new file name.
     const std::string newFilename( getNewFilename(filename) );
-    
-	std::string fullpath;
-    
+
+    std::string fullpath;
+
     for (const auto& searchIt : _searchPathArray)
     {
         for (const auto& resolutionIt : _searchResolutionsOrderArray)
         {
             fullpath = this->getPathForFilename(newFilename, resolutionIt, searchIt);
-            
+
             if (fullpath.length() > 0)
             {
                 // Using the filename passed in as key.
                 _fullPathCache.insert(std::make_pair(filename, fullpath));
                 return fullpath;
             }
-            
-        }
-    }
-    
+
+        }
+    }
+
     if(isPopupNotify()){
         CCLOG("cocos2d: fullPathForFilename: No file found at %s. Possible missing file.", filename.c_str());
     }
@@ -793,12 +862,12 @@
         {
             existDefault = true;
         }
-        
+
         if (resolutionDirectory.length() > 0 && resolutionDirectory[resolutionDirectory.length()-1] != '/')
         {
             resolutionDirectory += "/";
         }
-        
+
         _searchResolutionsOrderArray.push_back(resolutionDirectory);
     }
 
@@ -813,7 +882,7 @@
     std::string resOrder = order;
     if (!resOrder.empty() && resOrder[resOrder.length()-1] != '/')
         resOrder.append("/");
-    
+
     if (front) {
         _searchResolutionsOrderArray.insert(_searchResolutionsOrderArray.begin(), resOrder);
     } else {
@@ -844,14 +913,14 @@
 void FileUtils::setSearchPaths(const std::vector<std::string>& searchPaths)
 {
     bool existDefaultRootPath = false;
-    
+
     _fullPathCache.clear();
     _searchPathArray.clear();
     for (const auto& iter : searchPaths)
     {
         std::string prefix;
         std::string path;
-        
+
         if (!isAbsolutePath(iter))
         { // Not an absolute path
             prefix = _defaultResRootPath;
@@ -867,7 +936,7 @@
         }
         _searchPathArray.push_back(path);
     }
-    
+
     if (!existDefaultRootPath)
     {
         //CCLOG("Default root path doesn't exist, adding it.");
@@ -895,7 +964,7 @@
 
 void FileUtils::setFilenameLookupDictionary(const ValueMap& filenameLookupDict)
 {
-    _fullPathCache.clear();    
+    _fullPathCache.clear();
     _filenameLookupDict = filenameLookupDict;
 }
 
@@ -921,13 +990,13 @@
 
 std::string FileUtils::getFullPathForDirectoryAndFilename(const std::string& directory, const std::string& filename) const
 {
-    // get directory+filename, safely adding '/' as necessary 
+    // get directory+filename, safely adding '/' as necessary
     std::string ret = directory;
     if (directory.size() && directory[directory.size()-1] != '/'){
         ret += '/';
     }
     ret += filename;
-    
+
     // if the file doesn't exist, return an empty string
     if (!isFileExistInternal(ret)) {
         ret = "";
@@ -935,32 +1004,15 @@
     return ret;
 }
 
-std::string FileUtils::searchFullPathForFilename(const std::string& filename) const
+bool FileUtils::isFileExist(const std::string& filename) const
 {
     if (isAbsolutePath(filename))
     {
-        return filename;
-    }
-    std::string path = fullPathForFilename(filename);
-    if (0 == path.compare(filename))
-    {
-        return "";
+        return isFileExistInternal(filename);
     }
     else
     {
-        return path;
-    }
-}
-
-bool FileUtils::isFileExist(const std::string& filename) const
-{
-    if (isAbsolutePath(filename))
-    {
-        return isFileExistInternal(filename);
-    }
-    else
-    {
-        std::string fullpath = searchFullPathForFilename(filename);
+        std::string fullpath = fullPathForFilename(filename);
         if (fullpath.empty())
             return false;
         else
@@ -973,46 +1025,23 @@
     return (path[0] == '/');
 }
 
-bool FileUtils::isDirectoryExistInternal(const std::string& dirPath) const
-{
-#if (CC_TARGET_PLATFORM == CC_PLATFORM_WINRT)
-    WIN32_FILE_ATTRIBUTE_DATA wfad;
-    std::wstring wdirPath(dirPath.begin(), dirPath.end());
-    if (GetFileAttributesEx(wdirPath.c_str(), GetFileExInfoStandard, &wfad))
-	{
-		return true;
-	}
-	return false;
-#elif (CC_TARGET_PLATFORM != CC_PLATFORM_WIN32)
-    struct stat st;
-    if (stat(dirPath.c_str(), &st) == 0)
-    {
-        return S_ISDIR(st.st_mode);
-    }
-    return false;
-#else
-    CCASSERT(false, "FileUtils not support isDirectoryExistInternal");
-    return false;
-#endif
-}
-
 bool FileUtils::isDirectoryExist(const std::string& dirPath) const
 {
     CCASSERT(!dirPath.empty(), "Invalid path");
-    
+
     if (isAbsolutePath(dirPath))
     {
         return isDirectoryExistInternal(dirPath);
     }
-    
+
     // Already Cached ?
     auto cacheIter = _fullPathCache.find(dirPath);
     if( cacheIter != _fullPathCache.end() )
     {
         return isDirectoryExistInternal(cacheIter->second);
     }
-    
-	std::string fullpath;
+
+    std::string fullpath;
     for (const auto& searchIt : _searchPathArray)
     {
         for (const auto& resolutionIt : _searchResolutionsOrderArray)
@@ -1026,7 +1055,6 @@
             }
         }
     }
-    
     return false;
 }
 
@@ -1087,16 +1115,16 @@
 bool FileUtils::createDirectory(const std::string& path)
 {
     CCASSERT(!path.empty(), "Invalid path");
-    
+
     if (isDirectoryExist(path))
         return true;
-    
+
     // Split the path
     size_t start = 0;
     size_t found = path.find_first_of("/\\", start);
     std::string subpath;
     std::vector<std::string> dirs;
-    
+
     if (found != std::string::npos)
     {
         while (true)
@@ -1117,32 +1145,6 @@
         }
     }
 
-<<<<<<< HEAD
-
-#if (CC_TARGET_PLATFORM == CC_PLATFORM_WINRT)
-	WIN32_FILE_ATTRIBUTE_DATA wfad;
-    std::wstring wpath(path.begin(), path.end());
-    if (!(GetFileAttributesEx(wpath.c_str(), GetFileExInfoStandard, &wfad)))
-	{
-		subpath = "";
-		for(unsigned int i = 0 ; i < dirs.size() ; ++i)
-		{
-			subpath += dirs[i];
-			if (i > 0 && !isDirectoryExist(subpath))
-			{
-                std::wstring wsubpath(subpath.begin(), subpath.end());
-                BOOL ret = CreateDirectory(wsubpath.c_str(), NULL);
-				if (!ret && ERROR_ALREADY_EXISTS != GetLastError())
-				{
-					return false;
-				}
-			}
-		}
-	}
-	return true;
-#elif (CC_TARGET_PLATFORM != CC_PLATFORM_WIN32)
-=======
->>>>>>> 74227eaf
     DIR *dir = NULL;
 
     // Create path recursively
@@ -1151,11 +1153,11 @@
     {
         subpath += dirs[i];
         dir = opendir(subpath.c_str());
-        
+
         if (!dir)
         {
             // directory doesn't exist, should create a new one
-            
+
             int ret = mkdir(subpath.c_str(), S_IRWXU | S_IRWXG | S_IRWXO);
             if (ret != 0 && (errno != EEXIST))
             {
@@ -1171,25 +1173,6 @@
         }
     }
     return true;
-<<<<<<< HEAD
-#else
-    CCASSERT(false, "FileUtils not support createDirectory");
-    return false;
-#endif
-}
-
-#if (CC_TARGET_PLATFORM == CC_PLATFORM_IOS) || (CC_TARGET_PLATFORM == CC_PLATFORM_MAC)
-static int unlink_cb(const char *fpath, const struct stat *sb, int typeflag, struct FTW *ftwbuf)
-{
-    auto ret = remove(fpath);
-    if (ret)
-    {
-        log("Fail to remove: %s ",fpath);
-    }
-    
-    return ret;
-=======
->>>>>>> 74227eaf
 }
 
 bool FileUtils::removeDirectory(const std::string& path)
@@ -1199,54 +1182,7 @@
         CCLOGERROR("Fail to remove directory, path must termniate with '/': %s", path.c_str());
         return false;
     }
-<<<<<<< HEAD
-    
-    // Remove downloaded files
-
-#if (CC_TARGET_PLATFORM == CC_PLATFORM_WINRT)
-    std::wstring wpath = std::wstring(path.begin(), path.end());
-    std::wstring files = wpath +  L"*.*";
-	WIN32_FIND_DATA wfd;
-	HANDLE  search = FindFirstFileEx(files.c_str(), FindExInfoStandard, &wfd, FindExSearchNameMatch, NULL, 0);
-	bool ret=true;   
-	if (search!=INVALID_HANDLE_VALUE)   
-	{   
-		BOOL find=true;   
-		while (find)
-		{ 
-			//. ..
-			if(wfd.cFileName[0]!='.')  
-			{   
-                std::wstring temp = wpath + wfd.cFileName;
-				if (wfd.dwFileAttributes & FILE_ATTRIBUTE_DIRECTORY)
-				{
-                    temp += '/';
-                    ret = ret && this->removeDirectory(std::string(temp.begin(), temp.end()));
-				}
-				else
-				{   
-                    SetFileAttributes(temp.c_str(), FILE_ATTRIBUTE_NORMAL);
-                    ret = ret && DeleteFile(temp.c_str());
-				}
-			}
-			find = FindNextFile(search, &wfd);
-		}
-		FindClose(search);
-	}
-    if (ret && RemoveDirectory(wpath.c_str()))
-    {
-        return true;
-    }
-	return false;
-#elif (CC_TARGET_PLATFORM == CC_PLATFORM_IOS) || (CC_TARGET_PLATFORM == CC_PLATFORM_MAC)
-    if (nftw(path.c_str(),unlink_cb, 64, FTW_DEPTH | FTW_PHYS))
-        return false;
-    else
-        return true;
-#elif (CC_TARGET_PLATFORM != CC_PLATFORM_WIN32)
-=======
-
->>>>>>> 74227eaf
+
     std::string command = "rm -r ";
     // Path may include space.
     command += "\"" + path + "\"";
@@ -1254,42 +1190,15 @@
         return true;
     else
         return false;
-<<<<<<< HEAD
-#else
-    CCASSERT(false, "FileUtils not support removeDirectory");
-    return false;
-#endif
-=======
->>>>>>> 74227eaf
 }
 
 bool FileUtils::removeFile(const std::string &path)
 {
-<<<<<<< HEAD
-    // Remove downloaded file
-
-#if (CC_TARGET_PLATFORM == CC_PLATFORM_WINRT)
-    std::wstring wpath(path.begin(), path.end());
-    if (DeleteFile(wpath.c_str()))
-	{
-		return true;
-	}
-	return false;
-#elif (CC_TARGET_PLATFORM != CC_PLATFORM_WIN32)
-=======
->>>>>>> 74227eaf
     if (remove(path.c_str())) {
         return false;
     } else {
         return true;
     }
-<<<<<<< HEAD
-#else
-    CCASSERT(false, "FileUtils not support removeFile");
-    return false;
-#endif
-=======
->>>>>>> 74227eaf
 }
 
 bool FileUtils::renameFile(const std::string &path, const std::string &oldname, const std::string &name)
@@ -1297,24 +1206,7 @@
     CCASSERT(!path.empty(), "Invalid path");
     std::string oldPath = path + oldname;
     std::string newPath = path + name;
-<<<<<<< HEAD
- 
-    // Rename a file
-#if (CC_TARGET_PLATFORM == CC_PLATFORM_WINRT)
-    std::regex pat("\\/");
-    std::string _old = std::regex_replace(oldPath, pat, "\\");
-    std::string _new = std::regex_replace(newPath, pat, "\\");
-    if (MoveFileEx(std::wstring(_old.begin(), _old.end()).c_str(), 
-        std::wstring(_new.begin(), _new.end()).c_str(),
-        MOVEFILE_REPLACE_EXISTING & MOVEFILE_WRITE_THROUGH))
-    {
-        return true;
-    }
-    return false;
-#elif (CC_TARGET_PLATFORM != CC_PLATFORM_WIN32)
-=======
-
->>>>>>> 74227eaf
+
     int errorCode = rename(oldPath.c_str(), newPath.c_str());
 
     if (0 != errorCode)
@@ -1323,38 +1215,31 @@
         return false;
     }
     return true;
-<<<<<<< HEAD
-#else
-    CCASSERT(false, "FileUtils not support renameFile");
-    return false;
+}
+
+std::string FileUtils::getSuitableFOpen(const std::string& filenameUtf8) const
+{
+    return filenameUtf8;
+}
+
 #endif
-=======
->>>>>>> 74227eaf
-}
-
-std::string FileUtils::getSuitableFOpen(const std::string& filenameUtf8) const
-{
-    return filenameUtf8;
-}
-
-#endif
 
 long FileUtils::getFileSize(const std::string &filepath)
 {
     CCASSERT(!filepath.empty(), "Invalid path");
-    
+
     std::string fullpath = filepath;
     if (!isAbsolutePath(filepath))
     {
-        fullpath = searchFullPathForFilename(filepath);
+        fullpath = fullPathForFilename(filepath);
         if (fullpath.empty())
             return 0;
     }
-    
+
     struct stat info;
     // Get data associated with "crt_stat.c":
     int result = stat( fullpath.c_str(), &info );
-    
+
     // Check if statistics are valid:
     if( result != 0 )
     {
@@ -1382,69 +1267,4 @@
     return s_popupNotify;
 }
 
-<<<<<<< HEAD
-#if (CC_TARGET_PLATFORM == CC_PLATFORM_WIN32) || (CC_TARGET_PLATFORM == CC_PLATFORM_WINRT)
-static std::wstring StringUtf8ToWideChar(const std::string& strUtf8)
-{
-    std::wstring ret;
-    if (!strUtf8.empty())
-    {
-        int nNum = MultiByteToWideChar(CP_UTF8, 0, strUtf8.c_str(), -1, nullptr, 0);
-        if (nNum)
-        {
-            WCHAR* wideCharString = new WCHAR[nNum + 1];
-            wideCharString[0] = 0;
-
-            nNum = MultiByteToWideChar(CP_UTF8, 0, strUtf8.c_str(), -1, wideCharString, nNum + 1);
-
-            ret = wideCharString;
-            delete[] wideCharString;
-        }
-        else
-        {
-            CCLOG("Wrong convert to WideChar code:0x%x", GetLastError());
-        }
-    }
-    return ret;
-}
-
-static std::string UTF8StringToMultiByte(const std::string& strUtf8)
-{
-    std::string ret;
-    if (!strUtf8.empty())
-    {
-        std::wstring strWideChar = StringUtf8ToWideChar(strUtf8);
-        int nNum = WideCharToMultiByte(CP_ACP, 0, strWideChar.c_str(), -1, nullptr, 0, nullptr, FALSE);
-        if (nNum)
-        {
-            char* ansiString = new char[nNum + 1];
-            ansiString[0] = 0;
-
-            nNum = WideCharToMultiByte(CP_ACP, 0, strWideChar.c_str(), -1, ansiString, nNum + 1, nullptr, FALSE);
-
-            ret = ansiString;
-            delete[] ansiString;
-        }
-        else
-        {
-            CCLOG("Wrong convert to Ansi code:0x%x", GetLastError());
-        }
-    }
-
-    return ret;
-}
-
-std::string FileUtils::getSuitableFOpen(const std::string& filenameUtf8) const
-{
-    return UTF8StringToMultiByte(filenameUtf8);
-}
-#else
-std::string FileUtils::getSuitableFOpen(const std::string& filenameUtf8) const
-{
-    return filenameUtf8;
-}
-#endif
-
-=======
->>>>>>> 74227eaf
 NS_CC_END
