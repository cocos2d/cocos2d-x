--- conflicted
+++ resolved
@@ -59,7 +59,6 @@
 	}
 	
 	protected void onLoadNativeLibraries() {
-<<<<<<< HEAD
 //		try {
 //			ApplicationInfo ai = getPackageManager().getApplicationInfo(getPackageName(), PackageManager.GET_META_DATA);
 //			Bundle bundle = ai.metaData;
@@ -74,16 +73,6 @@
 //		 	// ERROR
 //			e.printStackTrace();
 //		}
-=======
-		try {
-			ApplicationInfo ai = getPackageManager().getApplicationInfo(getPackageName(), PackageManager.GET_META_DATA);
-			Bundle bundle = ai.metaData;
-			String libName = bundle.getString("android.app.lib_name");
-    		System.loadLibrary(libName);
-		} catch (Exception e) {
-			e.printStackTrace();
-		}
->>>>>>> e1b29a8e
 	}
 	
 	// ===========================================================
