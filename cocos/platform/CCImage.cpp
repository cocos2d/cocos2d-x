--- conflicted
+++ resolved
@@ -1634,13 +1634,8 @@
     if (Configuration::getInstance()->supportsETC())
     {
         //old opengl version has no define for GL_ETC1_RGB8_OES, add macro to make compiler happy. 
-<<<<<<< HEAD
 #if defined(GL_ETC1_RGB8_OES) || defined(CC_USE_METAL)
-        _pixelFormat = Texture2D::PixelFormat::ETC;
-=======
-#ifdef GL_ETC1_RGB8_OES
         _pixelFormat = backend::PixelFormat::ETC;
->>>>>>> 10b27990
         _dataLen = dataLen - ETC_PKM_HEADER_SIZE;
         _data = static_cast<unsigned char*>(malloc(_dataLen * sizeof(unsigned char)));
         memcpy(_data, static_cast<const unsigned char*>(data) + ETC_PKM_HEADER_SIZE, _dataLen);
