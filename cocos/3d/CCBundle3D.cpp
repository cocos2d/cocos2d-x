/****************************************************************************
Copyright (c) 2014 Chukong Technologies Inc.

http://www.cocos2d-x.org

Permission is hereby granted, free of charge, to any person obtaining a copy
of this software and associated documentation files (the "Software"), to deal
in the Software without restriction, including without limitation the rights
to use, copy, modify, merge, publish, distribute, sublicense, and/or sell
copies of the Software, and to permit persons to whom the Software is
furnished to do so, subject to the following conditions:

The above copyright notice and this permission notice shall be included in
all copies or substantial portions of the Software.

THE SOFTWARE IS PROVIDED "AS IS", WITHOUT WARRANTY OF ANY KIND, EXPRESS OR
IMPLIED, INCLUDING BUT NOT LIMITED TO THE WARRANTIES OF MERCHANTABILITY,
FITNESS FOR A PARTICULAR PURPOSE AND NONINFRINGEMENT. IN NO EVENT SHALL THE
AUTHORS OR COPYRIGHT HOLDERS BE LIABLE FOR ANY CLAIM, DAMAGES OR OTHER
LIABILITY, WHETHER IN AN ACTION OF CONTRACT, TORT OR OTHERWISE, ARISING FROM,
OUT OF OR IN CONNECTION WITH THE SOFTWARE OR THE USE OR OTHER DEALINGS IN
THE SOFTWARE.
****************************************************************************/

#include "3d/CCBundle3D.h"
#include "3d/CCObjLoader.h"

#include "base/ccMacros.h"
#include "platform/CCFileUtils.h"
#include "renderer/CCGLProgram.h"
#include "CCBundleReader.h"
#include "base/CCData.h"
#include "json/document.h"

#define BUNDLE_TYPE_SCENE               1
#define BUNDLE_TYPE_NODE                2
#define BUNDLE_TYPE_ANIMATIONS          3
#define BUNDLE_TYPE_ANIMATION           4
#define BUNDLE_TYPE_ANIMATION_CHANNEL   5
#define BUNDLE_TYPE_MODEL               10
#define BUNDLE_TYPE_MATERIAL            16
#define BUNDLE_TYPE_EFFECT              18
#define BUNDLE_TYPE_CAMERA              32
#define BUNDLE_TYPE_LIGHT               33
#define BUNDLE_TYPE_MESH                34
#define BUNDLE_TYPE_MESHPART            35
#define BUNDLE_TYPE_MESHSKIN            36

static const char* VERSION = "version";
static const char* ID = "id";
static const char* DEFAULTPART = "body";
static const char* VERTEXSIZE = "vertexsize";
static const char* VERTEX = "vertex";
static const char* VERTICES = "vertices";
static const char* INDEXNUM = "indexnum";
static const char* INDICES = "indices";
static const char* SUBMESH = "submesh";
static const char* ATTRIBUTES = "attributes";
static const char* ATTRIBUTESIZE = "size";
static const char* TYPE = "type";
static const char* ATTRIBUTE = "attribute";
static const char* SKIN = "skin";
static const char* BINDSHAPE = "bindshape";
static const char* MESH = "mesh";
static const char* MESHES = "meshes";
static const char* MESHPARTID = "meshpartid";
static const char* MATERIALID = "materialid";
static const char* NODE = "node";
static const char* NODES = "nodes";
static const char* CHILDREN = "children";
static const char* PARTS = "parts";
static const char* BONES = "bones";
static const char* SKELETON = "skeleton";
static const char* MATERIALS = "materials";
static const char* ANIMATIONS = "animations";
static const char* TRANSFORM = "transform";
static const char* OLDTRANSFORM = "tansform";
static const char* ANIMATION = "animation";
static const char* MATERIAL = "material";
static const char* BASE = "base";
static const char* FILENAME = "filename";
static const char* TEXTURES = "textures";
static const char* LENGTH =   "length";
static const char* BONEID  = "boneId";
static const char* KEYFRAMES  = "keyframes";
static const char* TRANSLATION =  "translation";
static const char* ROTATION =  "rotation";
static const char* SCALE =  "scale";
static const char* KEYTIME =  "keytime";

NS_CC_BEGIN

void getChildMap(std::map<int, std::vector<int> >& map, SkinData* skinData, const rapidjson::Value& val)
{
    if (!skinData)
        return;

    // get transform matrix
    Mat4 transform;
    const rapidjson::Value& parent_tranform = val[OLDTRANSFORM];
    for (rapidjson::SizeType j = 0; j < parent_tranform.Size(); j++)
    {
        transform.m[j] = parent_tranform[j].GetDouble();
    }

    // set origin matrices
    std::string parent_name = val[ID].GetString();
    int parent_name_index = skinData->getSkinBoneNameIndex(parent_name);
    if (parent_name_index < 0)
    {
        skinData->addNodeBoneNames(parent_name);
        skinData->nodeBoneOriginMatrices.push_back(transform);
        parent_name_index = skinData->getBoneNameIndex(parent_name);
    }
    else if (parent_name_index < skinData->skinBoneNames.size())
    {
        skinData->skinBoneOriginMatrices[parent_name_index] = (transform);
    }

    // set root bone index
    if(skinData->rootBoneIndex < 0)
        skinData->rootBoneIndex = parent_name_index;

    if (!val.HasMember(CHILDREN))
        return;

    const rapidjson::Value& children = val[CHILDREN];
    for (rapidjson::SizeType i = 0; i < children.Size(); i++)
    {
        // get child bone name
        const rapidjson::Value& child = children[i];

        std::string child_name = child[ID].GetString();
        int child_name_index = skinData->getSkinBoneNameIndex(child_name);
        if (child_name_index < 0)
        {
            skinData->addNodeBoneNames(child_name);
            child_name_index = skinData->getBoneNameIndex(child_name);

        }

        map[parent_name_index].push_back(child_name_index);

        getChildMap(map, skinData, child);

    }
}

Bundle3D* Bundle3D::_instance = nullptr;

void Bundle3D::setBundleInstance(Bundle3D* bundleInstance)
{
    CC_SAFE_DELETE(_instance);
    _instance = bundleInstance;
}

Bundle3D* Bundle3D::getInstance()
{
    if (_instance == nullptr)
        _instance = new (std::nothrow) Bundle3D();
    return _instance;
}

void Bundle3D::destroyInstance()
{
    CC_SAFE_DELETE(_instance);
}

void Bundle3D::clear()
{
    if (_isBinary)
    {
        CC_SAFE_DELETE(_binaryBuffer);
        CC_SAFE_DELETE_ARRAY(_references);
    }
    else
    {
        CC_SAFE_DELETE_ARRAY(_jsonBuffer);
    }
}

bool Bundle3D::load(const std::string& path)
{
    if (_path == path)
        return true;

    getModelRelativePath(path);

    bool ret = false;
    std::string ext = path.substr(path.length() - 4, 4);
    std::transform(ext.begin(), ext.end(), ext.begin(), tolower);
    if (ext == ".c3t")
    {
        _isBinary = false;
        ret = loadJson(path);
    }
    else if (ext == ".c3b")
    {
        _isBinary = true;
        ret = loadBinary(path);
    }
    else 
    {
        CCLOG("warning: %s is invalid file formate", path.c_str());
    }

    ret?(_path = path):(_path = "");

    return ret;
}

bool Bundle3D::loadObj(MeshDatas& meshdatas, MaterialDatas& materialdatas, NodeDatas& nodedatas, const std::string& fullPath, const char* mtl_basepath)
{
    meshdatas.resetData();
    materialdatas.resetData();
    nodedatas.resetData();

    ObjLoader::shapes_t shapes;
    auto ret = ObjLoader::LoadObj(shapes, fullPath.c_str(), mtl_basepath);
    if (ret.empty())
    {
        //fill data
        MeshData* meshdata = new (std::nothrow) MeshData();
        MeshVertexAttrib attrib;
        attrib.size = 3;
        attrib.type = GL_FLOAT;
        if (shapes.positions.size())
        {
            attrib.vertexAttrib = GLProgram::VERTEX_ATTRIB_POSITION;
            attrib.attribSizeBytes = attrib.size * sizeof(float);
            meshdata->attribs.push_back(attrib);

        }
        bool hasnormal = false, hastex = false;
        if (shapes.normals.size())
        {
            hasnormal = true;
            attrib.vertexAttrib = GLProgram::VERTEX_ATTRIB_NORMAL;
            attrib.attribSizeBytes = attrib.size * sizeof(float);;
            meshdata->attribs.push_back(attrib);
        }
        if (shapes.texcoords.size())
        {
            hastex = true;
            attrib.size = 2;
            attrib.vertexAttrib = GLProgram::VERTEX_ATTRIB_TEX_COORD;
            attrib.attribSizeBytes = attrib.size * sizeof(float);
            meshdata->attribs.push_back(attrib);
        }
        auto vertexNum = shapes.positions.size() / 3;
        for(auto i = 0; i < vertexNum; i++)
        {
            meshdata->vertex.push_back(shapes.positions[i * 3]);
            meshdata->vertex.push_back(shapes.positions[i * 3 + 1]);
            meshdata->vertex.push_back(shapes.positions[i * 3 + 2]);

            if (hasnormal)
            {
                meshdata->vertex.push_back(shapes.normals[i * 3]);
                meshdata->vertex.push_back(shapes.normals[i * 3 + 1]);
                meshdata->vertex.push_back(shapes.normals[i * 3 + 2]);
            }

            if (hastex)
            {
                meshdata->vertex.push_back(shapes.texcoords[i * 2]);
                meshdata->vertex.push_back(shapes.texcoords[i * 2 + 1]);
            }
        }
        meshdatas.meshDatas.push_back(meshdata);

        NMaterialData materialdata;
        int i = 0;
        char str[20];
        std::string dir = "";
        auto last = fullPath.rfind("/");
        if (last != -1)
            dir = fullPath.substr(0, last + 1);

        for (const auto& it : shapes.shapes)
        {
            NTextureData tex;
            tex.filename = dir + it.material.diffuse_texname;
            tex.type = NTextureData::Usage::Diffuse;
            tex.wrapS = GL_CLAMP_TO_EDGE;
            tex.wrapT = GL_CLAMP_TO_EDGE;
            
            sprintf(str, "%d", i++);
            materialdata.textures.push_back(tex);
            materialdata.id = str;
            materialdatas.materials.push_back(materialdata);

            meshdata->subMeshIndices.push_back(it.mesh.indices);
            meshdata->subMeshIds.push_back(str);
            auto node = new (std::nothrow) NodeData();
            auto modelnode = new (std::nothrow) ModelData();
            modelnode->matrialId = str;
            modelnode->subMeshId = str;
            node->id = it.name;
            node->modelNodeDatas.push_back(modelnode);
            nodedatas.nodes.push_back(node);
        }
        return true;
    }
    CCLOG("warning: load %s file error: %s", fullPath.c_str(), ret.c_str());
    return false;
}

bool Bundle3D::loadMeshData(const std::string& id, MeshData* meshdata)
{
    meshdata->resetData();

    if (_isBinary)
    {
        return loadMeshDataBinary(meshdata);
    }
    else
    {
        return loadMeshDataJson(meshdata);
    }
}

bool Bundle3D::loadSkinData(const std::string& id, SkinData* skindata)
{
    skindata->resetData();

    if (_isBinary)
    {
        return loadSkinDataBinary(skindata);
    }
    else
    {
        return loadSkinDataJson(skindata);
    }
}

bool Bundle3D::loadMaterialData(const std::string& id, MaterialData* materialdata)
{
    materialdata->resetData();

    if (_isBinary)
    {
        return loadMaterialDataBinary(materialdata);
    }
    else
    {
        return loadMaterialDataJson(materialdata);
    }
}

bool Bundle3D::loadAnimationData(const std::string& id, Animation3DData* animationdata)
{
    animationdata->resetData();

    if (_isBinary)
    {
        return loadAnimationDataBinary(animationdata);
    }
    else
    {
        return loadAnimationDataJson(animationdata);
    }
}

//since 3.3, to support reskin
bool Bundle3D::loadMeshDatas(MeshDatas& meshdatas)
{
    meshdatas.resetData();
    if (_isBinary)
    {
        if (_version == "0.1")
        {
            return loadMeshDatasBinary_0_1(meshdatas);
        }
        else if(_version == "0.2")
        {
            return loadMeshDatasBinary_0_2(meshdatas);
        }
        else
        {
            return loadMeshDatasBinary(meshdatas);
        }
    }
    else
    {
        if (_version == "1.2")
        {
            return loadMeshDataJson_0_1(meshdatas);
        }
        else if(_version == "0.2")
        {
            return loadMeshDataJson_0_2(meshdatas);
        }
        else
        {
            return loadMeshDatasJson(meshdatas);
        }
    }
    return true;
}
bool  Bundle3D::loadMeshDatasBinary(MeshDatas& meshdatas)
{
    if (!seekToFirstType(BUNDLE_TYPE_MESH))
        return false;
    unsigned int meshSize = 0;
    if (_binaryReader.read(&meshSize, 4, 1) != 1)
    {
        CCLOG("warning: Failed to read meshdata: attribCount '%s'.", _path.c_str());
        return false;
    }
    for(int i = 0; i < meshSize ; i++ )
    {
        MeshData*   meshData = new (std::nothrow) MeshData();
         unsigned int attribSize=0;
        // read mesh data
        if (_binaryReader.read(&attribSize, 4, 1) != 1 || attribSize < 1)
        {
            CCLOG("warning: Failed to read meshdata: attribCount '%s'.", _path.c_str());
            return false;
        }
        meshData->attribCount = attribSize;
        meshData->attribs.resize(meshData->attribCount);
        for (ssize_t j = 0; j < meshData->attribCount; j++)
        {
            std::string attribute="";
            unsigned int vSize;
            if (_binaryReader.read(&vSize, 4, 1) != 1)
            {
                CCLOG("warning: Failed to read meshdata: usage or size '%s'.", _path.c_str());
                return false;
            }
            std::string type = _binaryReader.readString();
            attribute=_binaryReader.readString();
            meshData->attribs[j].size = vSize;
            meshData->attribs[j].attribSizeBytes = meshData->attribs[j].size * 4;
            meshData->attribs[j].type =  parseGLType(type);
            meshData->attribs[j].vertexAttrib = parseGLProgramAttribute(attribute);
        }
        unsigned int vertexSizeInFloat = 0;
        // Read vertex data
        if (_binaryReader.read(&vertexSizeInFloat, 4, 1) != 1 || vertexSizeInFloat == 0)
        {
            CCLOG("warning: Failed to read meshdata: vertexSizeInFloat '%s'.", _path.c_str());
            return false;
        }

        meshData->vertex.resize(vertexSizeInFloat);
        if (_binaryReader.read(&meshData->vertex[0], 4, vertexSizeInFloat) != vertexSizeInFloat)
        {
            CCLOG("warning: Failed to read meshdata: vertex element '%s'.", _path.c_str());
            return false;
        }

        // Read index data
        unsigned int meshPartCount = 1;
        _binaryReader.read(&meshPartCount, 4, 1);

        for (unsigned int k = 0; k < meshPartCount; ++k)
        {
            std::vector<unsigned short>      indexArray;
            std:: string meshPartid = _binaryReader.readString();
            meshData->subMeshIds.push_back(meshPartid);
            unsigned int nIndexCount;
            if (_binaryReader.read(&nIndexCount, 4, 1) != 1)
            {
                CCLOG("warning: Failed to read meshdata: nIndexCount '%s'.", _path.c_str());
                return false;
            }
            indexArray.resize(nIndexCount);
            if (_binaryReader.read(&indexArray[0], 2, nIndexCount) != nIndexCount)
            {
                CCLOG("warning: Failed to read meshdata: indices '%s'.", _path.c_str());
                return false;
            }
            meshData->subMeshIndices.push_back(indexArray);
            meshData->numIndex = (int)meshData->subMeshIndices.size();
        }
        meshdatas.meshDatas.push_back(meshData);
    }
    return true;
}
bool Bundle3D::loadMeshDatasBinary_0_1(MeshDatas& meshdatas)
{
    if (!seekToFirstType(BUNDLE_TYPE_MESH))
        return false;

    meshdatas.resetData();

    MeshData* meshdata = new (std::nothrow) MeshData();

    // read mesh data
    unsigned int attribSize=0;
    if (_binaryReader.read(&attribSize, 4, 1) != 1 || attribSize < 1)
    {
        CCLOG("warning: Failed to read meshdata: attribCount '%s'.", _path.c_str());
        return false;
    }
    enum
    {
        VERTEX_ATTRIB_POSITION,
        VERTEX_ATTRIB_COLOR,
        VERTEX_ATTRIB_TEX_COORD,
        VERTEX_ATTRIB_NORMAL,
        VERTEX_ATTRIB_BLEND_WEIGHT,
        VERTEX_ATTRIB_BLEND_INDEX,

        VERTEX_ATTRIB_MAX,

        // backward compatibility
        VERTEX_ATTRIB_TEX_COORDS = VERTEX_ATTRIB_TEX_COORD,
    };
    for (ssize_t i = 0; i < attribSize; i++)
    {
        unsigned int vUsage, vSize;
        if (_binaryReader.read(&vUsage, 4, 1) != 1 || _binaryReader.read(&vSize, 4, 1) != 1)
        {
            CCLOG("warning: Failed to read meshdata: usage or size '%s'.", _path.c_str());
            return false;
        }

        MeshVertexAttrib meshVertexAttribute;
        meshVertexAttribute.size = vSize;
        meshVertexAttribute.attribSizeBytes = vSize * 4;
        meshVertexAttribute.type = GL_FLOAT;
        if(vUsage == VERTEX_ATTRIB_NORMAL)
        {
            vUsage= GLProgram::VERTEX_ATTRIB_NORMAL;
        }
        else if(vUsage == VERTEX_ATTRIB_BLEND_WEIGHT)
        {
            vUsage= GLProgram::VERTEX_ATTRIB_BLEND_WEIGHT;
        }
        else if(vUsage == VERTEX_ATTRIB_BLEND_INDEX)
        {
            vUsage= GLProgram::VERTEX_ATTRIB_BLEND_INDEX;
        }
        else if(vUsage == VERTEX_ATTRIB_POSITION)
        {
            vUsage= GLProgram::VERTEX_ATTRIB_POSITION;
        }
        else if(vUsage == VERTEX_ATTRIB_TEX_COORD)
        {
            vUsage= GLProgram::VERTEX_ATTRIB_TEX_COORD;
        }
        meshVertexAttribute.vertexAttrib = vUsage;

        meshdata->attribs.push_back(meshVertexAttribute);
    }

    // Read vertex data
    if (_binaryReader.read(&meshdata->vertexSizeInFloat, 4, 1) != 1 || meshdata->vertexSizeInFloat == 0)
    {
        CCLOG("warning: Failed to read meshdata: vertexSizeInFloat '%s'.", _path.c_str());
        return false;
    }

    meshdata->vertex.resize(meshdata->vertexSizeInFloat);
    if (_binaryReader.read(&meshdata->vertex[0], 4, meshdata->vertexSizeInFloat) != meshdata->vertexSizeInFloat)
    {
        CCLOG("warning: Failed to read meshdata: vertex element '%s'.", _path.c_str());
        return false;
    }

    // Read index data
    unsigned int meshPartCount = 1;
    for (unsigned int i = 0; i < meshPartCount; ++i)
    {
        unsigned int nIndexCount;
        if (_binaryReader.read(&nIndexCount, 4, 1) != 1)
        {
            CCLOG("warning: Failed to read meshdata: nIndexCount '%s'.", _path.c_str());
            return false;
        }

        std::vector<unsigned short> indices;
        indices.resize(nIndexCount);
        if (_binaryReader.read(&indices[0], 2, nIndexCount) != nIndexCount)
        {
            CCLOG("warning: Failed to read meshdata: indices '%s'.", _path.c_str());
            return false;
        }

        meshdata->subMeshIndices.push_back(indices);
    }

    meshdatas.meshDatas.push_back(meshdata);
    return true;
}

bool Bundle3D::loadMeshDatasBinary_0_2(MeshDatas& meshdatas)
{
    if (!seekToFirstType(BUNDLE_TYPE_MESH))
        return false;

    meshdatas.resetData();

    MeshData* meshdata = new (std::nothrow) MeshData();

    // read mesh data
    unsigned int attribSize=0;
    if (_binaryReader.read(&attribSize, 4, 1) != 1 || attribSize < 1)
    {
        CCLOG("warning: Failed to read meshdata: attribCount '%s'.", _path.c_str());
        return false;
    }
    enum
    {
        VERTEX_ATTRIB_POSITION,
        VERTEX_ATTRIB_COLOR,
        VERTEX_ATTRIB_TEX_COORD,
        VERTEX_ATTRIB_NORMAL,
        VERTEX_ATTRIB_BLEND_WEIGHT,
        VERTEX_ATTRIB_BLEND_INDEX,

        VERTEX_ATTRIB_MAX,

        // backward compatibility
        VERTEX_ATTRIB_TEX_COORDS = VERTEX_ATTRIB_TEX_COORD,
    };
    for (ssize_t i = 0; i < attribSize; i++)
    {
        unsigned int vUsage, vSize;
        if (_binaryReader.read(&vUsage, 4, 1) != 1 || _binaryReader.read(&vSize, 4, 1) != 1)
        {
            CCLOG("warning: Failed to read meshdata: usage or size '%s'.", _path.c_str());
            return false;
        }

        MeshVertexAttrib meshVertexAttribute;
        meshVertexAttribute.size = vSize;
        meshVertexAttribute.attribSizeBytes = vSize * 4;
        meshVertexAttribute.type = GL_FLOAT;
        if(vUsage == VERTEX_ATTRIB_NORMAL)
        {
            vUsage= GLProgram::VERTEX_ATTRIB_NORMAL;
        }
        else if(vUsage == VERTEX_ATTRIB_BLEND_WEIGHT)
        {
            vUsage= GLProgram::VERTEX_ATTRIB_BLEND_WEIGHT;
        }
        else if(vUsage == VERTEX_ATTRIB_BLEND_INDEX)
        {
            vUsage= GLProgram::VERTEX_ATTRIB_BLEND_INDEX;
        }
        else if(vUsage == VERTEX_ATTRIB_POSITION)
        {
            vUsage= GLProgram::VERTEX_ATTRIB_POSITION;
        }
        else if(vUsage == VERTEX_ATTRIB_TEX_COORD)
        {
            vUsage= GLProgram::VERTEX_ATTRIB_TEX_COORD;
        }
        meshVertexAttribute.vertexAttrib = vUsage;

        meshdata->attribs.push_back(meshVertexAttribute);
    }

    // Read vertex data
    if (_binaryReader.read(&meshdata->vertexSizeInFloat, 4, 1) != 1 || meshdata->vertexSizeInFloat == 0)
    {
        CCLOG("warning: Failed to read meshdata: vertexSizeInFloat '%s'.", _path.c_str());
        return false;
    }

    meshdata->vertex.resize(meshdata->vertexSizeInFloat);
    if (_binaryReader.read(&meshdata->vertex[0], 4, meshdata->vertexSizeInFloat) != meshdata->vertexSizeInFloat)
    {
        CCLOG("warning: Failed to read meshdata: vertex element '%s'.", _path.c_str());
        return false;
    }

    // read submesh
    unsigned int submeshCount;
    if (_binaryReader.read(&submeshCount, 4, 1) != 1)
    {
        CCLOG("warning: Failed to read meshdata: submeshCount '%s'.", _path.c_str());
        return false;
    }

    for (unsigned int i = 0; i < submeshCount; ++i)
    {
        unsigned int nIndexCount;
        if (_binaryReader.read(&nIndexCount, 4, 1) != 1)
        {
            CCLOG("warning: Failed to read meshdata: nIndexCount '%s'.", _path.c_str());
            return false;
        }

        std::vector<unsigned short> indices;
        indices.resize(nIndexCount);
        if (_binaryReader.read(&indices[0], 2, nIndexCount) != nIndexCount)
        {
            CCLOG("warning: Failed to read meshdata: indices '%s'.", _path.c_str());
            return false;
        }

        meshdata->subMeshIndices.push_back(indices);
    }

    meshdatas.meshDatas.push_back(meshdata);
    
    return true;
}
bool  Bundle3D::loadMeshDatasJson(MeshDatas& meshdatas)
{
    const rapidjson::Value& mesh_data_array = _jsonReader[MESHES];
    for (rapidjson::SizeType index = 0; index < mesh_data_array.Size(); index++)
    {
        MeshData*   meshData = new (std::nothrow) MeshData();
        const rapidjson::Value& mesh_data = mesh_data_array[index];
        // mesh_vertex_attribute
        const rapidjson::Value& mesh_vertex_attribute = mesh_data[ATTRIBUTES];
        MeshVertexAttrib tempAttrib;
        meshData->attribCount=mesh_vertex_attribute.Size();
        meshData->attribs.resize(meshData->attribCount);
        for (int i = 0; i < mesh_vertex_attribute.Size(); i++)
        {
            const rapidjson::Value& mesh_vertex_attribute_val = mesh_vertex_attribute[i];

            int size = mesh_vertex_attribute_val[ATTRIBUTESIZE].GetInt();
            std::string type = mesh_vertex_attribute_val[TYPE].GetString();
            std::string attribute = mesh_vertex_attribute_val[ATTRIBUTE].GetString();

            tempAttrib.size = size;
            tempAttrib.attribSizeBytes = sizeof(float) * size;
            tempAttrib.type = parseGLType(type);
            tempAttrib.vertexAttrib = parseGLProgramAttribute(attribute);
            meshData->attribs[i]=tempAttrib;
        }
        // mesh vertices
        ////////////////////////////////////////////////////////////////////////////////////////////////
        const rapidjson::Value& mesh_data_vertex_array = mesh_data[VERTICES];
        meshData->vertexSizeInFloat=mesh_data_vertex_array.Size();
        for (rapidjson::SizeType i = 0; i < mesh_data_vertex_array.Size(); i++)
        {
            meshData->vertex.push_back(mesh_data_vertex_array[i].GetDouble());
        }
        // mesh part
        ////////////////////////////////////////////////////////////////////////////////////////////////
        const rapidjson::Value& mesh_part_array = mesh_data[PARTS];
        for (rapidjson::SizeType i = 0; i < mesh_part_array.Size(); i++)
        {
            std::vector<unsigned short>      indexArray;
            const rapidjson::Value& mesh_part = mesh_part_array[i];
            meshData->subMeshIds.push_back(mesh_part[ID].GetString());
            // index_number
            const rapidjson::Value& indices_val_array = mesh_part[INDICES];
            for (rapidjson::SizeType j = 0; j < indices_val_array.Size(); j++)
                indexArray.push_back((unsigned short)indices_val_array[j].GetUint());

            meshData->subMeshIndices.push_back(indexArray);
            meshData->numIndex = (int)meshData->subMeshIndices.size();
        }
        meshdatas.meshDatas.push_back(meshData);
    }
    return true;
}
bool Bundle3D::loadNodes(NodeDatas& nodedatas)
{
    if (_version == "0.1" || _version == "1.2" || _version == "0.2")
    {
        SkinData   skinData;
        if (!loadSkinData("", &skinData))
        {
            auto node= new (std::nothrow) NodeData();
            auto modelnode = new (std::nothrow) ModelData();
            modelnode->matrialId = "";
            modelnode->subMeshId = "";
            node->modelNodeDatas.push_back(modelnode);
            nodedatas.nodes.push_back(node);
            return true;
        }
        
        auto nodeDatas = new (std::nothrow) NodeData*[skinData.skinBoneNames.size() + skinData.nodeBoneNames.size()];
        int index = 0;
        size_t i;
        for (i = 0; i < skinData.skinBoneNames.size(); i++)
        {
            nodeDatas[index] = new (std::nothrow) NodeData();
            nodeDatas[index]->id = skinData.skinBoneNames[i];
            nodeDatas[index]->transform = skinData.skinBoneOriginMatrices[i];
            index++;
        }
        for (i = 0; i < skinData.nodeBoneNames.size(); i++)
        {
            nodeDatas[index] = new (std::nothrow) NodeData();
            nodeDatas[index]->id = skinData.nodeBoneNames[i];
            nodeDatas[index]->transform = skinData.nodeBoneOriginMatrices[i];
            index++;
        }
        for (const auto& it : skinData.boneChild)
        {
            const auto& children = it.second;
            auto parent = nodeDatas[it.first];
            for (const auto& child : children)
            {
                parent->children.push_back(nodeDatas[child]);
            }
        }
        nodedatas.skeleton.push_back(nodeDatas[skinData.rootBoneIndex]);
        auto node= new (std::nothrow) NodeData();
        auto modelnode = new (std::nothrow) ModelData();
        modelnode->matrialId = "";
        modelnode->subMeshId = "";
        modelnode->bones = skinData.skinBoneNames;
        modelnode->invBindPose = skinData.inverseBindPoseMatrices;
        node->modelNodeDatas.push_back(modelnode);
        nodedatas.nodes.push_back(node);
    }
    else
    {
        if (_isBinary)
        {
            loadNodesBinary(nodedatas);
        }
        else
        {
            loadNodesJson(nodedatas);
        }
    }
    return true;
}
bool Bundle3D::loadMaterials(MaterialDatas& materialdatas)
{
    materialdatas.resetData();
    if (_isBinary)
    {
        if (_version == "0.1")
        {
            return loadMaterialsBinary_0_1(materialdatas);
        }
        else if (_version == "0.2")
        {
            return loadMaterialsBinary_0_2(materialdatas);
        }
        else
        {
            return loadMaterialsBinary(materialdatas);
        } 
    }
    else
    {
        if (_version == "1.2")
        {
            return loadMaterialDataJson_0_1(materialdatas);
        }
        else if (_version == "0.2")
        {
            return loadMaterialDataJson_0_2(materialdatas);
        }
        else
        {
            return loadMaterialsJson(materialdatas);
        }  
    }
    return true;
}
bool Bundle3D::loadMaterialsBinary(MaterialDatas& materialdatas)
{
    if (!seekToFirstType(BUNDLE_TYPE_MATERIAL))
        return false;
    unsigned int materialnum = 1;
    _binaryReader.read(&materialnum, 4, 1);
    for (int i = 0; i < materialnum; i++)
    {
        NMaterialData materialData;
        materialData.id = _binaryReader.readString();
        float  data[14];
        _binaryReader.read(&data,sizeof(float), 14);

        unsigned int textruenum = 1;
        _binaryReader.read(&textruenum, 4, 1);
        for(int j = 0; j < textruenum ; j++ )
        {
            NTextureData  textureData;
            textureData.id = _binaryReader.readString();
            if (textureData.id.empty())
            {
                CCLOG("warning: Failed to read Materialdata: texturePath is empty '%s'.", textureData.id.c_str());
                return false;
            }
            std::string texturePath = _binaryReader.readString();
            if (texturePath.empty())
            {
                CCLOG("warning: Failed to read Materialdata: texturePath is empty '%s'.", _path.c_str());
                return false;
            }

            textureData.filename = _modelPath + texturePath;
            float  uvdata[4];
            _binaryReader.read(&uvdata,sizeof(float), 4);
            textureData.type  = parseGLTextureType(_binaryReader.readString());
            textureData.wrapS= parseGLType(_binaryReader.readString());
            textureData.wrapT= parseGLType(_binaryReader.readString());
            materialData.textures.push_back(textureData);
        }
        materialdatas.materials.push_back(materialData);
    }
    return true;
}
bool Bundle3D::loadMaterialsBinary_0_1(MaterialDatas& materialdatas)
{
    if (!seekToFirstType(BUNDLE_TYPE_MATERIAL))
        return false;

    NMaterialData materialData;

    std::string texturePath = _binaryReader.readString();
    if (texturePath.empty())
    {
        CCLOG("warning: Failed to read Materialdata: texturePath is empty '%s'.", _path.c_str());
        return false;
    }

    NTextureData textureData;
    textureData.filename = _modelPath + texturePath;
    textureData.type= NTextureData::Usage::Diffuse;
    textureData.id="";
    materialData.textures.push_back(textureData);
    materialdatas.materials.push_back(materialData);
    return true;
}

bool Bundle3D::loadMaterialsBinary_0_2(MaterialDatas& materialdatas)
{
    if (!seekToFirstType(BUNDLE_TYPE_MATERIAL))
        return false;

    unsigned int materialnum = 1;
    _binaryReader.read(&materialnum, 4, 1);

    for (int i = 0; i < materialnum; i++)
    {
        NMaterialData materialData;

        std::string texturePath = _binaryReader.readString();
        if (texturePath.empty())
        {
            CCLOG("warning: Failed to read Materialdata: texturePath is empty '%s'.", _path.c_str());
            return false;
        }

        NTextureData textureData;
        textureData.filename = _modelPath + texturePath;
        textureData.type= NTextureData::Usage::Diffuse;
        textureData.id="";
        materialData.textures.push_back(textureData);
        materialdatas.materials.push_back(materialData);
    }
    return true;
}
bool  Bundle3D::loadMaterialsJson(MaterialDatas& materialdatas)
{
    if (!_jsonReader.HasMember(MATERIALS))
        return false;
    const rapidjson::Value& material_array = _jsonReader[MATERIALS];
    for (rapidjson::SizeType i = 0; i < material_array.Size(); i++)
    {
        NMaterialData materialData;
        const rapidjson::Value& material_val = material_array[i];
        materialData.id = material_val[ID].GetString();
        if (material_val.HasMember(TEXTURES))
        {
            const rapidjson::Value& testure_array = material_val[TEXTURES];
            for (rapidjson::SizeType j = 0; j < testure_array.Size(); j++)
            {
                NTextureData  textureData;
                const rapidjson::Value& texture_val = testure_array[j];
                std::string filename = texture_val[FILENAME].GetString();
                textureData.filename = _modelPath + filename;
                textureData.type  = parseGLTextureType(texture_val["type"].GetString());
                textureData.wrapS = parseGLType(texture_val["wrapModeU"].GetString());
                textureData.wrapT = parseGLType(texture_val["wrapModeV"].GetString());
                materialData.textures.push_back(textureData);
            }
        }
        materialdatas.materials.push_back(materialData);
    }
    return true;
}
bool Bundle3D::loadJson(const std::string& path)
{
    clear();

    Data data = FileUtils::getInstance()->getDataFromFile(path);
    ssize_t size = data.getSize();

    // json need null-terminated string.
    _jsonBuffer = new char[size + 1];
    memcpy(_jsonBuffer, data.getBytes(), size);
    _jsonBuffer[size] = '\0';
    if (_jsonReader.ParseInsitu<0>(_jsonBuffer).HasParseError())
    {
        CCASSERT(false, "Parse json failed");
        clear();
        return false;
    }

    const rapidjson::Value& mash_data_array = _jsonReader[VERSION];
    if (mash_data_array.IsArray()) // Compatible with the old version
        _version = "1.2";
    else
        _version = mash_data_array.GetString();
    
    return true;
}

bool Bundle3D::loadMeshDataJson_0_1(MeshDatas& meshdatas)
{
    const rapidjson::Value& mesh_data_array = _jsonReader[MESH];
    MeshData* meshdata= new   MeshData();
    const rapidjson::Value& mesh_data_val = mesh_data_array[(rapidjson::SizeType)0];

    const rapidjson::Value& mesh_data_body_array = mesh_data_val[DEFAULTPART];

    const rapidjson::Value& mesh_data_body_array_0 = mesh_data_body_array[(rapidjson::SizeType)0];

    // mesh_vertex_attribute
    const rapidjson::Value& mesh_vertex_attribute = mesh_data_val[ATTRIBUTES];
    meshdata->attribCount = mesh_vertex_attribute.Size();
    meshdata->attribs.resize(meshdata->attribCount);
    for (rapidjson::SizeType i = 0; i < mesh_vertex_attribute.Size(); i++)
    {
        const rapidjson::Value& mesh_vertex_attribute_val = mesh_vertex_attribute[i];

        meshdata->attribs[i].size = mesh_vertex_attribute_val[ATTRIBUTESIZE].GetUint();
        meshdata->attribs[i].attribSizeBytes = meshdata->attribs[i].size * 4;
        meshdata->attribs[i].type = parseGLType(mesh_vertex_attribute_val[TYPE].GetString());
        meshdata->attribs[i].vertexAttrib = parseGLProgramAttribute(mesh_vertex_attribute_val[ATTRIBUTE].GetString());
    }

    // vertices
    meshdata->vertexSizeInFloat = mesh_data_body_array_0[VERTEXSIZE].GetInt();
    meshdata->vertex.resize(meshdata->vertexSizeInFloat);

    const rapidjson::Value& mesh_data_body_vertices = mesh_data_body_array_0[VERTICES];
    for (rapidjson::SizeType i = 0; i < mesh_data_body_vertices.Size(); i++)
        meshdata->vertex[i] = mesh_data_body_vertices[i].GetDouble();

    // index_number
    unsigned int indexnum = mesh_data_body_array_0[INDEXNUM].GetUint();

    // indices
    std::vector<unsigned short> indices;
    indices.resize(indexnum);

    const rapidjson::Value& indices_val_array = mesh_data_body_array_0[INDICES];
    for (rapidjson::SizeType i = 0; i < indices_val_array.Size(); i++)
        indices[i] = (unsigned short)indices_val_array[i].GetUint();

    meshdata->subMeshIndices.push_back(indices);
    meshdatas.meshDatas.push_back(meshdata);
    return true;
}

bool Bundle3D::loadMeshDataJson_0_2(MeshDatas& meshdatas)
{
    MeshData* meshdata= new   MeshData();
    const rapidjson::Value& mesh_array = _jsonReader[MESH];
    const rapidjson::Value& mesh_array_0 = mesh_array[(rapidjson::SizeType)0];

    // mesh_vertex_attribute
    const rapidjson::Value& mesh_vertex_attribute = mesh_array_0[ATTRIBUTES];
    meshdata->attribCount = mesh_vertex_attribute.Size();
    meshdata->attribs.resize(meshdata->attribCount);
    for (rapidjson::SizeType i = 0; i < mesh_vertex_attribute.Size(); i++)
    {
        const rapidjson::Value& mesh_vertex_attribute_val = mesh_vertex_attribute[i];

        meshdata->attribs[i].size = mesh_vertex_attribute_val[ATTRIBUTESIZE].GetUint();
        meshdata->attribs[i].attribSizeBytes = meshdata->attribs[i].size * 4;
        meshdata->attribs[i].type = parseGLType(mesh_vertex_attribute_val[TYPE].GetString());
        meshdata->attribs[i].vertexAttrib = parseGLProgramAttribute(mesh_vertex_attribute_val[ATTRIBUTE].GetString());
    }

    // vertices
    const rapidjson::Value& mesh_data_vertex = mesh_array_0[VERTEX];
    const rapidjson::Value& mesh_data_vertex_0 = mesh_data_vertex[(rapidjson::SizeType)0];

    meshdata->vertexSizeInFloat = mesh_data_vertex_0[VERTEXSIZE].GetInt();
    meshdata->vertex.resize(meshdata->vertexSizeInFloat);

    const rapidjson::Value& mesh_data_body_vertices = mesh_data_vertex_0[VERTICES];
    for (rapidjson::SizeType i = 0; i < mesh_data_body_vertices.Size(); i++)
        meshdata->vertex[i] = mesh_data_body_vertices[i].GetDouble();

    // submesh
    const rapidjson::Value& mesh_submesh_array = mesh_array_0[SUBMESH];
    for (rapidjson::SizeType i = 0; i < mesh_submesh_array.Size(); i++)
    {
        const rapidjson::Value& mesh_submesh_val = mesh_submesh_array[i];
        //std::string id = mesh_submesh_val[ID].GetString();

        // index_number
        unsigned int indexnum = mesh_submesh_val[INDEXNUM].GetUint();

        // indices
        std::vector<unsigned short> indices;
        indices.resize(indexnum);

        const rapidjson::Value& indices_val_array = mesh_submesh_val[INDICES];
        for (rapidjson::SizeType j = 0; j < indices_val_array.Size(); j++)
            indices[j] = (unsigned short)indices_val_array[j].GetUint();

        meshdata->subMeshIndices.push_back(indices);
    }
    meshdatas.meshDatas.push_back(meshdata);
    return true;
}

bool Bundle3D::loadSkinDataJson(SkinData* skindata)
{
    if (!_jsonReader.HasMember(SKIN )) return false;

    const rapidjson::Value& skin_data_array = _jsonReader[SKIN ];

    CCASSERT(skin_data_array.IsArray(), "skin data is not an array");
    const rapidjson::Value& skin_data_array_val_0 = skin_data_array[(rapidjson::SizeType)0];

    if (!skin_data_array_val_0.HasMember(BONES))
        return false;

    const rapidjson::Value& skin_data_bones = skin_data_array_val_0[BONES];
    for (rapidjson::SizeType i = 0; i < skin_data_bones.Size(); i++)
    {
        const rapidjson::Value& skin_data_bone = skin_data_bones[i];
        std::string name = skin_data_bone[NODE].GetString();
        skindata->addSkinBoneNames(name);

        Mat4 mat_bind_pos;
        const rapidjson::Value& bind_pos = skin_data_bone[BINDSHAPE];
        for (rapidjson::SizeType j = 0; j < bind_pos.Size(); j++)
        {
            mat_bind_pos.m[j] = bind_pos[j].GetDouble();
        }
        skindata->inverseBindPoseMatrices.push_back(mat_bind_pos);
    }

    // set root bone infomation
    const rapidjson::Value& skin_data_1 = skin_data_array[1];

    // parent and child relationship map
    skindata->skinBoneOriginMatrices.resize(skindata->skinBoneNames.size());
    getChildMap(skindata->boneChild, skindata, skin_data_1);
    return true;
}

bool Bundle3D::loadMaterialDataJson_0_1(MaterialDatas& materialdatas)
{
    if (!_jsonReader.HasMember(MATERIAL))
        return false;
    NMaterialData materialData;
    const rapidjson::Value& material_data_array = _jsonReader[MATERIAL];

    const rapidjson::Value& material_data_array_0 = material_data_array[(rapidjson::SizeType)0];

    const rapidjson::Value& material_data_base_array = material_data_array_0[BASE];

    const rapidjson::Value& material_data_base_array_0 = material_data_base_array[(rapidjson::SizeType)0];
    NTextureData  textureData;
    // set texture
    textureData.filename =_modelPath + material_data_base_array_0[FILENAME].GetString();
    textureData.type= NTextureData::Usage::Diffuse;
    textureData.id="";
    materialData.textures.push_back(textureData);
    materialdatas.materials.push_back(materialData);
    return true;
}

bool Bundle3D::loadMaterialDataJson_0_2(MaterialDatas& materialdatas)
{
    if (!_jsonReader.HasMember(MATERIAL))
        return false;
    NMaterialData materialData;
    const rapidjson::Value& material_array = _jsonReader[MATERIAL];

    for (rapidjson::SizeType i = 0; i < material_array.Size(); i++)
    {
        NTextureData  textureData;
        const rapidjson::Value& material_val = material_array[i];

        // set texture
        textureData.filename = _modelPath + material_val[TEXTURES].GetString();
        textureData.type= NTextureData::Usage::Diffuse;
        textureData.id="";
        materialData.textures.push_back(textureData);
    }
    materialdatas.materials.push_back(materialData);
    return true;
}

bool Bundle3D::loadAnimationDataJson(Animation3DData* animationdata)
{
    std::string anim = "";
    if (_version == "1.2" || _version == "0.2")
        anim = ANIMATION;
    else
        anim = ANIMATIONS;

    if (!_jsonReader.HasMember(anim.c_str())) return false;

    const rapidjson::Value& animation_data_array =  _jsonReader[anim.c_str()];
    if (animation_data_array.Size()==0) return false;

    const rapidjson::Value& animation_data_array_val_0 = animation_data_array[(rapidjson::SizeType)0];

    animationdata->_totalTime = animation_data_array_val_0[LENGTH].GetDouble();

    const rapidjson::Value&  bones =  animation_data_array_val_0[BONES];
    for (rapidjson::SizeType i = 0; i <  bones.Size(); i++)
    {
        const rapidjson::Value&  bone =  bones[i];
        std::string bone_name =  bone[BONEID].GetString();

        if ( bone.HasMember(KEYFRAMES))
        {
            const rapidjson::Value& bone_keyframes =  bone[KEYFRAMES];
            rapidjson::SizeType keyframe_size = bone_keyframes.Size();
            animationdata->_rotationKeys[bone_name].reserve(keyframe_size);
            animationdata->_scaleKeys[bone_name].reserve(keyframe_size);
            animationdata->_translationKeys[bone_name].reserve(keyframe_size);
            
            for (rapidjson::SizeType j = 0; j < keyframe_size; j++)
            {
                const rapidjson::Value&  bone_keyframe =  bone_keyframes[j];

                if ( bone_keyframe.HasMember(TRANSLATION))
                {
                    const rapidjson::Value&  bone_keyframe_translation =  bone_keyframe[TRANSLATION];
                    float keytime =  bone_keyframe[KEYTIME].GetDouble();
                    Vec3 val = Vec3(bone_keyframe_translation[(rapidjson::SizeType)0].GetDouble(), bone_keyframe_translation[1].GetDouble(), bone_keyframe_translation[2].GetDouble());
                    animationdata->_translationKeys[bone_name].push_back(Animation3DData::Vec3Key(keytime,val));
                }

                if ( bone_keyframe.HasMember(ROTATION))
                {
                    const rapidjson::Value&  bone_keyframe_rotation =  bone_keyframe[ROTATION];
                    float keytime =  bone_keyframe[KEYTIME].GetDouble();
                    Quaternion val = Quaternion(bone_keyframe_rotation[(rapidjson::SizeType)0].GetDouble(),bone_keyframe_rotation[1].GetDouble(),bone_keyframe_rotation[2].GetDouble(),bone_keyframe_rotation[3].GetDouble());
                    animationdata->_rotationKeys[bone_name].push_back(Animation3DData::QuatKey(keytime,val));
                }

                if ( bone_keyframe.HasMember(SCALE))
                {
                    const rapidjson::Value&  bone_keyframe_scale =  bone_keyframe[SCALE];
                    float keytime =  bone_keyframe[KEYTIME].GetDouble();
                    Vec3 val = Vec3(bone_keyframe_scale[(rapidjson::SizeType)0].GetDouble(), bone_keyframe_scale[1].GetDouble(), bone_keyframe_scale[2].GetDouble());
                    animationdata->_scaleKeys[bone_name].push_back(Animation3DData::Vec3Key(keytime,val));
                }
            }
        }
    }

    return true;
}

bool Bundle3D::loadBinary(const std::string& path)
{
    clear();

    // get file data
    CC_SAFE_DELETE(_binaryBuffer);
    _binaryBuffer = new (std::nothrow) Data();
    *_binaryBuffer = FileUtils::getInstance()->getDataFromFile(path);
    if (_binaryBuffer->isNull()) 
    {
        clear();
        CCLOG("warning: Failed to read file: %s", path.c_str());
        return false;
    }

    // Initialise bundle reader
    _binaryReader.init( (char*)_binaryBuffer->getBytes(),  _binaryBuffer->getSize() );

    // Read identifier info
    char identifier[] = { 'C', '3', 'B', '\0'};
    char sig[4];
    if (_binaryReader.read(sig, 1, 4) != 4 || memcmp(sig, identifier, 4) != 0)
    {
        clear();
        CCLOG("warning: Invalid identifier: %s", path.c_str());
        return false;
    }

    // Read version
    unsigned char ver[2];
    if (_binaryReader.read(ver, 1, 2)!= 2){
        CCLOG("warning: Failed to read version:");
        return false;
    }

    char version[20] = {0};
    sprintf(version, "%d.%d", ver[0], ver[1]);
    _version = version;

    // Read ref table size
    if (_binaryReader.read(&_referenceCount, 4, 1) != 1)
    {
        clear();
        CCLOG("warning: Failed to read ref table size '%s'.", path.c_str());
        return false;
    }

    // Read all refs
    CC_SAFE_DELETE_ARRAY(_references);
    _references = new (std::nothrow) Reference[_referenceCount];
    for (ssize_t i = 0; i < _referenceCount; ++i)
    {
        if ((_references[i].id = _binaryReader.readString()).empty() ||
            _binaryReader.read(&_references[i].type, 4, 1) != 1 ||
            _binaryReader.read(&_references[i].offset, 4, 1) != 1)
        {
            clear();
            CCLOG("warning: Failed to read ref number %d for bundle '%s'.", (int)i, path.c_str());
            CC_SAFE_DELETE_ARRAY(_references);
            return false;
        }
    }

    return true;
}

bool Bundle3D::loadMeshDataBinary(MeshData* meshdata)
{
    if (_version == "0.1")
    {
        return loadMeshDataBinary_0_1(meshdata);
    }
    else if(_version == "0.2")
    {
        return loadMeshDataBinary_0_2(meshdata);
    }
    else
    {
        CCLOG("warning: Unsupported version of loadMeshDataBinary() : %s", _version.c_str());
        return false;
    }
}

bool Bundle3D::loadMeshDataBinary_0_1(MeshData* meshdata)
{
    if (!seekToFirstType(BUNDLE_TYPE_MESH))
        return false;

    // read mesh data
    if (_binaryReader.read(&meshdata->attribCount, 4, 1) != 1 || meshdata->attribCount < 1)
    {
        CCLOG("warning: Failed to read meshdata: attribCount '%s'.", _path.c_str());
        return false;
    }

    meshdata->attribs.resize(meshdata->attribCount);
    for (ssize_t i = 0; i < meshdata->attribCount; i++)
    {
        unsigned int vUsage, vSize;
        if (_binaryReader.read(&vUsage, 4, 1) != 1 || _binaryReader.read(&vSize, 4, 1) != 1)
        {
            CCLOG("warning: Failed to read meshdata: usage or size '%s'.", _path.c_str());
            return false;
        }

        meshdata->attribs[i].size = vSize;
        meshdata->attribs[i].attribSizeBytes = meshdata->attribs[i].size * 4;
        meshdata->attribs[i].type = GL_FLOAT;
        meshdata->attribs[i].vertexAttrib = vUsage;
    }

    // Read vertex data
    if (_binaryReader.read(&meshdata->vertexSizeInFloat, 4, 1) != 1 || meshdata->vertexSizeInFloat == 0)
    {
        CCLOG("warning: Failed to read meshdata: vertexSizeInFloat '%s'.", _path.c_str());
        return false;
    }

    meshdata->vertex.resize(meshdata->vertexSizeInFloat);
    if (_binaryReader.read(&meshdata->vertex[0], 4, meshdata->vertexSizeInFloat) != meshdata->vertexSizeInFloat)
    {
        CCLOG("warning: Failed to read meshdata: vertex element '%s'.", _path.c_str());
        return false;
    }

    // Read index data
    unsigned int meshPartCount = 1;
    //_binaryReader.read(&meshPartCount, 4, 1);

    for (unsigned int i = 0; i < meshPartCount; ++i)
    {
        unsigned int nIndexCount;
        if (_binaryReader.read(&nIndexCount, 4, 1) != 1)
        {
            CCLOG("warning: Failed to read meshdata: nIndexCount '%s'.", _path.c_str());
            return false;
        }

        std::vector<unsigned short> indices;
        indices.resize(nIndexCount);
        if (_binaryReader.read(&indices[0], 2, nIndexCount) != nIndexCount)
        {
            CCLOG("warning: Failed to read meshdata: indices '%s'.", _path.c_str());
            return false;
        }

        meshdata->subMeshIndices.push_back(indices);
    }

    return true;
}

bool Bundle3D::loadMeshDataBinary_0_2(MeshData* meshdata)
{
    if (!seekToFirstType(BUNDLE_TYPE_MESH))
        return false;

    meshdata->resetData();

    // read mesh data
    if (_binaryReader.read(&meshdata->attribCount, 4, 1) != 1 || meshdata->attribCount < 1)
    {
        CCLOG("warning: Failed to read meshdata: attribCount '%s'.", _path.c_str());
        return false;
    }

    meshdata->attribs.resize(meshdata->attribCount);
    for (ssize_t i = 0; i < meshdata->attribCount; i++)
    {
        unsigned int vUsage, vSize;
        if (_binaryReader.read(&vUsage, 4, 1) != 1 || _binaryReader.read(&vSize, 4, 1) != 1)
        {
            CCLOG("warning: Failed to read meshdata: usage or size '%s'.", _path.c_str());
            return false;
        }

        meshdata->attribs[i].size = vSize;
        meshdata->attribs[i].attribSizeBytes = meshdata->attribs[i].size * 4;
        meshdata->attribs[i].type = GL_FLOAT;
        meshdata->attribs[i].vertexAttrib = vUsage;
    }

    // Read vertex data
    if (_binaryReader.read(&meshdata->vertexSizeInFloat, 4, 1) != 1 || meshdata->vertexSizeInFloat == 0)
    {
        CCLOG("warning: Failed to read meshdata: vertexSizeInFloat '%s'.", _path.c_str());
        return false;
    }

    meshdata->vertex.resize(meshdata->vertexSizeInFloat);
    if (_binaryReader.read(&meshdata->vertex[0], 4, meshdata->vertexSizeInFloat) != meshdata->vertexSizeInFloat)
    {
        CCLOG("warning: Failed to read meshdata: vertex element '%s'.", _path.c_str());
        return false;
    }

    // read submesh
    unsigned int submeshCount;
    if (_binaryReader.read(&submeshCount, 4, 1) != 1)
    {
        CCLOG("warning: Failed to read meshdata: submeshCount '%s'.", _path.c_str());
        return false;
    }

    for (unsigned int i = 0; i < submeshCount; ++i)
    {
        unsigned int nIndexCount;
        if (_binaryReader.read(&nIndexCount, 4, 1) != 1)
        {
            CCLOG("warning: Failed to read meshdata: nIndexCount '%s'.", _path.c_str());
            return false;
        }

        std::vector<unsigned short> indices;
        indices.resize(nIndexCount);
        if (_binaryReader.read(&indices[0], 2, nIndexCount) != nIndexCount)
        {
            CCLOG("warning: Failed to read meshdata: indices '%s'.", _path.c_str());
            return false;
        }

        meshdata->subMeshIndices.push_back(indices);
    }

    return true;
}

bool Bundle3D::loadSkinDataBinary(SkinData* skindata)
{
    if (!seekToFirstType(BUNDLE_TYPE_MESHSKIN))
        return false;

    std::string boneName = _binaryReader.readString();

    // transform
    float bindShape[16];
    if (!_binaryReader.readMatrix(bindShape))
    {
        CCLOG("warning: Failed to read SkinData: bindShape matrix  '%s'.", _path.c_str());
        return false;
    }

    // bone count
    unsigned int boneNum;
    if (!_binaryReader.read(&boneNum))
    {
        CCLOG("warning: Failed to read SkinData: boneNum  '%s'.", _path.c_str());
        return false;
    }

    // bone names and bind pos
    float bindpos[16];
    for (unsigned int i = 0; i < boneNum; i++)
    {
        std::string skinBoneName = _binaryReader.readString();
        skindata->skinBoneNames.push_back(skinBoneName);
        if (!_binaryReader.readMatrix(bindpos))
        {
            CCLOG("warning: Failed to load SkinData: bindpos '%s'.", _path.c_str());
            return false;
        }
        skindata->inverseBindPoseMatrices.push_back(bindpos);
    }

    skindata->skinBoneOriginMatrices.resize(boneNum);

    boneName = _binaryReader.readString();

    // bind shape
    _binaryReader.readMatrix(bindShape);
    int rootIndex = skindata->getSkinBoneNameIndex(boneName);
    if(rootIndex < 0)
    {
        skindata->addNodeBoneNames(boneName);
        rootIndex = skindata->getBoneNameIndex(boneName);
        skindata->nodeBoneOriginMatrices.push_back(bindShape);
    }
    else
    {
        skindata->skinBoneOriginMatrices[rootIndex] = bindShape;
    }

    // set root bone index
    skindata->rootBoneIndex = rootIndex;

    // read parent and child relationship map
    float transform[16];
    unsigned int linkNum;
    _binaryReader.read(&linkNum);
    for (unsigned int i = 0; i < linkNum; ++i)
    {
        std::string id = _binaryReader.readString();
        int index = skindata->getSkinBoneNameIndex(id);


        std::string parentid = _binaryReader.readString();

        if (!_binaryReader.readMatrix(transform))
        {
            CCLOG("warning: Failed to load SkinData: transform '%s'.", _path.c_str());
            return false;
        }

        if(index < 0)
        {
            skindata->addNodeBoneNames(id);
            index = skindata->getBoneNameIndex(id);
            skindata->nodeBoneOriginMatrices.push_back(transform);
        }
        else
        {
            skindata->skinBoneOriginMatrices[index] = transform;
        }

        int parentIndex = skindata->getSkinBoneNameIndex(parentid);
        if(parentIndex < 0)
        {
            skindata->addNodeBoneNames(parentid);
            parentIndex = skindata->getBoneNameIndex(parentid);
        }

        skindata->boneChild[parentIndex].push_back(index);

    }

    return true;
}

bool Bundle3D::loadMaterialDataBinary(MaterialData* materialdata)
{
    if (!seekToFirstType(BUNDLE_TYPE_MATERIAL))
        return false;

    unsigned int materialnum = 1;
    if (_version == "0.2")
    {
        _binaryReader.read(&materialnum, 4, 1);
    }

    for (int i = 0; i < materialnum; i++)
    {
        std::string texturePath = _binaryReader.readString();
        if (texturePath.empty())
        {
            CCLOG("warning: Failed to read Materialdata: texturePath is empty '%s'.", _path.c_str());
            return false;
        }

        std::string path = _modelPath + texturePath;
        materialdata->texturePaths[i] = path;
    }

    return true;
}

bool Bundle3D::loadAnimationDataBinary(Animation3DData* animationdata)
{
    if (!seekToFirstType(BUNDLE_TYPE_ANIMATIONS))
        return false;
    unsigned int animNum=0;
    if( _version == "0.3"|| _version == "0.4")
    {
        if (!_binaryReader.read(&animNum))
        {
            CCLOG("warning: Failed to read AnimationData: animNum '%s'.", _path.c_str());
            return false;
        }
    }
    std::string id = _binaryReader.readString();

    if (!_binaryReader.read(&animationdata->_totalTime))
    {
        CCLOG("warning: Failed to read AnimationData: totalTime '%s'.", _path.c_str());
        return false;
    }

    unsigned int nodeAnimationNum;
    if (!_binaryReader.read(&nodeAnimationNum))
    {
        CCLOG("warning: Failed to read AnimationData: animNum '%s'.", _path.c_str());
        return false;
    }
    for (unsigned int i = 0; i < nodeAnimationNum; ++i)
    {
        std::string boneName = _binaryReader.readString();
        unsigned int keyframeNum;
        if (!_binaryReader.read(&keyframeNum))
        {
            CCLOG("warning: Failed to read AnimationData: keyframeNum '%s'.", _path.c_str());
            return false;
        }
        
        animationdata->_rotationKeys[boneName].reserve(keyframeNum);
        animationdata->_scaleKeys[boneName].reserve(keyframeNum);
        animationdata->_translationKeys[boneName].reserve(keyframeNum);

        for (unsigned int j = 0; j < keyframeNum; ++j)
        {
            float keytime;
            if (!_binaryReader.read(&keytime))
            {
                CCLOG("warning: Failed to read AnimationData: keytime '%s'.", _path.c_str());
                return false;
            }

            // transform flag
            unsigned char transformFlag(0);
            if (_version == "0.4")
            {
                if (!_binaryReader.read(&transformFlag))
                {
                    CCLOG("warning: Failed to read AnimationData: transformFlag '%s'.", _path.c_str());
                    return false;
                }
            }
<<<<<<< HEAD
            animationdata->_rotationKeys[boneName].push_back(Animation3DData::QuatKey(keytime, rotate));

            float scale[3];
            if (_binaryReader.read(&scale, 4, 3) != 3)
=======
            
            // rotation
            bool hasRotate = true;
            if (_version == "0.4")
                hasRotate = transformFlag & 0x01;
            
            if (hasRotate)
>>>>>>> a2ee5592
            {
                Quaternion  rotate;
                if (_binaryReader.read(&rotate, 4, 4) != 4)
                {
                    CCLOG("warning: Failed to read AnimationData: rotate '%s'.", _path.c_str());
                    return false;
                }
                animationdata->_rotationKeys[boneName].push_back(Animation3DData::QuatKey(keytime, rotate));
            }
<<<<<<< HEAD
            animationdata->_scaleKeys[boneName].push_back(Animation3DData::Vec3Key(keytime, Vec3(scale)));

            float position[3];
            if (_binaryReader.read(&position, 4, 3) != 3)
=======

            // scale
            bool hasScale = true;
            if (_version == "0.4")
                hasScale = (transformFlag >> 1) & 0x01;
            
            if (hasScale)
>>>>>>> a2ee5592
            {
                Vec3 scale;
                if (_binaryReader.read(&scale, 4, 3) != 3)
                {
                    CCLOG("warning: Failed to read AnimationData: scale '%s'.", _path.c_str());
                    return false;
                }
                animationdata->_scaleKeys[boneName].push_back(Animation3DData::Vec3Key(keytime, scale));
            }
            
            // translation
            bool hasTranslation = true;
            if (_version == "0.4")
                hasTranslation = (transformFlag >> 2) & 0x01;
            
            if (hasTranslation)
            {
                Vec3 position;
                if (_binaryReader.read(&position, 4, 3) != 3)
                {
                    CCLOG("warning: Failed to read AnimationData: position '%s'.", _path.c_str());
                    return false;
                }
                animationdata->_translationKeys[boneName].push_back(Animation3DData::Vec3Key(keytime, position));
            }
<<<<<<< HEAD
            animationdata->_translationKeys[boneName].push_back(Animation3DData::Vec3Key(keytime, Vec3(position)));
=======
>>>>>>> a2ee5592
        }
    }
    return true;
}

bool Bundle3D::loadNodesJson(NodeDatas& nodedatas)
{
    if (!_jsonReader.HasMember(NODES)) return false;
    const rapidjson::Value& nodes = _jsonReader[NODES];
    if(!nodes.IsArray()) return false;

    // traverse the nodes again
    for (rapidjson::SizeType i = 0; i < nodes.Size(); i++)
    {
        const rapidjson::Value& jnode = nodes[i];
        std::string id = jnode[ID].GetString();
        NodeData* nodedata = parseNodesRecursivelyJson(jnode);

        bool isSkeleton = jnode[SKELETON].GetBool();
        if (isSkeleton)
            nodedatas.skeleton.push_back(nodedata);
        else
            nodedatas.nodes.push_back(nodedata);
    }
    return true;
}
NodeData* Bundle3D::parseNodesRecursivelyJson(const rapidjson::Value& jvalue)
{
    NodeData* nodedata = new (std::nothrow) NodeData();;
    // id
    nodedata->id = jvalue[ID].GetString();

    // transform
    Mat4 tranform;
    const rapidjson::Value& jtransform = jvalue[TRANSFORM];

    for (rapidjson::SizeType j = 0; j < jtransform.Size(); j++)
    {
        tranform.m[j] = jtransform[j].GetDouble();
    }

    nodedata->transform = tranform;

    // parts
    if (jvalue.HasMember(PARTS))
    {
        const rapidjson::Value& parts = jvalue[PARTS];
       

        for (rapidjson::SizeType i = 0; i < parts.Size(); i++)
        {
            auto modelnodedata = new (std::nothrow) ModelData();;
            const rapidjson::Value& part = parts[i];
            modelnodedata->subMeshId = part[MESHPARTID].GetString();
            modelnodedata->matrialId = part[MATERIALID].GetString();

            if (modelnodedata->subMeshId == "" || modelnodedata->matrialId == "")
            {
                std::string err = "Node " + nodedata->id + " part is missing meshPartId or materialId";
                CCLOG("warning: Node %s part is missing meshPartId or materialId", nodedata->id.c_str());
                return nullptr;
            }

            if (part.HasMember(BONES))
            {
                const rapidjson::Value& bones = part[BONES];

                for (rapidjson::SizeType j = 0; j < bones.Size(); j++) 
                {
                    const rapidjson::Value& bone = bones[j];

                    // node
                    if (!bone.HasMember(NODE))
                    {
                        CCLOG("warning: Bone node ID missing");
                        return nullptr;
                    }

                    modelnodedata->bones.push_back(bone[NODE].GetString());

                    Mat4 invbindpos;
                    const rapidjson::Value& jinvbindpos = bone[TRANSFORM];

                    for (rapidjson::SizeType k = 0; k < jinvbindpos.Size(); k++)
                    {
                        invbindpos.m[k] = jinvbindpos[k].GetDouble();
                    }

                    //invbindpos.inverse();
                    modelnodedata->invBindPose.push_back(invbindpos);
                }
            }
             nodedata->modelNodeDatas.push_back(modelnodedata);
        }
    }

    if (jvalue.HasMember(CHILDREN))
    {
        const rapidjson::Value& children = jvalue[CHILDREN];
        for (rapidjson::SizeType i = 0; i <  children.Size(); i++)
        {
            const rapidjson::Value& child = children[i];

            NodeData* tempdata = parseNodesRecursivelyJson(child);
            nodedata->children.push_back(tempdata);
        }
    }
    return nodedata;
}

bool Bundle3D::loadNodesBinary(NodeDatas& nodedatas)
{
    if (!seekToFirstType(BUNDLE_TYPE_NODE))
        return false;

    unsigned int nodeSize = 0;
    if (_binaryReader.read(&nodeSize, 4, 1) != 1)
    {
        CCLOG("warning: Failed to read nodes");
        return false;
    }

    // traverse the nodes again
    for (rapidjson::SizeType i = 0; i < nodeSize; i++)
    {
        bool skeleton = false;
        NodeData* nodedata = parseNodesRecursivelyBinary(skeleton);

        if (skeleton)
            nodedatas.skeleton.push_back(nodedata);
        else
            nodedatas.nodes.push_back(nodedata);
    }
    return true;
}
NodeData* Bundle3D::parseNodesRecursivelyBinary(bool& skeleton)
{
    // id
    std::string id = _binaryReader.readString();
    // is skeleton
    bool skeleton_;
    if (_binaryReader.read(&skeleton_, 1, 1) != 1)
    {
        CCLOG("warning: Failed to read is sleleton");
        return nullptr;
    }
    if (skeleton_)
        skeleton = true;
    
    // transform
    float transform[16];
    if (!_binaryReader.readMatrix(transform))
    {
        CCLOG("warning: Failed to read transform matrix");
        return nullptr;
    }
    // parts
    unsigned int partsSize = 0;
    if (_binaryReader.read(&partsSize, 4, 1) != 1)
    {
        CCLOG("warning: Failed to read meshdata: attribCount '%s'.", _path.c_str());
        return nullptr;
    }

    NodeData* nodedata = new (std::nothrow) NodeData();
    nodedata->id = id;
    nodedata->transform.set(transform);
    if (partsSize > 0)
    {
        for (unsigned int i = 0; i < partsSize; i++)
        {
            auto modelnodedata  = new (std::nothrow) ModelData();
            modelnodedata->subMeshId = _binaryReader.readString();
            modelnodedata->matrialId = _binaryReader.readString();

            if (modelnodedata->subMeshId == "" || modelnodedata->matrialId == "")
            {
                std::string err = "Node " + nodedata->id + " part is missing meshPartId or materialId";
                CCLOG("Node %s part is missing meshPartId or materialId", nodedata->id.c_str());
                return nullptr;
            }

            // read bone
            unsigned int bonesSize = 0;
            if (_binaryReader.read(&bonesSize, 4, 1) != 1)
            {
                CCLOG("warning: Failed to read meshdata: attribCount '%s'.", _path.c_str());
                return nullptr;
            }

            if (bonesSize > 0)
            {
                for (unsigned int j = 0; j < bonesSize; j++)
                {
                    std::string name = _binaryReader.readString();
                    modelnodedata->bones.push_back(name);

                    float invbindpos[16];
                    if (!_binaryReader.readMatrix(invbindpos))
                    {
                        return nullptr;
                    }

                    modelnodedata->invBindPose.push_back(Mat4(invbindpos));
                }
            }
            unsigned int uvMapping = 0;
            if (_binaryReader.read(&uvMapping, 4, 1) != 1)
            {
                CCLOG("warning: Failed to read nodedata: uvMapping '%s'.", _path.c_str());
                return nullptr;
            }
            for( int j = 0 ;j < uvMapping ; j++ )
            {
                unsigned int textureIndexSize=0;
                if (_binaryReader.read(&textureIndexSize, 4, 1) != 1)
                {
                    CCLOG("warning: Failed to read meshdata: attribCount '%s'.", _path.c_str());
                    return nullptr;
                }
                for(int k =0; k < textureIndexSize ; k++ )
                {
                    unsigned int index=0;
                    if (_binaryReader.read(&index, 4, 1) != 1)
                    {
                        return nullptr;
                    }
                }
            }
            nodedata->modelNodeDatas.push_back(modelnodedata);
        }
    }

    unsigned int childrenSize = 0;
    if (_binaryReader.read(&childrenSize, 4, 1) != 1)
    {
        CCLOG("warning: Failed to read meshdata: attribCount '%s'.", _path.c_str());
        return nullptr;
    }
    if (childrenSize > 0)
    {
        for (unsigned int i = 0; i <  childrenSize; i++)
        {
            NodeData* tempdata = parseNodesRecursivelyBinary(skeleton);
            nodedata->children.push_back(tempdata);
        }
    }
    return nodedata;
}

GLenum Bundle3D::parseGLType(const std::string& str)
{
    if (str == "GL_BYTE")
    {
        return GL_BYTE;
    }
    else if(str == "GL_UNSIGNED_BYTE")
    {
        return GL_UNSIGNED_BYTE;
    }
    else if(str == "GL_SHORT")
    {
        return GL_SHORT;
    }
    else if(str == "GL_UNSIGNED_SHORT")
    {
        return GL_UNSIGNED_SHORT;
    }
    else if(str == "GL_INT")
    {
        return GL_INT;
    }
    else if (str == "GL_UNSIGNED_INT")
    {
        return GL_UNSIGNED_INT;
    }
    else if (str == "GL_FLOAT")
    {
        return GL_FLOAT;
    }
    else if (str == "REPEAT")
    {
        return GL_REPEAT;
    }
    else if (str == "CLAMP")
    {
        return GL_CLAMP_TO_EDGE;
    }
    else
    {
        CCASSERT(false, "Invalid GL type");
        return 0;
    }
}
NTextureData::Usage Bundle3D::parseGLTextureType(const std::string& str)
{
    if (str == "AMBIENT")
    {
        return NTextureData::Usage::Ambient;
    }
    else if(str == "BUMP")
    {
        return NTextureData::Usage::Bump;
    }
    else if(str == "DIFFUSE")
    {
        return NTextureData::Usage::Diffuse;
    }
    else if(str == "EMISSIVE")
    {
        return NTextureData::Usage::Emissive;
    }
    else if(str == "NONE")
    {
        return NTextureData::Usage::None;
    }
    else if (str == "NORMAL")
    {
        return NTextureData::Usage::Normal;
    }
    else if (str == "REFLECTION")
    {
        return NTextureData::Usage::Reflection;
    }
    else if (str == "SHININESS")
    {
        return NTextureData::Usage::Shininess;
    }
    else if (str == "SPECULAR")
    {
        return NTextureData::Usage::Specular;
    }
    else if (str == "TRANSPARENCY")
    {
        return NTextureData::Usage::Transparency;
    }
    else
    {
        CCASSERT(false, "Wrong Texture type");
        return NTextureData::Usage::Unknown;
    }
}
unsigned int Bundle3D::parseGLProgramAttribute(const std::string& str)
{
    if (str == "VERTEX_ATTRIB_POSITION")
    {
        return GLProgram::VERTEX_ATTRIB_POSITION;
    }
    else if (str == "VERTEX_ATTRIB_COLOR")
    {
        return GLProgram::VERTEX_ATTRIB_COLOR;
    }
    else if (str == "VERTEX_ATTRIB_TEX_COORD")
    {
        return GLProgram::VERTEX_ATTRIB_TEX_COORD;
    }
    else if (str == "VERTEX_ATTRIB_TEX_COORD1")
    {
        return GLProgram::VERTEX_ATTRIB_TEX_COORD1;
    }
    else if (str == "VERTEX_ATTRIB_TEX_COORD2")
    {
        return GLProgram::VERTEX_ATTRIB_TEX_COORD2;
    }
    else if (str == "VERTEX_ATTRIB_TEX_COORD3")
    {
        return GLProgram::VERTEX_ATTRIB_TEX_COORD3;
    }
    else if (str == "VERTEX_ATTRIB_TEX_COORD4")
    {
        return GLProgram::VERTEX_ATTRIB_TEX_COORD4;
    }
    else if (str == "VERTEX_ATTRIB_TEX_COORD5")
    {
        return GLProgram::VERTEX_ATTRIB_TEX_COORD5;
    }
    else if (str == "VERTEX_ATTRIB_TEX_COORD6")
    {
        return GLProgram::VERTEX_ATTRIB_TEX_COORD6;
    }
    else if (str == "VERTEX_ATTRIB_TEX_COORD7")
    {
        return GLProgram::VERTEX_ATTRIB_TEX_COORD7;
    }
    else if (str == "VERTEX_ATTRIB_NORMAL")
    {
        return GLProgram::VERTEX_ATTRIB_NORMAL;
    }
    else if (str == "VERTEX_ATTRIB_BLEND_WEIGHT")
    {
        return GLProgram::VERTEX_ATTRIB_BLEND_WEIGHT;
    }
    else if (str == "VERTEX_ATTRIB_BLEND_INDEX")
    {
        return GLProgram::VERTEX_ATTRIB_BLEND_INDEX;
    }
    else
    {
        CCASSERT(false, "Wrong Attribute type");
        return -1;
    }
}

void Bundle3D::getModelRelativePath(const std::string& path)
{
    ssize_t index = path.find_last_of('/');
    std::string fullModelPath;
    _modelPath = path.substr(0, index + 1);
}

Reference* Bundle3D::seekToFirstType(unsigned int type)
{
    // for each Reference
    for (unsigned int i = 0; i < _referenceCount; ++i)
    {
        Reference* ref = &_references[i];
        if (ref->type == type)
        {
            // Found a match
            if (_binaryReader.seek(ref->offset, SEEK_SET) == false)
            {
                CCLOG("warning: Failed to seek to object '%s' in bundle '%s'.", ref->id.c_str(), _path.c_str());
                return nullptr;
            }
            return ref;
        }
    }
    return nullptr;
}

Bundle3D::Bundle3D()
    :_isBinary(false),
    _modelPath(""),
    _path(""),
    _version(""),
    _jsonBuffer(nullptr),
    _binaryBuffer(nullptr),
    _referenceCount(0),
    _references(nullptr)
{

}
Bundle3D::~Bundle3D()
{
    clear();

}

NS_CC_END<|MERGE_RESOLUTION|>--- conflicted
+++ resolved
@@ -1669,12 +1669,6 @@
                     return false;
                 }
             }
-<<<<<<< HEAD
-            animationdata->_rotationKeys[boneName].push_back(Animation3DData::QuatKey(keytime, rotate));
-
-            float scale[3];
-            if (_binaryReader.read(&scale, 4, 3) != 3)
-=======
             
             // rotation
             bool hasRotate = true;
@@ -1682,7 +1676,6 @@
                 hasRotate = transformFlag & 0x01;
             
             if (hasRotate)
->>>>>>> a2ee5592
             {
                 Quaternion  rotate;
                 if (_binaryReader.read(&rotate, 4, 4) != 4)
@@ -1692,12 +1685,6 @@
                 }
                 animationdata->_rotationKeys[boneName].push_back(Animation3DData::QuatKey(keytime, rotate));
             }
-<<<<<<< HEAD
-            animationdata->_scaleKeys[boneName].push_back(Animation3DData::Vec3Key(keytime, Vec3(scale)));
-
-            float position[3];
-            if (_binaryReader.read(&position, 4, 3) != 3)
-=======
 
             // scale
             bool hasScale = true;
@@ -1705,9 +1692,8 @@
                 hasScale = (transformFlag >> 1) & 0x01;
             
             if (hasScale)
->>>>>>> a2ee5592
-            {
-                Vec3 scale;
+            {
+                float scale[3];
                 if (_binaryReader.read(&scale, 4, 3) != 3)
                 {
                     CCLOG("warning: Failed to read AnimationData: scale '%s'.", _path.c_str());
@@ -1723,7 +1709,7 @@
             
             if (hasTranslation)
             {
-                Vec3 position;
+                float position[3];
                 if (_binaryReader.read(&position, 4, 3) != 3)
                 {
                     CCLOG("warning: Failed to read AnimationData: position '%s'.", _path.c_str());
@@ -1731,10 +1717,6 @@
                 }
                 animationdata->_translationKeys[boneName].push_back(Animation3DData::Vec3Key(keytime, position));
             }
-<<<<<<< HEAD
-            animationdata->_translationKeys[boneName].push_back(Animation3DData::Vec3Key(keytime, Vec3(position)));
-=======
->>>>>>> a2ee5592
         }
     }
     return true;
@@ -1901,7 +1883,7 @@
 
     NodeData* nodedata = new (std::nothrow) NodeData();
     nodedata->id = id;
-    nodedata->transform.set(transform);
+    nodedata->transform = transform;
     if (partsSize > 0)
     {
         for (unsigned int i = 0; i < partsSize; i++)
@@ -1938,7 +1920,7 @@
                         return nullptr;
                     }
 
-                    modelnodedata->invBindPose.push_back(Mat4(invbindpos));
+                    modelnodedata->invBindPose.push_back(invbindpos);
                 }
             }
             unsigned int uvMapping = 0;
