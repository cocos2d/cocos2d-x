--- conflicted
+++ resolved
@@ -33,39 +33,12 @@
 
 NS_CC_BEGIN
 
-Bundle3D* Bundle3D::_instance = nullptr;
-
-<<<<<<< HEAD
-Bundle3D::MeshData::MeshData()
-: vertex(nullptr)
-, vertexSizeInFloat(0)
-, indices(nullptr)
-, numIndex(0)
-, attribs(nullptr)
-, attribCount(0)
-{
-    
-}
-Bundle3D::MeshData::~MeshData()
-{
-    resetData();
-}
-
-int Bundle3D::SkinData::getBoneNameIndex(const std::string& name)
-{
-    std::vector<std::string>::iterator iter = boneNames.begin();
-    for (int i = 0; iter != boneNames.end(); ++iter, ++i)
-    {
-        if ((*iter) == name)
-        {
-            return i;
-        }
-    }
-    return -1;
-}
-
-void Bundle3D::SkinData::getChildMap(std::map<int, std::vector<int> >& map, const rapidjson::Value& val, int index)
-{
+
+void getChildMap(const SkinData* skinData, std::map<int, std::vector<int> >& map, const rapidjson::Value& val, int index)
+{
+    if (!skinData)
+        return;
+
     if (val.HasMember("children"))
     {
         const rapidjson::Value& children = val["children"];
@@ -73,30 +46,21 @@
         {
             const rapidjson::Value& child = children[i];
             std::string child_name = child["id"].GetString();
-            
-            int child_name_index = getBoneNameIndex(child_name);
+
+            int child_name_index = skinData->getBoneNameIndex(child_name);
             if (child_name_index < 0)
                 break;
 
             map[index].push_back(child_name_index);
 
-            getChildMap(map, child, child_name_index);
+            getChildMap(skinData, map, child, child_name_index);
         }
     }
 }
 
-void Bundle3D::MeshData::resetData()
-{
-    CC_SAFE_DELETE_ARRAY(vertex);
-    CC_SAFE_DELETE_ARRAY(indices);
-    CC_SAFE_DELETE_ARRAY(attribs);
-    vertexSizeInFloat = 0;
-    numIndex = 0;
-    attribCount = 0;
-}
-
-=======
->>>>>>> 8ca8715a
+
+Bundle3D* Bundle3D::_instance = nullptr;
+
 Bundle3D* Bundle3D::getInstance()
 {
     if (_instance == nullptr)
@@ -132,7 +96,6 @@
 bool Bundle3D::loadMeshData(const std::string& id, MeshData* meshdata)
 {
     meshdata->resetData();
-<<<<<<< HEAD
     //meshdata->vertexSizeInFloat = 13 * 4;
     //meshdata->vertex = new float[meshdata->vertexSizeInFloat];
     //float vert[] = {0.f,50.f,0.f,0.f,0.f,0.f,0.f,0.f,0.f,1.f,0.f,0.f,0.f,
@@ -145,31 +108,6 @@
     //meshdata->indices = new unsigned short[meshdata->numIndex];
     //unsigned short index[] = {0,1,2, 0,3,1, 0,2,3, 3,2,1};
     //memcpy(meshdata->indices, index, meshdata->numIndex * sizeof(unsigned short));
-=======
-    meshdata->vertexSizeInFloat = 13 * 4;
-    meshdata->vertex = new float[meshdata->vertexSizeInFloat];
-    //dabing's data
-//   float vert[] = {0.f,50.f,0.f,  0.f,0.f,  0.f,0.f,0.f,0.f,   1.f,0.f,0.f,0.f,
-//                   0.f,0.f,50.f,  1.f,1.f,  0.f,0.f,0.f,0.f,   1.f,0.f,0.f,0.f,
-//                   50.f,0.f,0.f,  1.f,1.f,  0.f,0.f,0.f,0.f,   1.f,0.f,0.f,0.f,
-//                  50.f,50.f,0.f,  1.f,1.f,  0.f,0.f,0.f,0.f,   1.f,0.f,0.f,0.f};
-    float vert[] = {0.f,50.f,0.f,  0.f,0.f,  0.f,0.f,0.f,0.f,   1.f,0.f,0.f,0.f,
-        0.f,0.f,50.f,  1.f,1.f,  0.f,0.f,0.f,0.f,   1.f,0.f,0.f,0.f,
-        50.f,0.f,0.f,  1.f,1.f,  0.f,0.f,0.f,0.f,   1.f,0.f,0.f,0.f,
-        -50.f,0.f,0.f,  1.f,1.f,  0.f,0.f,0.f,0.f,   1.f,0.f,0.f,0.f};
-
-    
-    //float vert[] = {0.f,50.f,0.f,  0.f,0.f,50.f, 50.f,0.f,0.f, -50.f,0.f,0.f};
-    memcpy(meshdata->vertex, vert, meshdata->vertexSizeInFloat * sizeof(float));
-    
-    meshdata->numIndex = 4 * 3;
-    //meshdata->numIndex = 3;
-    meshdata->indices = new unsigned short[meshdata->numIndex];
-    unsigned short index[] = {0,1,2, 0,3,1, 0,2,3, 3,2,1};
-    //unsigned short index[] = {0,3,2};
-    //unsigned short index[] = {0,1,2};
-    memcpy(meshdata->indices, index, meshdata->numIndex * sizeof(unsigned short));
->>>>>>> 8ca8715a
     
     //meshdata->attribCount = 4;
     //meshdata->attribs = new MeshVertexAttrib[meshdata->attribCount];
@@ -239,6 +177,7 @@
         meshdata->attribs[i].size = mesh_vertex_attribute_val["size"].GetUint();
         meshdata->attribs[i].attribSizeBytes = meshdata->attribs[1].size * parseGLTypeSize(mesh_vertex_attribute_val["type"].GetString());
         meshdata->attribs[i].type = parseGLType(mesh_vertex_attribute_val["type"].GetString());
+        //assignGLTypeByString(meshdata->attribs[i].type, mesh_vertex_attribute_val["type"].GetString());
         meshdata->attribs[i].vertexAttrib = parseGLProgramAttribute(mesh_vertex_attribute_val["vertex_attribute"].GetString());
     }
 
@@ -265,7 +204,7 @@
     
     const rapidjson::Value& skin_data_array_val_0 = skin_data_array[(rapidjson::SizeType)0];
     skindata->boneNames.push_back("root");
-
+    skindata->inverseBindPoseMatrices.push_back(Mat4::IDENTITY);
     skindata->rootBoneIndex = 0;
 
     const rapidjson::Value& skin_data_bind_shape = skin_data_array_val_0["bind_shape"];
@@ -291,7 +230,7 @@
     }
 
     const rapidjson::Value& skin_data_array_val_1 = skin_data_array[1];
-    skindata->getChildMap(skindata->boneChild, skin_data_array_val_1, 0);
+    getChildMap(skindata, skindata->boneChild, skin_data_array_val_1, 0);
 
     return true;
 }
@@ -384,6 +323,7 @@
                     }
                     
                     curve->translateCurve = Animation3D::Curve::AnimationCurveVec3::create(keytime, position,  bone_keyframe_position.Size());
+                    curve->translateCurve->retain();
                 }
 
                 if ( bone_keyframe.HasMember("rotation"))
@@ -405,6 +345,7 @@
                     }
                     
                     curve->rotCurve = Animation3D::Curve::AnimationCurveQuat::create(keytime, rotate,  bone_keyframe_position.Size());
+                    curve->rotCurve->retain();
                 }
 
                 if ( bone_keyframe.HasMember("scale"))
@@ -426,6 +367,7 @@
                     }
 
                     curve->scaleCurve = Animation3D::Curve::AnimationCurveVec3::create(keytime, scale,  bone_keyframe_position.Size());
+                    curve->scaleCurve->retain();
                 }
 
                 animation->_boneCurves[bone_name] = curve;
@@ -435,6 +377,39 @@
     return true;
 }
 
+//void Bundle3D::assignGLTypeByString(GLenum& type, std::string str)
+//{
+//    if (str == "GL_FLOAT")
+//    {
+//        type = GL_FLOAT;
+//    }
+//    else if (str == "GL_UNSIGNED_INT")
+//    {
+//        type = GL_UNSIGNED_INT;
+//    }
+//    else
+//    {
+//        assert(0);
+//    }
+//}
+
+GLenum Bundle3D::parseGLType(const std::string& str)
+{
+    if (str == "GL_FLOAT")
+    {
+        return GL_FLOAT;
+    }
+    else if (str == "GL_UNSIGNED_INT")
+    {
+        return GL_UNSIGNED_INT;
+    }
+    else
+    {
+        assert(0);
+        return 0;
+    }
+}
+
 unsigned int Bundle3D::parseGLTypeSize(const std::string& str)
 {
     if (str == "GL_FLOAT")
@@ -452,15 +427,31 @@
     }
 }
 
-unsigned int Bundle3D::parseGLType(const std::string& str)
-{
-    if (str == "GL_FLOAT")
-    {
-        return GL_FLOAT;
-    }
-    else if (str == "GL_UNSIGNED_INT")
-    {
-        return GL_UNSIGNED_INT;
+unsigned int Bundle3D::parseGLProgramAttribute(const std::string& str)
+{
+    if (str == "VERTEX_ATTRIB_POSITION")
+    {
+        return GLProgram::VERTEX_ATTRIB_POSITION;
+    }
+    else if (str == "VERTEX_ATTRIB_COLOR")
+    {
+        return GLProgram::VERTEX_ATTRIB_COLOR;
+    }
+    else if (str == "VERTEX_ATTRIB_TEX_COORD")
+    {
+        return GLProgram::VERTEX_ATTRIB_TEX_COORD;
+    }
+    else if (str == "VERTEX_ATTRIB_NORMAL")
+    {
+        return GLProgram::VERTEX_ATTRIB_NORMAL;
+    }
+    else if (str == "VERTEX_ATTRIB_BLEND_WEIGHT")
+    {
+        return GLProgram::VERTEX_ATTRIB_BLEND_WEIGHT;
+    }
+    else if (str == "VERTEX_ATTRIB_BLEND_INDEX")
+    {
+        return GLProgram::VERTEX_ATTRIB_BLEND_INDEX;
     }
     else
     {
@@ -469,39 +460,6 @@
     }
 }
 
-unsigned int Bundle3D::parseGLProgramAttribute(const std::string& str)
-{
-    if (str == "VERTEX_ATTRIB_POSITION")
-    {
-        return GLProgram::VERTEX_ATTRIB_POSITION;
-    }
-    else if (str == "VERTEX_ATTRIB_COLOR")
-    {
-        return GLProgram::VERTEX_ATTRIB_COLOR;
-    }
-    else if (str == "VERTEX_ATTRIB_TEX_COORD")
-    {
-        return GLProgram::VERTEX_ATTRIB_TEX_COORD;
-    }
-    else if (str == "VERTEX_ATTRIB_NORMAL")
-    {
-        return GLProgram::VERTEX_ATTRIB_NORMAL;
-    }
-    else if (str == "VERTEX_ATTRIB_BLEND_WEIGHT")
-    {
-        return GLProgram::VERTEX_ATTRIB_BLEND_WEIGHT;
-    }
-    else if (str == "VERTEX_ATTRIB_BLEND_INDEX")
-    {
-        return GLProgram::VERTEX_ATTRIB_BLEND_INDEX;
-    }
-    else
-    {
-        assert(0);
-        return -1;
-    }
-}
-
 Bundle3D::Bundle3D()
 :_isBinary(false),_documentBuffer(NULL)
 {
