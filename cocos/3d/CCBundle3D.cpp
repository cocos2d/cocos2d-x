/****************************************************************************
Copyright (c) 2014 Chukong Technologies Inc.

http://www.cocos2d-x.org

Permission is hereby granted, free of charge, to any person obtaining a copy
of this software and associated documentation files (the "Software"), to deal
in the Software without restriction, including without limitation the rights
to use, copy, modify, merge, publish, distribute, sublicense, and/or sell
copies of the Software, and to permit persons to whom the Software is
furnished to do so, subject to the following conditions:

The above copyright notice and this permission notice shall be included in
all copies or substantial portions of the Software.

THE SOFTWARE IS PROVIDED "AS IS", WITHOUT WARRANTY OF ANY KIND, EXPRESS OR
IMPLIED, INCLUDING BUT NOT LIMITED TO THE WARRANTIES OF MERCHANTABILITY,
FITNESS FOR A PARTICULAR PURPOSE AND NONINFRINGEMENT. IN NO EVENT SHALL THE
AUTHORS OR COPYRIGHT HOLDERS BE LIABLE FOR ANY CLAIM, DAMAGES OR OTHER
LIABILITY, WHETHER IN AN ACTION OF CONTRACT, TORT OR OTHERWISE, ARISING FROM,
OUT OF OR IN CONNECTION WITH THE SOFTWARE OR THE USE OR OTHER DEALINGS IN
THE SOFTWARE.
****************************************************************************/

#include "3d/CCBundle3D.h"
#include "3d/CCObjLoader.h"

#include "base/ccMacros.h"
#include "platform/CCFileUtils.h"
#include "renderer/CCGLProgram.h"
#include "CCBundleReader.h"
#include "base/CCData.h"
#include "json/document.h"

#define BUNDLE_TYPE_SCENE               1
#define BUNDLE_TYPE_NODE                2
#define BUNDLE_TYPE_ANIMATIONS          3
#define BUNDLE_TYPE_ANIMATION           4
#define BUNDLE_TYPE_ANIMATION_CHANNEL   5
#define BUNDLE_TYPE_MODEL               10
#define BUNDLE_TYPE_MATERIAL            16
#define BUNDLE_TYPE_EFFECT              18
#define BUNDLE_TYPE_CAMERA              32
#define BUNDLE_TYPE_LIGHT               33
#define BUNDLE_TYPE_MESH                34
#define BUNDLE_TYPE_MESHPART            35
#define BUNDLE_TYPE_MESHSKIN            36

static const char* VERSION = "version";
static const char* ID = "id";
static const char* DEFAULTPART = "body";
static const char* VERTEXSIZE = "vertexsize";
static const char* VERTEX = "vertex";
static const char* VERTICES = "vertices";
static const char* INDEXNUM = "indexnum";
static const char* INDICES = "indices";
static const char* SUBMESH = "submesh";
static const char* ATTRIBUTES = "attributes";
static const char* ATTRIBUTESIZE = "size";
static const char* TYPE = "type";
static const char* ATTRIBUTE = "attribute";
static const char* SKIN = "skin";
static const char* BINDSHAPE = "bindshape";
static const char* MESH = "mesh";
static const char* MESHES = "meshes";
static const char* MESHPARTID = "meshpartid";
static const char* MATERIALID = "materialid";
static const char* NODE = "node";
static const char* NODES = "nodes";
static const char* CHILDREN = "children";
static const char* PARTS = "parts";
static const char* BONES = "bones";
static const char* SKELETON = "skeleton";
static const char* MATERIALS = "materials";
static const char* ANIMATIONS = "animations";
static const char* TRANSFORM = "transform";
static const char* OLDTRANSFORM = "tansform";
static const char* ANIMATION = "animation";
static const char* MATERIAL = "material";
static const char* BASE = "base";
static const char* FILENAME = "filename";
static const char* TEXTURES = "textures";
static const char* LENGTH =   "length";
static const char* BONEID  = "boneId";
static const char* KEYFRAMES  = "keyframes";
static const char* TRANSLATION =  "translation";
static const char* ROTATION =  "rotation";
static const char* SCALE =  "scale";
static const char* KEYTIME =  "keytime";

NS_CC_BEGIN

void getChildMap(std::map<int, std::vector<int> >& map, SkinData* skinData, const rapidjson::Value& val)
{
    if (!skinData)
        return;

    // get transform matrix
    Mat4 transform;
    const rapidjson::Value& parent_tranform = val[OLDTRANSFORM];
    for (rapidjson::SizeType j = 0; j < parent_tranform.Size(); j++)
    {
        transform.m[j] = parent_tranform[j].GetDouble();
    }

    // set origin matrices
    std::string parent_name = val[ID].GetString();
    int parent_name_index = skinData->getSkinBoneNameIndex(parent_name);
    if (parent_name_index < 0)
    {
        skinData->addNodeBoneNames(parent_name);
        skinData->nodeBoneOriginMatrices.push_back(transform);
        parent_name_index = skinData->getBoneNameIndex(parent_name);
    }
    else if (parent_name_index < skinData->skinBoneNames.size())
    {
        skinData->skinBoneOriginMatrices[parent_name_index] = (transform);
    }

    // set root bone index
    if(skinData->rootBoneIndex < 0)
        skinData->rootBoneIndex = parent_name_index;

    if (!val.HasMember(CHILDREN))
        return;

    const rapidjson::Value& children = val[CHILDREN];
    for (rapidjson::SizeType i = 0; i < children.Size(); i++)
    {
        // get child bone name
        const rapidjson::Value& child = children[i];

        std::string child_name = child[ID].GetString();
        int child_name_index = skinData->getSkinBoneNameIndex(child_name);
        if (child_name_index < 0)
        {
            skinData->addNodeBoneNames(child_name);
            child_name_index = skinData->getBoneNameIndex(child_name);

        }

        map[parent_name_index].push_back(child_name_index);

        getChildMap(map, skinData, child);

    }
}

Bundle3D* Bundle3D::_instance = nullptr;

void Bundle3D::setBundleInstance(Bundle3D* bundleInstance)
{
    CC_SAFE_DELETE(_instance);
    _instance = bundleInstance;
}

Bundle3D* Bundle3D::getInstance()
{
    if (_instance == nullptr)
        _instance = new (std::nothrow) Bundle3D();
    return _instance;
}

void Bundle3D::destroyInstance()
{
    CC_SAFE_DELETE(_instance);
}

void Bundle3D::clear()
{
    if (_isBinary)
    {
        CC_SAFE_DELETE(_binaryBuffer);
        CC_SAFE_DELETE_ARRAY(_references);
    }
    else
    {
        CC_SAFE_DELETE_ARRAY(_jsonBuffer);
    }
}

bool Bundle3D::load(const std::string& path)
{
    if (_path == path)
        return true;

    getModelRelativePath(path);

    bool ret = false;
    std::string ext = path.substr(path.length() - 4, 4);
    std::transform(ext.begin(), ext.end(), ext.begin(), tolower);
    if (ext == ".c3t")
    {
        _isBinary = false;
        ret = loadJson(path);
    }
    else if (ext == ".c3b")
    {
        _isBinary = true;
        ret = loadBinary(path);
    }
    else 
    {
        CCLOG("%s is invalid file formate", path.c_str());
    }

    ret?(_path = path):(_path = "");

    return ret;
}

bool Bundle3D::loadObj(MeshDatas& meshdatas, MaterialDatas& materialdatas, NodeDatas& nodedatas, const std::string& fullPath, const char* mtl_basepath)
{
    meshdatas.resetData();
    materialdatas.resetData();
    nodedatas.resetData();

    ObjLoader::shapes_t shapes;
    auto ret = ObjLoader::LoadObj(shapes, fullPath.c_str(), mtl_basepath);
    if (ret.empty())
    {
        //fill data
        MeshData* meshdata = new (std::nothrow) MeshData();
        MeshVertexAttrib attrib;
        attrib.size = 3;
        attrib.type = GL_FLOAT;
        if (shapes.positions.size())
        {
            attrib.vertexAttrib = GLProgram::VERTEX_ATTRIB_POSITION;
            attrib.attribSizeBytes = attrib.size * sizeof(float);
            meshdata->attribs.push_back(attrib);

        }
        bool hasnormal = false, hastex = false;
        if (shapes.normals.size())
        {
            hasnormal = true;
            attrib.vertexAttrib = GLProgram::VERTEX_ATTRIB_NORMAL;
            attrib.attribSizeBytes = attrib.size * sizeof(float);;
            meshdata->attribs.push_back(attrib);
        }
        if (shapes.texcoords.size())
        {
            hastex = true;
            attrib.size = 2;
            attrib.vertexAttrib = GLProgram::VERTEX_ATTRIB_TEX_COORD;
            attrib.attribSizeBytes = attrib.size * sizeof(float);
            meshdata->attribs.push_back(attrib);
        }
        auto vertexNum = shapes.positions.size() / 3;
        for(auto i = 0; i < vertexNum; i++)
        {
            meshdata->vertex.push_back(shapes.positions[i * 3]);
            meshdata->vertex.push_back(shapes.positions[i * 3 + 1]);
            meshdata->vertex.push_back(shapes.positions[i * 3 + 2]);

            if (hasnormal)
            {
                meshdata->vertex.push_back(shapes.normals[i * 3]);
                meshdata->vertex.push_back(shapes.normals[i * 3 + 1]);
                meshdata->vertex.push_back(shapes.normals[i * 3 + 2]);
            }

            if (hastex)
            {
                meshdata->vertex.push_back(shapes.texcoords[i * 2]);
                meshdata->vertex.push_back(shapes.texcoords[i * 2 + 1]);
            }
        }
        meshdatas.meshDatas.push_back(meshdata);

        NMaterialData materialdata;
        int i = 0;
        char str[20];
        std::string dir = "";
        auto last = fullPath.rfind("/");
        if (last != -1)
            dir = fullPath.substr(0, last + 1);

        for (const auto& it : shapes.shapes)
        {
            NTextureData tex;
            tex.filename = dir + it.material.diffuse_texname;
            tex.type = NTextureData::Usage::Diffuse;
            tex.wrapS = GL_CLAMP_TO_EDGE;
            tex.wrapT = GL_CLAMP_TO_EDGE;
            
            sprintf(str, "%d", i++);
            materialdata.textures.push_back(tex);
            materialdata.id = str;
            materialdatas.materials.push_back(materialdata);

            meshdata->subMeshIndices.push_back(it.mesh.indices);
            meshdata->subMeshIds.push_back(str);
            auto node = new (std::nothrow) NodeData();
            auto modelnode = new (std::nothrow) ModelData();
            modelnode->matrialId = str;
            modelnode->subMeshId = str;
            node->id = it.name;
            node->modelNodeDatas.push_back(modelnode);
            nodedatas.nodes.push_back(node);
        }
        return true;
    }
    CCLOG("load %s file error: %s", fullPath.c_str(), ret.c_str());
    return false;
}

bool Bundle3D::loadMeshData(const std::string& id, MeshData* meshdata)
{
    meshdata->resetData();

    if (_isBinary)
    {
        return loadMeshDataBinary(meshdata);
    }
    else
    {
        return loadMeshDataJson(meshdata);
    }
}

bool Bundle3D::loadSkinData(const std::string& id, SkinData* skindata)
{
    skindata->resetData();

    if (_isBinary)
    {
        return loadSkinDataBinary(skindata);
    }
    else
    {
        return loadSkinDataJson(skindata);
    }
}

bool Bundle3D::loadMaterialData(const std::string& id, MaterialData* materialdata)
{
    materialdata->resetData();

    if (_isBinary)
    {
        return loadMaterialDataBinary(materialdata);
    }
    else
    {
        return loadMaterialDataJson(materialdata);
    }
}

bool Bundle3D::loadAnimationData(const std::string& id, Animation3DData* animationdata)
{
    animationdata->resetData();

    if (_isBinary)
    {
        return loadAnimationDataBinary(animationdata);
    }
    else
    {
        return loadAnimationDataJson(animationdata);
    }
}

//since 3.3, to support reskin
bool Bundle3D::loadMeshDatas(MeshDatas& meshdatas)
{
    meshdatas.resetData();
    if (_isBinary)
    {
        if (_version == "0.1")
        {
            return loadMeshDatasBinary_0_1(meshdatas);
        }
        else if(_version == "0.2")
        {
            return loadMeshDatasBinary_0_2(meshdatas);
        }
        else// if(_version == "0.3")
        {
            return loadMeshDatasBinary(meshdatas);
        }
    }
    else
    {
        if (_version == "1.2")
        {
            return loadMeshDataJson_0_1(meshdatas);
        }
        else if(_version == "0.2")
        {
            return loadMeshDataJson_0_2(meshdatas);
        }
        else// if(_version == "0.3")
        {
            return loadMeshDatasJson(meshdatas);
        }
    }
    return true;
}
bool  Bundle3D::loadMeshDatasBinary(MeshDatas& meshdatas)
{
    if (!seekToFirstType(BUNDLE_TYPE_MESH))
        return false;
    unsigned int meshSize = 0;
    if (_binaryReader.read(&meshSize, 4, 1) != 1)
    {
        CCLOG("Failed to read meshdata: attribCount '%s'.", _path.c_str());
        return false;
    }
    for(int i = 0; i < meshSize ; i++ )
    {
        MeshData*   meshData = new (std::nothrow) MeshData();
         unsigned int attribSize=0;
        // read mesh data
        if (_binaryReader.read(&attribSize, 4, 1) != 1 || attribSize < 1)
        {
            CCLOG("Failed to read meshdata: attribCount '%s'.", _path.c_str());
            return false;
        }
        meshData->attribCount = attribSize;
        meshData->attribs.resize(meshData->attribCount);
        for (ssize_t j = 0; j < meshData->attribCount; j++)
        {
            std::string attribute="";
            unsigned int vSize;
            if (_binaryReader.read(&vSize, 4, 1) != 1)
            {
                CCLOG("Failed to read meshdata: usage or size '%s'.", _path.c_str());
                return false;
            }
            std::string type = _binaryReader.readString();
            attribute=_binaryReader.readString();
            meshData->attribs[j].size = vSize;
            meshData->attribs[j].attribSizeBytes = meshData->attribs[j].size * 4;
            meshData->attribs[j].type =  parseGLType(type);
            meshData->attribs[j].vertexAttrib = parseGLProgramAttribute(attribute);
        }
        unsigned int vertexSizeInFloat = 0;
        // Read vertex data
        if (_binaryReader.read(&vertexSizeInFloat, 4, 1) != 1 || vertexSizeInFloat == 0)
        {
            CCLOG("Failed to read meshdata: vertexSizeInFloat '%s'.", _path.c_str());
            return false;
        }

        meshData->vertex.resize(vertexSizeInFloat);
        if (_binaryReader.read(&meshData->vertex[0], 4, vertexSizeInFloat) != vertexSizeInFloat)
        {
            CCLOG("Failed to read meshdata: vertex element '%s'.", _path.c_str());
            return false;
        }

        // Read index data
        unsigned int meshPartCount = 1;
        _binaryReader.read(&meshPartCount, 4, 1);

        for (unsigned int k = 0; k < meshPartCount; ++k)
        {
            std::vector<unsigned short>      indexArray;
            std:: string meshPartid = _binaryReader.readString();
            meshData->subMeshIds.push_back(meshPartid);
            unsigned int nIndexCount;
            if (_binaryReader.read(&nIndexCount, 4, 1) != 1)
            {
                CCLOG("Failed to read meshdata: nIndexCount '%s'.", _path.c_str());
                return false;
            }
            indexArray.resize(nIndexCount);
            if (_binaryReader.read(&indexArray[0], 2, nIndexCount) != nIndexCount)
            {
                CCLOG("Failed to read meshdata: indices '%s'.", _path.c_str());
                return false;
            }
            meshData->subMeshIndices.push_back(indexArray);
            meshData->numIndex = (int)meshData->subMeshIndices.size();
        }
        meshdatas.meshDatas.push_back(meshData);
    }
    return true;
}
bool Bundle3D::loadMeshDatasBinary_0_1(MeshDatas& meshdatas)
{
    if (!seekToFirstType(BUNDLE_TYPE_MESH))
        return false;

    meshdatas.resetData();

    MeshData* meshdata = new (std::nothrow) MeshData();

    // read mesh data
    unsigned int attribSize=0;
    if (_binaryReader.read(&attribSize, 4, 1) != 1 || attribSize < 1)
    {
        CCLOG("Failed to read meshdata: attribCount '%s'.", _path.c_str());
        return false;
    }
    enum
    {
        VERTEX_ATTRIB_POSITION,
        VERTEX_ATTRIB_COLOR,
        VERTEX_ATTRIB_TEX_COORD,
        VERTEX_ATTRIB_NORMAL,
        VERTEX_ATTRIB_BLEND_WEIGHT,
        VERTEX_ATTRIB_BLEND_INDEX,

        VERTEX_ATTRIB_MAX,

        // backward compatibility
        VERTEX_ATTRIB_TEX_COORDS = VERTEX_ATTRIB_TEX_COORD,
    };
    for (ssize_t i = 0; i < attribSize; i++)
    {
        unsigned int vUsage, vSize;
        if (_binaryReader.read(&vUsage, 4, 1) != 1 || _binaryReader.read(&vSize, 4, 1) != 1)
        {
            CCLOG("Failed to read meshdata: usage or size '%s'.", _path.c_str());
            return false;
        }

        MeshVertexAttrib meshVertexAttribute;
        meshVertexAttribute.size = vSize;
        meshVertexAttribute.attribSizeBytes = vSize * 4;
        meshVertexAttribute.type = GL_FLOAT;
        if(vUsage == VERTEX_ATTRIB_NORMAL)
        {
            vUsage= GLProgram::VERTEX_ATTRIB_NORMAL;
        }
        else if(vUsage == VERTEX_ATTRIB_BLEND_WEIGHT)
        {
            vUsage= GLProgram::VERTEX_ATTRIB_BLEND_WEIGHT;
        }
        else if(vUsage == VERTEX_ATTRIB_BLEND_INDEX)
        {
            vUsage= GLProgram::VERTEX_ATTRIB_BLEND_INDEX;
        }
        else if(vUsage == VERTEX_ATTRIB_POSITION)
        {
            vUsage= GLProgram::VERTEX_ATTRIB_POSITION;
        }
        else if(vUsage == VERTEX_ATTRIB_TEX_COORD)
        {
            vUsage= GLProgram::VERTEX_ATTRIB_TEX_COORD;
        }
        meshVertexAttribute.vertexAttrib = vUsage;

        meshdata->attribs.push_back(meshVertexAttribute);
    }

    // Read vertex data
    if (_binaryReader.read(&meshdata->vertexSizeInFloat, 4, 1) != 1 || meshdata->vertexSizeInFloat == 0)
    {
        CCLOG("Failed to read meshdata: vertexSizeInFloat '%s'.", _path.c_str());
        return false;
    }

    meshdata->vertex.resize(meshdata->vertexSizeInFloat);
    if (_binaryReader.read(&meshdata->vertex[0], 4, meshdata->vertexSizeInFloat) != meshdata->vertexSizeInFloat)
    {
        CCLOG("Failed to read meshdata: vertex element '%s'.", _path.c_str());
        return false;
    }

    // Read index data
    unsigned int meshPartCount = 1;
    for (unsigned int i = 0; i < meshPartCount; ++i)
    {
        unsigned int nIndexCount;
        if (_binaryReader.read(&nIndexCount, 4, 1) != 1)
        {
            CCLOG("Failed to read meshdata: nIndexCount '%s'.", _path.c_str());
            return false;
        }

        std::vector<unsigned short> indices;
        indices.resize(nIndexCount);
        if (_binaryReader.read(&indices[0], 2, nIndexCount) != nIndexCount)
        {
            CCLOG("Failed to read meshdata: indices '%s'.", _path.c_str());
            return false;
        }

        meshdata->subMeshIndices.push_back(indices);
    }

    meshdatas.meshDatas.push_back(meshdata);
    return true;
}

bool Bundle3D::loadMeshDatasBinary_0_2(MeshDatas& meshdatas)
{
    if (!seekToFirstType(BUNDLE_TYPE_MESH))
        return false;

    meshdatas.resetData();

    MeshData* meshdata = new (std::nothrow) MeshData();

    // read mesh data
    unsigned int attribSize=0;
    if (_binaryReader.read(&attribSize, 4, 1) != 1 || attribSize < 1)
    {
        CCLOG("Failed to read meshdata: attribCount '%s'.", _path.c_str());
        return false;
    }
    enum
    {
        VERTEX_ATTRIB_POSITION,
        VERTEX_ATTRIB_COLOR,
        VERTEX_ATTRIB_TEX_COORD,
        VERTEX_ATTRIB_NORMAL,
        VERTEX_ATTRIB_BLEND_WEIGHT,
        VERTEX_ATTRIB_BLEND_INDEX,

        VERTEX_ATTRIB_MAX,

        // backward compatibility
        VERTEX_ATTRIB_TEX_COORDS = VERTEX_ATTRIB_TEX_COORD,
    };
    for (ssize_t i = 0; i < attribSize; i++)
    {
        unsigned int vUsage, vSize;
        if (_binaryReader.read(&vUsage, 4, 1) != 1 || _binaryReader.read(&vSize, 4, 1) != 1)
        {
            CCLOG("Failed to read meshdata: usage or size '%s'.", _path.c_str());
            return false;
        }

        MeshVertexAttrib meshVertexAttribute;
        meshVertexAttribute.size = vSize;
        meshVertexAttribute.attribSizeBytes = vSize * 4;
        meshVertexAttribute.type = GL_FLOAT;
        if(vUsage == VERTEX_ATTRIB_NORMAL)
        {
            vUsage= GLProgram::VERTEX_ATTRIB_NORMAL;
        }
        else if(vUsage == VERTEX_ATTRIB_BLEND_WEIGHT)
        {
            vUsage= GLProgram::VERTEX_ATTRIB_BLEND_WEIGHT;
        }
        else if(vUsage == VERTEX_ATTRIB_BLEND_INDEX)
        {
            vUsage= GLProgram::VERTEX_ATTRIB_BLEND_INDEX;
        }
        else if(vUsage == VERTEX_ATTRIB_POSITION)
        {
            vUsage= GLProgram::VERTEX_ATTRIB_POSITION;
        }
        else if(vUsage == VERTEX_ATTRIB_TEX_COORD)
        {
            vUsage= GLProgram::VERTEX_ATTRIB_TEX_COORD;
        }
        meshVertexAttribute.vertexAttrib = vUsage;

        meshdata->attribs.push_back(meshVertexAttribute);
    }

    // Read vertex data
    if (_binaryReader.read(&meshdata->vertexSizeInFloat, 4, 1) != 1 || meshdata->vertexSizeInFloat == 0)
    {
        CCLOG("Failed to read meshdata: vertexSizeInFloat '%s'.", _path.c_str());
        return false;
    }

    meshdata->vertex.resize(meshdata->vertexSizeInFloat);
    if (_binaryReader.read(&meshdata->vertex[0], 4, meshdata->vertexSizeInFloat) != meshdata->vertexSizeInFloat)
    {
        CCLOG("Failed to read meshdata: vertex element '%s'.", _path.c_str());
        return false;
    }

    // read submesh
    unsigned int submeshCount;
    if (_binaryReader.read(&submeshCount, 4, 1) != 1)
    {
        CCLOG("Failed to read meshdata: submeshCount '%s'.", _path.c_str());
        return false;
    }

    for (unsigned int i = 0; i < submeshCount; ++i)
    {
        unsigned int nIndexCount;
        if (_binaryReader.read(&nIndexCount, 4, 1) != 1)
        {
            CCLOG("Failed to read meshdata: nIndexCount '%s'.", _path.c_str());
            return false;
        }

        std::vector<unsigned short> indices;
        indices.resize(nIndexCount);
        if (_binaryReader.read(&indices[0], 2, nIndexCount) != nIndexCount)
        {
            CCLOG("Failed to read meshdata: indices '%s'.", _path.c_str());
            return false;
        }

        meshdata->subMeshIndices.push_back(indices);
    }

    meshdatas.meshDatas.push_back(meshdata);
    
    return true;
}
bool  Bundle3D::loadMeshDatasJson(MeshDatas& meshdatas)
{
    const rapidjson::Value& mesh_data_array = _jsonReader[MESHES];
    for (rapidjson::SizeType index = 0; index < mesh_data_array.Size(); index++)
    {
        MeshData*   meshData = new (std::nothrow) MeshData();
        const rapidjson::Value& mesh_data = mesh_data_array[index];
        // mesh_vertex_attribute
        const rapidjson::Value& mesh_vertex_attribute = mesh_data[ATTRIBUTES];
        MeshVertexAttrib tempAttrib;
        meshData->attribCount=mesh_vertex_attribute.Size();
        meshData->attribs.resize(meshData->attribCount);
        for (int i = 0; i < mesh_vertex_attribute.Size(); i++)
        {
            const rapidjson::Value& mesh_vertex_attribute_val = mesh_vertex_attribute[i];

            int size = mesh_vertex_attribute_val[ATTRIBUTESIZE].GetInt();
            std::string type = mesh_vertex_attribute_val[TYPE].GetString();
            std::string attribute = mesh_vertex_attribute_val[ATTRIBUTE].GetString();

            tempAttrib.size = size;
            tempAttrib.attribSizeBytes = sizeof(float) * size;
            tempAttrib.type = parseGLType(type);
            tempAttrib.vertexAttrib = parseGLProgramAttribute(attribute);
            meshData->attribs[i]=tempAttrib;
        }
        // mesh vertices
        ////////////////////////////////////////////////////////////////////////////////////////////////
        const rapidjson::Value& mesh_data_vertex_array = mesh_data[VERTICES];
        meshData->vertexSizeInFloat=mesh_data_vertex_array.Size();
        for (rapidjson::SizeType i = 0; i < mesh_data_vertex_array.Size(); i++)
        {
            meshData->vertex.push_back(mesh_data_vertex_array[i].GetDouble());
        }
        // mesh part
        ////////////////////////////////////////////////////////////////////////////////////////////////
        const rapidjson::Value& mesh_part_array = mesh_data[PARTS];
        for (rapidjson::SizeType i = 0; i < mesh_part_array.Size(); i++)
        {
            std::vector<unsigned short>      indexArray;
            const rapidjson::Value& mesh_part = mesh_part_array[i];
            meshData->subMeshIds.push_back(mesh_part[ID].GetString());
            // index_number
            const rapidjson::Value& indices_val_array = mesh_part[INDICES];
            for (rapidjson::SizeType j = 0; j < indices_val_array.Size(); j++)
                indexArray.push_back((unsigned short)indices_val_array[j].GetUint());

            meshData->subMeshIndices.push_back(indexArray);
            meshData->numIndex = (int)meshData->subMeshIndices.size();
        }
        meshdatas.meshDatas.push_back(meshData);
    }
    return true;
}
bool Bundle3D::loadNodes(NodeDatas& nodedatas)
{
    if (_version == "0.1" || _version == "1.2" || _version == "0.2")
    {
        SkinData   skinData;
        loadSkinData("", &skinData);
        auto nodeDatas = new (std::nothrow) NodeData*[skinData.skinBoneNames.size() + skinData.nodeBoneNames.size()];
        int index = 0;
        size_t i;
        for (i = 0; i < skinData.skinBoneNames.size(); i++)
        {
            nodeDatas[index] = new (std::nothrow) NodeData();
            nodeDatas[index]->id = skinData.skinBoneNames[i];
            nodeDatas[index]->transform = skinData.skinBoneOriginMatrices[i];
            index++;
        }
        for (i = 0; i < skinData.nodeBoneNames.size(); i++)
        {
            nodeDatas[index] = new (std::nothrow) NodeData();
            nodeDatas[index]->id = skinData.nodeBoneNames[i];
            nodeDatas[index]->transform = skinData.nodeBoneOriginMatrices[i];
            index++;
        }
        for (const auto& it : skinData.boneChild)
        {
            const auto& children = it.second;
            auto parent = nodeDatas[it.first];
            for (const auto& child : children)
            {
                parent->children.push_back(nodeDatas[child]);
            }
        }
        nodedatas.skeleton.push_back(nodeDatas[skinData.rootBoneIndex]);
        auto node= new (std::nothrow) NodeData();
        auto modelnode = new (std::nothrow) ModelData();
        modelnode->matrialId = "";
        modelnode->subMeshId = "";
        modelnode->bones = skinData.skinBoneNames;
        modelnode->invBindPose = skinData.inverseBindPoseMatrices;
        node->modelNodeDatas.push_back(modelnode);
        nodedatas.nodes.push_back(node);
    }
    else
    {
        if (_isBinary)
        {
            loadNodesBinary(nodedatas);
        }
        else
        {
            loadNodesJson(nodedatas);
        }
    }
    return true;
}
bool Bundle3D::loadMaterials(MaterialDatas& materialdatas)
{
    materialdatas.resetData();
    if (_isBinary)
    {
        if (_version == "0.1")
        {
            return loadMaterialsBinary_0_1(materialdatas);
        }
        else if (_version == "0.2")
        {
            return loadMaterialsBinary_0_2(materialdatas);
        }
        else// if (_version == "0.3")
        {
            return loadMaterialsBinary(materialdatas);
        } 
    }
    else
    {
        if (_version == "1.2")
        {
            return loadMaterialDataJson_0_1(materialdatas);
        }
        else if (_version == "0.2")
        {
            return loadMaterialDataJson_0_2(materialdatas);
        }
        else// if (_version == "0.3")
        {
            return loadMaterialsJson(materialdatas);
        }  
    }
    return true;
}
bool Bundle3D::loadMaterialsBinary(MaterialDatas& materialdatas)
{
    if (!seekToFirstType(BUNDLE_TYPE_MATERIAL))
        return false;
    unsigned int materialnum = 1;
    _binaryReader.read(&materialnum, 4, 1);
    for (int i = 0; i < materialnum; i++)
    {
        NMaterialData materialData;
        materialData.id = _binaryReader.readString();
        float  data[14];
        _binaryReader.read(&data,sizeof(float), 14);

        unsigned int textruenum = 1;
        _binaryReader.read(&textruenum, 4, 1);
        for(int j = 0; j < textruenum ; j++ )
        {
            NTextureData  textureData;
            textureData.id = _binaryReader.readString();
            if (textureData.id.empty())
            {
                CCLOG("Failed to read Materialdata: texturePath is empty '%s'.", textureData.id.c_str());
                return false;
            }
            std::string texturePath = _binaryReader.readString();
            if (texturePath.empty())
            {
                CCLOG("Failed to read Materialdata: texturePath is empty '%s'.", _path.c_str());
                return false;
            }

            textureData.filename = _modelPath + texturePath;
            float  uvdata[4];
            _binaryReader.read(&uvdata,sizeof(float), 4);
            textureData.type  = parseGLTextureType(_binaryReader.readString());
            textureData.wrapS= parseGLType(_binaryReader.readString());
            textureData.wrapT= parseGLType(_binaryReader.readString());
            materialData.textures.push_back(textureData);
        }
        materialdatas.materials.push_back(materialData);
    }
    return true;
}
bool Bundle3D::loadMaterialsBinary_0_1(MaterialDatas& materialdatas)
{
    if (!seekToFirstType(BUNDLE_TYPE_MATERIAL))
        return false;

    NMaterialData materialData;

    std::string texturePath = _binaryReader.readString();
    if (texturePath.empty())
    {
        CCLOG("Failed to read Materialdata: texturePath is empty '%s'.", _path.c_str());
        return false;
    }

    NTextureData textureData;
    textureData.filename = _modelPath + texturePath;
    textureData.type= NTextureData::Usage::Diffuse;
    textureData.id="";
    materialData.textures.push_back(textureData);
    materialdatas.materials.push_back(materialData);
    return true;
}

bool Bundle3D::loadMaterialsBinary_0_2(MaterialDatas& materialdatas)
{
    if (!seekToFirstType(BUNDLE_TYPE_MATERIAL))
        return false;

    unsigned int materialnum = 1;
    _binaryReader.read(&materialnum, 4, 1);

    for (int i = 0; i < materialnum; i++)
    {
        NMaterialData materialData;

        std::string texturePath = _binaryReader.readString();
        if (texturePath.empty())
        {
            CCLOG("Failed to read Materialdata: texturePath is empty '%s'.", _path.c_str());
            return false;
        }

        NTextureData textureData;
        textureData.filename = _modelPath + texturePath;
        textureData.type= NTextureData::Usage::Diffuse;
        textureData.id="";
        materialData.textures.push_back(textureData);
        materialdatas.materials.push_back(materialData);
    }
    return true;
}
bool  Bundle3D::loadMaterialsJson(MaterialDatas& materialdatas)
{
    if (!_jsonReader.HasMember(MATERIALS))
        return false;
    const rapidjson::Value& material_array = _jsonReader[MATERIALS];
    for (rapidjson::SizeType i = 0; i < material_array.Size(); i++)
    {
        NMaterialData materialData;
        const rapidjson::Value& material_val = material_array[i];
        materialData.id = material_val[ID].GetString();
        if (material_val.HasMember(TEXTURES))
        {
            const rapidjson::Value& testure_array = material_val[TEXTURES];
            for (rapidjson::SizeType j = 0; j < testure_array.Size(); j++)
            {
                NTextureData  textureData;
                const rapidjson::Value& texture_val = testure_array[j];
                std::string filename = texture_val[FILENAME].GetString();
                textureData.filename = _modelPath + filename;
                textureData.type  = parseGLTextureType(texture_val["type"].GetString());
                textureData.wrapS = parseGLType(texture_val["wrapModeU"].GetString());
                textureData.wrapT = parseGLType(texture_val["wrapModeV"].GetString());
                materialData.textures.push_back(textureData);
            }
        }
        materialdatas.materials.push_back(materialData);
    }
    return true;
}
bool Bundle3D::loadJson(const std::string& path)
{
    clear();

    Data data = FileUtils::getInstance()->getDataFromFile(path);
    ssize_t size = data.getSize();

    // json need null-terminated string.
    _jsonBuffer = new char[size + 1];
    memcpy(_jsonBuffer, data.getBytes(), size);
    _jsonBuffer[size] = '\0';
    if (_jsonReader.ParseInsitu<0>(_jsonBuffer).HasParseError())
    {
        CCASSERT(false, "Parse json failed");
        clear();
        return false;
    }

    const rapidjson::Value& mash_data_array = _jsonReader[VERSION];
    if (mash_data_array.IsArray()) // Compatible with the old version
        _version = "1.2";
    else
        _version = mash_data_array.GetString();
    
    return true;
}

bool Bundle3D::loadMeshDataJson_0_1(MeshDatas& meshdatas)
{
    const rapidjson::Value& mesh_data_array = _jsonReader[MESH];
    MeshData* meshdata= new   MeshData();
    const rapidjson::Value& mesh_data_val = mesh_data_array[(rapidjson::SizeType)0];

    const rapidjson::Value& mesh_data_body_array = mesh_data_val[DEFAULTPART];

    const rapidjson::Value& mesh_data_body_array_0 = mesh_data_body_array[(rapidjson::SizeType)0];

    // mesh_vertex_attribute
    const rapidjson::Value& mesh_vertex_attribute = mesh_data_val[ATTRIBUTES];
    meshdata->attribCount = mesh_vertex_attribute.Size();
    meshdata->attribs.resize(meshdata->attribCount);
    for (rapidjson::SizeType i = 0; i < mesh_vertex_attribute.Size(); i++)
    {
        const rapidjson::Value& mesh_vertex_attribute_val = mesh_vertex_attribute[i];

        meshdata->attribs[i].size = mesh_vertex_attribute_val[ATTRIBUTESIZE].GetUint();
        meshdata->attribs[i].attribSizeBytes = meshdata->attribs[i].size * 4;
        meshdata->attribs[i].type = parseGLType(mesh_vertex_attribute_val[TYPE].GetString());
        meshdata->attribs[i].vertexAttrib = parseGLProgramAttribute(mesh_vertex_attribute_val[ATTRIBUTE].GetString());
    }

    // vertices
    meshdata->vertexSizeInFloat = mesh_data_body_array_0[VERTEXSIZE].GetInt();
    meshdata->vertex.resize(meshdata->vertexSizeInFloat);

    const rapidjson::Value& mesh_data_body_vertices = mesh_data_body_array_0[VERTICES];
    for (rapidjson::SizeType i = 0; i < mesh_data_body_vertices.Size(); i++)
        meshdata->vertex[i] = mesh_data_body_vertices[i].GetDouble();

    // index_number
    unsigned int indexnum = mesh_data_body_array_0[INDEXNUM].GetUint();

    // indices
    std::vector<unsigned short> indices;
    indices.resize(indexnum);

    const rapidjson::Value& indices_val_array = mesh_data_body_array_0[INDICES];
    for (rapidjson::SizeType i = 0; i < indices_val_array.Size(); i++)
        indices[i] = (unsigned short)indices_val_array[i].GetUint();

    meshdata->subMeshIndices.push_back(indices);
    meshdatas.meshDatas.push_back(meshdata);
    return true;
}

bool Bundle3D::loadMeshDataJson_0_2(MeshDatas& meshdatas)
{
    MeshData* meshdata= new   MeshData();
    const rapidjson::Value& mesh_array = _jsonReader[MESH];
    const rapidjson::Value& mesh_array_0 = mesh_array[(rapidjson::SizeType)0];

    // mesh_vertex_attribute
    const rapidjson::Value& mesh_vertex_attribute = mesh_array_0[ATTRIBUTES];
    meshdata->attribCount = mesh_vertex_attribute.Size();
    meshdata->attribs.resize(meshdata->attribCount);
    for (rapidjson::SizeType i = 0; i < mesh_vertex_attribute.Size(); i++)
    {
        const rapidjson::Value& mesh_vertex_attribute_val = mesh_vertex_attribute[i];

        meshdata->attribs[i].size = mesh_vertex_attribute_val[ATTRIBUTESIZE].GetUint();
        meshdata->attribs[i].attribSizeBytes = meshdata->attribs[i].size * 4;
        meshdata->attribs[i].type = parseGLType(mesh_vertex_attribute_val[TYPE].GetString());
        meshdata->attribs[i].vertexAttrib = parseGLProgramAttribute(mesh_vertex_attribute_val[ATTRIBUTE].GetString());
    }

    // vertices
    const rapidjson::Value& mesh_data_vertex = mesh_array_0[VERTEX];
    const rapidjson::Value& mesh_data_vertex_0 = mesh_data_vertex[(rapidjson::SizeType)0];

    meshdata->vertexSizeInFloat = mesh_data_vertex_0[VERTEXSIZE].GetInt();
    meshdata->vertex.resize(meshdata->vertexSizeInFloat);

    const rapidjson::Value& mesh_data_body_vertices = mesh_data_vertex_0[VERTICES];
    for (rapidjson::SizeType i = 0; i < mesh_data_body_vertices.Size(); i++)
        meshdata->vertex[i] = mesh_data_body_vertices[i].GetDouble();

    // submesh
    const rapidjson::Value& mesh_submesh_array = mesh_array_0[SUBMESH];
    for (rapidjson::SizeType i = 0; i < mesh_submesh_array.Size(); i++)
    {
        const rapidjson::Value& mesh_submesh_val = mesh_submesh_array[i];
        //std::string id = mesh_submesh_val[ID].GetString();

        // index_number
        unsigned int indexnum = mesh_submesh_val[INDEXNUM].GetUint();

        // indices
        std::vector<unsigned short> indices;
        indices.resize(indexnum);

        const rapidjson::Value& indices_val_array = mesh_submesh_val[INDICES];
        for (rapidjson::SizeType j = 0; j < indices_val_array.Size(); j++)
            indices[j] = (unsigned short)indices_val_array[j].GetUint();

        meshdata->subMeshIndices.push_back(indices);
    }
    meshdatas.meshDatas.push_back(meshdata);
    return true;
}

bool Bundle3D::loadSkinDataJson(SkinData* skindata)
{
    if (!_jsonReader.HasMember(SKIN )) return false;

    const rapidjson::Value& skin_data_array = _jsonReader[SKIN ];

    CCASSERT(skin_data_array.IsArray(), "skin data is not an array");
    const rapidjson::Value& skin_data_array_val_0 = skin_data_array[(rapidjson::SizeType)0];

    if (!skin_data_array_val_0.HasMember(BONES))
        return false;

    const rapidjson::Value& skin_data_bones = skin_data_array_val_0[BONES];
    for (rapidjson::SizeType i = 0; i < skin_data_bones.Size(); i++)
    {
        const rapidjson::Value& skin_data_bone = skin_data_bones[i];
        std::string name = skin_data_bone[NODE].GetString();
        skindata->addSkinBoneNames(name);

        Mat4 mat_bind_pos;
        const rapidjson::Value& bind_pos = skin_data_bone[BINDSHAPE];
        for (rapidjson::SizeType j = 0; j < bind_pos.Size(); j++)
        {
            mat_bind_pos.m[j] = bind_pos[j].GetDouble();
        }
        skindata->inverseBindPoseMatrices.push_back(mat_bind_pos);
    }

    // set root bone infomation
    const rapidjson::Value& skin_data_1 = skin_data_array[1];

    // parent and child relationship map
    skindata->skinBoneOriginMatrices.resize(skindata->skinBoneNames.size());
    getChildMap(skindata->boneChild, skindata, skin_data_1);
    return true;
}

bool Bundle3D::loadMaterialDataJson_0_1(MaterialDatas& materialdatas)
{
    if (!_jsonReader.HasMember(MATERIAL))
        return false;
    NMaterialData materialData;
    const rapidjson::Value& material_data_array = _jsonReader[MATERIAL];

    const rapidjson::Value& material_data_array_0 = material_data_array[(rapidjson::SizeType)0];

    const rapidjson::Value& material_data_base_array = material_data_array_0[BASE];

    const rapidjson::Value& material_data_base_array_0 = material_data_base_array[(rapidjson::SizeType)0];
    NTextureData  textureData;
    // set texture
    textureData.filename =_modelPath + material_data_base_array_0[FILENAME].GetString();
    textureData.type= NTextureData::Usage::Diffuse;
    textureData.id="";
    materialData.textures.push_back(textureData);
    materialdatas.materials.push_back(materialData);
    return true;
}

bool Bundle3D::loadMaterialDataJson_0_2(MaterialDatas& materialdatas)
{
    if (!_jsonReader.HasMember(MATERIAL))
        return false;
    NMaterialData materialData;
    const rapidjson::Value& material_array = _jsonReader[MATERIAL];

    for (rapidjson::SizeType i = 0; i < material_array.Size(); i++)
    {
        NTextureData  textureData;
        const rapidjson::Value& material_val = material_array[i];

        // set texture
        textureData.filename = _modelPath + material_val[TEXTURES].GetString();
        textureData.type= NTextureData::Usage::Diffuse;
        textureData.id="";
        materialData.textures.push_back(textureData);
    }
    materialdatas.materials.push_back(materialData);
    return true;
}

bool Bundle3D::loadAnimationDataJson(Animation3DData* animationdata)
{
    std::string anim = "";
    if (_version == "1.2" || _version == "0.2")
        anim = ANIMATION;
    else
        anim = ANIMATIONS;

    if (!_jsonReader.HasMember(anim.c_str())) return false;

    const rapidjson::Value& animation_data_array =  _jsonReader[anim.c_str()];
    if (animation_data_array.Size()==0) return false;

    const rapidjson::Value& animation_data_array_val_0 = animation_data_array[(rapidjson::SizeType)0];

    animationdata->_totalTime = animation_data_array_val_0[LENGTH].GetDouble();

    const rapidjson::Value&  bones =  animation_data_array_val_0[BONES];
    for (rapidjson::SizeType i = 0; i <  bones.Size(); i++)
    {
        const rapidjson::Value&  bone =  bones[i];
        std::string bone_name =  bone[BONEID].GetString();

        if ( bone.HasMember(KEYFRAMES))
        {
            const rapidjson::Value& bone_keyframes =  bone[KEYFRAMES];
            rapidjson::SizeType keyframe_size = bone_keyframes.Size();
            animationdata->_rotationKeys[bone_name].reserve(keyframe_size);
            animationdata->_scaleKeys[bone_name].reserve(keyframe_size);
            animationdata->_translationKeys[bone_name].reserve(keyframe_size);
            
            for (rapidjson::SizeType j = 0; j < keyframe_size; j++)
            {
                const rapidjson::Value&  bone_keyframe =  bone_keyframes[j];

                if ( bone_keyframe.HasMember(TRANSLATION))
                {
                    const rapidjson::Value&  bone_keyframe_translation =  bone_keyframe[TRANSLATION];
                    float keytime =  bone_keyframe[KEYTIME].GetDouble();
                    Vec3 val = Vec3(bone_keyframe_translation[(rapidjson::SizeType)0].GetDouble(), bone_keyframe_translation[1].GetDouble(), bone_keyframe_translation[2].GetDouble());
                    animationdata->_translationKeys[bone_name].push_back(Animation3DData::Vec3Key(keytime,val));
                }

                if ( bone_keyframe.HasMember(ROTATION))
                {
                    const rapidjson::Value&  bone_keyframe_rotation =  bone_keyframe[ROTATION];
                    float keytime =  bone_keyframe[KEYTIME].GetDouble();
                    Quaternion val = Quaternion(bone_keyframe_rotation[(rapidjson::SizeType)0].GetDouble(),bone_keyframe_rotation[1].GetDouble(),bone_keyframe_rotation[2].GetDouble(),bone_keyframe_rotation[3].GetDouble());
                    animationdata->_rotationKeys[bone_name].push_back(Animation3DData::QuatKey(keytime,val));
                }

                if ( bone_keyframe.HasMember(SCALE))
                {
                    const rapidjson::Value&  bone_keyframe_scale =  bone_keyframe[SCALE];
                    float keytime =  bone_keyframe[KEYTIME].GetDouble();
                    Vec3 val = Vec3(bone_keyframe_scale[(rapidjson::SizeType)0].GetDouble(), bone_keyframe_scale[1].GetDouble(), bone_keyframe_scale[2].GetDouble());
                    animationdata->_scaleKeys[bone_name].push_back(Animation3DData::Vec3Key(keytime,val));
                }
            }
        }
    }

    return true;
}

bool Bundle3D::loadBinary(const std::string& path)
{
    clear();

    // get file data
    CC_SAFE_DELETE(_binaryBuffer);
    _binaryBuffer = new (std::nothrow) Data();
    *_binaryBuffer = FileUtils::getInstance()->getDataFromFile(path);
    if (_binaryBuffer->isNull()) 
    {
        clear();
        CCLOG("warning: Failed to read file: %s", path.c_str());
        return false;
    }

    // Initialise bundle reader
    _binaryReader.init( (char*)_binaryBuffer->getBytes(),  _binaryBuffer->getSize() );

    // Read identifier info
    char identifier[] = { 'C', '3', 'B', '\0'};
    char sig[4];
    if (_binaryReader.read(sig, 1, 4) != 4 || memcmp(sig, identifier, 4) != 0)
    {
        clear();
        CCLOG("warning: Invalid identifier: %s", path.c_str());
        return false;
    }

    // Read version
    unsigned char ver[2];
    if (_binaryReader.read(ver, 1, 2)!= 2){
        CCLOG("warning: Failed to read version:");
        return false;
    }

    char version[20] = {0};
    sprintf(version, "%d.%d", ver[0], ver[1]);
    _version = version;

    // Read ref table size
    if (_binaryReader.read(&_referenceCount, 4, 1) != 1)
    {
        clear();
        CCLOG("warning: Failed to read ref table size '%s'.", path.c_str());
        return false;
    }

    // Read all refs
    CC_SAFE_DELETE_ARRAY(_references);
    _references = new (std::nothrow) Reference[_referenceCount];
    for (ssize_t i = 0; i < _referenceCount; ++i)
    {
        if ((_references[i].id = _binaryReader.readString()).empty() ||
            _binaryReader.read(&_references[i].type, 4, 1) != 1 ||
            _binaryReader.read(&_references[i].offset, 4, 1) != 1)
        {
            clear();
            CCLOG("Failed to read ref number %d for bundle '%s'.", (int)i, path.c_str());
            CC_SAFE_DELETE_ARRAY(_references);
            return false;
        }
    }

    return true;
}

bool Bundle3D::loadMeshDataBinary(MeshData* meshdata)
{
    if (_version == "0.1")
    {
        return loadMeshDataBinary_0_1(meshdata);
    }
    else if(_version == "0.2")
    {
        return loadMeshDataBinary_0_2(meshdata);
    }
    else
    {
        CCLOG("Unsupported version of loadMeshDataBinary() : %s", _version.c_str());
        return false;
    }
}

bool Bundle3D::loadMeshDataBinary_0_1(MeshData* meshdata)
{
    if (!seekToFirstType(BUNDLE_TYPE_MESH))
        return false;

    // read mesh data
    if (_binaryReader.read(&meshdata->attribCount, 4, 1) != 1 || meshdata->attribCount < 1)
    {
        CCLOG("Failed to read meshdata: attribCount '%s'.", _path.c_str());
        return false;
    }

    meshdata->attribs.resize(meshdata->attribCount);
    for (ssize_t i = 0; i < meshdata->attribCount; i++)
    {
        unsigned int vUsage, vSize;
        if (_binaryReader.read(&vUsage, 4, 1) != 1 || _binaryReader.read(&vSize, 4, 1) != 1)
        {
            CCLOG("Failed to read meshdata: usage or size '%s'.", _path.c_str());
            return false;
        }

        meshdata->attribs[i].size = vSize;
        meshdata->attribs[i].attribSizeBytes = meshdata->attribs[i].size * 4;
        meshdata->attribs[i].type = GL_FLOAT;
        meshdata->attribs[i].vertexAttrib = vUsage;
    }

    // Read vertex data
    if (_binaryReader.read(&meshdata->vertexSizeInFloat, 4, 1) != 1 || meshdata->vertexSizeInFloat == 0)
    {
        CCLOG("Failed to read meshdata: vertexSizeInFloat '%s'.", _path.c_str());
        return false;
    }

    meshdata->vertex.resize(meshdata->vertexSizeInFloat);
    if (_binaryReader.read(&meshdata->vertex[0], 4, meshdata->vertexSizeInFloat) != meshdata->vertexSizeInFloat)
    {
        CCLOG("Failed to read meshdata: vertex element '%s'.", _path.c_str());
        return false;
    }

    // Read index data
    unsigned int meshPartCount = 1;
    //_binaryReader.read(&meshPartCount, 4, 1);

    for (unsigned int i = 0; i < meshPartCount; ++i)
    {
        unsigned int nIndexCount;
        if (_binaryReader.read(&nIndexCount, 4, 1) != 1)
        {
            CCLOG("Failed to read meshdata: nIndexCount '%s'.", _path.c_str());
            return false;
        }

        std::vector<unsigned short> indices;
        indices.resize(nIndexCount);
        if (_binaryReader.read(&indices[0], 2, nIndexCount) != nIndexCount)
        {
            CCLOG("Failed to read meshdata: indices '%s'.", _path.c_str());
            return false;
        }

        meshdata->subMeshIndices.push_back(indices);
    }

    return true;
}

bool Bundle3D::loadMeshDataBinary_0_2(MeshData* meshdata)
{
    if (!seekToFirstType(BUNDLE_TYPE_MESH))
        return false;

    meshdata->resetData();

    // read mesh data
    if (_binaryReader.read(&meshdata->attribCount, 4, 1) != 1 || meshdata->attribCount < 1)
    {
        CCLOG("Failed to read meshdata: attribCount '%s'.", _path.c_str());
        return false;
    }

    meshdata->attribs.resize(meshdata->attribCount);
    for (ssize_t i = 0; i < meshdata->attribCount; i++)
    {
        unsigned int vUsage, vSize;
        if (_binaryReader.read(&vUsage, 4, 1) != 1 || _binaryReader.read(&vSize, 4, 1) != 1)
        {
            CCLOG("Failed to read meshdata: usage or size '%s'.", _path.c_str());
            return false;
        }

        meshdata->attribs[i].size = vSize;
        meshdata->attribs[i].attribSizeBytes = meshdata->attribs[i].size * 4;
        meshdata->attribs[i].type = GL_FLOAT;
        meshdata->attribs[i].vertexAttrib = vUsage;
    }

    // Read vertex data
    if (_binaryReader.read(&meshdata->vertexSizeInFloat, 4, 1) != 1 || meshdata->vertexSizeInFloat == 0)
    {
        CCLOG("Failed to read meshdata: vertexSizeInFloat '%s'.", _path.c_str());
        return false;
    }

    meshdata->vertex.resize(meshdata->vertexSizeInFloat);
    if (_binaryReader.read(&meshdata->vertex[0], 4, meshdata->vertexSizeInFloat) != meshdata->vertexSizeInFloat)
    {
        CCLOG("Failed to read meshdata: vertex element '%s'.", _path.c_str());
        return false;
    }

    // read submesh
    unsigned int submeshCount;
    if (_binaryReader.read(&submeshCount, 4, 1) != 1)
    {
        CCLOG("Failed to read meshdata: submeshCount '%s'.", _path.c_str());
        return false;
    }

    for (unsigned int i = 0; i < submeshCount; ++i)
    {
        unsigned int nIndexCount;
        if (_binaryReader.read(&nIndexCount, 4, 1) != 1)
        {
            CCLOG("Failed to read meshdata: nIndexCount '%s'.", _path.c_str());
            return false;
        }

        std::vector<unsigned short> indices;
        indices.resize(nIndexCount);
        if (_binaryReader.read(&indices[0], 2, nIndexCount) != nIndexCount)
        {
            CCLOG("Failed to read meshdata: indices '%s'.", _path.c_str());
            return false;
        }

        meshdata->subMeshIndices.push_back(indices);
    }

    return true;
}

bool Bundle3D::loadSkinDataBinary(SkinData* skindata)
{
    if (!seekToFirstType(BUNDLE_TYPE_MESHSKIN))
        return false;

    std::string boneName = _binaryReader.readString();

    // transform
    float bindShape[16];
    if (!_binaryReader.readMatrix(bindShape))
    {
        CCLOG("warning: Failed to read SkinData: bindShape matrix  '%s'.", _path.c_str());
        return false;
    }

    // bone count
    unsigned int boneNum;
    if (!_binaryReader.read(&boneNum))
    {
        CCLOG("Failed to read SkinData: boneNum  '%s'.", _path.c_str());
        return false;
    }

    // bone names and bind pos
    float bindpos[16];
    for (unsigned int i = 0; i < boneNum; i++)
    {
        std::string skinBoneName = _binaryReader.readString();
        skindata->skinBoneNames.push_back(skinBoneName);
        if (!_binaryReader.readMatrix(bindpos))
        {
            CCLOG("Failed to load SkinData: bindpos '%s'.", _path.c_str());
            return false;
        }
        skindata->inverseBindPoseMatrices.push_back(bindpos);
    }

    skindata->skinBoneOriginMatrices.resize(boneNum);

    boneName = _binaryReader.readString();

    // bind shape
    _binaryReader.readMatrix(bindShape);
    int rootIndex = skindata->getSkinBoneNameIndex(boneName);
    if(rootIndex < 0)
    {
        skindata->addNodeBoneNames(boneName);
        rootIndex = skindata->getBoneNameIndex(boneName);
        skindata->nodeBoneOriginMatrices.push_back(bindShape);
    }
    else
    {
        skindata->skinBoneOriginMatrices[rootIndex] = bindShape;
    }

    // set root bone index
    skindata->rootBoneIndex = rootIndex;

    // read parent and child relationship map
    float transform[16];
    unsigned int linkNum;
    _binaryReader.read(&linkNum);
    for (unsigned int i = 0; i < linkNum; ++i)
    {
        std::string id = _binaryReader.readString();
        int index = skindata->getSkinBoneNameIndex(id);


        std::string parentid = _binaryReader.readString();

        if (!_binaryReader.readMatrix(transform))
        {
            CCLOG("Failed to load SkinData: transform '%s'.", _path.c_str());
            return false;
        }

        if(index < 0)
        {
            skindata->addNodeBoneNames(id);
            index = skindata->getBoneNameIndex(id);
            skindata->nodeBoneOriginMatrices.push_back(transform);
        }
        else
        {
            skindata->skinBoneOriginMatrices[index] = transform;
        }

        int parentIndex = skindata->getSkinBoneNameIndex(parentid);
        if(parentIndex < 0)
        {
            skindata->addNodeBoneNames(parentid);
            parentIndex = skindata->getBoneNameIndex(parentid);
        }

        skindata->boneChild[parentIndex].push_back(index);

    }

    return true;
}

bool Bundle3D::loadMaterialDataBinary(MaterialData* materialdata)
{
    if (!seekToFirstType(BUNDLE_TYPE_MATERIAL))
        return false;

    unsigned int materialnum = 1;
    if (_version == "0.2")
    {
        _binaryReader.read(&materialnum, 4, 1);
    }

    for (int i = 0; i < materialnum; i++)
    {
        std::string texturePath = _binaryReader.readString();
        if (texturePath.empty())
        {
            CCLOG("Failed to read Materialdata: texturePath is empty '%s'.", _path.c_str());
            return false;
        }

        std::string path = _modelPath + texturePath;
        materialdata->texturePaths[i] = path;
    }

    return true;
}

bool Bundle3D::loadAnimationDataBinary(Animation3DData* animationdata)
{
    if (!seekToFirstType(BUNDLE_TYPE_ANIMATIONS))
        return false;
    unsigned int animNum=0;
    if( _version == "0.3"|| _version == "0.4")
    {
        if (!_binaryReader.read(&animNum))
        {
            CCLOG("Failed to read AnimationData: animNum '%s'.", _path.c_str());
            return false;
        }
    }
    std::string id = _binaryReader.readString();

    if (!_binaryReader.read(&animationdata->_totalTime))
    {
        CCLOG("Failed to read AnimationData: totalTime '%s'.", _path.c_str());
        return false;
    }

    unsigned int nodeAnimationNum;
    if (!_binaryReader.read(&nodeAnimationNum))
    {
        CCLOG("Failed to read AnimationData: animNum '%s'.", _path.c_str());
        return false;
    }
    for (unsigned int i = 0; i < nodeAnimationNum; ++i)
    {
        std::string boneName = _binaryReader.readString();
        unsigned int keyframeNum;
        if (!_binaryReader.read(&keyframeNum))
        {
            CCLOG("Failed to read AnimationData: keyframeNum '%s'.", _path.c_str());
            return false;
        }
        
        animationdata->_rotationKeys[boneName].reserve(keyframeNum);
        animationdata->_scaleKeys[boneName].reserve(keyframeNum);
        animationdata->_translationKeys[boneName].reserve(keyframeNum);

        for (unsigned int j = 0; j < keyframeNum; ++j)
        {
            float keytime;
            if (!_binaryReader.read(&keytime))
            {
                CCLOG("Failed to read AnimationData: keytime '%s'.", _path.c_str());
                return false;
            }

            // transform flag
            unsigned char transformFlag(0);
            if (_version == "0.4")
            {
                if (!_binaryReader.read(&transformFlag))
                {
                    CCLOG("Failed to read AnimationData: transformFlag '%s'.", _path.c_str());
                    return false;
                }
            }
            
            // rotation
            bool hasRotate = true;
            if (_version == "0.4")
                hasRotate = transformFlag & 0x01;
            
            if (hasRotate)
            {
                Quaternion  rotate;
                if (_binaryReader.read(&rotate, 4, 4) != 4)
                {
                    CCLOG("Failed to read AnimationData: rotate '%s'.", _path.c_str());
                    return false;
                }
                animationdata->_rotationKeys[boneName].push_back(Animation3DData::QuatKey(keytime, rotate));
            }

            // scale
            bool hasScale = true;
            if (_version == "0.4")
                hasScale = (transformFlag >> 1) & 0x01;
            
            if (hasScale)
            {
                Vec3 scale;
                if (_binaryReader.read(&scale, 4, 3) != 3)
                {
                    CCLOG("Failed to read AnimationData: scale '%s'.", _path.c_str());
                    return false;
                }
                animationdata->_scaleKeys[boneName].push_back(Animation3DData::Vec3Key(keytime, scale));
            }
            
            // translation
            bool hasTranslation = true;
            if (_version == "0.4")
                hasTranslation = (transformFlag >> 2) & 0x01;
            
            if (hasTranslation)
            {
                Vec3 position;
                if (_binaryReader.read(&position, 4, 3) != 3)
                {
                    CCLOG("Failed to read AnimationData: position '%s'.", _path.c_str());
                    return false;
                }
                animationdata->_translationKeys[boneName].push_back(Animation3DData::Vec3Key(keytime, position));
            }
        }
    }
    return true;
}

bool Bundle3D::loadNodesJson(NodeDatas& nodedatas)
{
    if (!_jsonReader.HasMember(NODES)) return false;
    const rapidjson::Value& nodes = _jsonReader[NODES];
    if(!nodes.IsArray()) return false;

    // traverse the nodes again
    for (rapidjson::SizeType i = 0; i < nodes.Size(); i++)
    {
        const rapidjson::Value& jnode = nodes[i];
        std::string id = jnode[ID].GetString();
        NodeData* nodedata = parseNodesRecursivelyJson(jnode);

        bool isSkeleton = jnode[SKELETON].GetBool();
        if (isSkeleton)
            nodedatas.skeleton.push_back(nodedata);
        else
            nodedatas.nodes.push_back(nodedata);
    }
    return true;
}
NodeData* Bundle3D::parseNodesRecursivelyJson(const rapidjson::Value& jvalue)
{
<<<<<<< HEAD
    NodeData* nodedata = new NodeData();;
=======
    NodeData* nodedata = new (std::nothrow) NodeData();;
    //if (jvalue.HasMember(PARTS))
       // nodedata = new (std::nothrow) ModelNodeData();
    //else
     //nodedata = new (std::nothrow) NodeData();
>>>>>>> a125ed04

    // id
    nodedata->id = jvalue[ID].GetString();

    // transform
    Mat4 tranform;
    const rapidjson::Value& jtransform = jvalue[TRANSFORM];

    for (rapidjson::SizeType j = 0; j < jtransform.Size(); j++)
    {
        tranform.m[j] = jtransform[j].GetDouble();
    }

    nodedata->transform = tranform;

    // parts
    if (jvalue.HasMember(PARTS))
    {
        const rapidjson::Value& parts = jvalue[PARTS];
       

        for (rapidjson::SizeType i = 0; i < parts.Size(); i++)
        {
            auto modelnodedata = new (std::nothrow) ModelData();;
            const rapidjson::Value& part = parts[i];
            modelnodedata->subMeshId = part[MESHPARTID].GetString();
            modelnodedata->matrialId = part[MATERIALID].GetString();

            if (modelnodedata->subMeshId == "" || modelnodedata->matrialId == "")
            {
                std::string err = "Node " + nodedata->id + " part is missing meshPartId or materialId";
                CCLOG("warning: Node %s part is missing meshPartId or materialId", nodedata->id.c_str());
                return nullptr;
            }

            if (part.HasMember(BONES))
            {
                const rapidjson::Value& bones = part[BONES];

                for (rapidjson::SizeType j = 0; j < bones.Size(); j++) 
                {
                    const rapidjson::Value& bone = bones[j];

                    // node
                    if (!bone.HasMember(NODE))
                    {
                        CCLOG("warning: Bone node ID missing");
                        return nullptr;
                    }

                    modelnodedata->bones.push_back(bone[NODE].GetString());

                    Mat4 invbindpos;
                    const rapidjson::Value& jinvbindpos = bone[TRANSFORM];

                    for (rapidjson::SizeType k = 0; k < jinvbindpos.Size(); k++)
                    {
                        invbindpos.m[k] = jinvbindpos[k].GetDouble();
                    }

                    //invbindpos.inverse();
                    modelnodedata->invBindPose.push_back(invbindpos);
                }
            }
             nodedata->modelNodeDatas.push_back(modelnodedata);
        }
    }

    if (jvalue.HasMember(CHILDREN))
    {
        const rapidjson::Value& children = jvalue[CHILDREN];
        for (rapidjson::SizeType i = 0; i <  children.Size(); i++)
        {
            const rapidjson::Value& child = children[i];

            NodeData* tempdata = parseNodesRecursivelyJson(child);
            nodedata->children.push_back(tempdata);
        }
    }
    return nodedata;
}

bool Bundle3D::loadNodesBinary(NodeDatas& nodedatas)
{
    if (!seekToFirstType(BUNDLE_TYPE_NODE))
        return false;

    unsigned int nodeSize = 0;
    if (_binaryReader.read(&nodeSize, 4, 1) != 1)
    {
        CCASSERT(false, "Failed to read nodes");
        return false;
    }

    // traverse the nodes again
    for (rapidjson::SizeType i = 0; i < nodeSize; i++)
    {
        bool skeleton = false;
        NodeData* nodedata = parseNodesRecursivelyBinary(skeleton);

        if (skeleton)
            nodedatas.skeleton.push_back(nodedata);
        else
            nodedatas.nodes.push_back(nodedata);
    }
    return true;
}
NodeData* Bundle3D::parseNodesRecursivelyBinary(bool& skeleton)
{
    // id
    std::string id = _binaryReader.readString();
    // is skeleton
    bool skeleton_;
    if (_binaryReader.read(&skeleton_, 1, 1) != 1)
    {
        CCLOG("warning: Failed to read is sleleton");
        return nullptr;
    }
    if (skeleton_)
        skeleton = true;
    
    // transform
    Mat4 transform;
    if (!_binaryReader.readMatrix(transform.m))
    {
        CCLOG("warning: Failed to read transform matrix");
        return nullptr;
    }
    // parts
    unsigned int partsSize = 0;
    if (_binaryReader.read(&partsSize, 4, 1) != 1)
    {
        CCLOG("warning: Failed to read meshdata: attribCount '%s'.", _path.c_str());
        return nullptr;
    }

    NodeData* nodedata = new (std::nothrow) NodeData();
    nodedata->id = id;
    nodedata->transform = transform;
    if (partsSize > 0)
    {
        for (unsigned int i = 0; i < partsSize; i++)
        {
            auto modelnodedata  = new (std::nothrow) ModelData();
            modelnodedata->subMeshId = _binaryReader.readString();
            modelnodedata->matrialId = _binaryReader.readString();

            if (modelnodedata->subMeshId == "" || modelnodedata->matrialId == "")
            {
                std::string err = "Node " + nodedata->id + " part is missing meshPartId or materialId";
                CCASSERT(false, err.c_str()); 
                return nullptr;
            }

            // read bone
            unsigned int bonesSize = 0;
            if (_binaryReader.read(&bonesSize, 4, 1) != 1)
            {
                CCLOG("Failed to read meshdata: attribCount '%s'.", _path.c_str());
                return nullptr;
            }

            if (bonesSize > 0)
            {
                for (unsigned int j = 0; j < bonesSize; j++)
                {
                    std::string name = _binaryReader.readString();
                    modelnodedata->bones.push_back(name);

                    Mat4 invbindpos;
                    if (!_binaryReader.readMatrix(invbindpos.m))
                    {
                        return nullptr;
                    }

                    modelnodedata->invBindPose.push_back(invbindpos);
                }
            }
            unsigned int uvMapping = 0;
            if (_binaryReader.read(&uvMapping, 4, 1) != 1)
            {
                CCLOG("Failed to read nodedata: uvMapping '%s'.", _path.c_str());
                return nullptr;
            }
            for( int j = 0 ;j < uvMapping ; j++ )
            {
                unsigned int textureIndexSize=0;
                if (_binaryReader.read(&textureIndexSize, 4, 1) != 1)
                {
                    CCLOG("Failed to read meshdata: attribCount '%s'.", _path.c_str());
                    return nullptr;
                }
                for(int k =0; k < textureIndexSize ; k++ )
                {
                    unsigned int index=0;
                    if (_binaryReader.read(&index, 4, 1) != 1)
                    {
                        return nullptr;
                    }
                }
            }
            nodedata->modelNodeDatas.push_back(modelnodedata);
        }
    }
<<<<<<< HEAD
=======
    //else
    //{
    //    nodedata = new (std::nothrow) NodeData();
    //    nodedata->id = id;
    //    nodedata->transform = transform;
    //}
>>>>>>> a125ed04

    unsigned int childrenSize = 0;
    if (_binaryReader.read(&childrenSize, 4, 1) != 1)
    {
        CCLOG("Failed to read meshdata: attribCount '%s'.", _path.c_str());
        return nullptr;
    }
    if (childrenSize > 0)
    {
        for (unsigned int i = 0; i <  childrenSize; i++)
        {
            NodeData* tempdata = parseNodesRecursivelyBinary(skeleton);
            nodedata->children.push_back(tempdata);
        }
    }
    return nodedata;
}

GLenum Bundle3D::parseGLType(const std::string& str)
{
    if (str == "GL_BYTE")
    {
        return GL_BYTE;
    }
    else if(str == "GL_UNSIGNED_BYTE")
    {
        return GL_UNSIGNED_BYTE;
    }
    else if(str == "GL_SHORT")
    {
        return GL_SHORT;
    }
    else if(str == "GL_UNSIGNED_SHORT")
    {
        return GL_UNSIGNED_SHORT;
    }
    else if(str == "GL_INT")
    {
        return GL_INT;
    }
    else if (str == "GL_UNSIGNED_INT")
    {
        return GL_UNSIGNED_INT;
    }
    else if (str == "GL_FLOAT")
    {
        return GL_FLOAT;
    }
    else if (str == "REPEAT")
    {
        return GL_REPEAT;
    }
    else if (str == "CLAMP")
    {
        return GL_CLAMP_TO_EDGE;
    }
    else
    {
        CCASSERT(false, "Invalid GL type");
        return 0;
    }
}
NTextureData::Usage Bundle3D::parseGLTextureType(const std::string& str)
{
    if (str == "AMBIENT")
    {
        return NTextureData::Usage::Ambient;
    }
    else if(str == "BUMP")
    {
        return NTextureData::Usage::Bump;
    }
    else if(str == "DIFFUSE")
    {
        return NTextureData::Usage::Diffuse;
    }
    else if(str == "EMISSIVE")
    {
        return NTextureData::Usage::Emissive;
    }
    else if(str == "NONE")
    {
        return NTextureData::Usage::None;
    }
    else if (str == "NORMAL")
    {
        return NTextureData::Usage::Normal;
    }
    else if (str == "REFLECTION")
    {
        return NTextureData::Usage::Reflection;
    }
    else if (str == "SHININESS")
    {
        return NTextureData::Usage::Shininess;
    }
    else if (str == "SPECULAR")
    {
        return NTextureData::Usage::Specular;
    }
    else if (str == "TRANSPARENCY")
    {
        return NTextureData::Usage::Transparency;
    }
    else
    {
        CCASSERT(false, "Wrong Texture type");
        return NTextureData::Usage::Unknown;
    }
}
unsigned int Bundle3D::parseGLProgramAttribute(const std::string& str)
{
    if (str == "VERTEX_ATTRIB_POSITION")
    {
        return GLProgram::VERTEX_ATTRIB_POSITION;
    }
    else if (str == "VERTEX_ATTRIB_COLOR")
    {
        return GLProgram::VERTEX_ATTRIB_COLOR;
    }
    else if (str == "VERTEX_ATTRIB_TEX_COORD")
    {
        return GLProgram::VERTEX_ATTRIB_TEX_COORD;
    }
    else if (str == "VERTEX_ATTRIB_TEX_COORD1")
    {
        return GLProgram::VERTEX_ATTRIB_TEX_COORD1;
    }
    else if (str == "VERTEX_ATTRIB_TEX_COORD2")
    {
        return GLProgram::VERTEX_ATTRIB_TEX_COORD2;
    }
    else if (str == "VERTEX_ATTRIB_TEX_COORD3")
    {
        return GLProgram::VERTEX_ATTRIB_TEX_COORD3;
    }
    else if (str == "VERTEX_ATTRIB_TEX_COORD4")
    {
        return GLProgram::VERTEX_ATTRIB_TEX_COORD4;
    }
    else if (str == "VERTEX_ATTRIB_TEX_COORD5")
    {
        return GLProgram::VERTEX_ATTRIB_TEX_COORD5;
    }
    else if (str == "VERTEX_ATTRIB_TEX_COORD6")
    {
        return GLProgram::VERTEX_ATTRIB_TEX_COORD6;
    }
    else if (str == "VERTEX_ATTRIB_TEX_COORD7")
    {
        return GLProgram::VERTEX_ATTRIB_TEX_COORD7;
    }
    else if (str == "VERTEX_ATTRIB_NORMAL")
    {
        return GLProgram::VERTEX_ATTRIB_NORMAL;
    }
    else if (str == "VERTEX_ATTRIB_BLEND_WEIGHT")
    {
        return GLProgram::VERTEX_ATTRIB_BLEND_WEIGHT;
    }
    else if (str == "VERTEX_ATTRIB_BLEND_INDEX")
    {
        return GLProgram::VERTEX_ATTRIB_BLEND_INDEX;
    }
    else
    {
        CCASSERT(false, "Wrong Attribute type");
        return -1;
    }
}

void Bundle3D::getModelRelativePath(const std::string& path)
{
    ssize_t index = path.find_last_of('/');
    std::string fullModelPath;
    _modelPath = path.substr(0, index + 1);
}

Reference* Bundle3D::seekToFirstType(unsigned int type)
{
    // for each Reference
    for (unsigned int i = 0; i < _referenceCount; ++i)
    {
        Reference* ref = &_references[i];
        if (ref->type == type)
        {
            // Found a match
            if (_binaryReader.seek(ref->offset, SEEK_SET) == false)
            {
                CCLOG("Failed to seek to object '%s' in bundle '%s'.", ref->id.c_str(), _path.c_str());
                return nullptr;
            }
            return ref;
        }
    }
    return nullptr;
}

Bundle3D::Bundle3D()
    :_isBinary(false),
    _modelPath(""),
    _path(""),
    _version(""),
    _jsonBuffer(nullptr),
    _binaryBuffer(nullptr),
    _referenceCount(0),
    _references(nullptr)
{

}
Bundle3D::~Bundle3D()
{
    clear();

}

NS_CC_END<|MERGE_RESOLUTION|>--- conflicted
+++ resolved
@@ -1735,16 +1735,7 @@
 }
 NodeData* Bundle3D::parseNodesRecursivelyJson(const rapidjson::Value& jvalue)
 {
-<<<<<<< HEAD
-    NodeData* nodedata = new NodeData();;
-=======
     NodeData* nodedata = new (std::nothrow) NodeData();;
-    //if (jvalue.HasMember(PARTS))
-       // nodedata = new (std::nothrow) ModelNodeData();
-    //else
-     //nodedata = new (std::nothrow) NodeData();
->>>>>>> a125ed04
-
     // id
     nodedata->id = jvalue[ID].GetString();
 
@@ -1948,15 +1939,6 @@
             nodedata->modelNodeDatas.push_back(modelnodedata);
         }
     }
-<<<<<<< HEAD
-=======
-    //else
-    //{
-    //    nodedata = new (std::nothrow) NodeData();
-    //    nodedata->id = id;
-    //    nodedata->transform = transform;
-    //}
->>>>>>> a125ed04
 
     unsigned int childrenSize = 0;
     if (_binaryReader.read(&childrenSize, 4, 1) != 1)
