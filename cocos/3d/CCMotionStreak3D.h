/****************************************************************************
 Copyright (c) 2015-2017 Chukong Technologies Inc.
 
 http://www.cocos2d-x.org

Permission is hereby granted, free of charge, to any person obtaining a copy
of this software and associated documentation files (the "Software"), to deal
in the Software without restriction, including without limitation the rights
to use, copy, modify, merge, publish, distribute, sublicense, and/or sell
copies of the Software, and to permit persons to whom the Software is
furnished to do so, subject to the following conditions:

The above copyright notice and this permission notice shall be included in
all copies or substantial portions of the Software.

THE SOFTWARE IS PROVIDED "AS IS", WITHOUT WARRANTY OF ANY KIND, EXPRESS OR
IMPLIED, INCLUDING BUT NOT LIMITED TO THE WARRANTIES OF MERCHANTABILITY,
FITNESS FOR A PARTICULAR PURPOSE AND NONINFRINGEMENT. IN NO EVENT SHALL THE
AUTHORS OR COPYRIGHT HOLDERS BE LIABLE FOR ANY CLAIM, DAMAGES OR OTHER
LIABILITY, WHETHER IN AN ACTION OF CONTRACT, TORT OR OTHERWISE, ARISING FROM,
OUT OF OR IN CONNECTION WITH THE SOFTWARE OR THE USE OR OTHER DEALINGS IN
THE SOFTWARE.
****************************************************************************/
#ifndef __CC_MOTION_STREAK3D_H__
#define __CC_MOTION_STREAK3D_H__

#include "base/CCProtocols.h"
#include "2d/CCNode.h"
#include "renderer/CCCustomCommand.h"

NS_CC_BEGIN

class Texture2D;

/**
 * @addtogroup _3d
 * @{
 */

/** @class MotionStreak3D.
 * @brief Creates a trailing path. It is created from a line segment sweeping along the path.
 */
class CC_DLL MotionStreak3D : public Node, public TextureProtocol
{
public:
    /** Creates and initializes a motion streak with fade in seconds, minimum segments, stroke's width, color, texture filename.
     *
     * @param fade The fade time, in seconds.
     * @param minSeg The minimum segments.
     * @param stroke The width of stroke.
     * @param color The color of stroke.
     * @param path The texture file name of stoke.
     * @return An autoreleased MotionStreak3D object.
     */
    static MotionStreak3D* create(float fade, float minSeg, float stroke, const Color3B& color, const std::string& path);
    /** Creates and initializes a motion streak with fade in seconds, minimum segments, stroke's width, color, texture.
     * 
     * @param fade The fade time, in seconds.
     * @param minSeg The minimum segments.
     * @param stroke The width of stroke.
     * @param color The color of stroke.
     * @param texture The texture name of stoke.
     * @return An autoreleased MotionStreak3D object.
     */
    static MotionStreak3D* create(float fade, float minSeg, float stroke, const Color3B& color, Texture2D* texture);

    /** Color used for the tint.
     *
     * @param colors The color used for the tint.
     */
    void tintWithColor(const Color3B& colors);

    /** Remove all living segments of the ribbon.
     */
    void reset();
    
    /** Get stroke.
     *
     * @return float stroke.
     */
    float getStroke() const { return _stroke; }
    /** Set stroke.
     *
     * @param stroke The width of stroke.
     */
<<<<<<< HEAD
    inline void setStroke(float stroke) { _stroke = stroke; }
    /** Set fade.
     *
     * @param fade The fade of stroke.
     */
    inline void setFade(float fade) override {
      _fadeDelta = 1.0f/fade;
      _maxPoints = (int)(fade*60.0f)+2;
    };
=======
    void setStroke(float stroke) { _stroke = stroke; }
>>>>>>> 72c558e0

    /** Is the starting position initialized or not.
     *
     * @return True if the starting position is initialized.
     */
    bool isStartingPositionInitialized() const { return _startingPositionInitialized; }
    /** Sets the starting position initialized or not.
     *
     * @param bStartingPositionInitialized True if initialized the starting position.
     */
    void setStartingPositionInitialized(bool bStartingPositionInitialized)
    {
        _startingPositionInitialized = bStartingPositionInitialized; 
    }

    // Overrides
    virtual void setPosition(const Vec2& position) override;
    virtual void setPosition(float x, float y) override;
    virtual void setPosition3D(const Vec3& position) override;
    virtual void setRotation3D(const Vec3& rotation) override;
    virtual void setRotationQuat(const Quaternion& quat) override;
    
    virtual const Vec2& getPosition() const override;
    virtual void getPosition(float* x, float* y) const override;
    virtual void setPositionX(float x) override;
    virtual void setPositionY(float y) override;
    virtual float getPositionX(void) const override;
    virtual float getPositionY(void) const override;
    virtual Vec3 getPosition3D() const override;
    /**
    * @js NA
    * @lua NA
    */
    virtual void draw(Renderer *renderer, const Mat4 &transform, uint32_t flags) override;
    /**
    * @lua NA
    */
    virtual void update(float delta) override;
    virtual Texture2D* getTexture() const override;
    virtual void setTexture(Texture2D *texture) override;
    /**
    * @js NA
    * @lua NA
    */
    virtual void setBlendFunc(const BlendFunc &blendFunc) override;
    /**
    * @js NA
    * @lua NA
    */
    virtual const BlendFunc& getBlendFunc() const override;
    virtual GLubyte getOpacity() const override;
    virtual void setOpacity(GLubyte opacity) override;
    virtual void setOpacityModifyRGB(bool value) override;
    virtual bool isOpacityModifyRGB() const override;
    
    /**
     * Set the direction of sweeping line segment.
     * @param sweepAxis Direction of sweeping line segment
     */
    void setSweepAxis(const Vec3& sweepAxis) { _sweepAxis = sweepAxis.getNormalized(); }
    
    /**
     * Get the direction of sweeping line segment
     */
    const Vec3& getSweepAxis() const { return _sweepAxis; }
    
CC_CONSTRUCTOR_ACCESS:
    MotionStreak3D();
    virtual ~MotionStreak3D();
    
    /** initializes a motion streak with fade in seconds, minimum segments, stroke's width, color and texture filename */
    bool initWithFade(float fade, float minSeg, float stroke, const Color3B& color, const std::string& path);
    
    /** initializes a motion streak with fade in seconds, minimum segments, stroke's width, color and texture  */
    bool initWithFade(float fade, float minSeg, float stroke, const Color3B& color, Texture2D* texture);

protected:
    //renderer callback
    void onDraw(const Mat4 &transform, uint32_t flags);

    bool _startingPositionInitialized;

    /** texture used for the motion streak */
    Texture2D* _texture;
    BlendFunc _blendFunc;
    Vec3 _positionR;
    mutable Vec2 _positionR2D;
    Vec3         _sweepAxis;
    

    float _stroke;
    float _fadeDelta;
    float _minSeg;

    unsigned int _maxPoints;
    unsigned int _nuPoints;
    unsigned int _previousNuPoints;

    /** Pointers */
    Vec3* _pointVertexes;
    float* _pointState;

    // Opengl
    Vec3* _vertices;
    GLubyte* _colorPointer;
    Tex2F* _texCoords;
    
    CustomCommand _customCommand;

private:
    CC_DISALLOW_COPY_AND_ASSIGN(MotionStreak3D);
};

// end of _3d group
/// @}

NS_CC_END

#endif //__CC_MOTION_STREAK3D_H__<|MERGE_RESOLUTION|>--- conflicted
+++ resolved
@@ -83,7 +83,6 @@
      *
      * @param stroke The width of stroke.
      */
-<<<<<<< HEAD
     inline void setStroke(float stroke) { _stroke = stroke; }
     /** Set fade.
      *
@@ -93,9 +92,6 @@
       _fadeDelta = 1.0f/fade;
       _maxPoints = (int)(fade*60.0f)+2;
     };
-=======
-    void setStroke(float stroke) { _stroke = stroke; }
->>>>>>> 72c558e0
 
     /** Is the starting position initialized or not.
      *
