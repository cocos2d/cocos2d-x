--- conflicted
+++ resolved
@@ -54,13 +54,6 @@
 Terrain * Terrain::create(TerrainData &parameter, CrackFixedType fixedType)
 {
     Terrain * terrain = new (std::nothrow)Terrain();
-<<<<<<< HEAD
-    terrain->setSkirtHeightRatio(parameter._skirtHeightRatio);
-    terrain->_terrainData = parameter;
-    terrain->_crackFixedType = fixedType;
-    terrain->_isCameraViewChanged = true;
-    terrain->_lightDir = Vec3(-1.0,-1.0,0.0);
-=======
     if (terrain->initWithTerrainData(parameter, fixedType))
     {
         terrain->autorelease();
@@ -75,7 +68,6 @@
     this->_terrainData = parameter;
     this->_crackFixedType = fixedType;
     this->_isCameraViewChanged = true;
->>>>>>> b0342683
     //chunksize
     this->_chunkSize = parameter._chunkSize;
     bool initResult = true;
@@ -88,7 +80,6 @@
     
     return initResult;
 }
-<<<<<<< HEAD
 
 void cocos2d::Terrain::setLightMap(const std::string& fileName)
 {
@@ -114,8 +105,6 @@
     _lightDir = lightDir;
 }
 
-=======
->>>>>>> b0342683
 bool Terrain::initProperties()
 {
     auto shader = GLProgramCache::getInstance()->getGLProgram(GLProgram::SHADER_3D_TERRAIN);
