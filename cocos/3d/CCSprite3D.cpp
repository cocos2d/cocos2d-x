/****************************************************************************
 Copyright (c) 2014 Chukong Technologies Inc.

 http://www.cocos2d-x.org

 Permission is hereby granted, free of charge, to any person obtaining a copy
 of this software and associated documentation files (the "Software"), to deal
 in the Software without restriction, including without limitation the rights
 to use, copy, modify, merge, publish, distribute, sublicense, and/or sell
 copies of the Software, and to permit persons to whom the Software is
 furnished to do so, subject to the following conditions:

 The above copyright notice and this permission notice shall be included in
 all copies or substantial portions of the Software.

 THE SOFTWARE IS PROVIDED "AS IS", WITHOUT WARRANTY OF ANY KIND, EXPRESS OR
 IMPLIED, INCLUDING BUT NOT LIMITED TO THE WARRANTIES OF MERCHANTABILITY,
 FITNESS FOR A PARTICULAR PURPOSE AND NONINFRINGEMENT. IN NO EVENT SHALL THE
 AUTHORS OR COPYRIGHT HOLDERS BE LIABLE FOR ANY CLAIM, DAMAGES OR OTHER
 LIABILITY, WHETHER IN AN ACTION OF CONTRACT, TORT OR OTHERWISE, ARISING FROM,
 OUT OF OR IN CONNECTION WITH THE SOFTWARE OR THE USE OR OTHER DEALINGS IN
 THE SOFTWARE.
 ****************************************************************************/

#include "3d/CCSprite3D.h"
#include "3d/CCObjLoader.h"
#include "3d/CCMeshSkin.h"
#include "3d/CCBundle3D.h"
#include "3d/CCSprite3DMaterial.h"
#include "3d/CCAttachNode.h"
#include "3d/CCSkeleton3D.h"

#include "base/CCDirector.h"
#include "base/CCPlatformMacros.h"
#include "base/ccMacros.h"
#include "platform/CCFileUtils.h"
#include "renderer/CCTextureCache.h"
#include "renderer/CCRenderer.h"
#include "renderer/CCGLProgramState.h"
#include "renderer/CCGLProgramCache.h"

#include "deprecated/CCString.h" // For StringUtils::format

NS_CC_BEGIN

std::string s_attributeNames[] = {GLProgram::ATTRIBUTE_NAME_POSITION, GLProgram::ATTRIBUTE_NAME_COLOR, GLProgram::ATTRIBUTE_NAME_TEX_COORD, GLProgram::ATTRIBUTE_NAME_TEX_COORD1, GLProgram::ATTRIBUTE_NAME_TEX_COORD2,GLProgram::ATTRIBUTE_NAME_TEX_COORD3,GLProgram::ATTRIBUTE_NAME_TEX_COORD4,GLProgram::ATTRIBUTE_NAME_TEX_COORD5,GLProgram::ATTRIBUTE_NAME_TEX_COORD6,GLProgram::ATTRIBUTE_NAME_TEX_COORD7,GLProgram::ATTRIBUTE_NAME_NORMAL, GLProgram::ATTRIBUTE_NAME_BLEND_WEIGHT, GLProgram::ATTRIBUTE_NAME_BLEND_INDEX};

Sprite3D* Sprite3D::create(const std::string &modelPath)
{
    if (modelPath.length() < 4)
        CCASSERT(false, "improper name specified when creating Sprite3D");
    
    auto sprite = new Sprite3D();
    if (sprite && sprite->initWithFile(modelPath))
    {
        sprite->autorelease();
        return sprite;
    }
    CC_SAFE_DELETE(sprite);
    return nullptr;
}
Sprite3D* Sprite3D::create(const std::string &modelPath, const std::string &texturePath)
{
    auto sprite = create(modelPath);
    if (sprite)
    {
        sprite->setTexture(texturePath);
    }
    
    return sprite;
}

bool Sprite3D::loadFromCache(const std::string& path)
{
    auto spritedata = Sprite3DCache::getInstance()->getSpriteData(path);
    if (spritedata)
    {
        for (auto it : spritedata->meshVertexDatas) {
            _meshVertexDatas.pushBack(it);
        }
        _skeleton = Skeleton3D::create(spritedata->nodedatas->skeleton);
        CC_SAFE_RETAIN(_skeleton);
        
        for(const auto& it : spritedata->nodedatas->nodes)
        {
            if(it)
            {
                createNode(it, this, *(spritedata->materialdatas), spritedata->nodedatas->nodes.size() == 1);
            }
        }
        
        genGLProgramState();
        return true;
    }
    
    return false;
}

//.mtl file should at the same directory with the same name if exist
bool Sprite3D::loadFromObj(const std::string& path)
{
    std::string fullPath = FileUtils::getInstance()->fullPathForFilename(path);
    
    MeshDatas meshdatas;
    MaterialDatas* materialdatas = new MaterialDatas();
    NodeDatas*   nodeDatas = new NodeDatas();
    bool ret = Bundle3D::loadObj(meshdatas, *materialdatas, *nodeDatas, fullPath);
    if (ret && initFrom(*nodeDatas, meshdatas, *materialdatas))
    {
        //add to cache
        auto data = new Sprite3DCache::Sprite3DData();
        data->materialdatas = materialdatas;
        data->nodedatas = nodeDatas;
        data->meshVertexDatas = _meshVertexDatas;
        Sprite3DCache::getInstance()->addSprite3DData(path, data);
        return true;
    }
    delete materialdatas;
    delete nodeDatas;

    return false;
}
bool Sprite3D::loadFromC3x(const std::string& path)
{
    std::string fullPath = FileUtils::getInstance()->fullPathForFilename(path);

    //load from .c3b or .c3t
    auto bundle = Bundle3D::getInstance();
    if (!bundle->load(fullPath))
        return false;
    
    MeshDatas meshdatas;
    MaterialDatas* materialdatas = new MaterialDatas();
    NodeDatas*   nodeDatas = new NodeDatas();
    if (bundle->loadMeshDatas(meshdatas)
        && bundle->loadMaterials(*materialdatas)
        && bundle->loadNodes(*nodeDatas)
        && initFrom(*nodeDatas, meshdatas, *materialdatas))
    {
        //add to cache
        auto data = new Sprite3DCache::Sprite3DData();
        data->materialdatas = materialdatas;
        data->nodedatas = nodeDatas;
        data->meshVertexDatas = _meshVertexDatas;
        Sprite3DCache::getInstance()->addSprite3DData(path, data);
        return true;
    }
    
    delete materialdatas;
    delete nodeDatas;
    
    return false;
}

Sprite3D::Sprite3D()
: _skeleton(nullptr)
, _blend(BlendFunc::ALPHA_NON_PREMULTIPLIED)
, _aabbDirty(true)
{
}

Sprite3D::~Sprite3D()
{
    _meshes.clear();
    _meshVertexDatas.clear();
    CC_SAFE_RELEASE_NULL(_skeleton);
    removeAllAttachNode();
}

bool Sprite3D::initWithFile(const std::string &path)
{
    _meshes.clear();
    _meshVertexDatas.clear();
    CC_SAFE_RELEASE_NULL(_skeleton);
    removeAllAttachNode();
    
    if (loadFromCache(path))
        return true;
    
    //load from file
    std::string ext = path.substr(path.length() - 4, 4);
    std::transform(ext.begin(), ext.end(), ext.begin(), tolower);
    
    if (ext == ".obj")
    {
        return loadFromObj(path);
    }
    else if (ext == ".c3b" || ext == ".c3t")
    {
        return loadFromC3x(path);
    }
    
    return false;
}

bool Sprite3D::initFrom(const NodeDatas& nodeDatas, const MeshDatas& meshdatas, const MaterialDatas& materialdatas)
{
    for(const auto& it : meshdatas.meshDatas)
    {
        if(it)
        {
//            Mesh* mesh = Mesh::create(*it);
//            _meshes.pushBack(mesh);
            auto meshvertex = MeshVertexData::create(*it);
            _meshVertexDatas.pushBack(meshvertex);
        }
    }
    _skeleton = Skeleton3D::create(nodeDatas.skeleton);
    CC_SAFE_RETAIN(_skeleton);
    
    for(const auto& it : nodeDatas.nodes)
    {
        if(it)
        {
            createNode(it, this, materialdatas, nodeDatas.nodes.size() == 1);
        }
    }
    for(const auto& it : nodeDatas.skeleton)
    {
        if(it)
        {
             createAttachSprite3DNode(it,materialdatas);
        }
    }
    genGLProgramState();
    
    return true;
}
Sprite3D* Sprite3D::createSprite3DNode(NodeData* nodedata,ModelData* modeldata,const MaterialDatas& matrialdatas)
{
    auto sprite = new Sprite3D();
    if (sprite)
    {
        auto mesh = Mesh::create(nodedata->id, getMeshIndexData(modeldata->subMeshId));
        if (modeldata->matrialId == "" && matrialdatas.materials.size())
        {
            const NTextureData* textureData = matrialdatas.materials[0].getTextureData(NTextureData::Usage::Diffuse);
            mesh->setTexture(textureData->filename);
        }
        else
        {
            const NMaterialData*  materialData=matrialdatas.getMaterialData(modeldata->matrialId);
            if(materialData)
            {
                const NTextureData* textureData = materialData->getTextureData(NTextureData::Usage::Diffuse);
                if(textureData)
                {
                    auto tex = Director::getInstance()->getTextureCache()->addImage(textureData->filename);
                    if(tex)
                    {
                        Texture2D::TexParams    texParams;
                        texParams.minFilter = GL_LINEAR;
                        texParams.magFilter = GL_LINEAR;
                        texParams.wrapS = textureData->wrapS;
                        texParams.wrapT = textureData->wrapT;
                        tex->setTexParameters(texParams);
                        mesh->setTexture(tex);
                    }

                }
            }
        }
        sprite->setAdditionalTransform(&nodedata->transform);
        sprite->addMesh(mesh);
        sprite->autorelease();
        sprite->genGLProgramState(); 
    }
    return   sprite;
}
void Sprite3D::createAttachSprite3DNode(NodeData* nodedata,const MaterialDatas& matrialdatas)
{
    for(const auto& it : nodedata->modelNodeDatas)
    {
        if(it && getAttachNode(nodedata->id))
        {
            auto sprite = createSprite3DNode(nodedata,it,matrialdatas);
            if (sprite)
            {
                getAttachNode(nodedata->id)->addChild(sprite);
            } 
        }
    }
    for(const auto& it : nodedata->children)
    {
        createAttachSprite3DNode(it,matrialdatas);
    }
}
void Sprite3D::genGLProgramState()
{
    std::unordered_map<const MeshVertexData*, GLProgramState*> glProgramestates;
    for(auto& mesh : _meshVertexDatas)
    {
        bool textured = mesh->hasVertexAttrib(GLProgram::VERTEX_ATTRIB_TEX_COORD);
        bool hasSkin = mesh->hasVertexAttrib(GLProgram::VERTEX_ATTRIB_BLEND_INDEX)
        && mesh->hasVertexAttrib(GLProgram::VERTEX_ATTRIB_BLEND_WEIGHT);
        
        GLProgram* glProgram = nullptr;
        if(textured)
        {
            if (hasSkin)
                glProgram = GLProgramCache::getInstance()->getGLProgram(GLProgram::SHADER_3D_SKINPOSITION_TEXTURE);
            else
                glProgram = GLProgramCache::getInstance()->getGLProgram(GLProgram::SHADER_3D_POSITION_TEXTURE);
        }
        else
        {
            glProgram = GLProgramCache::getInstance()->getGLProgram(GLProgram::SHADER_3D_POSITION);
        }
        
        auto programstate = GLProgramState::create(glProgram);
        long offset = 0;
        auto attributeCount = mesh->getMeshVertexAttribCount();
        for (auto k = 0; k < attributeCount; k++) {
            auto meshattribute = mesh->getMeshVertexAttrib(k);
            programstate->setVertexAttribPointer(s_attributeNames[meshattribute.vertexAttrib],
                                                 meshattribute.size,
                                                 meshattribute.type,
                                                 GL_FALSE,
                                                 mesh->getVertexBuffer()->getSizePerVertex(),
                                                 (GLvoid*)offset);
            offset += meshattribute.attribSizeBytes;
        }
        
        glProgramestates[mesh] = programstate;
    }
    
    for (auto& it : _meshes) {
        auto glProgramState = glProgramestates[it->getMeshIndexData()->getMeshVertexData()];
        it->setGLProgramState(glProgramState);
    }
}

void Sprite3D::createNode(NodeData* nodedata, Node* root, const MaterialDatas& matrialdatas, bool singleSprite)
{
<<<<<<< HEAD
    bool hasSkin = _skin && _mesh->hasVertexAttrib(GLProgram::VERTEX_ATTRIB_BLEND_INDEX)
    && _mesh->hasVertexAttrib(GLProgram::VERTEX_ATTRIB_BLEND_WEIGHT);
    bool hasNormal = _mesh->hasVertexAttrib(GLProgram::VERTEX_ATTRIB_NORMAL);
    
    if (hasNormal)
    {
        if(textured)
        {
            if (hasSkin)
                return GLProgramCache::getInstance()->getGLProgram(GLProgram::SHADER_3D_SKINPOSITION_NORMAL_TEXTURE);

            return GLProgramCache::getInstance()->getGLProgram(GLProgram::SHADER_3D_POSITION_NORMAL_TEXTURE);
        }
        else
        {
            return GLProgramCache::getInstance()->getGLProgram(GLProgram::SHADER_3D_POSITION_NORMAL);
=======
    Node* node=nullptr;
    for(const auto& it : nodedata->modelNodeDatas)
    {
        if(it)
        {
            if(it->bones.size() > 0 || singleSprite)
            {
                auto mesh = Mesh::create(nodedata->id, getMeshIndexData(it->subMeshId));
                if(mesh)
                {
                    _meshes.pushBack(mesh);
                    if (_skeleton && it->bones.size())
                    {
                        auto skin = MeshSkin::create(_skeleton, it->bones, it->invBindPose);
                        mesh->setSkin(skin);
                    }
                    mesh->_visibleChanged = std::bind(&Sprite3D::onAABBDirty, this);

                    if (it->matrialId == "" && matrialdatas.materials.size())
                    {
                        const NTextureData* textureData = matrialdatas.materials[0].getTextureData(NTextureData::Usage::Diffuse);
                        mesh->setTexture(textureData->filename);
                    }
                    else
                    {
                        const NMaterialData*  materialData=matrialdatas.getMaterialData(it->matrialId);
                        if(materialData)
                        {
                            const NTextureData* textureData = materialData->getTextureData(NTextureData::Usage::Diffuse);
                            if(textureData)
                            {
                                auto tex = Director::getInstance()->getTextureCache()->addImage(textureData->filename);
                                if(tex)
                                {
                                    Texture2D::TexParams    texParams;
                                    texParams.minFilter = GL_LINEAR;
                                    texParams.magFilter = GL_LINEAR;
                                    texParams.wrapS = textureData->wrapS;
                                    texParams.wrapT = textureData->wrapT;
                                    tex->setTexParameters(texParams);
                                    mesh->setTexture(tex);
                                }

                            }
                        }
                    }
                }
            }
            else
            {
                auto sprite = createSprite3DNode(nodedata,it,matrialdatas);
                if (sprite)
                {
                    if(root)
                    {
                        root->addChild(sprite);
                    } 
                }
                node=sprite;
            } 
>>>>>>> dad69ae6
        }
    }
    if(nodedata->modelNodeDatas.size() ==0 )
    {
<<<<<<< HEAD
        if(textured)
        {
            if (hasSkin)
                return GLProgramCache::getInstance()->getGLProgram(GLProgram::SHADER_3D_SKINPOSITION_TEXTURE);

            return GLProgramCache::getInstance()->getGLProgram(GLProgram::SHADER_3D_POSITION_TEXTURE);
        }
        else
        {
            return GLProgramCache::getInstance()->getGLProgram(GLProgram::SHADER_3D_POSITION);
        }
=======
        node= Node::create();
        if(node)
        {
            node->setAdditionalTransform(&nodedata->transform);
            if(root)
            {
                root->addChild(node);
            } 
        }
    }
    for(const auto& it : nodedata->children)
    {
        createNode(it,node, matrialdatas, singleSprite);
>>>>>>> dad69ae6
    }
}

MeshIndexData* Sprite3D::getMeshIndexData(const std::string& indexId) const
{
    for (auto it : _meshVertexDatas) {
        auto index = it->getMeshIndexDataById(indexId);
        if (index)
            return index;
    }
    return nullptr;
}

void  Sprite3D::addMesh(Mesh* mesh)
{
    auto meshVertex = mesh->getMeshIndexData()->_vertexData;
    _meshVertexDatas.pushBack(meshVertex);
    _meshes.pushBack(mesh);
}

void Sprite3D::setTexture(const std::string& texFile)
{
    auto tex = Director::getInstance()->getTextureCache()->addImage(texFile);
    setTexture(tex);
}

void Sprite3D::setTexture(Texture2D* texture)
{
    for (auto& state : _meshes) {
        state->setTexture(texture);
    }
}
AttachNode* Sprite3D::getAttachNode(const std::string& boneName)
{
    auto it = _attachments.find(boneName);
    if (it != _attachments.end())
        return it->second;
    
    if (_skeleton)
    {
        auto bone = _skeleton->getBoneByName(boneName);
        auto attachNode = AttachNode::create(bone);
        addChild(attachNode);
        _attachments[boneName] = attachNode;
        return attachNode;
    }
    
    return nullptr;
}

void Sprite3D::removeAttachNode(const std::string& boneName)
{
    auto it = _attachments.find(boneName);
    if (it != _attachments.end())
    {
        removeChild(it->second);
        _attachments.erase(it);
    }
}

void Sprite3D::removeAllAttachNode()
{
    for (auto& it : _attachments) {
        removeChild(it.second);
    }
    _attachments.clear();
}

void Sprite3D::draw(Renderer *renderer, const Mat4 &transform, uint32_t flags)
{
    if (_skeleton)
        _skeleton->updateBoneMatrix();
    
    Color4F color(getDisplayedColor());
    color.a = getDisplayedOpacity() / 255.0f;
    
    int i = 0;
    for (auto& mesh : _meshes) {
        if (!mesh->isVisible())
        {
            i++;
            continue;
        }
        auto programstate = mesh->getGLProgramState();
        auto& meshCommand = mesh->getMeshCommand();
        
        GLuint textureID = mesh->getTexture() ? mesh->getTexture()->getName() : 0;
        
        meshCommand.init(_globalZOrder, textureID, programstate, _blend, mesh->getVertexBuffer(), mesh->getIndexBuffer(), mesh->getPrimitiveType(), mesh->getIndexFormat(), mesh->getIndexCount(), transform);
        
        auto skin = mesh->getSkin();
        if (skin)
        {
            meshCommand.setMatrixPaletteSize((int)skin->getMatrixPaletteSize());
            meshCommand.setMatrixPalette(skin->getMatrixPalette());
        }
        //support tint and fade
        meshCommand.setDisplayColor(Vec4(color.r, color.g, color.b, color.a));
        renderer->addCommand(&meshCommand);
    }
}

void Sprite3D::setGLProgramState(GLProgramState *glProgramState)
{
    Node::setGLProgramState(glProgramState);
    for (auto& state : _meshes) {
        state->setGLProgramState(glProgramState);
    }
}
void Sprite3D::setGLProgram(GLProgram *glprogram)
{
    Node::setGLProgram(glprogram);
    setGLProgramState(getGLProgramState());
}

void Sprite3D::setBlendFunc(const BlendFunc &blendFunc)
{
    if(_blend.src != blendFunc.src || _blend.dst != blendFunc.dst)
    {
        _blend = blendFunc;
        for(auto& state : _meshes)
        {
            state->setBlendFunc(blendFunc);
        }
    }
}

const BlendFunc& Sprite3D::getBlendFunc() const
{
    return _blend;
}

const AABB& Sprite3D::getAABB() const
{
    Mat4 nodeToWorldTransform(getNodeToWorldTransform());
    
    // If nodeToWorldTransform matrix isn't changed, we don't need to transform aabb.
    if (memcmp(_nodeToWorldTransform.m, nodeToWorldTransform.m, sizeof(Mat4)) == 0 && !_aabbDirty)
    {
        return _aabb;
    }
    else
    {
        _aabb.reset();
        Mat4 transform(nodeToWorldTransform);
        for (const auto& it : _meshes) {
            if (it->isVisible())
                _aabb.merge(it->getAABB());
        }
        
        _aabb.transform(transform);
        _nodeToWorldTransform = nodeToWorldTransform;
    }
    
    return _aabb;
}

Rect Sprite3D::getBoundingBox() const
{
    AABB aabb = getAABB();
    Rect ret(aabb._min.x, aabb._min.y, (aabb._max.x - aabb._min.x), (aabb._max.y - aabb._min.y));
    return ret;
}

void Sprite3D::setCullFace(GLenum cullFace)
{
    for (auto& it : _meshes) {
        it->getMeshCommand().setCullFace(cullFace);
    }
}

void Sprite3D::setCullFaceEnabled(bool enable)
{
    for (auto& it : _meshes) {
        it->getMeshCommand().setCullFaceEnabled(enable);
    }
}

Mesh* Sprite3D::getMeshByIndex(int index) const
{
    CCASSERT(index < _meshes.size(), "invald index");
    return _meshes.at(index);
}

/**get SubMeshState by Name */
Mesh* Sprite3D::getMeshByName(const std::string& name) const
{
    for (const auto& it : _meshes) {
        if (it->getName() == name)
            return it;
    }
    return nullptr;
}

MeshSkin* Sprite3D::getSkin() const
{
    for (const auto& it : _meshes) {
        if (it->getSkin())
            return it->getSkin();
    }
    return nullptr;
}

///////////////////////////////////////////////////////////////////////////////////
Sprite3DCache* Sprite3DCache::_cacheInstance = nullptr;
Sprite3DCache* Sprite3DCache::getInstance()
{
    if (_cacheInstance == nullptr)
        _cacheInstance = new Sprite3DCache();
    return _cacheInstance;
}
void Sprite3DCache::destroyInstance()
{
    if (_cacheInstance)
    {
        delete _cacheInstance;
        _cacheInstance = nullptr;
    }
}

Sprite3DCache::Sprite3DData* Sprite3DCache::getSpriteData(const std::string& key) const
{
    auto it = _spriteDatas.find(key);
    if (it != _spriteDatas.end())
        return it->second;
    return nullptr;
}

bool Sprite3DCache::addSprite3DData(const std::string& key, Sprite3DCache::Sprite3DData* spritedata)
{
    auto it = _spriteDatas.find(key);
    if (it == _spriteDatas.end())
    {
        _spriteDatas[key] = spritedata;
        return true;
    }
    return false;
}

void Sprite3DCache::removeSprite3DData(const std::string& key)
{
    auto it = _spriteDatas.find(key);
    if (it != _spriteDatas.end())
    {
        delete it->second;
    }
    _spriteDatas.erase(it);
}

void Sprite3DCache::removeAllSprite3DData()
{
    for (auto& it : _spriteDatas) {
        delete it.second;
    }
    _spriteDatas.clear();
}

Sprite3DCache::Sprite3DCache()
{
    
}
Sprite3DCache::~Sprite3DCache()
{
    removeAllSprite3DData();
}

NS_CC_END<|MERGE_RESOLUTION|>--- conflicted
+++ resolved
@@ -332,24 +332,6 @@
 
 void Sprite3D::createNode(NodeData* nodedata, Node* root, const MaterialDatas& matrialdatas, bool singleSprite)
 {
-<<<<<<< HEAD
-    bool hasSkin = _skin && _mesh->hasVertexAttrib(GLProgram::VERTEX_ATTRIB_BLEND_INDEX)
-    && _mesh->hasVertexAttrib(GLProgram::VERTEX_ATTRIB_BLEND_WEIGHT);
-    bool hasNormal = _mesh->hasVertexAttrib(GLProgram::VERTEX_ATTRIB_NORMAL);
-    
-    if (hasNormal)
-    {
-        if(textured)
-        {
-            if (hasSkin)
-                return GLProgramCache::getInstance()->getGLProgram(GLProgram::SHADER_3D_SKINPOSITION_NORMAL_TEXTURE);
-
-            return GLProgramCache::getInstance()->getGLProgram(GLProgram::SHADER_3D_POSITION_NORMAL_TEXTURE);
-        }
-        else
-        {
-            return GLProgramCache::getInstance()->getGLProgram(GLProgram::SHADER_3D_POSITION_NORMAL);
-=======
     Node* node=nullptr;
     for(const auto& it : nodedata->modelNodeDatas)
     {
@@ -410,24 +392,10 @@
                 }
                 node=sprite;
             } 
->>>>>>> dad69ae6
         }
     }
     if(nodedata->modelNodeDatas.size() ==0 )
     {
-<<<<<<< HEAD
-        if(textured)
-        {
-            if (hasSkin)
-                return GLProgramCache::getInstance()->getGLProgram(GLProgram::SHADER_3D_SKINPOSITION_TEXTURE);
-
-            return GLProgramCache::getInstance()->getGLProgram(GLProgram::SHADER_3D_POSITION_TEXTURE);
-        }
-        else
-        {
-            return GLProgramCache::getInstance()->getGLProgram(GLProgram::SHADER_3D_POSITION);
-        }
-=======
         node= Node::create();
         if(node)
         {
@@ -441,7 +409,6 @@
     for(const auto& it : nodedata->children)
     {
         createNode(it,node, matrialdatas, singleSprite);
->>>>>>> dad69ae6
     }
 }
 
