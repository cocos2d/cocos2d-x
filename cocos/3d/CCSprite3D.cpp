
#include "CCSprite3D.h"
#include "CCMeshCache.h"
#include "CCMesh.h"

#include "CCObjLoader.h"
#include "2d/platform/CCFileUtils.h"
#include "base/CCDirector.h"
#include "2d/CCTextureCache.h"
#include "renderer/CCRenderer.h"
#include "renderer/CCGLProgramState.h"

//begin include shader file
#define STRINGIFY(A)  #A
#include "Textured.es2.vert.h"
#include "Textured.es2.frag.h"
#include "Colored.es2.frag.h"
//end include shader file

NS_CC_BEGIN

static std::string s_attributeNames[] = {GLProgram::ATTRIBUTE_NAME_POSITION, GLProgram::ATTRIBUTE_NAME_COLOR, GLProgram::ATTRIBUTE_NAME_TEX_COORD, GLProgram::ATTRIBUTE_NAME_NORMAL};

std::map<std::string, std::vector<std::string> > __cachedSpriteTexNames;

Sprite3D* Sprite3D::create(const std::string &modelPath)
{
    if (modelPath.length() < 4)
        CCASSERT(false, "improper name specified when creating Sprite3D");
    
    auto sprite = new Sprite3D();
    if (sprite && sprite->initWithFile(modelPath))
    {
        sprite->autorelease();
        return sprite;
    }
    CC_SAFE_DELETE(sprite);
    return nullptr;
}

Sprite3D* Sprite3D::create(const std::string &modelPath, const std::string &texturePath)
{
    if (modelPath.length() < 4)
        CCASSERT(false, "improper name specified when creating Sprite3D");
    
    auto sprite = new Sprite3D();
    if (sprite && sprite->initWithFile(modelPath))
    {
        sprite->setTexture(texturePath);
        sprite->autorelease();
        return sprite;
    }
    CC_SAFE_DELETE(sprite);
    return nullptr;
}

// Sprite3D* Sprite3D::create(Mesh* mesh, const std::string& texturePath)
// {
//     CCASSERT(nullptr != mesh, "Could not create a Sprite3D from a null Mesh");
//     auto sprite = new Sprite3D();
//     if(sprite)
//     {
//         sprite->_mesh = mesh;
//         sprite->_mesh->retain();
//         sprite->setTexture(texturePath);
//         sprite->autorelease();
//         return sprite;
//     }
//     CC_SAFE_DELETE(sprite);
//     return nullptr;
// }

//.mtl file should at the same directory with the same name if exist
bool Sprite3D::loadFromObj(const std::string& path)
{
    std::string fullPath = FileUtils::getInstance()->fullPathForFilename(path);
    
    //.mtl file directory
    std::string dir = "";
    int last = fullPath.rfind("/");
    if (last != -1)
        dir = fullPath.substr(0, last + 1);
    
    ObjLoader::shapes_t shapes;
    std::string errstr = ObjLoader::LoadObj(shapes, fullPath.c_str(), dir.c_str());
    if (!errstr.empty())
        return false;
    
    //convert to mesh and material
    std::vector<std::vector<unsigned short> > indices;
    std::vector<std::string> matnames;
    for (auto it = shapes.shapes.begin(); it != shapes.shapes.end(); it++)
    {
        indices.push_back((*it).mesh.indices);
        matnames.push_back(dir + (*it).material.diffuse_texname);
    }
    _mesh = Mesh::create(shapes.positions, shapes.normals, shapes.texcoords, indices);
    
    _mesh->retain();
    if (_mesh == nullptr)
        return false;
    
    _partcount = indices.size();
    
    
    for (auto it = 0; it != matnames.size(); it++)
    {
        if (!matnames[it].empty())
        {
            auto tex = Director::getInstance()->getTextureCache()->addImage(matnames[it]);
            if (tex) _textures.pushBack(tex);
        }
        
    }
    
    genGLProgramState();
    
    //add to cache
    __cachedSpriteTexNames[fullPath] = matnames;
    MeshCache::getInstance()->addMesh(fullPath, _mesh);
    
    _path = fullPath;

    return true;
}

Sprite3D::Sprite3D()
: _partcount(0)
, _mesh(nullptr)
, _blend(BlendFunc::DISABLE)
{
}

Sprite3D::~Sprite3D()
{
    CC_SAFE_RELEASE_NULL(_mesh);
}

bool Sprite3D::initWithFile(const std::string &path)
{
    _partcount = 0;
    
    CC_SAFE_RELEASE_NULL(_mesh);
    _programState.clear();
    _textures.clear();
    
    //find from the cache
    Mesh* mesh = MeshCache::getInstance()->getMesh(path);
    if (mesh)
    {
        _mesh = mesh;
        _mesh->retain();
        std::string fullPath = FileUtils::getInstance()->fullPathForFilename(path);

        _partcount = mesh->getMeshPartCount();
        
        auto matnames = __cachedSpriteTexNames[fullPath];
        for (auto it = 0; it != matnames.size(); it++)
        {
            auto tex = Director::getInstance()->getTextureCache()->addImage(matnames[it]);
            if (tex) _textures.pushBack(tex);
        }
        
        genGLProgramState();
        
        _path = fullPath;
        return true;
    }
    else
    {
        //load from file
        std::string ext = path.substr(path.length() - 4, 4);
        if (ext != ".obj" || !loadFromObj(path))
        {
                return false;
        }
        return true;
    }
}

void Sprite3D::genGLProgramState()
{
    _programState.clear();
    
    auto attributeCount = _mesh->getMeshVertexAttribCount();
    for (int i = 0; i < _mesh->getMeshPartCount(); i++)
    {
<<<<<<< HEAD
        
        auto programstate = GLProgramState::getOrCreate(getDefGLProgram(_mesh->hasVertexAttrib(i)));
=======
        auto programstate = GLProgramState::getOrCreateWithGLProgram(getDefGLProgram(_mesh->getAttribFlag() & GL::VERTEX_ATTRIB_FLAG_TEX_COORD));
>>>>>>> 48e9f399
        _programState.pushBack(programstate);
        
        int offset = 0;
        for (auto k = 0; k < attributeCount; k++) {
            auto meshattribute = _mesh->getMeshVertexAttribute(k);
            programstate->setVertexAttribPointer(s_attributeNames[meshattribute.vertexAttrib], meshattribute.size, meshattribute.type, GL_FALSE, _mesh->getVertexSizeInBytes(), (void*)offset);
            offset += meshattribute.attribSizeBytes;
        }
    }
}

GLProgram* Sprite3D::getDefGLProgram(bool textured)
{
    static GLProgram s_defGLProgramTex;
    static GLProgram s_defGLProgram;
    if(textured && s_defGLProgramTex.getProgram() == 0)
    {
        s_defGLProgramTex.initWithByteArrays(baseVertexShader, baseTexturedFrag);
        s_defGLProgramTex.link();
        s_defGLProgramTex.updateUniforms();
    }
    
    if(!textured && s_defGLProgram.getProgram() == 0)
    {
        s_defGLProgram.initWithByteArrays(baseVertexShader, baseTexturedFrag);
        s_defGLProgram.link();
        s_defGLProgram.updateUniforms();
    }
    
    return textured ? &s_defGLProgramTex : &s_defGLProgram;
}


void Sprite3D::setTexture(const std::string& texFile)
{
    auto tex = Director::getInstance()->getTextureCache()->addImage(texFile);
    if (_textures.empty())
        _textures.pushBack(tex);
    else
        _textures.replace(0, tex);
}
//
//void Sprite3D::setEffect(Sprite3DEffect* effect)
//{
//    CC_SAFE_RETAIN(effect);
//    CC_SAFE_RELEASE_NULL(_effect);
//    _effect = effect;
//    _effect->init(this);
//}

void Sprite3D::draw(Renderer *renderer, const Matrix &transform, bool transformUpdated)
{
    _customCommand.init(_globalZOrder);
    _customCommand.func = CC_CALLBACK_0(Sprite3D::onDraw, this, transform, transformUpdated);
    Director::getInstance()->getRenderer()->addCommand(&_customCommand);
}

void Sprite3D::onDraw(const Matrix &transform, bool transformUpdated)
{
    glEnable(GL_DEPTH_TEST);
    glEnable(GL_CULL_FACE);
    GL::blendFunc(_blend.src, _blend.dst);
    // ********** Base Draw *************

    Color4F color(getDisplayedColor());
    color.a = getDisplayedOpacity() / 255.0f;
    
    if (_mesh)
    {
        for (int i = 0; i < _mesh->getMeshPartCount(); i++)
        {
            auto meshPart = _mesh->getMeshPart(i);
            auto programstate = _programState.at(i);
            
            
            programstate->setUniformVec4("u_color", Vector4(color.r, color.g, color.b, color.a));
            if (_textures.at(i))
            {
                GL::bindTexture2D(_textures.at(i)->getName());
            }
            
            glBindBuffer(GL_ARRAY_BUFFER, _mesh->getVertexBuffer());
            programstate->apply(transform);
            
            glBindBuffer(GL_ELEMENT_ARRAY_BUFFER, meshPart->getIndexBuffer());
            glDrawElements(meshPart->getPrimitiveType(), meshPart->getIndexCount(), meshPart->getIndexFormat(), 0);
        }
    }
    
//    if (_partMaterials && _mesh)
//    {
//        
//        for (int i = 0; i < _mesh->getMeshPartCount(); i++) {
//            auto material = getMeshMaterial(i);
//            material->getProgram()->use();
//            material->getProgram()->setUniformsForBuiltins(transform);
//
//            material->setColor(Vector4(color.r, color.g, color.b, color.a));
//            material->bind();
//            
//            MeshPart* meshPart = _mesh->getMeshPart(i);
//            
//            glBindBuffer(GL_ELEMENT_ARRAY_BUFFER, meshPart->getIndexBuffer());
//            glDrawElements(meshPart->getPrimitiveType(), meshPart->getIndexCount(), meshPart->getIndexFormat(), 0);
//            
//            material->unbind();
//            
//            //effect draw
//            if (_effect) {
//
//                _effect->getProgram()->use();
//                _effect->getProgram()->setUniformsForBuiltins(transform);
//                
//                _effect->setColor(Vector4(color.r, color.g, color.b, color.a));
//                _effect->bind();
//                
//                glBindBuffer(GL_ELEMENT_ARRAY_BUFFER, meshPart->getIndexBuffer());
//                glDrawElements(meshPart->getPrimitiveType(), meshPart->getIndexCount(), meshPart->getIndexFormat(), 0);
//                
//                _effect->unbind();
//            }
//            
//            CC_INCREMENT_GL_DRAWN_BATCHES_AND_VERTICES(1, meshPart->getIndexCount());
//        }
//        
//    }
    
    glDisable(GL_DEPTH_TEST);
    
}

void Sprite3D::setBlendFunc(const BlendFunc &blendFunc)
{
    if(_blend.src != blendFunc.src || _blend.dst != blendFunc.dst)
    {
        _blend = blendFunc;
    }
}

const BlendFunc& Sprite3D::getBlendFunc() const
{
    return _blend;
}


NS_CC_END<|MERGE_RESOLUTION|>--- conflicted
+++ resolved
@@ -185,12 +185,9 @@
     auto attributeCount = _mesh->getMeshVertexAttribCount();
     for (int i = 0; i < _mesh->getMeshPartCount(); i++)
     {
-<<<<<<< HEAD
-        
-        auto programstate = GLProgramState::getOrCreate(getDefGLProgram(_mesh->hasVertexAttrib(i)));
-=======
-        auto programstate = GLProgramState::getOrCreateWithGLProgram(getDefGLProgram(_mesh->getAttribFlag() & GL::VERTEX_ATTRIB_FLAG_TEX_COORD));
->>>>>>> 48e9f399
+        
+        auto programstate = GLProgramState::getOrCreateWithGLProgram(getDefGLProgram(_mesh->hasVertexAttrib(i)));
+
         _programState.pushBack(programstate);
         
         int offset = 0;
