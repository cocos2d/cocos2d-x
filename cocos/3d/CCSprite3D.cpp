--- conflicted
+++ resolved
@@ -217,47 +217,14 @@
     _texture = texture;
 }
 
-<<<<<<< HEAD
-//void Sprite3D::setEffect(Sprite3DEffect* effect)
-//{
-//    CC_SAFE_RETAIN(effect);
-//    CC_SAFE_RELEASE_NULL(_effect);
-//    _effect = effect;
-//    _effect->initEffect(this);
-//}
-
-=======
->>>>>>> d23ffe31
 void Sprite3D::draw(Renderer *renderer, const Mat4 &transform, bool transformUpdated)
 {
     GLProgramState* programstate = getGLProgramState();
     Color4F color(getDisplayedColor());
     color.a = getDisplayedOpacity() / 255.0f;
     
-<<<<<<< HEAD
-    if (_mesh)
-    {
-        auto programstate = getGLProgramState();
-        
-        programstate->setUniformVec4("u_color", Vec4(color.r, color.g, color.b, color.a));
-        GL::bindTexture2D(_texture->getName());
-        
-        glBindBuffer(GL_ARRAY_BUFFER, _mesh->getVertexBuffer());
-        programstate->apply(transform);
-        
-        glBindBuffer(GL_ELEMENT_ARRAY_BUFFER, _mesh->getIndexBuffer());
-        glDrawElements(_mesh->getPrimitiveType(), _mesh->getIndexCount(), _mesh->getIndexFormat(), 0);
-        CC_INCREMENT_GL_DRAWN_BATCHES_AND_VERTICES(1, _mesh->getIndexCount());
-        
-//        if (_effect)
-//            _effect->drawSpriteEffect(transform);
-    }
-    
-    glDisable(GL_DEPTH_TEST);
-=======
     GLuint textureID = _texture ? _texture->getName() : 0;
     _meshCommand.init(_globalZOrder, textureID, programstate, _blend, _mesh->getVertexBuffer(), _mesh->getIndexBuffer(), _mesh->getPrimitiveType(), _mesh->getIndexFormat(), _mesh->getIndexCount(), transform);
->>>>>>> d23ffe31
     
     _meshCommand.setCullFaceEnabled(true);
     _meshCommand.setDepthTestEnabled(true);
