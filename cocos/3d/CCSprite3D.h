--- conflicted
+++ resolved
@@ -29,12 +29,7 @@
     //set texture
     void setTexture(const std::string& texFile);
     void setTexture(Texture2D* texture);
-    
-<<<<<<< HEAD
-    //void setEffect(Sprite3DEffect* effect);
-    
-=======
->>>>>>> d23ffe31
+
     virtual void setBlendFunc(const BlendFunc &blendFunc) override;
     virtual const BlendFunc &getBlendFunc() const override;
     
@@ -53,14 +48,7 @@
     virtual GLProgram* getDefGLProgram(bool textured = true);
     
     void genGLProgramState();
-<<<<<<< HEAD
 
-    int           getMeshPartCount() const;
-    
-    CustomCommand     _customCommand;
-=======
-    
->>>>>>> d23ffe31
     Mesh              *_mesh;
     
     MeshCommand        _meshCommand;
@@ -70,11 +58,6 @@
     Texture2D*        _texture;
     //Vector<Texture2D*>    _textures;
     
-<<<<<<< HEAD
-    //Sprite3DEffect*     _effect;
-    
-=======
->>>>>>> d23ffe31
     BlendFunc _blend;
     
 };
