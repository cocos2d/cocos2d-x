/****************************************************************************
 Copyright (c) 2014 Chukong Technologies Inc.

 http://www.cocos2d-x.org

 Permission is hereby granted, free of charge, to any person obtaining a copy
 of this software and associated documentation files (the "Software"), to deal
 in the Software without restriction, including without limitation the rights
 to use, copy, modify, merge, publish, distribute, sublicense, and/or sell
 copies of the Software, and to permit persons to whom the Software is
 furnished to do so, subject to the following conditions:

 The above copyright notice and this permission notice shall be included in
 all copies or substantial portions of the Software.

 THE SOFTWARE IS PROVIDED "AS IS", WITHOUT WARRANTY OF ANY KIND, EXPRESS OR
 IMPLIED, INCLUDING BUT NOT LIMITED TO THE WARRANTIES OF MERCHANTABILITY,
 FITNESS FOR A PARTICULAR PURPOSE AND NONINFRINGEMENT. IN NO EVENT SHALL THE
 AUTHORS OR COPYRIGHT HOLDERS BE LIABLE FOR ANY CLAIM, DAMAGES OR OTHER
 LIABILITY, WHETHER IN AN ACTION OF CONTRACT, TORT OR OTHERWISE, ARISING FROM,
 OUT OF OR IN CONNECTION WITH THE SOFTWARE OR THE USE OR OTHER DEALINGS IN
 THE SOFTWARE.
 ****************************************************************************/

#ifndef __CCSPRITE3D_H__
#define __CCSPRITE3D_H__

#include <vector>
#include <unordered_map>

#include "base/CCVector.h"
#include "base/ccTypes.h"
#include "base/CCProtocols.h"
#include "2d/CCNode.h"
#include "renderer/CCMeshCommand.h"
#include "CCAABB.h"

NS_CC_BEGIN

class GLProgramState;
class Mesh;
class Texture2D;
class MeshSkin;
class AttachNode;
class SubMeshState;
class Skeleton3D;

/** Sprite3D: A sprite can be loaded from 3D model files, .obj, .c3t, .c3b, then can be drawed as sprite */
class CC_DLL Sprite3D : public Node, public BlendProtocol
{
public:
    /** creates a Sprite3D*/
    static Sprite3D* create(const std::string &modelPath);

    // creates a Sprite3D. It only supports one texture, and overrides the internal texture with 'texturePath'
    static Sprite3D* create(const std::string &modelPath, const std::string &texturePath);
    
    /**set texture, set the first if multiple textures exist*/
    void setTexture(const std::string& texFile);
    void setTexture(Texture2D* texture);
    
    /**get SubMeshState by index*/
    SubMeshState* getSubMeshState(int index) const;

    /**get mesh*/
    Mesh* getMesh() const { return _mesh; }
    
    /**get skin*/
    MeshSkin* getSkin() const { return _skin; }
    
    /**get AttachNode by bone name, return nullptr if not exist*/
    AttachNode* getAttachNode(const std::string& boneName);
    
    /**remove attach node*/
    void removeAttachNode(const std::string& boneName);
    
    /**remove all attach nodes*/
    void removeAllAttachNode();

    // overrides
    virtual void setBlendFunc(const BlendFunc &blendFunc) override;
    virtual const BlendFunc &getBlendFunc() const override;
    
    /*
     * Get AABB
     * If the sprite has animation, it can't be calculated accuratly,
     * because bone can drive the vertices, we just use the origin vertices
     * to calculate the AABB.
     */
    AABB getAABB() const;
    
    /**
     * Returns 2d bounding-box
     * Note: the bouding-box is just get from the AABB which as Z=0, so that is not very accurate.
     */
    virtual Rect getBoundingBox() const override;

    // set which face is going to cull, GL_BACK, GL_FRONT, GL_FRONT_AND_BACK, default GL_BACK
    void setCullFace(GLenum cullFace);
    // set cull face enable or not
    void setCullFaceEnabled(bool enable);

CC_CONSTRUCTOR_ACCESS:
    
    Sprite3D();
    virtual ~Sprite3D();
    bool initWithFile(const std::string &path);
    
    /**load sprite3d from cache, return true if succeed, false otherwise*/
    bool loadFromCache(const std::string& path);
    
    /**.mtl file should at the same directory with the same name if exist*/
    bool loadFromObj(const std::string& path);
    
    /**load from .c3b or .c3t*/
    bool loadFromC3x(const std::string& path);

    /**draw*/
    virtual void draw(Renderer *renderer, const Mat4 &transform, uint32_t flags) override;
    
    /**get default shader*/
    virtual GLProgram* getDefaultGLProgram(bool textured = true);
    
    /**generate default GLProgramState*/
    void genGLProgramState();
    
    /**generate materials, and add them to cache, keyprefix is used as key prefix when added to cache*/
    void genMaterials(const std::string& keyprefix, const std::vector<std::string>& texpaths);

protected:
    Mesh*                        _mesh;//mesh
    MeshSkin*                    _skin;//skin
    Skeleton3D*                  _skeleton; //skeleton
    
    std::vector<MeshCommand>     _meshCommands; //render command each for one submesh
    
    Vector<SubMeshState*>        _subMeshStates; // SubMeshStates
    
    std::unordered_map<std::string, AttachNode*> _attachments;

    BlendFunc                    _blend;
    
<<<<<<< HEAD
    //since 3.3
    std::vector<Mesh*>           _meshes;
=======
    mutable AABB                 _aabb;                 // cache current aabb
    mutable Mat4                 _nodeToWorldTransform; // cache the matrix
>>>>>>> 6d214207
};

extern std::string CC_DLL s_attributeNames[];//attribute names array

NS_CC_END
#endif // __SPRITE3D_H_<|MERGE_RESOLUTION|>--- conflicted
+++ resolved
@@ -140,13 +140,11 @@
 
     BlendFunc                    _blend;
     
-<<<<<<< HEAD
     //since 3.3
     std::vector<Mesh*>           _meshes;
-=======
+
     mutable AABB                 _aabb;                 // cache current aabb
     mutable Mat4                 _nodeToWorldTransform; // cache the matrix
->>>>>>> 6d214207
 };
 
 extern std::string CC_DLL s_attributeNames[];//attribute names array
