--- conflicted
+++ resolved
@@ -394,12 +394,6 @@
     friend QuadTree;
     friend Chunk;
 public:
-<<<<<<< HEAD
-
-    /** @~english initialize all Properties which terrain need
-        @~chinese 初始化所有地形需要的属性
-    */
-=======
     /** set light map texture */
     void setLightMap(const std::string& fileName);
 
@@ -408,9 +402,11 @@
      @param lightDir The direction of directional light, Note that lightDir is in the terrain's local space. Most of the time terrain is placed at (0,0,0) and without rotation, so lightDir is also in the world space.
      */
     void setLightDir(const Vec3& lightDir);
+
     /*init function*/
-    /**initialize all Properties which terrain need */
->>>>>>> 7c091b75
+    /** @~english initialize all Properties which terrain need
+        @~chinese 初始化所有地形需要的属性
+    */
     bool initProperties();
 
     /** @~english initialize heightMap data
@@ -584,20 +580,12 @@
     */
     std::vector<float> getHeightData() const;
 
-<<<<<<< HEAD
-protected:
-
-    Terrain();
-    virtual ~Terrain();
-    void onDraw(const Mat4& transform, uint32_t flags);
-=======
 CC_CONSTRUCTOR_ACCESS:
     Terrain();
     virtual ~Terrain();
     bool initWithTerrainData(TerrainData &parameter, CrackFixedType fixedType);
 protected:
     void onDraw(const Mat4 &transform, uint32_t flags);
->>>>>>> 7c091b75
 
     /** @~english recursively set each chunk's LOD
         @~chinese 递归的设置每个地形块的LOD
@@ -643,15 +631,10 @@
     bool _isDrawWire;
     unsigned char* _data;
     float _lodDistance[3];
-<<<<<<< HEAD
-    Texture2D* _detailMapTextures[4];
-    Texture2D* _alphaMap;
-=======
     Texture2D * _detailMapTextures[4];
     Texture2D * _alphaMap;
     Texture2D * _lightMap;
     Vec3 _lightDir;
->>>>>>> 7c091b75
     CustomCommand _customCommand;
     QuadTree* _quadRoot;
     Chunk* _chunkesArray[MAX_CHUNKES][MAX_CHUNKES];
