/****************************************************************************
 Copyright (c) 2014 Chukong Technologies Inc.

 http://www.cocos2d-x.org

 Permission is hereby granted, free of charge, to any person obtaining a copy
 of this software and associated documentation files (the "Software"), to deal
 in the Software without restriction, including without limitation the rights
 to use, copy, modify, merge, publish, distribute, sublicense, and/or sell
 copies of the Software, and to permit persons to whom the Software is
 furnished to do so, subject to the following conditions:

 The above copyright notice and this permission notice shall be included in
 all copies or substantial portions of the Software.

 THE SOFTWARE IS PROVIDED "AS IS", WITHOUT WARRANTY OF ANY KIND, EXPRESS OR
 IMPLIED, INCLUDING BUT NOT LIMITED TO THE WARRANTIES OF MERCHANTABILITY,
 FITNESS FOR A PARTICULAR PURPOSE AND NONINFRINGEMENT. IN NO EVENT SHALL THE
 AUTHORS OR COPYRIGHT HOLDERS BE LIABLE FOR ANY CLAIM, DAMAGES OR OTHER
 LIABILITY, WHETHER IN AN ACTION OF CONTRACT, TORT OR OTHERWISE, ARISING FROM,
 OUT OF OR IN CONNECTION WITH THE SOFTWARE OR THE USE OR OTHER DEALINGS IN
 THE SOFTWARE.
 ****************************************************************************/

#include "CCMeshSkin.h"
#include "CCBundle3D.h"

#include "base/ccMacros.h"
#include "base/CCPlatformMacros.h"
#include "platform/CCFileUtils.h"

NS_CC_BEGIN

/**
 * Sets the inverse bind pose matrix.
 *
 * @param m C3DMatrix representing the inverse bind pose for this Bone.
 */
void Bone::setInverseBindPose(const Mat4& m)
{
    _bindPose = m;
}

const Mat4& Bone::getInverseBindPose()
{
    return _bindPose;
}

void Bone::setWorldMatDirty(bool dirty)
{
    _worldDirty = dirty;
    for (auto it : _children) {
        it->setWorldMatDirty(dirty);
    }
}

//update own world matrix and children's
void Bone::updateWorldMat()
{
    getWorldMat();
    for (auto itor : _children) {
        itor->updateWorldMat();
    }
}

const Mat4& Bone::getWorldMat()
{
    //if (_worldDirty)
    {
        updateLocalMat();
        if (_parent)
        {
            _world = _parent->getWorldMat() * _local;
        }
        else
            _world = _local;
        
        _worldDirty = false;
    }
    
    return _world;
}

///**
// * Set AnimationValue. set to its transform
// */
//void Bone::setAnimationValueTranslation(float* value, float weight)
//{
//    static const int bytes = 3 * sizeof(float);
//    if (memcmp(&_localTranslate.x, value, bytes) != 0)
//    {
//        _dirtyFlag |= Dirty_Translate;
//        _localTranslate.set(value);
//    }
//}
//void Bone::setAnimationValueRotation(float* value, float weight)
//{
//    static const int bytes = 4 * sizeof(float);
//    if (memcmp(&_localRot.x, value, bytes) != 0)
//    {
//        _dirtyFlag |= Dirty_Rotation;
//        _localRot.set(value);
//    }
//}
//void Bone::setAnimationValueScale(float* value, float weight)
//{
//    static const int bytes = 3 * sizeof(float);
//    if (memcmp(&_localScale.x, value, bytes) != 0)
//    {
//        _dirtyFlag |= Dirty_Scale;
//        _localScale.set(value);
//    }
//}

void Bone::setAnimationValue(float* trans, float* rot, float* scale, float weight)
{
    BoneBlendState state;
    if (trans)
        state.localTranslate.set(trans);
    if (rot)
        state.localRot.set(rot);
    if (scale)
        state.localScale.set(scale);
    state.weight = weight;
    
    _blendStates.clear();
    _blendStates.push_back(state);
    _localDirty = true;
}

/**
 * Creates C3DBone.
 */
Bone* Bone::create(const std::string& id)
{
    auto bone = new Bone(id);
    bone->autorelease();
    return bone;
}



/**
 * Updates the joint matrix.
 *
 * @param bindShape The bind shape matrix.
 * @param matrixPalette The matrix palette to update.
 */
void Bone::updateJointMatrix(const Mat4& bindShape, Vec4* matrixPalette)
{
    
    //if (_skinCount > 1 || _jointMatrixDirty)
    {
        //_jointMatrixDirty = false;
        static Mat4 t;
        Mat4::multiply(_world, getInverseBindPose(), &t);
        //Mat4::multiply(t, bindShape, &t);
        //Mat4::multiply(getInverseBindPose(), _world, &t);
        
        //t.setIdentity();
        matrixPalette[0].set(t.m[0], t.m[4], t.m[8], t.m[12]);
        matrixPalette[1].set(t.m[1], t.m[5], t.m[9], t.m[13]);
        matrixPalette[2].set(t.m[2], t.m[6], t.m[10], t.m[14]);
    }
}

//bone tree, we do not inherit from Node, Node has too many properties that we do not need. A clean Node is needed.
Bone* Bone::getParentBone()
{
    return _parent;
}
int Bone::getChildBoneCount() const
{
    return _children.size();
}
Bone* Bone::getChildBoneByIndex(int index)
{
    return _children.at(index);
}
void Bone::addChildBone(Bone* bone)
{
    if (_children.find(bone) == _children.end())
       _children.pushBack(bone);
}
void Bone::removeChildBoneByIndex(int index)
{
    _children.erase(index);
}
void Bone::removeChildBone(Bone* bone)
{
    _children.eraseObject(bone);
}
void Bone::removeAllChildBone()
{
    _children.clear();
}

Bone::Bone(const std::string& id)
: _name(id)
, _parent(nullptr)
, _localDirty(true)
, _worldDirty(true)
, _localTranslate(Vec3::ZERO)
, _localScale(Vec3::ONE)
, _localRot(Quaternion::identity())
{
    
}

/**
 * Destructor.
 */
Bone::~Bone()
{
    removeAllChildBone();
}

void Bone::updateLocalMat()
{
<<<<<<< HEAD
    if (_blendStates.size() == 0)
        return;
    
    if (!_localDirty)
        return;
    
    Vec3 translate(0.f, 0.f, 0.f), scale(0.f, 0.f, 0.f);
    Quaternion quat(0.f, 0.f, 0.f, 0.f);
    if (_blendStates.size())
    {
        float total = 0.f;
        for (auto it: _blendStates) {
            total += it.weight;
        }
        if (total)
        {
            if (_blendStates.size() == 1)
            {
                translate = _blendStates[0].localTranslate;
                scale = _blendStates[0].localScale;
                quat = _blendStates[0].localRot;
            }
            else
            {
                float invTotal = 1.f / total;
                for (auto it : _blendStates) {
                    float weight = (it.weight * invTotal);
                    translate += it.localTranslate * weight;
                    if (!it.localScale.isZero())
                    {
                        scale.x *= it.localScale.x * weight;
                        scale.y *= it.localScale.y * weight;
                        scale.z *= it.localScale.z * weight;
                    }
                    if (!it.localRot.isZero())
                    {
                        if (!quat.isZero())
                        {
                            Quaternion& q = _blendStates[0].localRot;
                            if (q.x * quat.x + q.y * quat.y + q.z * quat.z + q.w * quat.w < 0)
                            weight = -weight;
                        }
                        quat = Quaternion(it.localRot.x * weight + quat.x, it.localRot.y * weight + quat.y, it.localRot.z * weight + quat.z, it.localRot.w * weight + quat.w);
                    }
                }
            }  
        }
        
        bool hasTrans = !translate.isZero();
        bool hasRot = !quat.isZero();
        bool hasScale = !scale.isZero();
        
        if (hasTrans)
        {
            Mat4::createTranslation(translate, &_local);
            if (hasRot)
                _local.rotate(quat);
            if (hasScale)
                _local.scale(scale);
        }
        else if (hasRot)
        {
            Mat4::createRotation(quat, &_local);
            if (hasScale)
                _local.scale(scale);
        }
        else if (hasScale)
        {
            Mat4::createScale(scale, &_local);
        }
        else
            _local.setIdentity();
        
        _blendStates.clear();
        _localDirty = false;
    }
    
    
}

void Bone::clearBlendState()
{
    _blendStates.clear();
=======
//    Mat4::createTranslation(_localTranslate, &_local);
//    if (!_localRot.isZero())
//    _local.rotate(_localRot);
//    return;
    if(0 == _dirtyFlag) return;
    
    Mat4 tmp;
    Mat4::createScale(_localScale, &_local);
    Mat4::createRotation(_localRot, &tmp);
    
    _local = tmp * _local;
    
    Mat4::createTranslation(_localTranslate, &tmp);
    _local = tmp * _local;
    
    return;
>>>>>>> 920b3587
}

////////////////////////////////////////////////////////////////////////////////////////////////////////////////
static int PALETTE_ROWS = 3;

MeshSkin::MeshSkin()
: _rootBone(nullptr)
, _matrixPalette(nullptr)
{
    
}

MeshSkin::~MeshSkin()
{
    removeAllBones();
}

MeshSkin* MeshSkin::getOrCreate(const std::string& fileName, const std::string& name)
{
    std::string fullPath = FileUtils::getInstance()->fullPathForFilename(fileName);
    std::string key = fullPath + "#" + name;
    auto skin = MeshSkinCache::getInstance()->getMeshSkin(key);
    if (skin != nullptr)
        return skin;
    
    skin = create(fileName, name);
    MeshSkinCache::getInstance()->addMeshSkin(key, skin);
    
    return skin;
}

//create a new meshskin if do not want to share meshskin
MeshSkin* MeshSkin::create(const std::string& filename, const std::string& name)
{
    
    //load skin here;
    std::string fullPath = FileUtils::getInstance()->fullPathForFilename(filename);
    auto instance = Bundle3D::getInstance();
    bool ret = instance->load(fullPath);
    if (ret)
    {
        SkinData skindata;
        if (instance->loadSkinData(name, &skindata))
        {
            auto skin = new MeshSkin();
            skin->_bindShape = skindata.bindShape;
            skin->setBoneCount((int)skindata.boneNames.size());
            for (size_t i = 0; i < skindata.boneNames.size(); i++) {
                auto bone = Bone::create(skindata.boneNames[i]);
                bone->_bindPose = skindata.inverseBindPoseMatrices[i];
                skin->addBone(bone);
            }
            for (auto it : skindata.boneChild) {
                auto parent = skin->getBoneByIndex(it.first);
                for (auto childIt : it.second) {
                    auto child = skin->getBoneByIndex(childIt);
                    child->_parent = parent;
                    parent->_children.pushBack(child);
                }
            }
            
            skin->setRootBone(skin->getBoneByIndex(skindata.rootBoneIndex));
            
            skin->autorelease();
            return skin;
        }
    }
    
    
    return nullptr;
}

//get & set bind shape matrix
const Mat4& MeshSkin::getBindShape() const
{
    return _bindShape;
}
void MeshSkin::setBindShape(const float* matrix)
{
    _bindShape.set(matrix);
}

unsigned int MeshSkin::getBoneCount() const
{
    return _bones.size();
}

//get bone
Bone* MeshSkin::getBoneByIndex(unsigned int index) const
{
    return _bones.at(index);
}
Bone* MeshSkin::getBoneByName(const std::string& id) const
{
    for (auto it : _bones) {
        if (it->getName() == id )
            return it;
    }
    return nullptr;
}

//get & set root bone
Bone* MeshSkin::getRootBone() const
{
    return _rootBone;
}
void MeshSkin::setRootBone(Bone* joint)
{
    CC_SAFE_RETAIN(joint);
    CC_SAFE_RELEASE(_rootBone);
    _rootBone = joint;
}

void MeshSkin::setBoneCount(int boneCount)
{
    removeAllBones();
    
    // Resize the joints vector and initialize to NULL
    _bones.reserve(boneCount);
//    for (auto i = 0; i < boneCount; i++)
//    {
//        _bones.pushBack(nullptr);
//    }
    
    // Rebuild the matrix palette. Each matrix is 3 rows of Vec4.
    CC_SAFE_DELETE_ARRAY(_matrixPalette);
    
    if (boneCount > 0)
    {
        _matrixPalette = new Vec4[boneCount * PALETTE_ROWS];
        for (unsigned int i = 0; i < boneCount * PALETTE_ROWS; i+=PALETTE_ROWS)
        {
            _matrixPalette[i+0].set(1.0f, 0.0f, 0.0f, 0.0f);
            _matrixPalette[i+1].set(0.0f, 1.0f, 0.0f, 0.0f);
            _matrixPalette[i+2].set(0.0f, 0.0f, 1.0f, 0.0f);
        }
    }
}

int MeshSkin::getBoneIndex(Bone* joint) const
{
    for (auto i = 0; i < _bones.size(); i++) {
        if (_bones.at(i) == joint)
            return i;
    }
    return -1;
}

//compute matrix palette used by gpu skin
Vec4* MeshSkin::getMatrixPalette()
{
    updateBoneMatrix();
    
    int i = 0;
	for (auto it : _bones )
	{
        it->updateJointMatrix(getBindShape(), &_matrixPalette[i++ * PALETTE_ROWS]);
	}
    
    return _matrixPalette;
}

//getBoneCount() * 3
unsigned int MeshSkin::getMatrixPaletteSize() const
{
    return _bones.size() * PALETTE_ROWS;
}

//refresh bone world matrix
void MeshSkin::updateBoneMatrix()
{
    _rootBone->setWorldMatDirty(true);
    _rootBone->updateWorldMat();
}

void MeshSkin::removeAllBones()
{
    _bones.clear();
    CC_SAFE_DELETE_ARRAY(_matrixPalette);
    CC_SAFE_RELEASE(_rootBone);
}

void MeshSkin::addBone(Bone* bone)
{
    _bones.pushBack(bone);
}

////////////////////////////////////////////////////////////////////////
MeshSkinCache* MeshSkinCache::_cacheInstance = nullptr;

MeshSkinCache* MeshSkinCache::getInstance()
{
    if (_cacheInstance == nullptr)
        _cacheInstance = new MeshSkinCache();
    return _cacheInstance;
}
void MeshSkinCache::purgeMeshSkinCache()
{
    if (_cacheInstance)
    {
        CC_SAFE_DELETE(_cacheInstance);
    }
}

MeshSkin* MeshSkinCache::getMeshSkin(const std::string& key)
{
    auto it = _skins.find(key);
    if (it != _skins.end())
        return it->second;
    
    return nullptr;
}

bool MeshSkinCache::addMeshSkin(const std::string& key, MeshSkin* skin)
{
    if (_skins.find(key) != _skins.end())
        return false; // already have this key
    
    _skins[key] = skin;
    skin->retain();
    return true;
}

void MeshSkinCache::removeAllMeshSkin()
{
    for (auto itr = _skins.begin(); itr != _skins.end(); itr++) {
        CC_SAFE_RELEASE_NULL(itr->second);
    }
    _skins.clear();
}
void MeshSkinCache::removeUnusedMeshSkin()
{
    for( auto it=_skins.cbegin(); it!=_skins.cend(); /* nothing */) {
        auto value = it->second;
        if( value->getReferenceCount() == 1 ) {
            CC_SAFE_RELEASE(value);
            _skins.erase(it++);
        } else {
            ++it;
        }
    }
}

MeshSkinCache::MeshSkinCache()
{
    
}
MeshSkinCache::~MeshSkinCache()
{
    
}

NS_CC_END<|MERGE_RESOLUTION|>--- conflicted
+++ resolved
@@ -65,7 +65,7 @@
 
 const Mat4& Bone::getWorldMat()
 {
-    //if (_worldDirty)
+    if (_worldDirty)
     {
         updateLocalMat();
         if (_parent)
@@ -123,7 +123,6 @@
         state.localScale.set(scale);
     state.weight = weight;
     
-    _blendStates.clear();
     _blendStates.push_back(state);
     _localDirty = true;
 }
@@ -200,9 +199,6 @@
 , _parent(nullptr)
 , _localDirty(true)
 , _worldDirty(true)
-, _localTranslate(Vec3::ZERO)
-, _localScale(Vec3::ONE)
-, _localRot(Quaternion::identity())
 {
     
 }
@@ -217,17 +213,11 @@
 
 void Bone::updateLocalMat()
 {
-<<<<<<< HEAD
-    if (_blendStates.size() == 0)
-        return;
-    
-    if (!_localDirty)
-        return;
-    
-    Vec3 translate(0.f, 0.f, 0.f), scale(0.f, 0.f, 0.f);
-    Quaternion quat(0.f, 0.f, 0.f, 0.f);
     if (_blendStates.size())
     {
+        Vec3 translate(Vec3::ZERO), scale(Vec3::ONE);
+        Quaternion quat(Quaternion::identity());
+        
         float total = 0.f;
         for (auto it: _blendStates) {
             total += it.weight;
@@ -266,30 +256,9 @@
             }  
         }
         
-        bool hasTrans = !translate.isZero();
-        bool hasRot = !quat.isZero();
-        bool hasScale = !scale.isZero();
-        
-        if (hasTrans)
-        {
-            Mat4::createTranslation(translate, &_local);
-            if (hasRot)
-                _local.rotate(quat);
-            if (hasScale)
-                _local.scale(scale);
-        }
-        else if (hasRot)
-        {
-            Mat4::createRotation(quat, &_local);
-            if (hasScale)
-                _local.scale(scale);
-        }
-        else if (hasScale)
-        {
-            Mat4::createScale(scale, &_local);
-        }
-        else
-            _local.setIdentity();
+        Mat4::createTranslation(translate, &_local);
+        _local.rotate(quat);
+        _local.scale(scale);
         
         _blendStates.clear();
         _localDirty = false;
@@ -301,24 +270,6 @@
 void Bone::clearBlendState()
 {
     _blendStates.clear();
-=======
-//    Mat4::createTranslation(_localTranslate, &_local);
-//    if (!_localRot.isZero())
-//    _local.rotate(_localRot);
-//    return;
-    if(0 == _dirtyFlag) return;
-    
-    Mat4 tmp;
-    Mat4::createScale(_localScale, &_local);
-    Mat4::createRotation(_localRot, &tmp);
-    
-    _local = tmp * _local;
-    
-    Mat4::createTranslation(_localTranslate, &tmp);
-    _local = tmp * _local;
-    
-    return;
->>>>>>> 920b3587
 }
 
 ////////////////////////////////////////////////////////////////////////////////////////////////////////////////
