/****************************************************************************
 Copyright (c) 2014 Chukong Technologies Inc.

 http://www.cocos2d-x.org

 Permission is hereby granted, free of charge, to any person obtaining a copy
 of this software and associated documentation files (the "Software"), to deal
 in the Software without restriction, including without limitation the rights
 to use, copy, modify, merge, publish, distribute, sublicense, and/or sell
 copies of the Software, and to permit persons to whom the Software is
 furnished to do so, subject to the following conditions:

 The above copyright notice and this permission notice shall be included in
 all copies or substantial portions of the Software.

 THE SOFTWARE IS PROVIDED "AS IS", WITHOUT WARRANTY OF ANY KIND, EXPRESS OR
 IMPLIED, INCLUDING BUT NOT LIMITED TO THE WARRANTIES OF MERCHANTABILITY,
 FITNESS FOR A PARTICULAR PURPOSE AND NONINFRINGEMENT. IN NO EVENT SHALL THE
 AUTHORS OR COPYRIGHT HOLDERS BE LIABLE FOR ANY CLAIM, DAMAGES OR OTHER
 LIABILITY, WHETHER IN AN ACTION OF CONTRACT, TORT OR OTHERWISE, ARISING FROM,
 OUT OF OR IN CONNECTION WITH THE SOFTWARE OR THE USE OR OTHER DEALINGS IN
 THE SOFTWARE.
 ****************************************************************************/

#include "3d/CCMeshSkin.h"
#include "3d/CCSkeleton3D.h"
#include "3d/CCBundle3D.h"
#include "3d/CCSkeleton3D.h"

NS_CC_BEGIN

static int PALETTE_ROWS = 3;

MeshSkin::MeshSkin()
: _rootBone(nullptr)
, _matrixPalette(nullptr)
, _skeleton(nullptr)
{
    
}

MeshSkin::~MeshSkin()
{
    removeAllBones();
    CC_SAFE_RELEASE(_skeleton);
}

MeshSkin* MeshSkin::create(Skeleton3D* skeleton, const std::vector<std::string>& boneNames, const std::vector<Mat4>& invBindPose)
{
    auto skin = new (std::nothrow) MeshSkin();
    skin->_skeleton = skeleton;
    skeleton->retain();
    
    CCASSERT(boneNames.size() == invBindPose.size(), "bone names' num should equals to invBindPose's num");
    for (const auto& it : boneNames) {
        auto bone = skeleton->getBoneByName(it);
        skin->addSkinBone(bone);
    }
    skin->_invBindPoses = invBindPose;
    skin->autorelease();
    
    return skin;
}

ssize_t MeshSkin::getBoneCount() const
{
    return _skinBones.size();
}

//get bone
Bone3D* MeshSkin::getBoneByIndex(unsigned int index) const
{
    if (index < _skinBones.size())
        return _skinBones.at(index);
    
    return nullptr;
}
Bone3D* MeshSkin::getBoneByName(const std::string& id) const
{
    //search from skin bones
    for (const auto& it : _skinBones) {
        if (it->getName() == id)
            return it;
    }
    return nullptr;
}

int MeshSkin::getBoneIndex(Bone3D* bone) const
{
    int i = 0;
    for (; i < _skinBones.size(); i++) {
        if (_skinBones.at(i) == bone)
            return i;
    }

    return -1;
}

//compute matrix palette used by gpu skin
FloatVec4* MeshSkin::getMatrixPalette()
{
    if (_matrixPalette == nullptr)
    {
<<<<<<< HEAD
        _matrixPalette = new FloatVec4[_skinBones.size() * PALETTE_ROWS];
=======
        _matrixPalette = new (std::nothrow) Vec4[_skinBones.size() * PALETTE_ROWS];
>>>>>>> a2ee5592
    }
    int i = 0, paletteIndex = 0;
    static Mat4 t;
    for (auto it : _skinBones )
    {
        Mat4::multiply(it->getWorldMat(), _invBindPoses[i++], &t);
        _matrixPalette[paletteIndex++].set(t.m[0], t.m[4], t.m[8], t.m[12]);
        _matrixPalette[paletteIndex++].set(t.m[1], t.m[5], t.m[9], t.m[13]);
        _matrixPalette[paletteIndex++].set(t.m[2], t.m[6], t.m[10], t.m[14]);
    }
    
    return _matrixPalette;
}

ssize_t MeshSkin::getMatrixPaletteSize() const
{
    return _skinBones.size() * PALETTE_ROWS;
}

void MeshSkin::removeAllBones()
{
    _skinBones.clear();
    CC_SAFE_DELETE_ARRAY(_matrixPalette);
    CC_SAFE_RELEASE(_rootBone);
}

void MeshSkin::addSkinBone(Bone3D* bone)
{
    _skinBones.pushBack(bone);
}

Bone3D* MeshSkin::getRootBone() const
{
    Bone3D* root = nullptr;
    if (_skinBones.size())
    {
        root = _skinBones.at(0);
        while (root->getParentBone()) {
            root = root->getParentBone();
        }
    }
    return root;
}

NS_CC_END<|MERGE_RESOLUTION|>--- conflicted
+++ resolved
@@ -101,11 +101,7 @@
 {
     if (_matrixPalette == nullptr)
     {
-<<<<<<< HEAD
-        _matrixPalette = new FloatVec4[_skinBones.size() * PALETTE_ROWS];
-=======
-        _matrixPalette = new (std::nothrow) Vec4[_skinBones.size() * PALETTE_ROWS];
->>>>>>> a2ee5592
+        _matrixPalette = new (std::nothrow) FloatVec4[_skinBones.size() * PALETTE_ROWS];
     }
     int i = 0, paletteIndex = 0;
     static Mat4 t;
