--- conflicted
+++ resolved
@@ -1,10 +1,7 @@
 set(COCOS_3D_SRC
-<<<<<<< HEAD
-=======
   3d/CCAABB.cpp
   3d/CCOBB.cpp
-  3d/CCDrawNode3D.cpp
->>>>>>> e602cccb
+  3d/CCRay.cpp
   3d/CCSkeleton3D.cpp
   3d/CCAttachNode.cpp
   3d/CCSubMesh.cpp
