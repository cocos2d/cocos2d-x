/****************************************************************************
    Copyright (c) 2014 Chukong Technologies Inc.

    http://www.cocos2d-x.org

    Permission is hereby granted, free of charge, to any person obtaining a copy
    of this software and associated documentation files (the "Software"), to deal
    in the Software without restriction, including without limitation the rights
    to use, copy, modify, merge, publish, distribute, sublicense, and/or sell
    copies of the Software, and to permit persons to whom the Software is
    furnished to do so, subject to the following conditions:

    The above copyright notice and this permission notice shall be included in
    all copies or substantial portions of the Software.

    THE SOFTWARE IS PROVIDED "AS IS", WITHOUT WARRANTY OF ANY KIND, EXPRESS OR
    IMPLIED, INCLUDING BUT NOT LIMITED TO THE WARRANTIES OF MERCHANTABILITY,
    FITNESS FOR A PARTICULAR PURPOSE AND NONINFRINGEMENT. IN NO EVENT SHALL THE
    AUTHORS OR COPYRIGHT HOLDERS BE LIABLE FOR ANY CLAIM, DAMAGES OR OTHER
    LIABILITY, WHETHER IN AN ACTION OF CONTRACT, TORT OR OTHERWISE, ARISING FROM,
    OUT OF OR IN CONNECTION WITH THE SOFTWARE OR THE USE OR OTHER DEALINGS IN
    THE SOFTWARE.
 ****************************************************************************/

#include "CCSkybox.h"
#include "CCTextureCube.h"

NS_CC_BEGIN

Skybox::Skybox()
    : _vao(0)
    , _vertexBuffer(0)
    , _indexBuffer(0)
    ,_texture(nullptr)
{
}

Skybox::~Skybox()
{
    glDeleteBuffers(1, &_vertexBuffer);
    glDeleteBuffers(1, &_indexBuffer);

    _vertexBuffer = 0;
    _indexBuffer = 0;

    if (Configuration::getInstance()->supportsShareableVAO())
    {
        glDeleteVertexArrays(1, &_vao);
        GL::bindVAO(0);
        _vao = 0;
    }

    _texture->release();
}

bool Skybox::init()
{
    // create and set our custom shader
<<<<<<< HEAD
    auto shader = GLProgramCache::getInstance()->getGLProgram(GLProgram::SHADER_3D_SKYBOX);
=======
    auto shader = GLProgram::createWithFilenames("Shaders3D/Skybox.vert", "Shaders3D/Skybox.frag");
>>>>>>> 4ea27173
    auto state = GLProgramState::create(shader);
    state->setVertexAttribPointer(GLProgram::ATTRIBUTE_NAME_POSITION, 3, GL_FLOAT, GL_FALSE, sizeof(Vec3), nullptr);
    setGLProgramState(state);

    initBuffers();

    CHECK_GL_ERROR_DEBUG();

    return true;
}

void Skybox::initBuffers()
{
    if (Configuration::getInstance()->supportsShareableVAO())
    {
        glGenVertexArrays(1, &_vao);
        GL::bindVAO(_vao);
    }

    // init vertex buffer object
    Vec3 vexBuf[] =
    {
        Vec3(1, -1, 1),  Vec3(1, 1, 1),  Vec3(-1, 1, 1),  Vec3(-1, -1, 1),
        Vec3(1, -1, -1), Vec3(1, 1, -1), Vec3(-1, 1, -1), Vec3(-1, -1, -1)
    };

    glGenBuffers(1, &_vertexBuffer);
    glBindBuffer(GL_ARRAY_BUFFER, _vertexBuffer);
    glBufferData(GL_ARRAY_BUFFER, sizeof(vexBuf), vexBuf, GL_STATIC_DRAW);

    // init index buffer object
    const unsigned char idxBuf[] = {  2, 1, 0, 3, 2, 0, // font
        1, 5, 4, 1, 4, 0, // right
        4, 5, 6, 4, 6, 7, // back
        7, 6, 2, 7, 2, 3, // left
        2, 6, 5, 2, 5, 1, // up
        3, 0, 4, 3, 4, 7  // down
    };

    glGenBuffers(1, &_indexBuffer);
    glBindBuffer(GL_ELEMENT_ARRAY_BUFFER, _indexBuffer);
    glBufferData(GL_ELEMENT_ARRAY_BUFFER, sizeof(idxBuf), idxBuf, GL_STATIC_DRAW);

    if (Configuration::getInstance()->supportsShareableVAO())
    {
        glEnableVertexAttribArray(GLProgram::VERTEX_ATTRIB_POSITION);
        getGLProgramState()->applyAttributes(false);

        GL::bindVAO(0);
    }
}

void Skybox::draw(Renderer* renderer, const Mat4& transform, uint32_t flags)
{
    _customCommand.init(_globalZOrder);
    _customCommand.func = CC_CALLBACK_0(Skybox::onDraw, this, transform, flags);
    renderer->addCommand(&_customCommand);
}

void Skybox::onDraw(const Mat4& transform, uint32_t flags)
{
    auto state = getGLProgramState();
    state->apply(transform);

    GLboolean   depthFlag = glIsEnabled(GL_DEPTH_TEST);
    GLint       depthFunc;
    glGetIntegerv(GL_DEPTH_FUNC, &depthFunc);

    glEnable(GL_DEPTH_TEST);
    glDepthFunc(GL_LEQUAL);

    if (Configuration::getInstance()->supportsShareableVAO())
    {
        GL::bindVAO(_vao);
    }
    else
    {
        GL::enableVertexAttribs(GL::VERTEX_ATTRIB_FLAG_POSITION);

        glBindBuffer(GL_ARRAY_BUFFER, _vertexBuffer);
        glVertexAttribPointer(GLProgram::VERTEX_ATTRIB_POSITION, 3, GL_FLOAT, GL_FALSE, sizeof(Vec3), nullptr);

        glBindBuffer(GL_ELEMENT_ARRAY_BUFFER, _indexBuffer);
    }

    glDrawElements(GL_TRIANGLES, (GLsizei)36, GL_UNSIGNED_BYTE, nullptr);

    if (Configuration::getInstance()->supportsShareableVAO())
    {
        GL::bindVAO(0);
    }
    else
    {
        glBindBuffer(GL_ARRAY_BUFFER, 0);
        glBindBuffer(GL_ELEMENT_ARRAY_BUFFER, 0);
    }

    CC_INCREMENT_GL_DRAWN_BATCHES_AND_VERTICES(1, 8);

    glDepthFunc(depthFunc);
    if (!depthFlag)
        glDisable(GL_DEPTH_TEST);

    CHECK_GL_ERROR_DEBUG();
}

void Skybox::setTexture(TextureCube* texture)
{
    CCASSERT(texture != nullptr, __FUNCTION__);

    texture->retain();

    if (_texture)
        _texture->release();

    _texture = texture;

    getGLProgramState()->setUniformTexture("u_Env", _texture);
}

void Skybox::reload()
{
    auto glProgram = getGLProgramState()->getGLProgram();
    glProgram->reset();
    glProgram->initWithFilenames("Shaders3D/Skybox.vert", "Shaders3D/Skybox.frag");
    glProgram->link();
    glProgram->updateUniforms();

    initBuffers();
}

NS_CC_END<|MERGE_RESOLUTION|>--- conflicted
+++ resolved
@@ -56,11 +56,7 @@
 bool Skybox::init()
 {
     // create and set our custom shader
-<<<<<<< HEAD
     auto shader = GLProgramCache::getInstance()->getGLProgram(GLProgram::SHADER_3D_SKYBOX);
-=======
-    auto shader = GLProgram::createWithFilenames("Shaders3D/Skybox.vert", "Shaders3D/Skybox.frag");
->>>>>>> 4ea27173
     auto state = GLProgramState::create(shader);
     state->setVertexAttribPointer(GLProgram::ATTRIBUTE_NAME_POSITION, 3, GL_FLOAT, GL_FALSE, sizeof(Vec3), nullptr);
     setGLProgramState(state);
