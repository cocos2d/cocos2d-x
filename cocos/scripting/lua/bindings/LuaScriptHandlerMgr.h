--- conflicted
+++ resolved
@@ -96,13 +96,11 @@
         TABLECELL_AT_INDEX,
         TABLEVIEW_NUMS_OF_CELLS,
         
-<<<<<<< HEAD
+        XMLHTTPREQUEST_READY_STATE_CHANGE,
+        
         ASSETSMANAGER_PROGRESS,
         ASSETSMANAGER_SUCCESS,
         ASSETSMANAGER_ERROR,
-=======
-        XMLHTTPREQUEST_READY_STATE_CHANGE,
->>>>>>> 485c9e7f
     };
     
     typedef int Handler;
