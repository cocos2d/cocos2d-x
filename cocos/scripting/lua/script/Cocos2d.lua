--- conflicted
+++ resolved
@@ -363,12 +363,11 @@
     return { texCoords = _texCoords, delay = _delay, size = _size }
 end
 
-<<<<<<< HEAD
 --PhysicsMaterial
 function cc.PhysicsMaterial(_density, _restitution, _friction)
 	return { density = _density, restitution = _restitution, friction = _friction }
 end
-=======
+
 local ConfigType = 
 {
     NONE = 0,
@@ -379,5 +378,4 @@
     if configType == ConfigType.COCOSTUDIO then
         ccs.TriggerMng.getInstance():parse(jasonStr)
     end
-end
->>>>>>> 559e5b77
+end