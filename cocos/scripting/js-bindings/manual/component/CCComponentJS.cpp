/****************************************************************************
 Copyright (c) 2015 Chukong Technologies Inc.
 
 http://www.cocos2d-x.org
 
 Permission is hereby granted, free of charge, to any person obtaining a copy
 of this software and associated documentation files (the "Software"), to deal
 in the Software without restriction, including without limitation the rights
 to use, copy, modify, merge, publish, distribute, sublicense, and/or sell
 copies of the Software, and to permit persons to whom the Software is
 furnished to do so, subject to the following conditions:
 
 The above copyright notice and this permission notice shall be included in
 all copies or substantial portions of the Software.
 
 THE SOFTWARE IS PROVIDED "AS IS", WITHOUT WARRANTY OF ANY KIND, EXPRESS OR
 IMPLIED, INCLUDING BUT NOT LIMITED TO THE WARRANTIES OF MERCHANTABILITY,
 FITNESS FOR A PARTICULAR PURPOSE AND NONINFRINGEMENT. IN NO EVENT SHALL THE
 AUTHORS OR COPYRIGHT HOLDERS BE LIABLE FOR ANY CLAIM, DAMAGES OR OTHER
 LIABILITY, WHETHER IN AN ACTION OF CONTRACT, TORT OR OTHERWISE, ARISING FROM,
 OUT OF OR IN CONNECTION WITH THE SOFTWARE OR THE USE OR OTHER DEALINGS IN
 THE SOFTWARE.
 ****************************************************************************/

#include "jsapi.h"
#include "mozilla/Maybe.h"
#include "CCComponentJS.h"
#include "base/CCScriptSupport.h"
#include "ScriptingCore.h"
#include "cocos2d_specifics.hpp"
#include "js_manual_conversions.h"

NS_CC_BEGIN

const std::string ComponentJS::ON_ENTER = "onEnter";
const std::string ComponentJS::ON_EXIT = "onExit";
const std::string ComponentJS::UPDATE = "update";

ComponentJS* ComponentJS::create(const std::string& scriptFileName)
{
    CC_ASSERT(!scriptFileName.empty());
    
    auto componentJS = new(std::nothrow) ComponentJS(scriptFileName);
    if (componentJS)
    {
        componentJS->autorelease();
    }
    
    return componentJS;
}

ComponentJS::ComponentJS(const std::string& scriptFileName)
: _scriptFileName(scriptFileName)
, _jsObj(nullptr)
{
    ScriptingCore* engine = ScriptingCore::getInstance();
    JSContext* cx = engine->getGlobalContext();
    // Require script
    JS::RootedValue classValue(cx);
    _succeedLoadingScript = engine->requireScript(_scriptFileName.c_str(), &classValue);
    
    if (_succeedLoadingScript)
    {
        JS::RootedObject classObj(cx, classValue.toObjectOrNull());
        const JSClass* theClass = JS_GetClass(classObj);
        JS::RootedValue protoValue(cx);
        JS_GetProperty(cx, classObj, "prototype", &protoValue);
        
<<<<<<< HEAD
        TypeTest<ComponentJS> t;
        js_type_class_t *typeClass = nullptr;
        std::string typeName = t.s_name();
        auto typeMapIter = _js_global_type_map.find(typeName);
        CCASSERT(typeMapIter != _js_global_type_map.end(), "Can't find the class type!");
        typeClass = typeMapIter->second;
        
        mozilla::Maybe<JS::PersistentRootedObject> *jsObj = new (std::nothrow) mozilla::Maybe<JS::PersistentRootedObject>();
=======
        mozilla::Maybe<JS::PersistentRootedObject> *jsObj = new mozilla::Maybe<JS::PersistentRootedObject>();
>>>>>>> f747075a
        
        js_type_class_t *typeClass = js_get_type_from_native<cocos2d::ComponentJS>(this);
        JS::RootedObject proto(cx, protoValue.toObjectOrNull());
        JS::RootedObject parent(cx, typeClass->proto.ref());
        jsObj->construct(cx);
        JS::RootedObject obj(cx, JS_NewObject(cx, theClass, proto, parent));
        jsObj->ref() = obj;
        
        // link the native object with the javascript object
        jsb_new_proxy(this, jsObj->ref());
        
        _jsObj = jsObj;
    }
}

ComponentJS::~ComponentJS()
{
    mozilla::Maybe<JS::PersistentRootedObject>* jsObj = static_cast<mozilla::Maybe<JS::PersistentRootedObject>*>(_jsObj);
    if (jsObj && !jsObj->empty())
    {
        // Remove proxy
        js_proxy_t* proxy = jsb_get_js_proxy(jsObj->ref());
        if (proxy)
            jsb_remove_proxy(proxy);
    }
    // Delete rooted object
    if (jsObj != nullptr)
    {
        delete jsObj;
    }
}

void* ComponentJS::getScriptObject() const
{
    mozilla::Maybe<JS::PersistentRootedObject>* jsObj = static_cast<mozilla::Maybe<JS::PersistentRootedObject>*>(_jsObj);
    if (jsObj && !jsObj->empty())
    {
        return jsObj->ref().get();
    }
    else
    {
        return nullptr;
    }
}

void ComponentJS::update(float delta)
{
    if (_succeedLoadingScript)
    {
        mozilla::Maybe<JS::PersistentRootedObject>* jsObj = static_cast<mozilla::Maybe<JS::PersistentRootedObject>*>(_jsObj);
        jsval dataVal = DOUBLE_TO_JSVAL(delta);
        JS::RootedValue retval(ScriptingCore::getInstance()->getGlobalContext());
        ScriptingCore::getInstance()->executeFunctionWithOwner(OBJECT_TO_JSVAL(jsObj->ref().get()), ComponentJS::UPDATE.c_str(), 1, &dataVal, &retval);
    }
}

void ComponentJS::onEnter()
{
    if (_succeedLoadingScript)
    {
        mozilla::Maybe<JS::PersistentRootedObject>* jsObj = static_cast<mozilla::Maybe<JS::PersistentRootedObject>*>(_jsObj);
        jsval dataVal = INT_TO_JSVAL(1);
        JS::RootedValue retval(ScriptingCore::getInstance()->getGlobalContext());
        ScriptingCore::getInstance()->executeFunctionWithOwner(OBJECT_TO_JSVAL(jsObj->ref().get()), ComponentJS::ON_ENTER.c_str(), 1, &dataVal, &retval);
    }
}

void ComponentJS::onExit()
{
    if (_succeedLoadingScript)
    {
        mozilla::Maybe<JS::PersistentRootedObject>* jsObj = static_cast<mozilla::Maybe<JS::PersistentRootedObject>*>(_jsObj);
        jsval dataVal = INT_TO_JSVAL(1);
        JS::RootedValue retval(ScriptingCore::getInstance()->getGlobalContext());
        ScriptingCore::getInstance()->executeFunctionWithOwner(OBJECT_TO_JSVAL(jsObj->ref().get()), ComponentJS::ON_EXIT.c_str(), 1, &dataVal, &retval);
    }
}

NS_CC_END<|MERGE_RESOLUTION|>--- conflicted
+++ resolved
@@ -66,18 +66,7 @@
         JS::RootedValue protoValue(cx);
         JS_GetProperty(cx, classObj, "prototype", &protoValue);
         
-<<<<<<< HEAD
-        TypeTest<ComponentJS> t;
-        js_type_class_t *typeClass = nullptr;
-        std::string typeName = t.s_name();
-        auto typeMapIter = _js_global_type_map.find(typeName);
-        CCASSERT(typeMapIter != _js_global_type_map.end(), "Can't find the class type!");
-        typeClass = typeMapIter->second;
-        
         mozilla::Maybe<JS::PersistentRootedObject> *jsObj = new (std::nothrow) mozilla::Maybe<JS::PersistentRootedObject>();
-=======
-        mozilla::Maybe<JS::PersistentRootedObject> *jsObj = new mozilla::Maybe<JS::PersistentRootedObject>();
->>>>>>> f747075a
         
         js_type_class_t *typeClass = js_get_type_from_native<cocos2d::ComponentJS>(this);
         JS::RootedObject proto(cx, protoValue.toObjectOrNull());
