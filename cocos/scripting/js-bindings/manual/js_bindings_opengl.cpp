/*
 * Copyright (c) 2013-2014 Chukong Technologies Inc.
 *
 * Permission is hereby granted, free of charge, to any person obtaining a copy
 * of this software and associated documentation files (the "Software"), to deal
 * in the Software without restriction, including without limitation the rights
 * to use, copy, modify, merge, publish, distribute, sublicense, and/or sell
 * copies of the Software, and to permit persons to whom the Software is
 * furnished to do so, subject to the following conditions:
 *
 * The above copyright notice and this permission notice shall be included in
 * all copies or substantial portions of the Software.
 *
 * THE SOFTWARE IS PROVIDED "AS IS", WITHOUT WARRANTY OF ANY KIND, EXPRESS OR
 * IMPLIED, INCLUDING BUT NOT LIMITED TO THE WARRANTIES OF MERCHANTABILITY,
 * FITNESS FOR A PARTICULAR PURPOSE AND NONINFRINGEMENT. IN NO EVENT SHALL THE
 * AUTHORS OR COPYRIGHT HOLDERS BE LIABLE FOR ANY CLAIM, DAMAGES OR OTHER
 * LIABILITY, WHETHER IN AN ACTION OF CONTRACT, TORT OR OTHERWISE, ARISING FROM,
 * OUT OF OR IN CONNECTION WITH THE SOFTWARE OR THE USE OR OTHER DEALINGS IN
 * THE SOFTWARE.
 */

#include "js_bindings_opengl.h"

NS_CC_BEGIN

void GLNode::draw(Renderer *renderer, const Mat4& transform, uint32_t flags) {
    _customCommand.init(_globalZOrder);
    _customCommand.func = CC_CALLBACK_0(GLNode::onDraw, this, transform, flags);
    renderer->addCommand(&_customCommand);
}

void GLNode::onDraw(Mat4 &transform, uint32_t flags)
{
    JSContext *cx = ScriptingCore::getInstance()->getGlobalContext();

    js_type_class_t *typeClass = js_get_type_from_native<cocos2d::GLNode>(this);
    JS::RootedObject jsObj(cx, jsb_ref_get_or_create_jsobject(cx, this, typeClass, "cocos2d::GLNode"));

    if (jsObj.get())
    {
         bool found = false;
         JSB_AUTOCOMPARTMENT_WITH_GLOBAL_OBJCET

         JS_HasProperty(cx, jsObj, "draw", &found);
         if (found) {
             auto director = Director::getInstance();
             director->pushMatrix(MATRIX_STACK_TYPE::MATRIX_STACK_MODELVIEW);
             director->loadMatrix(MATRIX_STACK_TYPE::MATRIX_STACK_MODELVIEW, transform);

             JS::RootedValue rval(cx);
             JS::RootedValue fval(cx);
             JS_GetProperty(cx, jsObj, "draw", &fval);

             JS_CallFunctionValue(cx, jsObj, fval, JS::HandleValueArray::empty(), &rval);

             director->popMatrix(MATRIX_STACK_TYPE::MATRIX_STACK_MODELVIEW);
        }
    }
}

NS_CC_END

JSClass  *js_cocos2dx_GLNode_class;
JSObject *js_cocos2dx_GLNode_prototype;

bool js_cocos2dx_GLNode_constructor(JSContext *cx, uint32_t argc, jsval *vp)
{
    if (argc == 0) {
<<<<<<< HEAD
        cocos2d::GLNode* cobj = new (std::nothrow) cocos2d::GLNode();
        cocos2d::Ref *_ccobj = dynamic_cast<cocos2d::Ref *>(cobj);
        if (_ccobj) {
            _ccobj->autorelease();
        }
=======
        cocos2d::GLNode* cobj = new (std::nothrow) cocos2d::GLNode;
>>>>>>> f747075a

        js_type_class_t *typeClass = js_get_type_from_native<cocos2d::GLNode>(cobj);
        JS::RootedObject jsobj(cx, jsb_ref_create_jsobject(cx, cobj, typeClass, "cocos2d::GLNode"));

        JS::CallArgs args = JS::CallArgsFromVp(argc, vp);
        args.rval().set(OBJECT_TO_JSVAL(jsobj));

        bool ok=false;
        if (JS_HasProperty(cx, jsobj, "_ctor", &ok) && ok)
            ScriptingCore::getInstance()->executeFunctionWithOwner(OBJECT_TO_JSVAL(jsobj), "_ctor", args);

        return true;
    }
    JS_ReportError(cx, "wrong number of arguments: %d, was expecting %d", argc, 0);
    return false;
}

static bool js_cocos2dx_GLNode_ctor(JSContext *cx, uint32_t argc, jsval *vp)
{
    JS::CallArgs args = JS::CallArgsFromVp(argc, vp);
    JS::RootedObject obj(cx, args.thisv().toObjectOrNull());
<<<<<<< HEAD
    cocos2d::GLNode *nobj = new (std::nothrow) cocos2d::GLNode();
    js_proxy_t* p = jsb_new_proxy(nobj, obj);
    nobj->autorelease();
    JS::AddNamedObjectRoot(cx, &p->obj, "GLNode");
=======
    cocos2d::GLNode *nobj = new (std::nothrow) cocos2d::GLNode;
    auto newproxy = jsb_new_proxy(nobj, obj);
    jsb_ref_init(cx, &newproxy->obj, nobj, "cocos2d::GLNode");
    bool isFound = false;
    if (JS_HasProperty(cx, obj, "_ctor", &isFound) && isFound)
        ScriptingCore::getInstance()->executeFunctionWithOwner(OBJECT_TO_JSVAL(obj), "_ctor", args);
>>>>>>> f747075a
    args.rval().setUndefined();
    return true;
}

bool js_cocos2dx_GLNode_create(JSContext *cx, uint32_t argc, jsval *vp)
{
    JS::CallArgs args = JS::CallArgsFromVp(argc, vp);
<<<<<<< HEAD
    cocos2d::GLNode* ret = new (std::nothrow) cocos2d::GLNode();
    jsval jsret;
    do {
        if (ret) {
            js_proxy_t *proxy = js_get_or_create_proxy<cocos2d::GLNode>(cx, ret);
            jsret = OBJECT_TO_JSVAL(proxy->obj);
        } else {
            jsret = JSVAL_NULL;
        }
    } while (0);
=======
    cocos2d::GLNode* ret = new (std::nothrow) cocos2d::GLNode;
    jsval jsret = JSVAL_NULL;

    if (ret) {
        js_type_class_t *typeClass = js_get_type_from_native<cocos2d::GLNode>(ret);

        auto jsobj = jsb_ref_create_jsobject(cx, ret, typeClass, "cocos2d::GLNode");
        jsret = OBJECT_TO_JSVAL(jsobj);
    }

>>>>>>> f747075a
    args.rval().set(jsret);
    return true;
}

extern JSObject* jsb_cocos2d_Node_prototype;

void js_register_cocos2dx_GLNode(JSContext *cx, JS::HandleObject global) {
    js_cocos2dx_GLNode_class = (JSClass *)calloc(1, sizeof(JSClass));
    js_cocos2dx_GLNode_class->name = "GLNode";
    js_cocos2dx_GLNode_class->addProperty = JS_PropertyStub;
    js_cocos2dx_GLNode_class->delProperty = JS_DeletePropertyStub;
    js_cocos2dx_GLNode_class->getProperty = JS_PropertyStub;
    js_cocos2dx_GLNode_class->setProperty = JS_StrictPropertyStub;
    js_cocos2dx_GLNode_class->enumerate = JS_EnumerateStub;
    js_cocos2dx_GLNode_class->resolve = JS_ResolveStub;
    js_cocos2dx_GLNode_class->convert = JS_ConvertStub;
    js_cocos2dx_GLNode_class->finalize = jsb_ref_finalize;
    js_cocos2dx_GLNode_class->flags = JSCLASS_HAS_RESERVED_SLOTS(2);

    static JSPropertySpec properties[] = {
        {0, 0, 0, 0, 0}
    };

    static JSFunctionSpec funcs[] = {
        JS_FN("ctor", js_cocos2dx_GLNode_ctor, 0, JSPROP_PERMANENT | JSPROP_ENUMERATE),
        JS_FS_END
    };

    static JSFunctionSpec st_funcs[] = {
        JS_FN("create", js_cocos2dx_GLNode_create, 0, JSPROP_PERMANENT | JSPROP_ENUMERATE),
        JS_FS_END
    };
    
    JS::RootedObject parentProto(cx, jsb_cocos2d_Node_prototype);
    js_cocos2dx_GLNode_prototype = JS_InitClass(
        cx, global,
        parentProto,
        js_cocos2dx_GLNode_class,
        js_cocos2dx_GLNode_constructor, 0, // constructor
        properties,
        funcs,
        NULL, // no static properties
        st_funcs);
    
    // add the proto and JSClass to the type->js info hash table
    JS::RootedObject proto(cx, js_cocos2dx_GLNode_prototype);
    jsb_register_class<cocos2d::GLNode>(cx, js_cocos2dx_GLNode_class, proto, parentProto);

    anonEvaluate(cx, global, "(function () { cc.GLNode.extend = cc.Class.extend; })()");
}<|MERGE_RESOLUTION|>--- conflicted
+++ resolved
@@ -67,15 +67,7 @@
 bool js_cocos2dx_GLNode_constructor(JSContext *cx, uint32_t argc, jsval *vp)
 {
     if (argc == 0) {
-<<<<<<< HEAD
-        cocos2d::GLNode* cobj = new (std::nothrow) cocos2d::GLNode();
-        cocos2d::Ref *_ccobj = dynamic_cast<cocos2d::Ref *>(cobj);
-        if (_ccobj) {
-            _ccobj->autorelease();
-        }
-=======
         cocos2d::GLNode* cobj = new (std::nothrow) cocos2d::GLNode;
->>>>>>> f747075a
 
         js_type_class_t *typeClass = js_get_type_from_native<cocos2d::GLNode>(cobj);
         JS::RootedObject jsobj(cx, jsb_ref_create_jsobject(cx, cobj, typeClass, "cocos2d::GLNode"));
@@ -97,19 +89,12 @@
 {
     JS::CallArgs args = JS::CallArgsFromVp(argc, vp);
     JS::RootedObject obj(cx, args.thisv().toObjectOrNull());
-<<<<<<< HEAD
-    cocos2d::GLNode *nobj = new (std::nothrow) cocos2d::GLNode();
-    js_proxy_t* p = jsb_new_proxy(nobj, obj);
-    nobj->autorelease();
-    JS::AddNamedObjectRoot(cx, &p->obj, "GLNode");
-=======
     cocos2d::GLNode *nobj = new (std::nothrow) cocos2d::GLNode;
     auto newproxy = jsb_new_proxy(nobj, obj);
     jsb_ref_init(cx, &newproxy->obj, nobj, "cocos2d::GLNode");
     bool isFound = false;
     if (JS_HasProperty(cx, obj, "_ctor", &isFound) && isFound)
         ScriptingCore::getInstance()->executeFunctionWithOwner(OBJECT_TO_JSVAL(obj), "_ctor", args);
->>>>>>> f747075a
     args.rval().setUndefined();
     return true;
 }
@@ -117,18 +102,6 @@
 bool js_cocos2dx_GLNode_create(JSContext *cx, uint32_t argc, jsval *vp)
 {
     JS::CallArgs args = JS::CallArgsFromVp(argc, vp);
-<<<<<<< HEAD
-    cocos2d::GLNode* ret = new (std::nothrow) cocos2d::GLNode();
-    jsval jsret;
-    do {
-        if (ret) {
-            js_proxy_t *proxy = js_get_or_create_proxy<cocos2d::GLNode>(cx, ret);
-            jsret = OBJECT_TO_JSVAL(proxy->obj);
-        } else {
-            jsret = JSVAL_NULL;
-        }
-    } while (0);
-=======
     cocos2d::GLNode* ret = new (std::nothrow) cocos2d::GLNode;
     jsval jsret = JSVAL_NULL;
 
@@ -139,7 +112,6 @@
         jsret = OBJECT_TO_JSVAL(jsobj);
     }
 
->>>>>>> f747075a
     args.rval().set(jsret);
     return true;
 }
