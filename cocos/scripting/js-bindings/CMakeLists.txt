#/****************************************************************************
# Copyright (c) 2014 Chukong Technologies Inc.
# 
# http://www.cocos2d-x.org
#
# Permission is hereby granted, free of charge, to any person obtaining a copy
# of this software and associated documentation files (the "Software"), to deal
# in the Software without restriction, including without limitation the rights
# to use, copy, modify, merge, publish, distribute, sublicense, and/or sell
# copies of the Software, and to permit persons to whom the Software is
# furnished to do so, subject to the following conditions:

# The above copyright notice and this permission notice shall be included in
# all copies or substantial portions of the Software.

# THE SOFTWARE IS PROVIDED "AS IS", WITHOUT WARRANTY OF ANY KIND, EXPRESS OR
# IMPLIED, INCLUDING BUT NOT LIMITED TO THE WARRANTIES OF MERCHANTABILITY,
# FITNESS FOR A PARTICULAR PURPOSE AND NONINFRINGEMENT. IN NO EVENT SHALL THE
# AUTHORS OR COPYRIGHT HOLDERS BE LIABLE FOR ANY CLAIM, DAMAGES OR OTHER
# LIABILITY, WHETHER IN AN ACTION OF CONTRACT, TORT OR OTHERWISE, ARISING FROM,
# OUT OF OR IN CONNECTION WITH THE SOFTWARE OR THE USE OR OTHER DEALINGS IN
# THE SOFTWARE.
# ****************************************************************************/

project(JSCOCOS2D)

set(cocos_root ${COCOS2D-X_SOURCE_DIR})

#===============================================================================
# Define library target 'jscocos2d'.
set(JSCOCOS2D_TARGET "jscocos2d" CACHE INTERNAL "")
add_library(${JSCOCOS2D_TARGET} ${CMAKE_CURRENT_LIST_FILE})
cocos_tweak_target_output_directory(${JSCOCOS2D_TARGET})

#===============================================================================
# Set include directories.
target_include_directories(${JSCOCOS2D_TARGET} PUBLIC
    "auto"
    "manual"
    )
target_include_directories(${JSCOCOS2D_TARGET} PRIVATE
    "${cocos_root}"
    "${cocos_root}/external"
    "${COCOS2D_SOURCE_DIR}/2d"
    # "${COCOS2D_SOURCE_DIR}/3d"
    "${COCOS2D_SOURCE_DIR}/base"
    "${COCOS2D_SOURCE_DIR}/editor-support/cocosbuilder"
    "${COCOS2D_SOURCE_DIR}/editor-support/cocostudio"
    # "${COCOS2D_SOURCE_DIR}/editor-support/cocostudio/ActionTimeline"
    "${COCOS2D_SOURCE_DIR}/editor-support/spine"
    "${COCOS2D_SOURCE_DIR}/storage"
    "${COCOS2D_SOURCE_DIR}/ui"
    "manual/cocos2d"
    "manual/cocostudio"
    "manual/extension"
    "manual/ui"
    )

<<<<<<< HEAD
#include_directories(
#  ${cocos_root}/cocos/network
#  ${cocos_root}/cocos/editor-support
#)

#===============================================================================
# Add sources.
cocos_target_sources(${JSCOCOS2D_TARGET} GROUP "manual-binding" FILES
    "manual/ScriptingCore.cpp"
    "manual/cocos2d_specifics.cpp"
    "manual/js_manual_conversions.cpp"
    "manual/js_bindings_core.cpp"
    "manual/js_bindings_opengl.cpp"
    "manual/jsb_opengl_functions.cpp"
    "manual/jsb_opengl_manual.cpp"
    "manual/jsb_opengl_registration.cpp"
    "manual/jsb_event_dispatcher_manual.cpp"
    "manual/chipmunk/js_bindings_chipmunk_manual.cpp"
    "manual/chipmunk/js_bindings_chipmunk_functions.cpp"
    "manual/chipmunk/js_bindings_chipmunk_auto_classes.cpp"
    "manual/chipmunk/js_bindings_chipmunk_registration.cpp"
    "manual/cocosbuilder/js_bindings_ccbreader.cpp"
    "manual/cocostudio/jsb_cocos2dx_studio_conversions.cpp"
    "manual/cocostudio/jsb_cocos2dx_studio_manual.cpp"
    "manual/extension/jsb_cocos2dx_extension_manual.cpp"
    "manual/localstorage/js_bindings_system_functions.cpp"
    "manual/localstorage/js_bindings_system_registration.cpp"
    "manual/network/XMLHTTPRequest.cpp"
    "manual/network/jsb_websocket.cpp"
    "manual/network/jsb_socketio.cpp"
    "manual/spine/jsb_cocos2dx_spine_manual.cpp"
    "manual/ui/jsb_cocos2dx_ui_manual.cpp"
    )

if(COCOS_TARGET_SYSTEM_MACOSX)
    # Why MacOS's source located in ios directory?
    cocos_target_sources(${JSCOCOS2D_TARGET} GROUP "platform-binding" FILES
        "manual/platform/ios/JavaScriptObjCBridge.h"
        "manual/platform/ios/JavaScriptObjCBridge.mm"
        )
elseif(COCOS_TARGET_SYSTEM_IOS)
    cocos_target_sources(${JSCOCOS2D_TARGET} GROUP "platform-binding" FILES
        "manual/platform/ios/JavaScriptObjCBridge.h"
        "manual/platform/ios/JavaScriptObjCBridge.mm"
        )
elseif(COCOS_TARGET_SYSTEM_ANDROID)
    cocos_target_sources(${JSCOCOS2D_TARGET} GROUP "platform-binding" FILES
        "manual/platform/android/CCJavascriptJavaBridge.cpp"
        "manual/platform/android/CCJavascriptJavaBridge.h"
        )
endif()

cocos_target_sources(${JSCOCOS2D_TARGET} GROUP "auto-binding" FILES
    "auto/jsb_cocos2dx_auto.cpp"
    "auto/jsb_cocos2dx_builder_auto.cpp"
    "auto/jsb_cocos2dx_extension_auto.cpp"
    "auto/jsb_cocos2dx_spine_auto.cpp"
    "auto/jsb_cocos2dx_studio_auto.cpp"
    "auto/jsb_cocos2dx_ui_auto.cpp"
    )
=======
set(JSBINDING_SRC
  auto/jsb_cocos2dx_auto.cpp
  auto/jsb_cocos2dx_extension_auto.cpp
  auto/jsb_cocos2dx_ui_auto.cpp
  manual/ScriptingCore.cpp
  manual/cocos2d_specifics.cpp
  manual/js_manual_conversions.cpp
  manual/js_bindings_core.cpp
  manual/js_bindings_opengl.cpp
  manual/jsb_opengl_functions.cpp
  manual/jsb_opengl_manual.cpp
  manual/jsb_opengl_registration.cpp
  manual/jsb_event_dispatcher_manual.cpp
  manual/chipmunk/js_bindings_chipmunk_manual.cpp
  manual/chipmunk/js_bindings_chipmunk_functions.cpp
  manual/chipmunk/js_bindings_chipmunk_auto_classes.cpp
  manual/chipmunk/js_bindings_chipmunk_registration.cpp
  manual/extension/jsb_cocos2dx_extension_manual.cpp
  manual/localstorage/js_bindings_system_functions.cpp
  manual/localstorage/js_bindings_system_registration.cpp
  manual/network/XMLHTTPRequest.cpp
  manual/network/jsb_websocket.cpp
  manual/network/jsb_socketio.cpp
  manual/ui/jsb_cocos2dx_ui_manual.cpp
  ${cocos_root}/cocos/storage/local-storage/LocalStorage.cpp
)

include_directories(
  auto
  manual
  ${cocos_root}/external/spidermonkey/include/${PLATFORM_FOLDER}
  ${cocos_root}/cocos/base
  ${cocos_root}/cocos/2d
  ${cocos_root}/cocos/ui 
  ${cocos_root}/cocos/audio/include
  ${cocos_root}/cocos/storage
  ${cocos_root}/cocos/network
  ${cocos_root}/cocos/platform
  ${cocos_root}/extensions
  ${cocos_root}/external
  ${cocos_root}/external/chipmunk/include/chipmunk
)
>>>>>>> 1adf3ade

#===============================================================================
# Link dependent libraries.

cocos_use_package(${JSCOCOS2D_TARGET} SPIDERMONKEY REQUIRED)

target_link_libraries(${JSCOCOS2D_TARGET}
    ${COCOS2D_TARGET}
    )
<|MERGE_RESOLUTION|>--- conflicted
+++ resolved
@@ -44,23 +44,12 @@
     "${COCOS2D_SOURCE_DIR}/2d"
     # "${COCOS2D_SOURCE_DIR}/3d"
     "${COCOS2D_SOURCE_DIR}/base"
-    "${COCOS2D_SOURCE_DIR}/editor-support/cocosbuilder"
-    "${COCOS2D_SOURCE_DIR}/editor-support/cocostudio"
-    # "${COCOS2D_SOURCE_DIR}/editor-support/cocostudio/ActionTimeline"
-    "${COCOS2D_SOURCE_DIR}/editor-support/spine"
     "${COCOS2D_SOURCE_DIR}/storage"
     "${COCOS2D_SOURCE_DIR}/ui"
     "manual/cocos2d"
-    "manual/cocostudio"
     "manual/extension"
     "manual/ui"
     )
-
-<<<<<<< HEAD
-#include_directories(
-#  ${cocos_root}/cocos/network
-#  ${cocos_root}/cocos/editor-support
-#)
 
 #===============================================================================
 # Add sources.
@@ -78,16 +67,12 @@
     "manual/chipmunk/js_bindings_chipmunk_functions.cpp"
     "manual/chipmunk/js_bindings_chipmunk_auto_classes.cpp"
     "manual/chipmunk/js_bindings_chipmunk_registration.cpp"
-    "manual/cocosbuilder/js_bindings_ccbreader.cpp"
-    "manual/cocostudio/jsb_cocos2dx_studio_conversions.cpp"
-    "manual/cocostudio/jsb_cocos2dx_studio_manual.cpp"
     "manual/extension/jsb_cocos2dx_extension_manual.cpp"
     "manual/localstorage/js_bindings_system_functions.cpp"
     "manual/localstorage/js_bindings_system_registration.cpp"
     "manual/network/XMLHTTPRequest.cpp"
     "manual/network/jsb_websocket.cpp"
     "manual/network/jsb_socketio.cpp"
-    "manual/spine/jsb_cocos2dx_spine_manual.cpp"
     "manual/ui/jsb_cocos2dx_ui_manual.cpp"
     )
 
@@ -111,56 +96,9 @@
 
 cocos_target_sources(${JSCOCOS2D_TARGET} GROUP "auto-binding" FILES
     "auto/jsb_cocos2dx_auto.cpp"
-    "auto/jsb_cocos2dx_builder_auto.cpp"
     "auto/jsb_cocos2dx_extension_auto.cpp"
-    "auto/jsb_cocos2dx_spine_auto.cpp"
-    "auto/jsb_cocos2dx_studio_auto.cpp"
     "auto/jsb_cocos2dx_ui_auto.cpp"
     )
-=======
-set(JSBINDING_SRC
-  auto/jsb_cocos2dx_auto.cpp
-  auto/jsb_cocos2dx_extension_auto.cpp
-  auto/jsb_cocos2dx_ui_auto.cpp
-  manual/ScriptingCore.cpp
-  manual/cocos2d_specifics.cpp
-  manual/js_manual_conversions.cpp
-  manual/js_bindings_core.cpp
-  manual/js_bindings_opengl.cpp
-  manual/jsb_opengl_functions.cpp
-  manual/jsb_opengl_manual.cpp
-  manual/jsb_opengl_registration.cpp
-  manual/jsb_event_dispatcher_manual.cpp
-  manual/chipmunk/js_bindings_chipmunk_manual.cpp
-  manual/chipmunk/js_bindings_chipmunk_functions.cpp
-  manual/chipmunk/js_bindings_chipmunk_auto_classes.cpp
-  manual/chipmunk/js_bindings_chipmunk_registration.cpp
-  manual/extension/jsb_cocos2dx_extension_manual.cpp
-  manual/localstorage/js_bindings_system_functions.cpp
-  manual/localstorage/js_bindings_system_registration.cpp
-  manual/network/XMLHTTPRequest.cpp
-  manual/network/jsb_websocket.cpp
-  manual/network/jsb_socketio.cpp
-  manual/ui/jsb_cocos2dx_ui_manual.cpp
-  ${cocos_root}/cocos/storage/local-storage/LocalStorage.cpp
-)
-
-include_directories(
-  auto
-  manual
-  ${cocos_root}/external/spidermonkey/include/${PLATFORM_FOLDER}
-  ${cocos_root}/cocos/base
-  ${cocos_root}/cocos/2d
-  ${cocos_root}/cocos/ui 
-  ${cocos_root}/cocos/audio/include
-  ${cocos_root}/cocos/storage
-  ${cocos_root}/cocos/network
-  ${cocos_root}/cocos/platform
-  ${cocos_root}/extensions
-  ${cocos_root}/external
-  ${cocos_root}/external/chipmunk/include/chipmunk
-)
->>>>>>> 1adf3ade
 
 #===============================================================================
 # Link dependent libraries.
