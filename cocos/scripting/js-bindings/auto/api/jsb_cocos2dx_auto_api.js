--- conflicted
+++ resolved
@@ -4,252 +4,311 @@
 var cc = cc || {};
 
 /**
- * @class Configuration
- */
-cc.Configuration = {
-
-/**
- * @method supportsPVRTC
+ * @class Action
+ */
+cc.Action = {
+
+/**
+ * @method startWithTarget
+ * @param {cc.Node} arg0
+ */
+startWithTarget : function (
+node 
+)
+{
+},
+
+/**
+ * @method setOriginalTarget
+ * @param {cc.Node} arg0
+ */
+setOriginalTarget : function (
+node 
+)
+{
+},
+
+/**
+ * @method clone
+ * @return {cc.Action}
+ */
+clone : function (
+)
+{
+    return cc.Action;
+},
+
+/**
+ * @method getOriginalTarget
+ * @return {cc.Node}
+ */
+getOriginalTarget : function (
+)
+{
+    return cc.Node;
+},
+
+/**
+ * @method stop
+ */
+stop : function (
+)
+{
+},
+
+/**
+ * @method update
+ * @param {float} arg0
+ */
+update : function (
+float 
+)
+{
+},
+
+/**
+ * @method getTarget
+ * @return {cc.Node}
+ */
+getTarget : function (
+)
+{
+    return cc.Node;
+},
+
+/**
+ * @method step
+ * @param {float} arg0
+ */
+step : function (
+float 
+)
+{
+},
+
+/**
+ * @method setTag
+ * @param {int} arg0
+ */
+setTag : function (
+int 
+)
+{
+},
+
+/**
+ * @method getTag
+ * @return {int}
+ */
+getTag : function (
+)
+{
+    return 0;
+},
+
+/**
+ * @method setTarget
+ * @param {cc.Node} arg0
+ */
+setTarget : function (
+node 
+)
+{
+},
+
+/**
+ * @method isDone
  * @return {bool}
  */
-supportsPVRTC : function (
-)
-{
-    return false;
-},
-
-/**
- * @method getMaxModelviewStackDepth
- * @return {int}
- */
-getMaxModelviewStackDepth : function (
+isDone : function (
+)
+{
+    return false;
+},
+
+/**
+ * @method reverse
+ * @return {cc.Action}
+ */
+reverse : function (
+)
+{
+    return cc.Action;
+},
+
+};
+
+/**
+ * @class FiniteTimeAction
+ */
+cc.FiniteTimeAction = {
+
+/**
+ * @method setDuration
+ * @param {float} arg0
+ */
+setDuration : function (
+float 
+)
+{
+},
+
+/**
+ * @method getDuration
+ * @return {float}
+ */
+getDuration : function (
 )
 {
     return 0;
 },
 
-/**
- * @method supportsShareableVAO
+};
+
+/**
+ * @class Speed
+ */
+cc.Speed = {
+
+/**
+ * @method setInnerAction
+ * @param {cc.ActionInterval} arg0
+ */
+setInnerAction : function (
+actioninterval 
+)
+{
+},
+
+/**
+ * @method getSpeed
+ * @return {float}
+ */
+getSpeed : function (
+)
+{
+    return 0;
+},
+
+/**
+ * @method setSpeed
+ * @param {float} arg0
+ */
+setSpeed : function (
+float 
+)
+{
+},
+
+/**
+ * @method initWithAction
+ * @param {cc.ActionInterval} arg0
+ * @param {float} arg1
  * @return {bool}
  */
-supportsShareableVAO : function (
-)
-{
-    return false;
-},
-
-/**
- * @method supportsBGRA8888
+initWithAction : function (
+actioninterval, 
+float 
+)
+{
+    return false;
+},
+
+/**
+ * @method getInnerAction
+ * @return {cc.ActionInterval}
+ */
+getInnerAction : function (
+)
+{
+    return cc.ActionInterval;
+},
+
+/**
+ * @method create
+ * @param {cc.ActionInterval} arg0
+ * @param {float} arg1
+ * @return {cc.Speed}
+ */
+create : function (
+actioninterval, 
+float 
+)
+{
+    return cc.Speed;
+},
+
+/**
+ * @method Speed
+ * @constructor
+ */
+Speed : function (
+)
+{
+},
+
+};
+
+/**
+ * @class Follow
+ */
+cc.Follow = {
+
+/**
+ * @method setBoundarySet
+ * @param {bool} arg0
+ */
+setBoundarySet : function (
+bool 
+)
+{
+},
+
+/**
+ * @method initWithTarget
+ * @param {cc.Node} arg0
+ * @param {rect_object} arg1
  * @return {bool}
  */
-supportsBGRA8888 : function (
-)
-{
-    return false;
-},
-
-/**
- * @method checkForGLExtension
- * @param {String} arg0
+initWithTarget : function (
+node, 
+rect 
+)
+{
+    return false;
+},
+
+/**
+ * @method isBoundarySet
  * @return {bool}
  */
-checkForGLExtension : function (
-str 
-)
-{
-    return false;
-},
-
-/**
- * @method supportsATITC
- * @return {bool}
- */
-supportsATITC : function (
-)
-{
-    return false;
-},
-
-/**
- * @method supportsNPOT
- * @return {bool}
- */
-supportsNPOT : function (
-)
-{
-    return false;
-},
-
-/**
- * @method init
- * @return {bool}
- */
-init : function (
-)
-{
-    return false;
-},
-
-/**
- * @method getMaxSupportPointLightInShader
- * @return {int}
- */
-getMaxSupportPointLightInShader : function (
-)
-{
-    return 0;
-},
-
-/**
- * @method getMaxTextureSize
- * @return {int}
- */
-getMaxTextureSize : function (
-)
-{
-    return 0;
-},
-
-/**
- * @method setValue
- * @param {String} arg0
- * @param {cc.Value} arg1
- */
-setValue : function (
-str, 
-value 
-)
-{
-},
-
-/**
- * @method getMaxSupportSpotLightInShader
- * @return {int}
- */
-getMaxSupportSpotLightInShader : function (
-)
-{
-    return 0;
-},
-
-/**
- * @method supportsETC
- * @return {bool}
- */
-supportsETC : function (
-)
-{
-    return false;
-},
-
-/**
- * @method getMaxSupportDirLightInShader
- * @return {int}
- */
-getMaxSupportDirLightInShader : function (
-)
-{
-    return 0;
-},
-
-/**
- * @method isHighAnimate3DQuality
- * @return {bool}
- */
-isHighAnimate3DQuality : function (
-)
-{
-    return false;
-},
-
-/**
- * @method loadConfigFile
- * @param {String} arg0
- */
-loadConfigFile : function (
-str 
-)
-{
-},
-
-/**
- * @method supportsDiscardFramebuffer
- * @return {bool}
- */
-supportsDiscardFramebuffer : function (
-)
-{
-    return false;
-},
-
-/**
- * @method supportsS3TC
- * @return {bool}
- */
-supportsS3TC : function (
-)
-{
-    return false;
-},
-
-/**
- * @method getInfo
- * @return {String}
- */
-getInfo : function (
-)
-{
-    return ;
-},
-
-/**
- * @method getMaxTextureUnits
- * @return {int}
- */
-getMaxTextureUnits : function (
-)
-{
-    return 0;
-},
-
-/**
- * @method getValue
- * @param {String} arg0
- * @param {cc.Value} arg1
- * @return {cc.Value}
- */
-getValue : function (
-str, 
-value 
-)
-{
-    return cc.Value;
-},
-
-/**
- * @method gatherGPUInfo
- */
-gatherGPUInfo : function (
-)
-{
-},
-
-/**
- * @method destroyInstance
- */
-destroyInstance : function (
-)
-{
-},
-
-/**
- * @method getInstance
- * @return {cc.Configuration}
- */
-getInstance : function (
-)
-{
-    return cc.Configuration;
+isBoundarySet : function (
+)
+{
+    return false;
+},
+
+/**
+ * @method create
+ * @param {cc.Node} arg0
+ * @param {rect_object} arg1
+ * @return {cc.Follow}
+ */
+create : function (
+node, 
+rect 
+)
+{
+    return cc.Follow;
+},
+
+/**
+ * @method Follow
+ * @constructor
+ */
+Follow : function (
+)
+{
 },
 
 };
@@ -886,18 +945,6 @@
 },
 
 /**
- * @method convertToWorldSpaceAR
- * @param {vec2_object} arg0
- * @return {vec2_object}
- */
-convertToWorldSpaceAR : function (
-vec2 
-)
-{
-    return cc.Vec2;
-},
-
-/**
  * @method isIgnoreAnchorPointForPosition
  * @return {bool}
  */
@@ -1107,18 +1154,6 @@
 bool 
 )
 {
-},
-
-/**
- * @method convertToWorldSpace
- * @param {vec2_object} arg0
- * @return {vec2_object}
- */
-convertToWorldSpace : function (
-vec2 
-)
-{
-    return cc.Vec2;
 },
 
 /**
@@ -1429,7 +1464,7 @@
 
 /**
  * @method getNumberOfRunningActions
- * @return {int}
+ * @return {long}
  */
 getNumberOfRunningActions : function (
 )
@@ -1457,7 +1492,7 @@
 
 /**
  * @method getChildrenCount
- * @return {int}
+ * @return {long}
  */
 getChildrenCount : function (
 )
@@ -2291,2454 +2326,6 @@
  * @constructor
  */
 __NodeRGBA : function (
-)
-{
-},
-
-};
-
-/**
- * @class Scene
- */
-cc.Scene = {
-
-/**
- * @method setCameraOrderDirty
- */
-setCameraOrderDirty : function (
-)
-{
-},
-
-/**
- * @method render
- * @param {cc.Renderer} arg0
- */
-render : function (
-renderer 
-)
-{
-},
-
-/**
- * @method onProjectionChanged
- * @param {cc.EventCustom} arg0
- */
-onProjectionChanged : function (
-eventcustom 
-)
-{
-},
-
-/**
- * @method initWithSize
- * @param {size_object} arg0
- * @return {bool}
- */
-initWithSize : function (
-size 
-)
-{
-    return false;
-},
-
-/**
- * @method getDefaultCamera
- * @return {cc.Camera}
- */
-getDefaultCamera : function (
-)
-{
-    return cc.Camera;
-},
-
-/**
- * @method createWithSize
- * @param {size_object} arg0
- * @return {cc.Scene}
- */
-createWithSize : function (
-size 
-)
-{
-    return cc.Scene;
-},
-
-/**
- * @method create
- * @return {cc.Scene}
- */
-create : function (
-)
-{
-    return cc.Scene;
-},
-
-/**
- * @method Scene
- * @constructor
- */
-Scene : function (
-)
-{
-},
-
-};
-
-/**
- * @class GLView
- */
-cc.GLView = {
-
-/**
- * @method setFrameSize
- * @param {float} arg0
- * @param {float} arg1
- */
-setFrameSize : function (
-float, 
-float 
-)
-{
-},
-
-/**
- * @method getViewPortRect
- * @return {rect_object}
- */
-getViewPortRect : function (
-)
-{
-    return cc.Rect;
-},
-
-/**
- * @method setContentScaleFactor
- * @param {float} arg0
- * @return {bool}
- */
-setContentScaleFactor : function (
-float 
-)
-{
-    return false;
-},
-
-/**
- * @method getContentScaleFactor
- * @return {float}
- */
-getContentScaleFactor : function (
-)
-{
-    return 0;
-},
-
-/**
- * @method setIMEKeyboardState
- * @param {bool} arg0
- */
-setIMEKeyboardState : function (
-bool 
-)
-{
-},
-
-/**
- * @method setScissorInPoints
- * @param {float} arg0
- * @param {float} arg1
- * @param {float} arg2
- * @param {float} arg3
- */
-setScissorInPoints : function (
-float, 
-float, 
-float, 
-float 
-)
-{
-},
-
-/**
- * @method getViewName
- * @return {String}
- */
-getViewName : function (
-)
-{
-    return ;
-},
-
-/**
- * @method isOpenGLReady
- * @return {bool}
- */
-isOpenGLReady : function (
-)
-{
-    return false;
-},
-
-/**
- * @method setCursorVisible
- * @param {bool} arg0
- */
-setCursorVisible : function (
-bool 
-)
-{
-},
-
-/**
- * @method getScaleY
- * @return {float}
- */
-getScaleY : function (
-)
-{
-    return 0;
-},
-
-/**
- * @method getScaleX
- * @return {float}
- */
-getScaleX : function (
-)
-{
-    return 0;
-},
-
-/**
- * @method getVisibleOrigin
- * @return {vec2_object}
- */
-getVisibleOrigin : function (
-)
-{
-    return cc.Vec2;
-},
-
-/**
- * @method getFrameSize
- * @return {size_object}
- */
-getFrameSize : function (
-)
-{
-    return cc.Size;
-},
-
-/**
- * @method setFrameZoomFactor
- * @param {float} arg0
- */
-setFrameZoomFactor : function (
-float 
-)
-{
-},
-
-/**
- * @method getFrameZoomFactor
- * @return {float}
- */
-getFrameZoomFactor : function (
-)
-{
-    return 0;
-},
-
-/**
- * @method getDesignResolutionSize
- * @return {size_object}
- */
-getDesignResolutionSize : function (
-)
-{
-    return cc.Size;
-},
-
-/**
- * @method windowShouldClose
- * @return {bool}
- */
-windowShouldClose : function (
-)
-{
-    return false;
-},
-
-/**
- * @method setDesignResolutionSize
- * @param {float} arg0
- * @param {float} arg1
- * @param {ResolutionPolicy} arg2
- */
-setDesignResolutionSize : function (
-float, 
-float, 
-resolutionpolicy 
-)
-{
-},
-
-/**
- * @method getResolutionPolicy
- * @return {ResolutionPolicy}
- */
-getResolutionPolicy : function (
-)
-{
-    return ResolutionPolicy;
-},
-
-/**
- * @method isRetinaDisplay
- * @return {bool}
- */
-isRetinaDisplay : function (
-)
-{
-    return false;
-},
-
-/**
- * @method setViewPortInPoints
- * @param {float} arg0
- * @param {float} arg1
- * @param {float} arg2
- * @param {float} arg3
- */
-setViewPortInPoints : function (
-float, 
-float, 
-float, 
-float 
-)
-{
-},
-
-/**
- * @method getScissorRect
- * @return {rect_object}
- */
-getScissorRect : function (
-)
-{
-    return cc.Rect;
-},
-
-/**
- * @method getRetinaFactor
- * @return {int}
- */
-getRetinaFactor : function (
-)
-{
-    return 0;
-},
-
-/**
- * @method setViewName
- * @param {String} arg0
- */
-setViewName : function (
-str 
-)
-{
-},
-
-/**
- * @method getVisibleRect
- * @return {rect_object}
- */
-getVisibleRect : function (
-)
-{
-    return cc.Rect;
-},
-
-/**
- * @method getVisibleSize
- * @return {size_object}
- */
-getVisibleSize : function (
-)
-{
-    return cc.Size;
-},
-
-/**
- * @method isScissorEnabled
- * @return {bool}
- */
-isScissorEnabled : function (
-)
-{
-    return false;
-},
-
-/**
- * @method pollEvents
- */
-pollEvents : function (
-)
-{
-},
-
-/**
- * @method setGLContextAttrs
- * @param {GLContextAttrs} arg0
- */
-setGLContextAttrs : function (
-glcontextattrs 
-)
-{
-},
-
-/**
- * @method getGLContextAttrs
- * @return {GLContextAttrs}
- */
-getGLContextAttrs : function (
-)
-{
-    return GLContextAttrs;
-},
-
-};
-
-/**
- * @class Director
- */
-cc.Director = {
-
-/**
- * @method pause
- */
-pause : function (
-)
-{
-},
-
-/**
- * @method setEventDispatcher
- * @param {cc.EventDispatcher} arg0
- */
-setEventDispatcher : function (
-eventdispatcher 
-)
-{
-},
-
-/**
- * @method setContentScaleFactor
- * @param {float} arg0
- */
-setContentScaleFactor : function (
-float 
-)
-{
-},
-
-/**
- * @method getContentScaleFactor
- * @return {float}
- */
-getContentScaleFactor : function (
-)
-{
-    return 0;
-},
-
-/**
- * @method getWinSizeInPixels
- * @return {size_object}
- */
-getWinSizeInPixels : function (
-)
-{
-    return cc.Size;
-},
-
-/**
- * @method getDeltaTime
- * @return {float}
- */
-getDeltaTime : function (
-)
-{
-    return 0;
-},
-
-/**
- * @method setGLDefaultValues
- */
-setGLDefaultValues : function (
-)
-{
-},
-
-/**
- * @method setActionManager
- * @param {cc.ActionManager} arg0
- */
-setActionManager : function (
-actionmanager 
-)
-{
-},
-
-/**
- * @method setAlphaBlending
- * @param {bool} arg0
- */
-setAlphaBlending : function (
-bool 
-)
-{
-},
-
-/**
- * @method popToRootScene
- */
-popToRootScene : function (
-)
-{
-},
-
-/**
- * @method loadMatrix
- * @param {cc.MATRIX_STACK_TYPE} arg0
- * @param {mat4_object} arg1
- */
-loadMatrix : function (
-matrix_stack_type, 
-mat4 
-)
-{
-},
-
-/**
- * @method getNotificationNode
- * @return {cc.Node}
- */
-getNotificationNode : function (
-)
-{
-    return cc.Node;
-},
-
-/**
- * @method getWinSize
- * @return {size_object}
- */
-getWinSize : function (
-)
-{
-    return cc.Size;
-},
-
-/**
- * @method end
- */
-end : function (
-)
-{
-},
-
-/**
- * @method getTextureCache
- * @return {cc.TextureCache}
- */
-getTextureCache : function (
-)
-{
-    return cc.TextureCache;
-},
-
-/**
- * @method isSendCleanupToScene
- * @return {bool}
- */
-isSendCleanupToScene : function (
-)
-{
-    return false;
-},
-
-/**
- * @method getVisibleOrigin
- * @return {vec2_object}
- */
-getVisibleOrigin : function (
-)
-{
-    return cc.Vec2;
-},
-
-/**
- * @method mainLoop
- */
-mainLoop : function (
-)
-{
-},
-
-/**
- * @method setDepthTest
- * @param {bool} arg0
- */
-setDepthTest : function (
-bool 
-)
-{
-},
-
-/**
- * @method getFrameRate
- * @return {float}
- */
-getFrameRate : function (
-)
-{
-    return 0;
-},
-
-/**
- * @method getSecondsPerFrame
- * @return {float}
- */
-getSecondsPerFrame : function (
-)
-{
-    return 0;
-},
-
-/**
- * @method resetMatrixStack
- */
-resetMatrixStack : function (
-)
-{
-},
-
-/**
- * @method convertToUI
- * @param {vec2_object} arg0
- * @return {vec2_object}
- */
-convertToUI : function (
-vec2 
-)
-{
-    return cc.Vec2;
-},
-
-/**
- * @method pushMatrix
- * @param {cc.MATRIX_STACK_TYPE} arg0
- */
-pushMatrix : function (
-matrix_stack_type 
-)
-{
-},
-
-/**
- * @method setDefaultValues
- */
-setDefaultValues : function (
-)
-{
-},
-
-/**
- * @method init
- * @return {bool}
- */
-init : function (
-)
-{
-    return false;
-},
-
-/**
- * @method setScheduler
- * @param {cc.Scheduler} arg0
- */
-setScheduler : function (
-scheduler 
-)
-{
-},
-
-/**
- * @method getMatrix
- * @param {cc.MATRIX_STACK_TYPE} arg0
- * @return {mat4_object}
- */
-getMatrix : function (
-matrix_stack_type 
-)
-{
-    return cc.Mat4;
-},
-
-/**
- * @method startAnimation
- */
-startAnimation : function (
-)
-{
-},
-
-/**
- * @method getOpenGLView
- * @return {cc.GLView}
- */
-getOpenGLView : function (
-)
-{
-    return cc.GLView;
-},
-
-/**
- * @method getRunningScene
- * @return {cc.Scene}
- */
-getRunningScene : function (
-)
-{
-    return cc.Scene;
-},
-
-/**
- * @method setViewport
- */
-setViewport : function (
-)
-{
-},
-
-/**
- * @method stopAnimation
- */
-stopAnimation : function (
-)
-{
-},
-
-/**
- * @method popToSceneStackLevel
- * @param {int} arg0
- */
-popToSceneStackLevel : function (
-int 
-)
-{
-},
-
-/**
- * @method resume
- */
-resume : function (
-)
-{
-},
-
-/**
- * @method isNextDeltaTimeZero
- * @return {bool}
- */
-isNextDeltaTimeZero : function (
-)
-{
-    return false;
-},
-
-/**
- * @method setClearColor
- * @param {color4f_object} arg0
- */
-setClearColor : function (
-color4f 
-)
-{
-},
-
-/**
- * @method setOpenGLView
- * @param {cc.GLView} arg0
- */
-setOpenGLView : function (
-glview 
-)
-{
-},
-
-/**
- * @method convertToGL
- * @param {vec2_object} arg0
- * @return {vec2_object}
- */
-convertToGL : function (
-vec2 
-)
-{
-    return cc.Vec2;
-},
-
-/**
- * @method purgeCachedData
- */
-purgeCachedData : function (
-)
-{
-},
-
-/**
- * @method getTotalFrames
- * @return {unsigned int}
- */
-getTotalFrames : function (
-)
-{
-    return 0;
-},
-
-/**
- * @method runWithScene
- * @param {cc.Scene} arg0
- */
-runWithScene : function (
-scene 
-)
-{
-},
-
-/**
- * @method setNotificationNode
- * @param {cc.Node} arg0
- */
-setNotificationNode : function (
-node 
-)
-{
-},
-
-/**
- * @method drawScene
- */
-drawScene : function (
-)
-{
-},
-
-/**
- * @method restart
- */
-restart : function (
-)
-{
-},
-
-/**
- * @method popScene
- */
-popScene : function (
-)
-{
-},
-
-/**
- * @method loadIdentityMatrix
- * @param {cc.MATRIX_STACK_TYPE} arg0
- */
-loadIdentityMatrix : function (
-matrix_stack_type 
-)
-{
-},
-
-/**
- * @method isDisplayStats
- * @return {bool}
- */
-isDisplayStats : function (
-)
-{
-    return false;
-},
-
-/**
- * @method setProjection
- * @param {cc.Director::Projection} arg0
- */
-setProjection : function (
-projection 
-)
-{
-},
-
-/**
- * @method multiplyMatrix
- * @param {cc.MATRIX_STACK_TYPE} arg0
- * @param {mat4_object} arg1
- */
-multiplyMatrix : function (
-matrix_stack_type, 
-mat4 
-)
-{
-},
-
-/**
- * @method getZEye
- * @return {float}
- */
-getZEye : function (
-)
-{
-    return 0;
-},
-
-/**
- * @method setNextDeltaTimeZero
- * @param {bool} arg0
- */
-setNextDeltaTimeZero : function (
-bool 
-)
-{
-},
-
-/**
- * @method popMatrix
- * @param {cc.MATRIX_STACK_TYPE} arg0
- */
-popMatrix : function (
-matrix_stack_type 
-)
-{
-},
-
-/**
- * @method getVisibleSize
- * @return {size_object}
- */
-getVisibleSize : function (
-)
-{
-    return cc.Size;
-},
-
-/**
- * @method getScheduler
- * @return {cc.Scheduler}
- */
-getScheduler : function (
-)
-{
-    return cc.Scheduler;
-},
-
-/**
- * @method pushScene
- * @param {cc.Scene} arg0
- */
-pushScene : function (
-scene 
-)
-{
-},
-
-/**
- * @method getAnimationInterval
- * @return {double}
- */
-getAnimationInterval : function (
-)
-{
-    return 0;
-},
-
-/**
- * @method isPaused
- * @return {bool}
- */
-isPaused : function (
-)
-{
-    return false;
-},
-
-/**
- * @method setDisplayStats
- * @param {bool} arg0
- */
-setDisplayStats : function (
-bool 
-)
-{
-},
-
-/**
- * @method getEventDispatcher
- * @return {cc.EventDispatcher}
- */
-getEventDispatcher : function (
-)
-{
-    return cc.EventDispatcher;
-},
-
-/**
- * @method replaceScene
- * @param {cc.Scene} arg0
- */
-replaceScene : function (
-scene 
-)
-{
-},
-
-/**
- * @method setAnimationInterval
- * @param {double} arg0
- */
-setAnimationInterval : function (
-double 
-)
-{
-},
-
-/**
- * @method getActionManager
- * @return {cc.ActionManager}
- */
-getActionManager : function (
-)
-{
-    return cc.ActionManager;
-},
-
-/**
- * @method getInstance
- * @return {cc.Director}
- */
-getInstance : function (
-)
-{
-    return cc.Director;
-},
-
-};
-
-/**
- * @class Scheduler
- */
-cc.Scheduler = {
-
-/**
- * @method setTimeScale
- * @param {float} arg0
- */
-setTimeScale : function (
-float 
-)
-{
-},
-
-/**
- * @method unscheduleAllWithMinPriority
- * @param {int} arg0
- */
-unscheduleAllWithMinPriority : function (
-int 
-)
-{
-},
-
-/**
- * @method update
- * @param {float} arg0
- */
-update : function (
-float 
-)
-{
-},
-
-/**
- * @method unscheduleScriptEntry
- * @param {unsigned int} arg0
- */
-unscheduleScriptEntry : function (
-int 
-)
-{
-},
-
-/**
- * @method performFunctionInCocosThread
- * @param {function} arg0
- */
-performFunctionInCocosThread : function (
-func 
-)
-{
-},
-
-/**
- * @method unscheduleAll
- */
-unscheduleAll : function (
-)
-{
-},
-
-/**
- * @method getTimeScale
- * @return {float}
- */
-getTimeScale : function (
-)
-{
-    return 0;
-},
-
-/**
- * @method Scheduler
- * @constructor
- */
-Scheduler : function (
-)
-{
-},
-
-};
-
-/**
- * @class FileUtils
- */
-cc.FileUtils = {
-
-/**
- * @method fullPathForFilename
- * @param {String} arg0
- * @return {String}
- */
-fullPathForFilename : function (
-str 
-)
-{
-    return ;
-},
-
-/**
- * @method getStringFromFile
- * @param {String} arg0
- * @return {String}
- */
-getStringFromFile : function (
-str 
-)
-{
-    return ;
-},
-
-/**
- * @method removeFile
- * @param {String} arg0
- * @return {bool}
- */
-removeFile : function (
-str 
-)
-{
-    return false;
-},
-
-/**
- * @method isAbsolutePath
- * @param {String} arg0
- * @return {bool}
- */
-isAbsolutePath : function (
-str 
-)
-{
-    return false;
-},
-
-/**
- * @method renameFile
- * @param {String} arg0
- * @param {String} arg1
- * @param {String} arg2
- * @return {bool}
- */
-renameFile : function (
-str, 
-str, 
-str 
-)
-{
-    return false;
-},
-
-/**
- * @method loadFilenameLookupDictionaryFromFile
- * @param {String} arg0
- */
-loadFilenameLookupDictionaryFromFile : function (
-str 
-)
-{
-},
-
-/**
- * @method isPopupNotify
- * @return {bool}
- */
-isPopupNotify : function (
-)
-{
-    return false;
-},
-
-/**
- * @method getValueVectorFromFile
- * @param {String} arg0
- * @return {Array}
- */
-getValueVectorFromFile : function (
-str 
-)
-{
-    return new Array();
-},
-
-/**
- * @method getSearchPaths
- * @return {Array}
- */
-getSearchPaths : function (
-)
-{
-    return new Array();
-},
-
-/**
- * @method writeToFile
- * @param {map_object} arg0
- * @param {String} arg1
- * @return {bool}
- */
-writeToFile : function (
-map, 
-str 
-)
-{
-    return false;
-},
-
-/**
- * @method getValueMapFromFile
- * @param {String} arg0
- * @return {map_object}
- */
-getValueMapFromFile : function (
-str 
-)
-{
-    return map_object;
-},
-
-/**
- * @method getValueMapFromData
- * @param {char} arg0
- * @param {int} arg1
- * @return {map_object}
- */
-getValueMapFromData : function (
-char, 
-int 
-)
-{
-    return map_object;
-},
-
-/**
- * @method removeDirectory
- * @param {String} arg0
- * @return {bool}
- */
-removeDirectory : function (
-str 
-)
-{
-    return false;
-},
-
-/**
- * @method setSearchPaths
- * @param {Array} arg0
- */
-setSearchPaths : function (
-array 
-)
-{
-},
-
-/**
- * @method getFileSize
- * @param {String} arg0
- * @return {long}
- */
-getFileSize : function (
-str 
-)
-{
-    return 0;
-},
-
-/**
- * @method setSearchResolutionsOrder
- * @param {Array} arg0
- */
-setSearchResolutionsOrder : function (
-array 
-)
-{
-},
-
-/**
- * @method addSearchResolutionsOrder
- * @param {String} arg0
- * @param {bool} arg1
- */
-addSearchResolutionsOrder : function (
-str, 
-bool 
-)
-{
-},
-
-/**
- * @method addSearchPath
- * @param {String} arg0
- * @param {bool} arg1
- */
-addSearchPath : function (
-str, 
-bool 
-)
-{
-},
-
-/**
- * @method isFileExist
- * @param {String} arg0
- * @return {bool}
- */
-isFileExist : function (
-str 
-)
-{
-    return false;
-},
-
-/**
- * @method purgeCachedEntries
- */
-purgeCachedEntries : function (
-)
-{
-},
-
-/**
- * @method fullPathFromRelativeFile
- * @param {String} arg0
- * @param {String} arg1
- * @return {String}
- */
-fullPathFromRelativeFile : function (
-str, 
-str 
-)
-{
-    return ;
-},
-
-/**
- * @method setWritablePath
- * @param {String} arg0
- */
-setWritablePath : function (
-str 
-)
-{
-},
-
-/**
- * @method setPopupNotify
- * @param {bool} arg0
- */
-setPopupNotify : function (
-bool 
-)
-{
-},
-
-/**
- * @method isDirectoryExist
- * @param {String} arg0
- * @return {bool}
- */
-isDirectoryExist : function (
-str 
-)
-{
-    return false;
-},
-
-/**
- * @method setDefaultResourceRootPath
- * @param {String} arg0
- */
-setDefaultResourceRootPath : function (
-str 
-)
-{
-},
-
-/**
- * @method getSearchResolutionsOrder
- * @return {Array}
- */
-getSearchResolutionsOrder : function (
-)
-{
-    return new Array();
-},
-
-/**
- * @method createDirectory
- * @param {String} arg0
- * @return {bool}
- */
-createDirectory : function (
-str 
-)
-{
-    return false;
-},
-
-/**
- * @method getWritablePath
- * @return {String}
- */
-getWritablePath : function (
-)
-{
-    return ;
-},
-
-/**
- * @method setDelegate
- * @param {cc.FileUtils} arg0
- */
-setDelegate : function (
-fileutils 
-)
-{
-},
-
-/**
- * @method getInstance
- * @return {cc.FileUtils}
- */
-getInstance : function (
-)
-{
-    return cc.FileUtils;
-},
-
-};
-
-/**
- * @class EventListener
- */
-cc.EventListener = {
-
-/**
- * @method setEnabled
- * @param {bool} arg0
- */
-setEnabled : function (
-bool 
-)
-{
-},
-
-/**
- * @method isEnabled
- * @return {bool}
- */
-isEnabled : function (
-)
-{
-    return false;
-},
-
-/**
- * @method clone
- * @return {cc.EventListener}
- */
-clone : function (
-)
-{
-    return cc.EventListener;
-},
-
-/**
- * @method checkAvailable
- * @return {bool}
- */
-checkAvailable : function (
-)
-{
-    return false;
-},
-
-};
-
-/**
- * @class EventDispatcher
- */
-cc.EventDispatcher = {
-
-/**
- * @method setEnabled
- * @param {bool} arg0
- */
-setEnabled : function (
-bool 
-)
-{
-},
-
-/**
- * @method removeAllEventListeners
- */
-removeAllEventListeners : function (
-)
-{
-},
-
-/**
- * @method addEventListenerWithSceneGraphPriority
- * @param {cc.EventListener} arg0
- * @param {cc.Node} arg1
- */
-addEventListenerWithSceneGraphPriority : function (
-eventlistener, 
-node 
-)
-{
-},
-
-/**
- * @method addCustomEventListener
- * @param {String} arg0
- * @param {function} arg1
- * @return {cc.EventListenerCustom}
- */
-addCustomEventListener : function (
-str, 
-func 
-)
-{
-    return cc.EventListenerCustom;
-},
-
-/**
- * @method addEventListenerWithFixedPriority
- * @param {cc.EventListener} arg0
- * @param {int} arg1
- */
-addEventListenerWithFixedPriority : function (
-eventlistener, 
-int 
-)
-{
-},
-
-/**
- * @method removeEventListenersForTarget
-* @param {cc.Node|cc.EventListener::Type} node
-* @param {bool} bool
-*/
-removeEventListenersForTarget : function(
-node,
-bool 
-)
-{
-},
-
-/**
- * @method resumeEventListenersForTarget
- * @param {cc.Node} arg0
- * @param {bool} arg1
- */
-resumeEventListenersForTarget : function (
-node, 
-bool 
-)
-{
-},
-
-/**
- * @method setPriority
- * @param {cc.EventListener} arg0
- * @param {int} arg1
- */
-setPriority : function (
-eventlistener, 
-int 
-)
-{
-},
-
-/**
- * @method dispatchEvent
- * @param {cc.Event} arg0
- */
-dispatchEvent : function (
-event 
-)
-{
-},
-
-/**
- * @method pauseEventListenersForTarget
- * @param {cc.Node} arg0
- * @param {bool} arg1
- */
-pauseEventListenersForTarget : function (
-node, 
-bool 
-)
-{
-},
-
-/**
- * @method removeCustomEventListeners
- * @param {String} arg0
- */
-removeCustomEventListeners : function (
-str 
-)
-{
-},
-
-/**
- * @method removeEventListener
- * @param {cc.EventListener} arg0
- */
-removeEventListener : function (
-eventlistener 
-)
-{
-},
-
-/**
- * @method isEnabled
- * @return {bool}
- */
-isEnabled : function (
-)
-{
-    return false;
-},
-
-/**
- * @method EventDispatcher
- * @constructor
- */
-EventDispatcher : function (
-)
-{
-},
-
-};
-
-/**
- * @class EventListenerTouchOneByOne
- */
-cc.EventListenerTouchOneByOne = {
-
-/**
- * @method isSwallowTouches
- * @return {bool}
- */
-isSwallowTouches : function (
-)
-{
-    return false;
-},
-
-/**
- * @method setSwallowTouches
- * @param {bool} arg0
- */
-setSwallowTouches : function (
-bool 
-)
-{
-},
-
-/**
- * @method init
- * @return {bool}
- */
-init : function (
-)
-{
-    return false;
-},
-
-/**
- * @method EventListenerTouchOneByOne
- * @constructor
- */
-EventListenerTouchOneByOne : function (
-)
-{
-},
-
-};
-
-/**
- * @class EventListenerTouchAllAtOnce
- */
-cc.EventListenerTouchAllAtOnce = {
-
-/**
- * @method init
- * @return {bool}
- */
-init : function (
-)
-{
-    return false;
-},
-
-/**
- * @method EventListenerTouchAllAtOnce
- * @constructor
- */
-EventListenerTouchAllAtOnce : function (
-)
-{
-},
-
-};
-
-/**
- * @class EventListenerKeyboard
- */
-cc.EventListenerKeyboard = {
-
-/**
- * @method init
- * @return {bool}
- */
-init : function (
-)
-{
-    return false;
-},
-
-/**
- * @method EventListenerKeyboard
- * @constructor
- */
-EventListenerKeyboard : function (
-)
-{
-},
-
-};
-
-/**
- * @class EventMouse
- */
-cc.EventMouse = {
-
-/**
- * @method getMouseButton
- * @return {int}
- */
-getMouseButton : function (
-)
-{
-    return 0;
-},
-
-/**
- * @method getLocation
- * @return {vec2_object}
- */
-getLocation : function (
-)
-{
-    return cc.Vec2;
-},
-
-/**
- * @method setMouseButton
- * @param {int} arg0
- */
-setMouseButton : function (
-int 
-)
-{
-},
-
-/**
- * @method setScrollData
- * @param {float} arg0
- * @param {float} arg1
- */
-setScrollData : function (
-float, 
-float 
-)
-{
-},
-
-/**
- * @method getPreviousLocationInView
- * @return {vec2_object}
- */
-getPreviousLocationInView : function (
-)
-{
-    return cc.Vec2;
-},
-
-/**
- * @method getDelta
- * @return {vec2_object}
- */
-getDelta : function (
-)
-{
-    return cc.Vec2;
-},
-
-/**
- * @method getStartLocation
- * @return {vec2_object}
- */
-getStartLocation : function (
-)
-{
-    return cc.Vec2;
-},
-
-/**
- * @method getCursorY
- * @return {float}
- */
-getCursorY : function (
-)
-{
-    return 0;
-},
-
-/**
- * @method getCursorX
- * @return {float}
- */
-getCursorX : function (
-)
-{
-    return 0;
-},
-
-/**
- * @method getLocationInView
- * @return {vec2_object}
- */
-getLocationInView : function (
-)
-{
-    return cc.Vec2;
-},
-
-/**
- * @method getScrollY
- * @return {float}
- */
-getScrollY : function (
-)
-{
-    return 0;
-},
-
-/**
- * @method setCursorPosition
- * @param {float} arg0
- * @param {float} arg1
- */
-setCursorPosition : function (
-float, 
-float 
-)
-{
-},
-
-/**
- * @method getScrollX
- * @return {float}
- */
-getScrollX : function (
-)
-{
-    return 0;
-},
-
-/**
- * @method getPreviousLocation
- * @return {vec2_object}
- */
-getPreviousLocation : function (
-)
-{
-    return cc.Vec2;
-},
-
-/**
- * @method getStartLocationInView
- * @return {vec2_object}
- */
-getStartLocationInView : function (
-)
-{
-    return cc.Vec2;
-},
-
-/**
- * @method EventMouse
- * @constructor
- * @param {cc.EventMouse::MouseEventType} arg0
- */
-EventMouse : function (
-mouseeventtype 
-)
-{
-},
-
-};
-
-/**
- * @class EventListenerMouse
- */
-cc.EventListenerMouse = {
-
-/**
- * @method init
- * @return {bool}
- */
-init : function (
-)
-{
-    return false;
-},
-
-/**
- * @method EventListenerMouse
- * @constructor
- */
-EventListenerMouse : function (
-)
-{
-},
-
-};
-
-/**
- * @class EventAcceleration
- */
-cc.EventAcceleration = {
-
-/**
- * @method EventAcceleration
- * @constructor
- * @param {cc.Acceleration} arg0
- */
-EventAcceleration : function (
-acceleration 
-)
-{
-},
-
-};
-
-/**
- * @class EventListenerAcceleration
- */
-cc.EventListenerAcceleration = {
-
-/**
- * @method init
- * @param {function} arg0
- * @return {bool}
- */
-init : function (
-func 
-)
-{
-    return false;
-},
-
-/**
- * @method create
- * @param {function} arg0
- * @return {cc.EventListenerAcceleration}
- */
-create : function (
-func 
-)
-{
-    return cc.EventListenerAcceleration;
-},
-
-/**
- * @method EventListenerAcceleration
- * @constructor
- */
-EventListenerAcceleration : function (
-)
-{
-},
-
-};
-
-/**
- * @class EventCustom
- */
-cc.EventCustom = {
-
-/**
- * @method getEventName
- * @return {String}
- */
-getEventName : function (
-)
-{
-    return ;
-},
-
-/**
- * @method EventCustom
- * @constructor
- * @param {String} arg0
- */
-EventCustom : function (
-str 
-)
-{
-},
-
-};
-
-/**
- * @class EventListenerCustom
- */
-cc.EventListenerCustom = {
-
-/**
- * @method create
- * @param {String} arg0
- * @param {function} arg1
- * @return {cc.EventListenerCustom}
- */
-create : function (
-str, 
-func 
-)
-{
-    return cc.EventListenerCustom;
-},
-
-/**
- * @method EventListenerCustom
- * @constructor
- */
-EventListenerCustom : function (
-)
-{
-},
-
-};
-
-/**
- * @class EventFocus
- */
-cc.EventFocus = {
-
-/**
- * @method EventFocus
- * @constructor
- * @param {ccui.Widget} arg0
- * @param {ccui.Widget} arg1
- */
-EventFocus : function (
-widget, 
-widget 
-)
-{
-},
-
-};
-
-/**
- * @class EventListenerFocus
- */
-cc.EventListenerFocus = {
-
-/**
- * @method init
- * @return {bool}
- */
-init : function (
-)
-{
-    return false;
-},
-
-/**
- * @method EventListenerFocus
- * @constructor
- */
-EventListenerFocus : function (
-)
-{
-},
-
-};
-
-/**
- * @class Action
- */
-cc.Action = {
-
-/**
- * @method startWithTarget
- * @param {cc.Node} arg0
- */
-startWithTarget : function (
-node 
-)
-{
-},
-
-/**
- * @method setOriginalTarget
- * @param {cc.Node} arg0
- */
-setOriginalTarget : function (
-node 
-)
-{
-},
-
-/**
- * @method clone
- * @return {cc.Action}
- */
-clone : function (
-)
-{
-    return cc.Action;
-},
-
-/**
- * @method getOriginalTarget
- * @return {cc.Node}
- */
-getOriginalTarget : function (
-)
-{
-    return cc.Node;
-},
-
-/**
- * @method stop
- */
-stop : function (
-)
-{
-},
-
-/**
- * @method update
- * @param {float} arg0
- */
-update : function (
-float 
-)
-{
-},
-
-/**
- * @method getTarget
- * @return {cc.Node}
- */
-getTarget : function (
-)
-{
-    return cc.Node;
-},
-
-/**
- * @method step
- * @param {float} arg0
- */
-step : function (
-float 
-)
-{
-},
-
-/**
- * @method setTag
- * @param {int} arg0
- */
-setTag : function (
-int 
-)
-{
-},
-
-/**
- * @method getTag
- * @return {int}
- */
-getTag : function (
-)
-{
-    return 0;
-},
-
-/**
- * @method setTarget
- * @param {cc.Node} arg0
- */
-setTarget : function (
-node 
-)
-{
-},
-
-/**
- * @method isDone
- * @return {bool}
- */
-isDone : function (
-)
-{
-    return false;
-},
-
-/**
- * @method reverse
- * @return {cc.Action}
- */
-reverse : function (
-)
-{
-    return cc.Action;
-},
-
-};
-
-/**
- * @class FiniteTimeAction
- */
-cc.FiniteTimeAction = {
-
-/**
- * @method setDuration
- * @param {float} arg0
- */
-setDuration : function (
-float 
-)
-{
-},
-
-/**
- * @method getDuration
- * @return {float}
- */
-getDuration : function (
-)
-{
-    return 0;
-},
-
-};
-
-/**
- * @class Speed
- */
-cc.Speed = {
-
-/**
- * @method setInnerAction
- * @param {cc.ActionInterval} arg0
- */
-setInnerAction : function (
-actioninterval 
-)
-{
-},
-
-/**
- * @method getSpeed
- * @return {float}
- */
-getSpeed : function (
-)
-{
-    return 0;
-},
-
-/**
- * @method setSpeed
- * @param {float} arg0
- */
-setSpeed : function (
-float 
-)
-{
-},
-
-/**
- * @method initWithAction
- * @param {cc.ActionInterval} arg0
- * @param {float} arg1
- * @return {bool}
- */
-initWithAction : function (
-actioninterval, 
-float 
-)
-{
-    return false;
-},
-
-/**
- * @method getInnerAction
- * @return {cc.ActionInterval}
- */
-getInnerAction : function (
-)
-{
-    return cc.ActionInterval;
-},
-
-/**
- * @method create
- * @param {cc.ActionInterval} arg0
- * @param {float} arg1
- * @return {cc.Speed}
- */
-create : function (
-actioninterval, 
-float 
-)
-{
-    return cc.Speed;
-},
-
-/**
- * @method Speed
- * @constructor
- */
-Speed : function (
-)
-{
-},
-
-};
-
-/**
- * @class Follow
- */
-cc.Follow = {
-
-/**
- * @method setBoundarySet
- * @param {bool} arg0
- */
-setBoundarySet : function (
-bool 
-)
-{
-},
-
-/**
- * @method initWithTarget
- * @param {cc.Node} arg0
- * @param {rect_object} arg1
- * @return {bool}
- */
-initWithTarget : function (
-node, 
-rect 
-)
-{
-    return false;
-},
-
-/**
- * @method isBoundarySet
- * @return {bool}
- */
-isBoundarySet : function (
-)
-{
-    return false;
-},
-
-/**
- * @method create
- * @param {cc.Node} arg0
- * @param {rect_object} arg1
- * @return {cc.Follow}
- */
-create : function (
-node, 
-rect 
-)
-{
-    return cc.Follow;
-},
-
-/**
- * @method Follow
- * @constructor
- */
-Follow : function (
 )
 {
 },
@@ -6557,6 +4144,2407 @@
 };
 
 /**
+ * @class Configuration
+ */
+cc.Configuration = {
+
+/**
+ * @method supportsPVRTC
+ * @return {bool}
+ */
+supportsPVRTC : function (
+)
+{
+    return false;
+},
+
+/**
+ * @method getMaxModelviewStackDepth
+ * @return {int}
+ */
+getMaxModelviewStackDepth : function (
+)
+{
+    return 0;
+},
+
+/**
+ * @method supportsShareableVAO
+ * @return {bool}
+ */
+supportsShareableVAO : function (
+)
+{
+    return false;
+},
+
+/**
+ * @method supportsBGRA8888
+ * @return {bool}
+ */
+supportsBGRA8888 : function (
+)
+{
+    return false;
+},
+
+/**
+ * @method checkForGLExtension
+ * @param {String} arg0
+ * @return {bool}
+ */
+checkForGLExtension : function (
+str 
+)
+{
+    return false;
+},
+
+/**
+ * @method supportsATITC
+ * @return {bool}
+ */
+supportsATITC : function (
+)
+{
+    return false;
+},
+
+/**
+ * @method supportsNPOT
+ * @return {bool}
+ */
+supportsNPOT : function (
+)
+{
+    return false;
+},
+
+/**
+ * @method init
+ * @return {bool}
+ */
+init : function (
+)
+{
+    return false;
+},
+
+/**
+ * @method getAnimate3DQuality
+ * @return {cc.Animate3DQuality}
+ */
+getAnimate3DQuality : function (
+)
+{
+    return 0;
+},
+
+/**
+ * @method getMaxSupportPointLightInShader
+ * @return {int}
+ */
+getMaxSupportPointLightInShader : function (
+)
+{
+    return 0;
+},
+
+/**
+ * @method getMaxTextureSize
+ * @return {int}
+ */
+getMaxTextureSize : function (
+)
+{
+    return 0;
+},
+
+/**
+ * @method setValue
+ * @param {String} arg0
+ * @param {cc.Value} arg1
+ */
+setValue : function (
+str, 
+value 
+)
+{
+},
+
+/**
+ * @method getMaxSupportSpotLightInShader
+ * @return {int}
+ */
+getMaxSupportSpotLightInShader : function (
+)
+{
+    return 0;
+},
+
+/**
+ * @method supportsETC
+ * @return {bool}
+ */
+supportsETC : function (
+)
+{
+    return false;
+},
+
+/**
+ * @method getMaxSupportDirLightInShader
+ * @return {int}
+ */
+getMaxSupportDirLightInShader : function (
+)
+{
+    return 0;
+},
+
+/**
+ * @method loadConfigFile
+ * @param {String} arg0
+ */
+loadConfigFile : function (
+str 
+)
+{
+},
+
+/**
+ * @method supportsDiscardFramebuffer
+ * @return {bool}
+ */
+supportsDiscardFramebuffer : function (
+)
+{
+    return false;
+},
+
+/**
+ * @method supportsS3TC
+ * @return {bool}
+ */
+supportsS3TC : function (
+)
+{
+    return false;
+},
+
+/**
+ * @method getInfo
+ * @return {String}
+ */
+getInfo : function (
+)
+{
+    return ;
+},
+
+/**
+ * @method getMaxTextureUnits
+ * @return {int}
+ */
+getMaxTextureUnits : function (
+)
+{
+    return 0;
+},
+
+/**
+ * @method getValue
+ * @param {String} arg0
+ * @param {cc.Value} arg1
+ * @return {cc.Value}
+ */
+getValue : function (
+str, 
+value 
+)
+{
+    return cc.Value;
+},
+
+/**
+ * @method gatherGPUInfo
+ */
+gatherGPUInfo : function (
+)
+{
+},
+
+/**
+ * @method destroyInstance
+ */
+destroyInstance : function (
+)
+{
+},
+
+/**
+ * @method getInstance
+ * @return {cc.Configuration}
+ */
+getInstance : function (
+)
+{
+    return cc.Configuration;
+},
+
+};
+
+/**
+ * @class Scene
+ */
+cc.Scene = {
+
+/**
+ * @method setCameraOrderDirty
+ */
+setCameraOrderDirty : function (
+)
+{
+},
+
+/**
+ * @method render
+ * @param {cc.Renderer} arg0
+ */
+render : function (
+renderer 
+)
+{
+},
+
+/**
+ * @method onProjectionChanged
+ * @param {cc.EventCustom} arg0
+ */
+onProjectionChanged : function (
+eventcustom 
+)
+{
+},
+
+/**
+ * @method initWithSize
+ * @param {size_object} arg0
+ * @return {bool}
+ */
+initWithSize : function (
+size 
+)
+{
+    return false;
+},
+
+/**
+ * @method getDefaultCamera
+ * @return {cc.Camera}
+ */
+getDefaultCamera : function (
+)
+{
+    return cc.Camera;
+},
+
+/**
+ * @method createWithSize
+ * @param {size_object} arg0
+ * @return {cc.Scene}
+ */
+createWithSize : function (
+size 
+)
+{
+    return cc.Scene;
+},
+
+/**
+ * @method create
+ * @return {cc.Scene}
+ */
+create : function (
+)
+{
+    return cc.Scene;
+},
+
+/**
+ * @method Scene
+ * @constructor
+ */
+Scene : function (
+)
+{
+},
+
+};
+
+/**
+ * @class GLView
+ */
+cc.GLView = {
+
+/**
+ * @method setFrameSize
+ * @param {float} arg0
+ * @param {float} arg1
+ */
+setFrameSize : function (
+float, 
+float 
+)
+{
+},
+
+/**
+ * @method getViewPortRect
+ * @return {rect_object}
+ */
+getViewPortRect : function (
+)
+{
+    return cc.Rect;
+},
+
+/**
+ * @method setContentScaleFactor
+ * @param {float} arg0
+ * @return {bool}
+ */
+setContentScaleFactor : function (
+float 
+)
+{
+    return false;
+},
+
+/**
+ * @method getContentScaleFactor
+ * @return {float}
+ */
+getContentScaleFactor : function (
+)
+{
+    return 0;
+},
+
+/**
+ * @method setIMEKeyboardState
+ * @param {bool} arg0
+ */
+setIMEKeyboardState : function (
+bool 
+)
+{
+},
+
+/**
+ * @method setScissorInPoints
+ * @param {float} arg0
+ * @param {float} arg1
+ * @param {float} arg2
+ * @param {float} arg3
+ */
+setScissorInPoints : function (
+float, 
+float, 
+float, 
+float 
+)
+{
+},
+
+/**
+ * @method getViewName
+ * @return {String}
+ */
+getViewName : function (
+)
+{
+    return ;
+},
+
+/**
+ * @method isOpenGLReady
+ * @return {bool}
+ */
+isOpenGLReady : function (
+)
+{
+    return false;
+},
+
+/**
+ * @method setCursorVisible
+ * @param {bool} arg0
+ */
+setCursorVisible : function (
+bool 
+)
+{
+},
+
+/**
+ * @method getScaleY
+ * @return {float}
+ */
+getScaleY : function (
+)
+{
+    return 0;
+},
+
+/**
+ * @method getScaleX
+ * @return {float}
+ */
+getScaleX : function (
+)
+{
+    return 0;
+},
+
+/**
+ * @method getVisibleOrigin
+ * @return {vec2_object}
+ */
+getVisibleOrigin : function (
+)
+{
+    return cc.Vec2;
+},
+
+/**
+ * @method getFrameSize
+ * @return {size_object}
+ */
+getFrameSize : function (
+)
+{
+    return cc.Size;
+},
+
+/**
+ * @method setFrameZoomFactor
+ * @param {float} arg0
+ */
+setFrameZoomFactor : function (
+float 
+)
+{
+},
+
+/**
+ * @method getFrameZoomFactor
+ * @return {float}
+ */
+getFrameZoomFactor : function (
+)
+{
+    return 0;
+},
+
+/**
+ * @method getDesignResolutionSize
+ * @return {size_object}
+ */
+getDesignResolutionSize : function (
+)
+{
+    return cc.Size;
+},
+
+/**
+ * @method windowShouldClose
+ * @return {bool}
+ */
+windowShouldClose : function (
+)
+{
+    return false;
+},
+
+/**
+ * @method setDesignResolutionSize
+ * @param {float} arg0
+ * @param {float} arg1
+ * @param {ResolutionPolicy} arg2
+ */
+setDesignResolutionSize : function (
+float, 
+float, 
+resolutionpolicy 
+)
+{
+},
+
+/**
+ * @method getResolutionPolicy
+ * @return {ResolutionPolicy}
+ */
+getResolutionPolicy : function (
+)
+{
+    return ResolutionPolicy;
+},
+
+/**
+ * @method isRetinaDisplay
+ * @return {bool}
+ */
+isRetinaDisplay : function (
+)
+{
+    return false;
+},
+
+/**
+ * @method setViewPortInPoints
+ * @param {float} arg0
+ * @param {float} arg1
+ * @param {float} arg2
+ * @param {float} arg3
+ */
+setViewPortInPoints : function (
+float, 
+float, 
+float, 
+float 
+)
+{
+},
+
+/**
+ * @method getScissorRect
+ * @return {rect_object}
+ */
+getScissorRect : function (
+)
+{
+    return cc.Rect;
+},
+
+/**
+ * @method getRetinaFactor
+ * @return {int}
+ */
+getRetinaFactor : function (
+)
+{
+    return 0;
+},
+
+/**
+ * @method setViewName
+ * @param {String} arg0
+ */
+setViewName : function (
+str 
+)
+{
+},
+
+/**
+ * @method getVisibleRect
+ * @return {rect_object}
+ */
+getVisibleRect : function (
+)
+{
+    return cc.Rect;
+},
+
+/**
+ * @method getVisibleSize
+ * @return {size_object}
+ */
+getVisibleSize : function (
+)
+{
+    return cc.Size;
+},
+
+/**
+ * @method isScissorEnabled
+ * @return {bool}
+ */
+isScissorEnabled : function (
+)
+{
+    return false;
+},
+
+/**
+ * @method pollEvents
+ */
+pollEvents : function (
+)
+{
+},
+
+/**
+ * @method setGLContextAttrs
+ * @param {GLContextAttrs} arg0
+ */
+setGLContextAttrs : function (
+glcontextattrs 
+)
+{
+},
+
+/**
+ * @method getGLContextAttrs
+ * @return {GLContextAttrs}
+ */
+getGLContextAttrs : function (
+)
+{
+    return GLContextAttrs;
+},
+
+};
+
+/**
+ * @class Director
+ */
+cc.Director = {
+
+/**
+ * @method pause
+ */
+pause : function (
+)
+{
+},
+
+/**
+ * @method setEventDispatcher
+ * @param {cc.EventDispatcher} arg0
+ */
+setEventDispatcher : function (
+eventdispatcher 
+)
+{
+},
+
+/**
+ * @method setContentScaleFactor
+ * @param {float} arg0
+ */
+setContentScaleFactor : function (
+float 
+)
+{
+},
+
+/**
+ * @method getContentScaleFactor
+ * @return {float}
+ */
+getContentScaleFactor : function (
+)
+{
+    return 0;
+},
+
+/**
+ * @method getWinSizeInPixels
+ * @return {size_object}
+ */
+getWinSizeInPixels : function (
+)
+{
+    return cc.Size;
+},
+
+/**
+ * @method getDeltaTime
+ * @return {float}
+ */
+getDeltaTime : function (
+)
+{
+    return 0;
+},
+
+/**
+ * @method setGLDefaultValues
+ */
+setGLDefaultValues : function (
+)
+{
+},
+
+/**
+ * @method setActionManager
+ * @param {cc.ActionManager} arg0
+ */
+setActionManager : function (
+actionmanager 
+)
+{
+},
+
+/**
+ * @method setAlphaBlending
+ * @param {bool} arg0
+ */
+setAlphaBlending : function (
+bool 
+)
+{
+},
+
+/**
+ * @method popToRootScene
+ */
+popToRootScene : function (
+)
+{
+},
+
+/**
+ * @method loadMatrix
+ * @param {cc.MATRIX_STACK_TYPE} arg0
+ * @param {mat4_object} arg1
+ */
+loadMatrix : function (
+matrix_stack_type, 
+mat4 
+)
+{
+},
+
+/**
+ * @method getNotificationNode
+ * @return {cc.Node}
+ */
+getNotificationNode : function (
+)
+{
+    return cc.Node;
+},
+
+/**
+ * @method getWinSize
+ * @return {size_object}
+ */
+getWinSize : function (
+)
+{
+    return cc.Size;
+},
+
+/**
+ * @method end
+ */
+end : function (
+)
+{
+},
+
+/**
+ * @method getTextureCache
+ * @return {cc.TextureCache}
+ */
+getTextureCache : function (
+)
+{
+    return cc.TextureCache;
+},
+
+/**
+ * @method isSendCleanupToScene
+ * @return {bool}
+ */
+isSendCleanupToScene : function (
+)
+{
+    return false;
+},
+
+/**
+ * @method getVisibleOrigin
+ * @return {vec2_object}
+ */
+getVisibleOrigin : function (
+)
+{
+    return cc.Vec2;
+},
+
+/**
+ * @method mainLoop
+ */
+mainLoop : function (
+)
+{
+},
+
+/**
+ * @method setDepthTest
+ * @param {bool} arg0
+ */
+setDepthTest : function (
+bool 
+)
+{
+},
+
+/**
+ * @method getFrameRate
+ * @return {float}
+ */
+getFrameRate : function (
+)
+{
+    return 0;
+},
+
+/**
+ * @method getSecondsPerFrame
+ * @return {float}
+ */
+getSecondsPerFrame : function (
+)
+{
+    return 0;
+},
+
+/**
+ * @method resetMatrixStack
+ */
+resetMatrixStack : function (
+)
+{
+},
+
+/**
+ * @method convertToUI
+ * @param {vec2_object} arg0
+ * @return {vec2_object}
+ */
+convertToUI : function (
+vec2 
+)
+{
+    return cc.Vec2;
+},
+
+/**
+ * @method pushMatrix
+ * @param {cc.MATRIX_STACK_TYPE} arg0
+ */
+pushMatrix : function (
+matrix_stack_type 
+)
+{
+},
+
+/**
+ * @method setDefaultValues
+ */
+setDefaultValues : function (
+)
+{
+},
+
+/**
+ * @method init
+ * @return {bool}
+ */
+init : function (
+)
+{
+    return false;
+},
+
+/**
+ * @method setScheduler
+ * @param {cc.Scheduler} arg0
+ */
+setScheduler : function (
+scheduler 
+)
+{
+},
+
+/**
+ * @method getMatrix
+ * @param {cc.MATRIX_STACK_TYPE} arg0
+ * @return {mat4_object}
+ */
+getMatrix : function (
+matrix_stack_type 
+)
+{
+    return cc.Mat4;
+},
+
+/**
+ * @method startAnimation
+ */
+startAnimation : function (
+)
+{
+},
+
+/**
+ * @method getOpenGLView
+ * @return {cc.GLView}
+ */
+getOpenGLView : function (
+)
+{
+    return cc.GLView;
+},
+
+/**
+ * @method getRunningScene
+ * @return {cc.Scene}
+ */
+getRunningScene : function (
+)
+{
+    return cc.Scene;
+},
+
+/**
+ * @method setViewport
+ */
+setViewport : function (
+)
+{
+},
+
+/**
+ * @method stopAnimation
+ */
+stopAnimation : function (
+)
+{
+},
+
+/**
+ * @method popToSceneStackLevel
+ * @param {int} arg0
+ */
+popToSceneStackLevel : function (
+int 
+)
+{
+},
+
+/**
+ * @method resume
+ */
+resume : function (
+)
+{
+},
+
+/**
+ * @method isNextDeltaTimeZero
+ * @return {bool}
+ */
+isNextDeltaTimeZero : function (
+)
+{
+    return false;
+},
+
+/**
+ * @method setClearColor
+ * @param {color4f_object} arg0
+ */
+setClearColor : function (
+color4f 
+)
+{
+},
+
+/**
+ * @method setOpenGLView
+ * @param {cc.GLView} arg0
+ */
+setOpenGLView : function (
+glview 
+)
+{
+},
+
+/**
+ * @method convertToGL
+ * @param {vec2_object} arg0
+ * @return {vec2_object}
+ */
+convertToGL : function (
+vec2 
+)
+{
+    return cc.Vec2;
+},
+
+/**
+ * @method purgeCachedData
+ */
+purgeCachedData : function (
+)
+{
+},
+
+/**
+ * @method getTotalFrames
+ * @return {unsigned int}
+ */
+getTotalFrames : function (
+)
+{
+    return 0;
+},
+
+/**
+ * @method runWithScene
+ * @param {cc.Scene} arg0
+ */
+runWithScene : function (
+scene 
+)
+{
+},
+
+/**
+ * @method setNotificationNode
+ * @param {cc.Node} arg0
+ */
+setNotificationNode : function (
+node 
+)
+{
+},
+
+/**
+ * @method drawScene
+ */
+drawScene : function (
+)
+{
+},
+
+/**
+ * @method restart
+ */
+restart : function (
+)
+{
+},
+
+/**
+ * @method popScene
+ */
+popScene : function (
+)
+{
+},
+
+/**
+ * @method loadIdentityMatrix
+ * @param {cc.MATRIX_STACK_TYPE} arg0
+ */
+loadIdentityMatrix : function (
+matrix_stack_type 
+)
+{
+},
+
+/**
+ * @method isDisplayStats
+ * @return {bool}
+ */
+isDisplayStats : function (
+)
+{
+    return false;
+},
+
+/**
+ * @method setProjection
+ * @param {cc.Director::Projection} arg0
+ */
+setProjection : function (
+projection 
+)
+{
+},
+
+/**
+ * @method multiplyMatrix
+ * @param {cc.MATRIX_STACK_TYPE} arg0
+ * @param {mat4_object} arg1
+ */
+multiplyMatrix : function (
+matrix_stack_type, 
+mat4 
+)
+{
+},
+
+/**
+ * @method getZEye
+ * @return {float}
+ */
+getZEye : function (
+)
+{
+    return 0;
+},
+
+/**
+ * @method setNextDeltaTimeZero
+ * @param {bool} arg0
+ */
+setNextDeltaTimeZero : function (
+bool 
+)
+{
+},
+
+/**
+ * @method popMatrix
+ * @param {cc.MATRIX_STACK_TYPE} arg0
+ */
+popMatrix : function (
+matrix_stack_type 
+)
+{
+},
+
+/**
+ * @method getVisibleSize
+ * @return {size_object}
+ */
+getVisibleSize : function (
+)
+{
+    return cc.Size;
+},
+
+/**
+ * @method getScheduler
+ * @return {cc.Scheduler}
+ */
+getScheduler : function (
+)
+{
+    return cc.Scheduler;
+},
+
+/**
+ * @method pushScene
+ * @param {cc.Scene} arg0
+ */
+pushScene : function (
+scene 
+)
+{
+},
+
+/**
+ * @method getAnimationInterval
+ * @return {double}
+ */
+getAnimationInterval : function (
+)
+{
+    return 0;
+},
+
+/**
+ * @method isPaused
+ * @return {bool}
+ */
+isPaused : function (
+)
+{
+    return false;
+},
+
+/**
+ * @method setDisplayStats
+ * @param {bool} arg0
+ */
+setDisplayStats : function (
+bool 
+)
+{
+},
+
+/**
+ * @method getEventDispatcher
+ * @return {cc.EventDispatcher}
+ */
+getEventDispatcher : function (
+)
+{
+    return cc.EventDispatcher;
+},
+
+/**
+ * @method replaceScene
+ * @param {cc.Scene} arg0
+ */
+replaceScene : function (
+scene 
+)
+{
+},
+
+/**
+ * @method setAnimationInterval
+ * @param {double} arg0
+ */
+setAnimationInterval : function (
+double 
+)
+{
+},
+
+/**
+ * @method getActionManager
+ * @return {cc.ActionManager}
+ */
+getActionManager : function (
+)
+{
+    return cc.ActionManager;
+},
+
+/**
+ * @method getInstance
+ * @return {cc.Director}
+ */
+getInstance : function (
+)
+{
+    return cc.Director;
+},
+
+};
+
+/**
+ * @class Scheduler
+ */
+cc.Scheduler = {
+
+/**
+ * @method setTimeScale
+ * @param {float} arg0
+ */
+setTimeScale : function (
+float 
+)
+{
+},
+
+/**
+ * @method unscheduleAllWithMinPriority
+ * @param {int} arg0
+ */
+unscheduleAllWithMinPriority : function (
+int 
+)
+{
+},
+
+/**
+ * @method update
+ * @param {float} arg0
+ */
+update : function (
+float 
+)
+{
+},
+
+/**
+ * @method unscheduleScriptEntry
+ * @param {unsigned int} arg0
+ */
+unscheduleScriptEntry : function (
+int 
+)
+{
+},
+
+/**
+ * @method performFunctionInCocosThread
+ * @param {function} arg0
+ */
+performFunctionInCocosThread : function (
+func 
+)
+{
+},
+
+/**
+ * @method unscheduleAll
+ */
+unscheduleAll : function (
+)
+{
+},
+
+/**
+ * @method getTimeScale
+ * @return {float}
+ */
+getTimeScale : function (
+)
+{
+    return 0;
+},
+
+/**
+ * @method Scheduler
+ * @constructor
+ */
+Scheduler : function (
+)
+{
+},
+
+};
+
+/**
+ * @class FileUtils
+ */
+cc.FileUtils = {
+
+/**
+ * @method fullPathForFilename
+ * @param {String} arg0
+ * @return {String}
+ */
+fullPathForFilename : function (
+str 
+)
+{
+    return ;
+},
+
+/**
+ * @method getStringFromFile
+ * @param {String} arg0
+ * @return {String}
+ */
+getStringFromFile : function (
+str 
+)
+{
+    return ;
+},
+
+/**
+ * @method removeFile
+ * @param {String} arg0
+ * @return {bool}
+ */
+removeFile : function (
+str 
+)
+{
+    return false;
+},
+
+/**
+ * @method isAbsolutePath
+ * @param {String} arg0
+ * @return {bool}
+ */
+isAbsolutePath : function (
+str 
+)
+{
+    return false;
+},
+
+/**
+ * @method renameFile
+ * @param {String} arg0
+ * @param {String} arg1
+ * @param {String} arg2
+ * @return {bool}
+ */
+renameFile : function (
+str, 
+str, 
+str 
+)
+{
+    return false;
+},
+
+/**
+ * @method loadFilenameLookupDictionaryFromFile
+ * @param {String} arg0
+ */
+loadFilenameLookupDictionaryFromFile : function (
+str 
+)
+{
+},
+
+/**
+ * @method isPopupNotify
+ * @return {bool}
+ */
+isPopupNotify : function (
+)
+{
+    return false;
+},
+
+/**
+ * @method getValueVectorFromFile
+ * @param {String} arg0
+ * @return {Array}
+ */
+getValueVectorFromFile : function (
+str 
+)
+{
+    return new Array();
+},
+
+/**
+ * @method getSearchPaths
+ * @return {Array}
+ */
+getSearchPaths : function (
+)
+{
+    return new Array();
+},
+
+/**
+ * @method writeToFile
+ * @param {map_object} arg0
+ * @param {String} arg1
+ * @return {bool}
+ */
+writeToFile : function (
+map, 
+str 
+)
+{
+    return false;
+},
+
+/**
+ * @method getValueMapFromFile
+ * @param {String} arg0
+ * @return {map_object}
+ */
+getValueMapFromFile : function (
+str 
+)
+{
+    return map_object;
+},
+
+/**
+ * @method getValueMapFromData
+ * @param {char} arg0
+ * @param {int} arg1
+ * @return {map_object}
+ */
+getValueMapFromData : function (
+char, 
+int 
+)
+{
+    return map_object;
+},
+
+/**
+ * @method removeDirectory
+ * @param {String} arg0
+ * @return {bool}
+ */
+removeDirectory : function (
+str 
+)
+{
+    return false;
+},
+
+/**
+ * @method setSearchPaths
+ * @param {Array} arg0
+ */
+setSearchPaths : function (
+array 
+)
+{
+},
+
+/**
+ * @method getFileSize
+ * @param {String} arg0
+ * @return {long}
+ */
+getFileSize : function (
+str 
+)
+{
+    return 0;
+},
+
+/**
+ * @method setSearchResolutionsOrder
+ * @param {Array} arg0
+ */
+setSearchResolutionsOrder : function (
+array 
+)
+{
+},
+
+/**
+ * @method addSearchResolutionsOrder
+ * @param {String} arg0
+ * @param {bool} arg1
+ */
+addSearchResolutionsOrder : function (
+str, 
+bool 
+)
+{
+},
+
+/**
+ * @method addSearchPath
+ * @param {String} arg0
+ * @param {bool} arg1
+ */
+addSearchPath : function (
+str, 
+bool 
+)
+{
+},
+
+/**
+ * @method isFileExist
+ * @param {String} arg0
+ * @return {bool}
+ */
+isFileExist : function (
+str 
+)
+{
+    return false;
+},
+
+/**
+ * @method purgeCachedEntries
+ */
+purgeCachedEntries : function (
+)
+{
+},
+
+/**
+ * @method fullPathFromRelativeFile
+ * @param {String} arg0
+ * @param {String} arg1
+ * @return {String}
+ */
+fullPathFromRelativeFile : function (
+str, 
+str 
+)
+{
+    return ;
+},
+
+/**
+ * @method getSuitableFOpen
+ * @param {String} arg0
+ * @return {String}
+ */
+getSuitableFOpen : function (
+str 
+)
+{
+    return ;
+},
+
+/**
+ * @method setWritablePath
+ * @param {String} arg0
+ */
+setWritablePath : function (
+str 
+)
+{
+},
+
+/**
+ * @method setPopupNotify
+ * @param {bool} arg0
+ */
+setPopupNotify : function (
+bool 
+)
+{
+},
+
+/**
+ * @method isDirectoryExist
+ * @param {String} arg0
+ * @return {bool}
+ */
+isDirectoryExist : function (
+str 
+)
+{
+    return false;
+},
+
+/**
+ * @method setDefaultResourceRootPath
+ * @param {String} arg0
+ */
+setDefaultResourceRootPath : function (
+str 
+)
+{
+},
+
+/**
+ * @method getSearchResolutionsOrder
+ * @return {Array}
+ */
+getSearchResolutionsOrder : function (
+)
+{
+    return new Array();
+},
+
+/**
+ * @method createDirectory
+ * @param {String} arg0
+ * @return {bool}
+ */
+createDirectory : function (
+str 
+)
+{
+    return false;
+},
+
+/**
+ * @method getWritablePath
+ * @return {String}
+ */
+getWritablePath : function (
+)
+{
+    return ;
+},
+
+/**
+ * @method setDelegate
+ * @param {cc.FileUtils} arg0
+ */
+setDelegate : function (
+fileutils 
+)
+{
+},
+
+/**
+ * @method getInstance
+ * @return {cc.FileUtils}
+ */
+getInstance : function (
+)
+{
+    return cc.FileUtils;
+},
+
+};
+
+/**
+ * @class EventListener
+ */
+cc.EventListener = {
+
+/**
+ * @method setEnabled
+ * @param {bool} arg0
+ */
+setEnabled : function (
+bool 
+)
+{
+},
+
+/**
+ * @method isEnabled
+ * @return {bool}
+ */
+isEnabled : function (
+)
+{
+    return false;
+},
+
+/**
+ * @method clone
+ * @return {cc.EventListener}
+ */
+clone : function (
+)
+{
+    return cc.EventListener;
+},
+
+/**
+ * @method checkAvailable
+ * @return {bool}
+ */
+checkAvailable : function (
+)
+{
+    return false;
+},
+
+};
+
+/**
+ * @class EventDispatcher
+ */
+cc.EventDispatcher = {
+
+/**
+ * @method setEnabled
+ * @param {bool} arg0
+ */
+setEnabled : function (
+bool 
+)
+{
+},
+
+/**
+ * @method removeAllEventListeners
+ */
+removeAllEventListeners : function (
+)
+{
+},
+
+/**
+ * @method addEventListenerWithSceneGraphPriority
+ * @param {cc.EventListener} arg0
+ * @param {cc.Node} arg1
+ */
+addEventListenerWithSceneGraphPriority : function (
+eventlistener, 
+node 
+)
+{
+},
+
+/**
+ * @method addCustomEventListener
+ * @param {String} arg0
+ * @param {function} arg1
+ * @return {cc.EventListenerCustom}
+ */
+addCustomEventListener : function (
+str, 
+func 
+)
+{
+    return cc.EventListenerCustom;
+},
+
+/**
+ * @method addEventListenerWithFixedPriority
+ * @param {cc.EventListener} arg0
+ * @param {int} arg1
+ */
+addEventListenerWithFixedPriority : function (
+eventlistener, 
+int 
+)
+{
+},
+
+/**
+ * @method removeEventListenersForTarget
+* @param {cc.Node|cc.EventListener::Type} node
+* @param {bool} bool
+*/
+removeEventListenersForTarget : function(
+node,
+bool 
+)
+{
+},
+
+/**
+ * @method resumeEventListenersForTarget
+ * @param {cc.Node} arg0
+ * @param {bool} arg1
+ */
+resumeEventListenersForTarget : function (
+node, 
+bool 
+)
+{
+},
+
+/**
+ * @method setPriority
+ * @param {cc.EventListener} arg0
+ * @param {int} arg1
+ */
+setPriority : function (
+eventlistener, 
+int 
+)
+{
+},
+
+/**
+ * @method dispatchEvent
+ * @param {cc.Event} arg0
+ */
+dispatchEvent : function (
+event 
+)
+{
+},
+
+/**
+ * @method pauseEventListenersForTarget
+ * @param {cc.Node} arg0
+ * @param {bool} arg1
+ */
+pauseEventListenersForTarget : function (
+node, 
+bool 
+)
+{
+},
+
+/**
+ * @method removeCustomEventListeners
+ * @param {String} arg0
+ */
+removeCustomEventListeners : function (
+str 
+)
+{
+},
+
+/**
+ * @method removeEventListener
+ * @param {cc.EventListener} arg0
+ */
+removeEventListener : function (
+eventlistener 
+)
+{
+},
+
+/**
+ * @method isEnabled
+ * @return {bool}
+ */
+isEnabled : function (
+)
+{
+    return false;
+},
+
+/**
+ * @method EventDispatcher
+ * @constructor
+ */
+EventDispatcher : function (
+)
+{
+},
+
+};
+
+/**
+ * @class EventListenerTouchOneByOne
+ */
+cc.EventListenerTouchOneByOne = {
+
+/**
+ * @method isSwallowTouches
+ * @return {bool}
+ */
+isSwallowTouches : function (
+)
+{
+    return false;
+},
+
+/**
+ * @method setSwallowTouches
+ * @param {bool} arg0
+ */
+setSwallowTouches : function (
+bool 
+)
+{
+},
+
+/**
+ * @method init
+ * @return {bool}
+ */
+init : function (
+)
+{
+    return false;
+},
+
+/**
+ * @method EventListenerTouchOneByOne
+ * @constructor
+ */
+EventListenerTouchOneByOne : function (
+)
+{
+},
+
+};
+
+/**
+ * @class EventListenerTouchAllAtOnce
+ */
+cc.EventListenerTouchAllAtOnce = {
+
+/**
+ * @method init
+ * @return {bool}
+ */
+init : function (
+)
+{
+    return false;
+},
+
+/**
+ * @method EventListenerTouchAllAtOnce
+ * @constructor
+ */
+EventListenerTouchAllAtOnce : function (
+)
+{
+},
+
+};
+
+/**
+ * @class EventListenerKeyboard
+ */
+cc.EventListenerKeyboard = {
+
+/**
+ * @method init
+ * @return {bool}
+ */
+init : function (
+)
+{
+    return false;
+},
+
+/**
+ * @method EventListenerKeyboard
+ * @constructor
+ */
+EventListenerKeyboard : function (
+)
+{
+},
+
+};
+
+/**
+ * @class EventMouse
+ */
+cc.EventMouse = {
+
+/**
+ * @method getMouseButton
+ * @return {int}
+ */
+getMouseButton : function (
+)
+{
+    return 0;
+},
+
+/**
+ * @method getLocation
+ * @return {vec2_object}
+ */
+getLocation : function (
+)
+{
+    return cc.Vec2;
+},
+
+/**
+ * @method setMouseButton
+ * @param {int} arg0
+ */
+setMouseButton : function (
+int 
+)
+{
+},
+
+/**
+ * @method setScrollData
+ * @param {float} arg0
+ * @param {float} arg1
+ */
+setScrollData : function (
+float, 
+float 
+)
+{
+},
+
+/**
+ * @method getPreviousLocationInView
+ * @return {vec2_object}
+ */
+getPreviousLocationInView : function (
+)
+{
+    return cc.Vec2;
+},
+
+/**
+ * @method getDelta
+ * @return {vec2_object}
+ */
+getDelta : function (
+)
+{
+    return cc.Vec2;
+},
+
+/**
+ * @method getStartLocation
+ * @return {vec2_object}
+ */
+getStartLocation : function (
+)
+{
+    return cc.Vec2;
+},
+
+/**
+ * @method getCursorY
+ * @return {float}
+ */
+getCursorY : function (
+)
+{
+    return 0;
+},
+
+/**
+ * @method getCursorX
+ * @return {float}
+ */
+getCursorX : function (
+)
+{
+    return 0;
+},
+
+/**
+ * @method getLocationInView
+ * @return {vec2_object}
+ */
+getLocationInView : function (
+)
+{
+    return cc.Vec2;
+},
+
+/**
+ * @method getScrollY
+ * @return {float}
+ */
+getScrollY : function (
+)
+{
+    return 0;
+},
+
+/**
+ * @method setCursorPosition
+ * @param {float} arg0
+ * @param {float} arg1
+ */
+setCursorPosition : function (
+float, 
+float 
+)
+{
+},
+
+/**
+ * @method getScrollX
+ * @return {float}
+ */
+getScrollX : function (
+)
+{
+    return 0;
+},
+
+/**
+ * @method getPreviousLocation
+ * @return {vec2_object}
+ */
+getPreviousLocation : function (
+)
+{
+    return cc.Vec2;
+},
+
+/**
+ * @method getStartLocationInView
+ * @return {vec2_object}
+ */
+getStartLocationInView : function (
+)
+{
+    return cc.Vec2;
+},
+
+/**
+ * @method EventMouse
+ * @constructor
+ * @param {cc.EventMouse::MouseEventType} arg0
+ */
+EventMouse : function (
+mouseeventtype 
+)
+{
+},
+
+};
+
+/**
+ * @class EventListenerMouse
+ */
+cc.EventListenerMouse = {
+
+/**
+ * @method init
+ * @return {bool}
+ */
+init : function (
+)
+{
+    return false;
+},
+
+/**
+ * @method EventListenerMouse
+ * @constructor
+ */
+EventListenerMouse : function (
+)
+{
+},
+
+};
+
+/**
+ * @class EventAcceleration
+ */
+cc.EventAcceleration = {
+
+/**
+ * @method EventAcceleration
+ * @constructor
+ * @param {cc.Acceleration} arg0
+ */
+EventAcceleration : function (
+acceleration 
+)
+{
+},
+
+};
+
+/**
+ * @class EventListenerAcceleration
+ */
+cc.EventListenerAcceleration = {
+
+/**
+ * @method init
+ * @param {function} arg0
+ * @return {bool}
+ */
+init : function (
+func 
+)
+{
+    return false;
+},
+
+/**
+ * @method create
+ * @param {function} arg0
+ * @return {cc.EventListenerAcceleration}
+ */
+create : function (
+func 
+)
+{
+    return cc.EventListenerAcceleration;
+},
+
+/**
+ * @method EventListenerAcceleration
+ * @constructor
+ */
+EventListenerAcceleration : function (
+)
+{
+},
+
+};
+
+/**
+ * @class EventCustom
+ */
+cc.EventCustom = {
+
+/**
+ * @method getEventName
+ * @return {String}
+ */
+getEventName : function (
+)
+{
+    return ;
+},
+
+/**
+ * @method EventCustom
+ * @constructor
+ * @param {String} arg0
+ */
+EventCustom : function (
+str 
+)
+{
+},
+
+};
+
+/**
+ * @class EventListenerCustom
+ */
+cc.EventListenerCustom = {
+
+/**
+ * @method create
+ * @param {String} arg0
+ * @param {function} arg1
+ * @return {cc.EventListenerCustom}
+ */
+create : function (
+str, 
+func 
+)
+{
+    return cc.EventListenerCustom;
+},
+
+/**
+ * @method EventListenerCustom
+ * @constructor
+ */
+EventListenerCustom : function (
+)
+{
+},
+
+};
+
+/**
+ * @class EventFocus
+ */
+cc.EventFocus = {
+
+/**
+ * @method EventFocus
+ * @constructor
+ * @param {ccui.Widget} arg0
+ * @param {ccui.Widget} arg1
+ */
+EventFocus : function (
+widget, 
+widget 
+)
+{
+},
+
+};
+
+/**
+ * @class EventListenerFocus
+ */
+cc.EventListenerFocus = {
+
+/**
+ * @method init
+ * @return {bool}
+ */
+init : function (
+)
+{
+    return false;
+},
+
+/**
+ * @method EventListenerFocus
+ * @constructor
+ */
+EventListenerFocus : function (
+)
+{
+},
+
+};
+
+/**
  * @class ActionCamera
  */
 cc.ActionCamera = {
@@ -6800,7 +6788,7 @@
 /**
  * @method getNumberOfRunningActionsInTarget
  * @param {cc.Node} arg0
- * @return {int}
+ * @return {long}
  */
 getNumberOfRunningActionsInTarget : function (
 node 
@@ -6938,6 +6926,20 @@
 )
 {
     return 0;
+},
+
+/**
+ * @method create
+ * @param {cc.ActionInterval} arg0
+ * @param {float} arg1
+ * @return {cc.EaseRateAction}
+ */
+create : function (
+actioninterval, 
+float 
+)
+{
+    return cc.EaseRateAction;
 },
 
 };
@@ -10242,13 +10244,8 @@
 },
 
 /**
-<<<<<<< HEAD
- * @method getUniformCount
- * @return {int}
-=======
  * @method apply
  * @param {mat4_object} arg0
->>>>>>> 1d035799
  */
 apply : function (
 mat4 
@@ -10303,12 +10300,7 @@
 },
 
 /**
-<<<<<<< HEAD
- * @method getVertexAttribCount
- * @return {int}
-=======
  * @method applyAttributes
->>>>>>> 1d035799
  */
 applyAttributes : function (
 )
@@ -10564,7 +10556,7 @@
 
 /**
  * @method getQuadsToDraw
- * @return {int}
+ * @return {long}
  */
 getQuadsToDraw : function (
 )
@@ -10602,10 +10594,10 @@
 
 /**
  * @method setQuadsToDraw
- * @param {int} arg0
+ * @param {long} arg0
  */
 setQuadsToDraw : function (
-int 
+long 
 )
 {
 },
@@ -11441,12 +11433,12 @@
 /**
  * @method initWithTexture
  * @param {cc.Texture2D} arg0
- * @param {int} arg1
+ * @param {long} arg1
  * @return {bool}
  */
 initWithTexture : function (
 texture2d, 
-int 
+long 
 )
 {
     return false;
@@ -11465,7 +11457,7 @@
 /**
  * @method lowestAtlasIndexInChild
  * @param {cc.Sprite} arg0
- * @return {int}
+ * @return {long}
  */
 lowestAtlasIndexInChild : function (
 sprite 
@@ -11478,7 +11470,7 @@
  * @method atlasIndexForChild
  * @param {cc.Sprite} arg0
  * @param {int} arg1
- * @return {int}
+ * @return {long}
  */
 atlasIndexForChild : function (
 sprite, 
@@ -11501,12 +11493,12 @@
 /**
  * @method initWithFile
  * @param {String} arg0
- * @param {int} arg1
+ * @param {long} arg1
  * @return {bool}
  */
 initWithFile : function (
 str, 
-int 
+long 
 )
 {
     return false;
@@ -11543,11 +11535,11 @@
 /**
  * @method insertQuadFromSprite
  * @param {cc.Sprite} arg0
- * @param {int} arg1
+ * @param {long} arg1
  */
 insertQuadFromSprite : function (
 sprite, 
-int 
+long 
 )
 {
 },
@@ -11565,12 +11557,12 @@
 /**
  * @method rebuildIndexInOrder
  * @param {cc.Sprite} arg0
- * @param {int} arg1
- * @return {int}
+ * @param {long} arg1
+ * @return {long}
  */
 rebuildIndexInOrder : function (
 sprite, 
-int 
+long 
 )
 {
     return 0;
@@ -11579,7 +11571,7 @@
 /**
  * @method highestAtlasIndexInChild
  * @param {cc.Sprite} arg0
- * @return {int}
+ * @return {long}
  */
 highestAtlasIndexInChild : function (
 sprite 
@@ -11590,11 +11582,11 @@
 
 /**
  * @method removeChildAtIndex
- * @param {int} arg0
+ * @param {long} arg0
  * @param {bool} arg1
  */
 removeChildAtIndex : function (
-int, 
+long, 
 bool 
 )
 {
@@ -11623,12 +11615,12 @@
 /**
  * @method create
  * @param {String} arg0
- * @param {int} arg1
+ * @param {long} arg1
  * @return {cc.SpriteBatchNode}
  */
 create : function (
 str, 
-int 
+long 
 )
 {
     return cc.SpriteBatchNode;
@@ -11637,12 +11629,12 @@
 /**
  * @method createWithTexture
  * @param {cc.Texture2D} arg0
- * @param {int} arg1
+ * @param {long} arg1
  * @return {cc.SpriteBatchNode}
  */
 createWithTexture : function (
 texture2d, 
-int 
+long 
 )
 {
     return cc.SpriteBatchNode;
@@ -15327,7 +15319,7 @@
 
 /**
  * @method getAtlasIndex
- * @return {int}
+ * @return {long}
  */
 getAtlasIndex : function (
 )
@@ -15358,11 +15350,11 @@
 /**
  * @method setDisplayFrameWithAnimationName
  * @param {String} arg0
- * @param {int} arg1
+ * @param {long} arg1
  */
 setDisplayFrameWithAnimationName : function (
 str, 
-int 
+long 
 )
 {
 },
@@ -15399,10 +15391,10 @@
 
 /**
  * @method setAtlasIndex
- * @param {int} arg0
+ * @param {long} arg0
  */
 setAtlasIndex : function (
-int 
+long 
 )
 {
 },
@@ -15595,7 +15587,7 @@
 
 /**
  * @method getDataLen
- * @return {int}
+ * @return {long}
  */
 getDataLen : function (
 )
@@ -15732,7 +15724,7 @@
 /**
  * @method initWithRawData
  * @param {unsigned char} arg0
- * @param {int} arg1
+ * @param {long} arg1
  * @param {int} arg2
  * @param {int} arg3
  * @param {int} arg4
@@ -15741,7 +15733,7 @@
  */
 initWithRawData : function (
 char, 
-int, 
+long, 
 int, 
 int, 
 int, 
@@ -19731,6 +19723,18 @@
 },
 
 /**
+ * @method addSpriteFrame
+ * @param {cc.SpriteFrame} arg0
+ * @param {String} arg1
+ */
+addSpriteFrame : function (
+spriteframe, 
+str 
+)
+{
+},
+
+/**
  * @method addSpriteFramesWithFile
 * @param {String|String|String} str
 * @param {String|cc.Texture2D} str
@@ -19743,26 +19747,6 @@
 },
 
 /**
- * @method addSpriteFrame
- * @param {cc.SpriteFrame} arg0
- * @param {String} arg1
- */
-addSpriteFrame : function (
-spriteframe, 
-str 
-)
-{
-},
-
-/**
- * @method removeUnusedSpriteFrames
- */
-removeUnusedSpriteFrames : function (
-)
-{
-},
-
-/**
  * @method getSpriteFrameByName
  * @param {String} arg0
  * @return {cc.SpriteFrame}
@@ -19803,31 +19787,51 @@
 },
 
 /**
+ * @method removeUnusedSpriteFrames
+ */
+removeUnusedSpriteFrames : function (
+)
+{
+},
+
+/**
+ * @method removeSpriteFramesFromFileContent
+ * @param {String} arg0
+ */
+removeSpriteFramesFromFileContent : function (
+str 
+)
+{
+},
+
+/**
+ * @method removeSpriteFrameByName
+ * @param {String} arg0
+ */
+removeSpriteFrameByName : function (
+str 
+)
+{
+},
+
+/**
+ * @method isSpriteFramesWithFileLoaded
+ * @param {String} arg0
+ * @return {bool}
+ */
+isSpriteFramesWithFileLoaded : function (
+str 
+)
+{
+    return false;
+},
+
+/**
  * @method removeSpriteFramesFromTexture
  * @param {cc.Texture2D} arg0
  */
 removeSpriteFramesFromTexture : function (
 texture2d 
-)
-{
-},
-
-/**
- * @method removeSpriteFramesFromFileContent
- * @param {String} arg0
- */
-removeSpriteFramesFromFileContent : function (
-str 
-)
-{
-},
-
-/**
- * @method removeSpriteFrameByName
- * @param {String} arg0
- */
-removeSpriteFrameByName : function (
-str 
 )
 {
 },
