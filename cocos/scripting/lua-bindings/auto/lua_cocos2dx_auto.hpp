#include "base/ccConfig.h"
#ifndef __cocos2dx_h__
#define __cocos2dx_h__

#ifdef __cplusplus
extern "C" {
#endif
#include "tolua++.h"
#ifdef __cplusplus
}
#endif

int register_all_cocos2dx(lua_State* tolua_S);





































































































































































































































































































































































































































































































































































































































































































































































































































































































































































































































































































































































































































































































































































































































































































































































































































































<<<<<<< HEAD
=======






























>>>>>>> 634fb98a
#endif // __cocos2dx_h__<|MERGE_RESOLUTION|>--- conflicted
+++ resolved
@@ -1616,37 +1616,34 @@
 
 
 
-<<<<<<< HEAD
-=======
-
-
-
-
-
-
-
-
-
-
-
-
-
-
-
-
-
-
-
-
-
-
-
-
-
-
-
-
-
-
->>>>>>> 634fb98a
+
+
+
+
+
+
+
+
+
+
+
+
+
+
+
+
+
+
+
+
+
+
+
+
+
+
+
+
+
+
 #endif // __cocos2dx_h__