--- conflicted
+++ resolved
@@ -1611,8 +1611,5 @@
 
 
 
-<<<<<<< HEAD
-=======
-
->>>>>>> 58ed156c
+
 #endif // __cocos2dx_h__