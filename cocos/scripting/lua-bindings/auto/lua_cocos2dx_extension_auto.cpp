--- conflicted
+++ resolved
@@ -8318,101 +8318,32 @@
 
     return 0;
 }
-<<<<<<< HEAD
-
-static int lua_cocos2dx_extension_EditBox_finalize(lua_State* tolua_S)
-{
-    printf("luabindings: finalizing LUA object (EditBox)");
-    return 0;
-}
-
-int lua_register_cocos2dx_extension_EditBox(lua_State* tolua_S)
-{
-    tolua_usertype(tolua_S,"cc.EditBox");
-    tolua_cclass(tolua_S,"EditBox","cc.EditBox","cc.ControlButton",nullptr);
-
-    tolua_beginmodule(tolua_S,"EditBox");
-        tolua_function(tolua_S,"getText",lua_cocos2dx_extension_EditBox_getText);
-        tolua_function(tolua_S,"setPlaceholderFontName",lua_cocos2dx_extension_EditBox_setPlaceholderFontName);
-        tolua_function(tolua_S,"getPlaceHolder",lua_cocos2dx_extension_EditBox_getPlaceHolder);
-        tolua_function(tolua_S,"setFontName",lua_cocos2dx_extension_EditBox_setFontName);
-        tolua_function(tolua_S,"setPlaceholderFontSize",lua_cocos2dx_extension_EditBox_setPlaceholderFontSize);
-        tolua_function(tolua_S,"setInputMode",lua_cocos2dx_extension_EditBox_setInputMode);
-        tolua_function(tolua_S,"setPlaceholderFontColor",lua_cocos2dx_extension_EditBox_setPlaceholderFontColor);
-        tolua_function(tolua_S,"setFontColor",lua_cocos2dx_extension_EditBox_setFontColor);
-        tolua_function(tolua_S,"setPlaceholderFont",lua_cocos2dx_extension_EditBox_setPlaceholderFont);
-        tolua_function(tolua_S,"setFontSize",lua_cocos2dx_extension_EditBox_setFontSize);
-        tolua_function(tolua_S,"initWithSizeAndBackgroundSprite",lua_cocos2dx_extension_EditBox_initWithSizeAndBackgroundSprite);
-        tolua_function(tolua_S,"setPlaceHolder",lua_cocos2dx_extension_EditBox_setPlaceHolder);
-        tolua_function(tolua_S,"setReturnType",lua_cocos2dx_extension_EditBox_setReturnType);
-        tolua_function(tolua_S,"setInputFlag",lua_cocos2dx_extension_EditBox_setInputFlag);
-        tolua_function(tolua_S,"getMaxLength",lua_cocos2dx_extension_EditBox_getMaxLength);
-        tolua_function(tolua_S,"setText",lua_cocos2dx_extension_EditBox_setText);
-        tolua_function(tolua_S,"setMaxLength",lua_cocos2dx_extension_EditBox_setMaxLength);
-        tolua_function(tolua_S,"setFont",lua_cocos2dx_extension_EditBox_setFont);
-        tolua_function(tolua_S,"new",lua_cocos2dx_extension_EditBox_constructor);
-        tolua_function(tolua_S,"create", lua_cocos2dx_extension_EditBox_create);
-    tolua_endmodule(tolua_S);
-    std::string typeName = typeid(cocos2d::extension::EditBox).name();
-    g_luaType[typeName] = "cc.EditBox";
-    g_typeCast["EditBox"] = "cc.EditBox";
-    return 1;
-}
-
-int lua_cocos2dx_extension_EventAssetsManager_getAssetsManager(lua_State* tolua_S)
-{
-    int argc = 0;
-    cocos2d::extension::EventAssetsManager* cobj = nullptr;
-=======
 int lua_cocos2dx_extension_ScrollView_setContentOffsetInDuration(lua_State* tolua_S)
 {
     int argc = 0;
     cocos2d::extension::ScrollView* cobj = nullptr;
->>>>>>> e60a5db1
-    bool ok  = true;
-
-#if COCOS2D_DEBUG >= 1
-    tolua_Error tolua_err;
-#endif
-
-
-#if COCOS2D_DEBUG >= 1
-<<<<<<< HEAD
-    if (!tolua_isusertype(tolua_S,1,"cc.EventAssetsManager",0,&tolua_err)) goto tolua_lerror;
-#endif
-
-    cobj = (cocos2d::extension::EventAssetsManager*)tolua_tousertype(tolua_S,1,0);
-=======
+    bool ok  = true;
+
+#if COCOS2D_DEBUG >= 1
+    tolua_Error tolua_err;
+#endif
+
+
+#if COCOS2D_DEBUG >= 1
     if (!tolua_isusertype(tolua_S,1,"cc.ScrollView",0,&tolua_err)) goto tolua_lerror;
 #endif
 
     cobj = (cocos2d::extension::ScrollView*)tolua_tousertype(tolua_S,1,0);
->>>>>>> e60a5db1
-
-#if COCOS2D_DEBUG >= 1
-    if (!cobj) 
-    {
-<<<<<<< HEAD
-        tolua_error(tolua_S,"invalid 'cobj' in function 'lua_cocos2dx_extension_EventAssetsManager_getAssetsManager'", nullptr);
-=======
+
+#if COCOS2D_DEBUG >= 1
+    if (!cobj) 
+    {
         tolua_error(tolua_S,"invalid 'cobj' in function 'lua_cocos2dx_extension_ScrollView_setContentOffsetInDuration'", nullptr);
->>>>>>> e60a5db1
-        return 0;
-    }
-#endif
-
-    argc = lua_gettop(tolua_S)-1;
-<<<<<<< HEAD
-    if (argc == 0) 
-    {
-        if(!ok)
-            return 0;
-        cocos2d::extension::AssetsManager* ret = cobj->getAssetsManager();
-        object_to_luaval<cocos2d::extension::AssetsManager>(tolua_S, "cc.AssetsManager",(cocos2d::extension::AssetsManager*)ret);
-        return 1;
-    }
-    CCLOG("%s has wrong number of arguments: %d, was expecting %d \n", "getAssetsManager",argc, 0);
-=======
+        return 0;
+    }
+#endif
+
+    argc = lua_gettop(tolua_S)-1;
     if (argc == 2) 
     {
         cocos2d::Vec2 arg0;
@@ -8427,75 +8358,41 @@
         return 0;
     }
     CCLOG("%s has wrong number of arguments: %d, was expecting %d \n", "cc.ScrollView:setContentOffsetInDuration",argc, 2);
->>>>>>> e60a5db1
-    return 0;
-
-#if COCOS2D_DEBUG >= 1
-    tolua_lerror:
-<<<<<<< HEAD
-    tolua_error(tolua_S,"#ferror in function 'lua_cocos2dx_extension_EventAssetsManager_getAssetsManager'.",&tolua_err);
-=======
+    return 0;
+
+#if COCOS2D_DEBUG >= 1
+    tolua_lerror:
     tolua_error(tolua_S,"#ferror in function 'lua_cocos2dx_extension_ScrollView_setContentOffsetInDuration'.",&tolua_err);
->>>>>>> e60a5db1
-#endif
-
-    return 0;
-}
-<<<<<<< HEAD
-int lua_cocos2dx_extension_EventAssetsManager_getAssetId(lua_State* tolua_S)
-{
-    int argc = 0;
-    cocos2d::extension::EventAssetsManager* cobj = nullptr;
-=======
+#endif
+
+    return 0;
+}
 int lua_cocos2dx_extension_ScrollView_setZoomScaleInDuration(lua_State* tolua_S)
 {
     int argc = 0;
     cocos2d::extension::ScrollView* cobj = nullptr;
->>>>>>> e60a5db1
-    bool ok  = true;
-
-#if COCOS2D_DEBUG >= 1
-    tolua_Error tolua_err;
-#endif
-
-
-#if COCOS2D_DEBUG >= 1
-<<<<<<< HEAD
-    if (!tolua_isusertype(tolua_S,1,"cc.EventAssetsManager",0,&tolua_err)) goto tolua_lerror;
-#endif
-
-    cobj = (cocos2d::extension::EventAssetsManager*)tolua_tousertype(tolua_S,1,0);
-=======
+    bool ok  = true;
+
+#if COCOS2D_DEBUG >= 1
+    tolua_Error tolua_err;
+#endif
+
+
+#if COCOS2D_DEBUG >= 1
     if (!tolua_isusertype(tolua_S,1,"cc.ScrollView",0,&tolua_err)) goto tolua_lerror;
 #endif
 
     cobj = (cocos2d::extension::ScrollView*)tolua_tousertype(tolua_S,1,0);
->>>>>>> e60a5db1
-
-#if COCOS2D_DEBUG >= 1
-    if (!cobj) 
-    {
-<<<<<<< HEAD
-        tolua_error(tolua_S,"invalid 'cobj' in function 'lua_cocos2dx_extension_EventAssetsManager_getAssetId'", nullptr);
-=======
+
+#if COCOS2D_DEBUG >= 1
+    if (!cobj) 
+    {
         tolua_error(tolua_S,"invalid 'cobj' in function 'lua_cocos2dx_extension_ScrollView_setZoomScaleInDuration'", nullptr);
->>>>>>> e60a5db1
-        return 0;
-    }
-#endif
-
-    argc = lua_gettop(tolua_S)-1;
-<<<<<<< HEAD
-    if (argc == 0) 
-    {
-        if(!ok)
-            return 0;
-        std::string ret = cobj->getAssetId();
-        tolua_pushcppstring(tolua_S,ret);
-        return 1;
-    }
-    CCLOG("%s has wrong number of arguments: %d, was expecting %d \n", "getAssetId",argc, 0);
-=======
+        return 0;
+    }
+#endif
+
+    argc = lua_gettop(tolua_S)-1;
     if (argc == 2) 
     {
         double arg0;
@@ -8510,59 +8407,36 @@
         return 0;
     }
     CCLOG("%s has wrong number of arguments: %d, was expecting %d \n", "cc.ScrollView:setZoomScaleInDuration",argc, 2);
->>>>>>> e60a5db1
-    return 0;
-
-#if COCOS2D_DEBUG >= 1
-    tolua_lerror:
-<<<<<<< HEAD
-    tolua_error(tolua_S,"#ferror in function 'lua_cocos2dx_extension_EventAssetsManager_getAssetId'.",&tolua_err);
-=======
+    return 0;
+
+#if COCOS2D_DEBUG >= 1
+    tolua_lerror:
     tolua_error(tolua_S,"#ferror in function 'lua_cocos2dx_extension_ScrollView_setZoomScaleInDuration'.",&tolua_err);
->>>>>>> e60a5db1
-#endif
-
-    return 0;
-}
-<<<<<<< HEAD
-int lua_cocos2dx_extension_EventAssetsManager_getCURLECode(lua_State* tolua_S)
-{
-    int argc = 0;
-    cocos2d::extension::EventAssetsManager* cobj = nullptr;
-=======
+#endif
+
+    return 0;
+}
 int lua_cocos2dx_extension_ScrollView_updateTweenAction(lua_State* tolua_S)
 {
     int argc = 0;
     cocos2d::extension::ScrollView* cobj = nullptr;
->>>>>>> e60a5db1
-    bool ok  = true;
-
-#if COCOS2D_DEBUG >= 1
-    tolua_Error tolua_err;
-#endif
-
-
-#if COCOS2D_DEBUG >= 1
-<<<<<<< HEAD
-    if (!tolua_isusertype(tolua_S,1,"cc.EventAssetsManager",0,&tolua_err)) goto tolua_lerror;
-#endif
-
-    cobj = (cocos2d::extension::EventAssetsManager*)tolua_tousertype(tolua_S,1,0);
-=======
+    bool ok  = true;
+
+#if COCOS2D_DEBUG >= 1
+    tolua_Error tolua_err;
+#endif
+
+
+#if COCOS2D_DEBUG >= 1
     if (!tolua_isusertype(tolua_S,1,"cc.ScrollView",0,&tolua_err)) goto tolua_lerror;
 #endif
 
     cobj = (cocos2d::extension::ScrollView*)tolua_tousertype(tolua_S,1,0);
->>>>>>> e60a5db1
-
-#if COCOS2D_DEBUG >= 1
-    if (!cobj) 
-    {
-<<<<<<< HEAD
-        tolua_error(tolua_S,"invalid 'cobj' in function 'lua_cocos2dx_extension_EventAssetsManager_getCURLECode'", nullptr);
-=======
+
+#if COCOS2D_DEBUG >= 1
+    if (!cobj) 
+    {
         tolua_error(tolua_S,"invalid 'cobj' in function 'lua_cocos2dx_extension_ScrollView_updateTweenAction'", nullptr);
->>>>>>> e60a5db1
         return 0;
     }
 #endif
@@ -8578,70 +8452,40 @@
         ok &= luaval_to_std_string(tolua_S, 3,&arg1, "cc.ScrollView:updateTweenAction");
         if(!ok)
             return 0;
-<<<<<<< HEAD
-        int ret = cobj->getCURLECode();
-        tolua_pushnumber(tolua_S,(lua_Number)ret);
-        return 1;
-    }
-    CCLOG("%s has wrong number of arguments: %d, was expecting %d \n", "getCURLECode",argc, 0);
-=======
         cobj->updateTweenAction(arg0, arg1);
         return 0;
     }
     CCLOG("%s has wrong number of arguments: %d, was expecting %d \n", "cc.ScrollView:updateTweenAction",argc, 2);
->>>>>>> e60a5db1
-    return 0;
-
-#if COCOS2D_DEBUG >= 1
-    tolua_lerror:
-<<<<<<< HEAD
-    tolua_error(tolua_S,"#ferror in function 'lua_cocos2dx_extension_EventAssetsManager_getCURLECode'.",&tolua_err);
-=======
+    return 0;
+
+#if COCOS2D_DEBUG >= 1
+    tolua_lerror:
     tolua_error(tolua_S,"#ferror in function 'lua_cocos2dx_extension_ScrollView_updateTweenAction'.",&tolua_err);
->>>>>>> e60a5db1
-#endif
-
-    return 0;
-}
-<<<<<<< HEAD
-int lua_cocos2dx_extension_EventAssetsManager_getMessage(lua_State* tolua_S)
-{
-    int argc = 0;
-    cocos2d::extension::EventAssetsManager* cobj = nullptr;
-=======
+#endif
+
+    return 0;
+}
 int lua_cocos2dx_extension_ScrollView_setMaxScale(lua_State* tolua_S)
 {
     int argc = 0;
     cocos2d::extension::ScrollView* cobj = nullptr;
->>>>>>> e60a5db1
-    bool ok  = true;
-
-#if COCOS2D_DEBUG >= 1
-    tolua_Error tolua_err;
-#endif
-
-
-#if COCOS2D_DEBUG >= 1
-<<<<<<< HEAD
-    if (!tolua_isusertype(tolua_S,1,"cc.EventAssetsManager",0,&tolua_err)) goto tolua_lerror;
-#endif
-
-    cobj = (cocos2d::extension::EventAssetsManager*)tolua_tousertype(tolua_S,1,0);
-=======
+    bool ok  = true;
+
+#if COCOS2D_DEBUG >= 1
+    tolua_Error tolua_err;
+#endif
+
+
+#if COCOS2D_DEBUG >= 1
     if (!tolua_isusertype(tolua_S,1,"cc.ScrollView",0,&tolua_err)) goto tolua_lerror;
 #endif
 
     cobj = (cocos2d::extension::ScrollView*)tolua_tousertype(tolua_S,1,0);
->>>>>>> e60a5db1
-
-#if COCOS2D_DEBUG >= 1
-    if (!cobj) 
-    {
-<<<<<<< HEAD
-        tolua_error(tolua_S,"invalid 'cobj' in function 'lua_cocos2dx_extension_EventAssetsManager_getMessage'", nullptr);
-=======
+
+#if COCOS2D_DEBUG >= 1
+    if (!cobj) 
+    {
         tolua_error(tolua_S,"invalid 'cobj' in function 'lua_cocos2dx_extension_ScrollView_setMaxScale'", nullptr);
->>>>>>> e60a5db1
         return 0;
     }
 #endif
@@ -8654,70 +8498,40 @@
         ok &= luaval_to_number(tolua_S, 2,&arg0, "cc.ScrollView:setMaxScale");
         if(!ok)
             return 0;
-<<<<<<< HEAD
-        std::string ret = cobj->getMessage();
-        tolua_pushcppstring(tolua_S,ret);
-        return 1;
-    }
-    CCLOG("%s has wrong number of arguments: %d, was expecting %d \n", "getMessage",argc, 0);
-=======
         cobj->setMaxScale(arg0);
         return 0;
     }
     CCLOG("%s has wrong number of arguments: %d, was expecting %d \n", "cc.ScrollView:setMaxScale",argc, 1);
->>>>>>> e60a5db1
-    return 0;
-
-#if COCOS2D_DEBUG >= 1
-    tolua_lerror:
-<<<<<<< HEAD
-    tolua_error(tolua_S,"#ferror in function 'lua_cocos2dx_extension_EventAssetsManager_getMessage'.",&tolua_err);
-=======
+    return 0;
+
+#if COCOS2D_DEBUG >= 1
+    tolua_lerror:
     tolua_error(tolua_S,"#ferror in function 'lua_cocos2dx_extension_ScrollView_setMaxScale'.",&tolua_err);
->>>>>>> e60a5db1
-#endif
-
-    return 0;
-}
-<<<<<<< HEAD
-int lua_cocos2dx_extension_EventAssetsManager_getCURLMCode(lua_State* tolua_S)
-{
-    int argc = 0;
-    cocos2d::extension::EventAssetsManager* cobj = nullptr;
-=======
+#endif
+
+    return 0;
+}
 int lua_cocos2dx_extension_ScrollView_hasVisibleParents(lua_State* tolua_S)
 {
     int argc = 0;
     cocos2d::extension::ScrollView* cobj = nullptr;
->>>>>>> e60a5db1
-    bool ok  = true;
-
-#if COCOS2D_DEBUG >= 1
-    tolua_Error tolua_err;
-#endif
-
-
-#if COCOS2D_DEBUG >= 1
-<<<<<<< HEAD
-    if (!tolua_isusertype(tolua_S,1,"cc.EventAssetsManager",0,&tolua_err)) goto tolua_lerror;
-#endif
-
-    cobj = (cocos2d::extension::EventAssetsManager*)tolua_tousertype(tolua_S,1,0);
-=======
+    bool ok  = true;
+
+#if COCOS2D_DEBUG >= 1
+    tolua_Error tolua_err;
+#endif
+
+
+#if COCOS2D_DEBUG >= 1
     if (!tolua_isusertype(tolua_S,1,"cc.ScrollView",0,&tolua_err)) goto tolua_lerror;
 #endif
 
     cobj = (cocos2d::extension::ScrollView*)tolua_tousertype(tolua_S,1,0);
->>>>>>> e60a5db1
-
-#if COCOS2D_DEBUG >= 1
-    if (!cobj) 
-    {
-<<<<<<< HEAD
-        tolua_error(tolua_S,"invalid 'cobj' in function 'lua_cocos2dx_extension_EventAssetsManager_getCURLMCode'", nullptr);
-=======
+
+#if COCOS2D_DEBUG >= 1
+    if (!cobj) 
+    {
         tolua_error(tolua_S,"invalid 'cobj' in function 'lua_cocos2dx_extension_ScrollView_hasVisibleParents'", nullptr);
->>>>>>> e60a5db1
         return 0;
     }
 #endif
@@ -8727,71 +8541,41 @@
     {
         if(!ok)
             return 0;
-<<<<<<< HEAD
-        int ret = cobj->getCURLMCode();
-        tolua_pushnumber(tolua_S,(lua_Number)ret);
-        return 1;
-    }
-    CCLOG("%s has wrong number of arguments: %d, was expecting %d \n", "getCURLMCode",argc, 0);
-=======
         bool ret = cobj->hasVisibleParents();
         tolua_pushboolean(tolua_S,(bool)ret);
         return 1;
     }
     CCLOG("%s has wrong number of arguments: %d, was expecting %d \n", "cc.ScrollView:hasVisibleParents",argc, 0);
->>>>>>> e60a5db1
-    return 0;
-
-#if COCOS2D_DEBUG >= 1
-    tolua_lerror:
-<<<<<<< HEAD
-    tolua_error(tolua_S,"#ferror in function 'lua_cocos2dx_extension_EventAssetsManager_getCURLMCode'.",&tolua_err);
-=======
+    return 0;
+
+#if COCOS2D_DEBUG >= 1
+    tolua_lerror:
     tolua_error(tolua_S,"#ferror in function 'lua_cocos2dx_extension_ScrollView_hasVisibleParents'.",&tolua_err);
->>>>>>> e60a5db1
-#endif
-
-    return 0;
-}
-<<<<<<< HEAD
-int lua_cocos2dx_extension_EventAssetsManager_getEventCode(lua_State* tolua_S)
-{
-    int argc = 0;
-    cocos2d::extension::EventAssetsManager* cobj = nullptr;
-=======
+#endif
+
+    return 0;
+}
 int lua_cocos2dx_extension_ScrollView_getDirection(lua_State* tolua_S)
 {
     int argc = 0;
     cocos2d::extension::ScrollView* cobj = nullptr;
->>>>>>> e60a5db1
-    bool ok  = true;
-
-#if COCOS2D_DEBUG >= 1
-    tolua_Error tolua_err;
-#endif
-
-
-#if COCOS2D_DEBUG >= 1
-<<<<<<< HEAD
-    if (!tolua_isusertype(tolua_S,1,"cc.EventAssetsManager",0,&tolua_err)) goto tolua_lerror;
-#endif
-
-    cobj = (cocos2d::extension::EventAssetsManager*)tolua_tousertype(tolua_S,1,0);
-=======
+    bool ok  = true;
+
+#if COCOS2D_DEBUG >= 1
+    tolua_Error tolua_err;
+#endif
+
+
+#if COCOS2D_DEBUG >= 1
     if (!tolua_isusertype(tolua_S,1,"cc.ScrollView",0,&tolua_err)) goto tolua_lerror;
 #endif
 
     cobj = (cocos2d::extension::ScrollView*)tolua_tousertype(tolua_S,1,0);
->>>>>>> e60a5db1
-
-#if COCOS2D_DEBUG >= 1
-    if (!cobj) 
-    {
-<<<<<<< HEAD
-        tolua_error(tolua_S,"invalid 'cobj' in function 'lua_cocos2dx_extension_EventAssetsManager_getEventCode'", nullptr);
-=======
+
+#if COCOS2D_DEBUG >= 1
+    if (!cobj) 
+    {
         tolua_error(tolua_S,"invalid 'cobj' in function 'lua_cocos2dx_extension_ScrollView_getDirection'", nullptr);
->>>>>>> e60a5db1
         return 0;
     }
 #endif
@@ -8801,141 +8585,41 @@
     {
         if(!ok)
             return 0;
-<<<<<<< HEAD
-        int ret = (int)cobj->getEventCode();
-        tolua_pushnumber(tolua_S,(lua_Number)ret);
-        return 1;
-    }
-    CCLOG("%s has wrong number of arguments: %d, was expecting %d \n", "getEventCode",argc, 0);
-    return 0;
-
-#if COCOS2D_DEBUG >= 1
-    tolua_lerror:
-    tolua_error(tolua_S,"#ferror in function 'lua_cocos2dx_extension_EventAssetsManager_getEventCode'.",&tolua_err);
-#endif
-
-    return 0;
-}
-int lua_cocos2dx_extension_EventAssetsManager_getPercent(lua_State* tolua_S)
-{
-    int argc = 0;
-    cocos2d::extension::EventAssetsManager* cobj = nullptr;
-    bool ok  = true;
-
-#if COCOS2D_DEBUG >= 1
-    tolua_Error tolua_err;
-#endif
-
-
-#if COCOS2D_DEBUG >= 1
-    if (!tolua_isusertype(tolua_S,1,"cc.EventAssetsManager",0,&tolua_err)) goto tolua_lerror;
-#endif
-
-    cobj = (cocos2d::extension::EventAssetsManager*)tolua_tousertype(tolua_S,1,0);
-
-#if COCOS2D_DEBUG >= 1
-    if (!cobj) 
-    {
-        tolua_error(tolua_S,"invalid 'cobj' in function 'lua_cocos2dx_extension_EventAssetsManager_getPercent'", nullptr);
-        return 0;
-    }
-#endif
-
-    argc = lua_gettop(tolua_S)-1;
-    if (argc == 0) 
-    {
-        if(!ok)
-            return 0;
-        double ret = cobj->getPercent();
-        tolua_pushnumber(tolua_S,(lua_Number)ret);
-        return 1;
-    }
-    CCLOG("%s has wrong number of arguments: %d, was expecting %d \n", "getPercent",argc, 0);
-=======
         int ret = (int)cobj->getDirection();
         tolua_pushnumber(tolua_S,(lua_Number)ret);
         return 1;
     }
     CCLOG("%s has wrong number of arguments: %d, was expecting %d \n", "cc.ScrollView:getDirection",argc, 0);
->>>>>>> e60a5db1
-    return 0;
-
-#if COCOS2D_DEBUG >= 1
-    tolua_lerror:
-<<<<<<< HEAD
-    tolua_error(tolua_S,"#ferror in function 'lua_cocos2dx_extension_EventAssetsManager_getPercent'.",&tolua_err);
-=======
+    return 0;
+
+#if COCOS2D_DEBUG >= 1
+    tolua_lerror:
     tolua_error(tolua_S,"#ferror in function 'lua_cocos2dx_extension_ScrollView_getDirection'.",&tolua_err);
->>>>>>> e60a5db1
-#endif
-
-    return 0;
-}
-<<<<<<< HEAD
-static int lua_cocos2dx_extension_EventAssetsManager_finalize(lua_State* tolua_S)
-{
-    printf("luabindings: finalizing LUA object (EventAssetsManager)");
-    return 0;
-}
-
-int lua_register_cocos2dx_extension_EventAssetsManager(lua_State* tolua_S)
-{
-    tolua_usertype(tolua_S,"cc.EventAssetsManager");
-    tolua_cclass(tolua_S,"EventAssetsManager","cc.EventAssetsManager","cc.EventCustom",nullptr);
-
-    tolua_beginmodule(tolua_S,"EventAssetsManager");
-        tolua_function(tolua_S,"getAssetsManager",lua_cocos2dx_extension_EventAssetsManager_getAssetsManager);
-        tolua_function(tolua_S,"getAssetId",lua_cocos2dx_extension_EventAssetsManager_getAssetId);
-        tolua_function(tolua_S,"getCURLECode",lua_cocos2dx_extension_EventAssetsManager_getCURLECode);
-        tolua_function(tolua_S,"getMessage",lua_cocos2dx_extension_EventAssetsManager_getMessage);
-        tolua_function(tolua_S,"getCURLMCode",lua_cocos2dx_extension_EventAssetsManager_getCURLMCode);
-        tolua_function(tolua_S,"getEventCode",lua_cocos2dx_extension_EventAssetsManager_getEventCode);
-        tolua_function(tolua_S,"getPercent",lua_cocos2dx_extension_EventAssetsManager_getPercent);
-    tolua_endmodule(tolua_S);
-    std::string typeName = typeid(cocos2d::extension::EventAssetsManager).name();
-    g_luaType[typeName] = "cc.EventAssetsManager";
-    g_typeCast["EventAssetsManager"] = "cc.EventAssetsManager";
-    return 1;
-}
-
-int lua_cocos2dx_extension_Manifest_getManifestFileUrl(lua_State* tolua_S)
-{
-    int argc = 0;
-    cocos2d::extension::Manifest* cobj = nullptr;
-=======
+#endif
+
+    return 0;
+}
 int lua_cocos2dx_extension_ScrollView_getContainer(lua_State* tolua_S)
 {
     int argc = 0;
     cocos2d::extension::ScrollView* cobj = nullptr;
->>>>>>> e60a5db1
-    bool ok  = true;
-
-#if COCOS2D_DEBUG >= 1
-    tolua_Error tolua_err;
-#endif
-
-
-#if COCOS2D_DEBUG >= 1
-<<<<<<< HEAD
-    if (!tolua_isusertype(tolua_S,1,"cc.Manifest",0,&tolua_err)) goto tolua_lerror;
-#endif
-
-    cobj = (cocos2d::extension::Manifest*)tolua_tousertype(tolua_S,1,0);
-=======
+    bool ok  = true;
+
+#if COCOS2D_DEBUG >= 1
+    tolua_Error tolua_err;
+#endif
+
+
+#if COCOS2D_DEBUG >= 1
     if (!tolua_isusertype(tolua_S,1,"cc.ScrollView",0,&tolua_err)) goto tolua_lerror;
 #endif
 
     cobj = (cocos2d::extension::ScrollView*)tolua_tousertype(tolua_S,1,0);
->>>>>>> e60a5db1
-
-#if COCOS2D_DEBUG >= 1
-    if (!cobj) 
-    {
-<<<<<<< HEAD
-        tolua_error(tolua_S,"invalid 'cobj' in function 'lua_cocos2dx_extension_Manifest_getManifestFileUrl'", nullptr);
-=======
+
+#if COCOS2D_DEBUG >= 1
+    if (!cobj) 
+    {
         tolua_error(tolua_S,"invalid 'cobj' in function 'lua_cocos2dx_extension_ScrollView_getContainer'", nullptr);
->>>>>>> e60a5db1
         return 0;
     }
 #endif
@@ -8943,103 +8627,6 @@
     argc = lua_gettop(tolua_S)-1;
     if (argc == 0) 
     {
-<<<<<<< HEAD
-        if(!ok)
-            return 0;
-        const std::string& ret = cobj->getManifestFileUrl();
-        tolua_pushcppstring(tolua_S,ret);
-        return 1;
-    }
-    CCLOG("%s has wrong number of arguments: %d, was expecting %d \n", "getManifestFileUrl",argc, 0);
-    return 0;
-
-#if COCOS2D_DEBUG >= 1
-    tolua_lerror:
-    tolua_error(tolua_S,"#ferror in function 'lua_cocos2dx_extension_Manifest_getManifestFileUrl'.",&tolua_err);
-#endif
-
-    return 0;
-}
-int lua_cocos2dx_extension_Manifest_isVersionLoaded(lua_State* tolua_S)
-{
-    int argc = 0;
-    cocos2d::extension::Manifest* cobj = nullptr;
-    bool ok  = true;
-
-#if COCOS2D_DEBUG >= 1
-    tolua_Error tolua_err;
-#endif
-
-
-#if COCOS2D_DEBUG >= 1
-    if (!tolua_isusertype(tolua_S,1,"cc.Manifest",0,&tolua_err)) goto tolua_lerror;
-#endif
-
-    cobj = (cocos2d::extension::Manifest*)tolua_tousertype(tolua_S,1,0);
-
-#if COCOS2D_DEBUG >= 1
-    if (!cobj) 
-    {
-        tolua_error(tolua_S,"invalid 'cobj' in function 'lua_cocos2dx_extension_Manifest_isVersionLoaded'", nullptr);
-        return 0;
-    }
-#endif
-
-    argc = lua_gettop(tolua_S)-1;
-    if (argc == 0) 
-    {
-        if(!ok)
-            return 0;
-        bool ret = cobj->isVersionLoaded();
-        tolua_pushboolean(tolua_S,(bool)ret);
-        return 1;
-    }
-    CCLOG("%s has wrong number of arguments: %d, was expecting %d \n", "isVersionLoaded",argc, 0);
-    return 0;
-
-#if COCOS2D_DEBUG >= 1
-    tolua_lerror:
-    tolua_error(tolua_S,"#ferror in function 'lua_cocos2dx_extension_Manifest_isVersionLoaded'.",&tolua_err);
-#endif
-
-    return 0;
-}
-int lua_cocos2dx_extension_Manifest_isLoaded(lua_State* tolua_S)
-{
-    int argc = 0;
-    cocos2d::extension::Manifest* cobj = nullptr;
-    bool ok  = true;
-
-#if COCOS2D_DEBUG >= 1
-    tolua_Error tolua_err;
-#endif
-
-
-#if COCOS2D_DEBUG >= 1
-    if (!tolua_isusertype(tolua_S,1,"cc.Manifest",0,&tolua_err)) goto tolua_lerror;
-#endif
-
-    cobj = (cocos2d::extension::Manifest*)tolua_tousertype(tolua_S,1,0);
-
-#if COCOS2D_DEBUG >= 1
-    if (!cobj) 
-    {
-        tolua_error(tolua_S,"invalid 'cobj' in function 'lua_cocos2dx_extension_Manifest_isLoaded'", nullptr);
-        return 0;
-    }
-#endif
-
-    argc = lua_gettop(tolua_S)-1;
-    if (argc == 0) 
-    {
-        if(!ok)
-            return 0;
-        bool ret = cobj->isLoaded();
-        tolua_pushboolean(tolua_S,(bool)ret);
-        return 1;
-    }
-    CCLOG("%s has wrong number of arguments: %d, was expecting %d \n", "isLoaded",argc, 0);
-=======
         if(!ok)
             return 0;
         cocos2d::Node* ret = cobj->getContainer();
@@ -9047,59 +8634,36 @@
         return 1;
     }
     CCLOG("%s has wrong number of arguments: %d, was expecting %d \n", "cc.ScrollView:getContainer",argc, 0);
->>>>>>> e60a5db1
-    return 0;
-
-#if COCOS2D_DEBUG >= 1
-    tolua_lerror:
-<<<<<<< HEAD
-    tolua_error(tolua_S,"#ferror in function 'lua_cocos2dx_extension_Manifest_isLoaded'.",&tolua_err);
-=======
+    return 0;
+
+#if COCOS2D_DEBUG >= 1
+    tolua_lerror:
     tolua_error(tolua_S,"#ferror in function 'lua_cocos2dx_extension_ScrollView_getContainer'.",&tolua_err);
->>>>>>> e60a5db1
-#endif
-
-    return 0;
-}
-<<<<<<< HEAD
-int lua_cocos2dx_extension_Manifest_getPackageUrl(lua_State* tolua_S)
-{
-    int argc = 0;
-    cocos2d::extension::Manifest* cobj = nullptr;
-=======
+#endif
+
+    return 0;
+}
 int lua_cocos2dx_extension_ScrollView_setMinScale(lua_State* tolua_S)
 {
     int argc = 0;
     cocos2d::extension::ScrollView* cobj = nullptr;
->>>>>>> e60a5db1
-    bool ok  = true;
-
-#if COCOS2D_DEBUG >= 1
-    tolua_Error tolua_err;
-#endif
-
-
-#if COCOS2D_DEBUG >= 1
-<<<<<<< HEAD
-    if (!tolua_isusertype(tolua_S,1,"cc.Manifest",0,&tolua_err)) goto tolua_lerror;
-#endif
-
-    cobj = (cocos2d::extension::Manifest*)tolua_tousertype(tolua_S,1,0);
-=======
+    bool ok  = true;
+
+#if COCOS2D_DEBUG >= 1
+    tolua_Error tolua_err;
+#endif
+
+
+#if COCOS2D_DEBUG >= 1
     if (!tolua_isusertype(tolua_S,1,"cc.ScrollView",0,&tolua_err)) goto tolua_lerror;
 #endif
 
     cobj = (cocos2d::extension::ScrollView*)tolua_tousertype(tolua_S,1,0);
->>>>>>> e60a5db1
-
-#if COCOS2D_DEBUG >= 1
-    if (!cobj) 
-    {
-<<<<<<< HEAD
-        tolua_error(tolua_S,"invalid 'cobj' in function 'lua_cocos2dx_extension_Manifest_getPackageUrl'", nullptr);
-=======
+
+#if COCOS2D_DEBUG >= 1
+    if (!cobj) 
+    {
         tolua_error(tolua_S,"invalid 'cobj' in function 'lua_cocos2dx_extension_ScrollView_setMinScale'", nullptr);
->>>>>>> e60a5db1
         return 0;
     }
 #endif
@@ -9112,68 +8676,40 @@
         ok &= luaval_to_number(tolua_S, 2,&arg0, "cc.ScrollView:setMinScale");
         if(!ok)
             return 0;
-<<<<<<< HEAD
-        const std::string& ret = cobj->getPackageUrl();
-        tolua_pushcppstring(tolua_S,ret);
-        return 1;
-=======
         cobj->setMinScale(arg0);
         return 0;
->>>>>>> e60a5db1
     }
     CCLOG("%s has wrong number of arguments: %d, was expecting %d \n", "cc.ScrollView:setMinScale",argc, 1);
     return 0;
 
 #if COCOS2D_DEBUG >= 1
     tolua_lerror:
-<<<<<<< HEAD
-    tolua_error(tolua_S,"#ferror in function 'lua_cocos2dx_extension_Manifest_getPackageUrl'.",&tolua_err);
-=======
     tolua_error(tolua_S,"#ferror in function 'lua_cocos2dx_extension_ScrollView_setMinScale'.",&tolua_err);
->>>>>>> e60a5db1
-#endif
-
-    return 0;
-}
-<<<<<<< HEAD
-int lua_cocos2dx_extension_Manifest_getVersion(lua_State* tolua_S)
-{
-    int argc = 0;
-    cocos2d::extension::Manifest* cobj = nullptr;
-=======
+#endif
+
+    return 0;
+}
 int lua_cocos2dx_extension_ScrollView_getZoomScale(lua_State* tolua_S)
 {
     int argc = 0;
     cocos2d::extension::ScrollView* cobj = nullptr;
->>>>>>> e60a5db1
-    bool ok  = true;
-
-#if COCOS2D_DEBUG >= 1
-    tolua_Error tolua_err;
-#endif
-
-
-#if COCOS2D_DEBUG >= 1
-<<<<<<< HEAD
-    if (!tolua_isusertype(tolua_S,1,"cc.Manifest",0,&tolua_err)) goto tolua_lerror;
-#endif
-
-    cobj = (cocos2d::extension::Manifest*)tolua_tousertype(tolua_S,1,0);
-=======
+    bool ok  = true;
+
+#if COCOS2D_DEBUG >= 1
+    tolua_Error tolua_err;
+#endif
+
+
+#if COCOS2D_DEBUG >= 1
     if (!tolua_isusertype(tolua_S,1,"cc.ScrollView",0,&tolua_err)) goto tolua_lerror;
 #endif
 
     cobj = (cocos2d::extension::ScrollView*)tolua_tousertype(tolua_S,1,0);
->>>>>>> e60a5db1
-
-#if COCOS2D_DEBUG >= 1
-    if (!cobj) 
-    {
-<<<<<<< HEAD
-        tolua_error(tolua_S,"invalid 'cobj' in function 'lua_cocos2dx_extension_Manifest_getVersion'", nullptr);
-=======
+
+#if COCOS2D_DEBUG >= 1
+    if (!cobj) 
+    {
         tolua_error(tolua_S,"invalid 'cobj' in function 'lua_cocos2dx_extension_ScrollView_getZoomScale'", nullptr);
->>>>>>> e60a5db1
         return 0;
     }
 #endif
@@ -9183,71 +8719,41 @@
     {
         if(!ok)
             return 0;
-<<<<<<< HEAD
-        const std::string& ret = cobj->getVersion();
-        tolua_pushcppstring(tolua_S,ret);
-        return 1;
-    }
-    CCLOG("%s has wrong number of arguments: %d, was expecting %d \n", "getVersion",argc, 0);
-=======
         double ret = cobj->getZoomScale();
         tolua_pushnumber(tolua_S,(lua_Number)ret);
         return 1;
     }
     CCLOG("%s has wrong number of arguments: %d, was expecting %d \n", "cc.ScrollView:getZoomScale",argc, 0);
->>>>>>> e60a5db1
-    return 0;
-
-#if COCOS2D_DEBUG >= 1
-    tolua_lerror:
-<<<<<<< HEAD
-    tolua_error(tolua_S,"#ferror in function 'lua_cocos2dx_extension_Manifest_getVersion'.",&tolua_err);
-=======
+    return 0;
+
+#if COCOS2D_DEBUG >= 1
+    tolua_lerror:
     tolua_error(tolua_S,"#ferror in function 'lua_cocos2dx_extension_ScrollView_getZoomScale'.",&tolua_err);
->>>>>>> e60a5db1
-#endif
-
-    return 0;
-}
-<<<<<<< HEAD
-int lua_cocos2dx_extension_Manifest_getVersionFileUrl(lua_State* tolua_S)
-{
-    int argc = 0;
-    cocos2d::extension::Manifest* cobj = nullptr;
-=======
+#endif
+
+    return 0;
+}
 int lua_cocos2dx_extension_ScrollView_updateInset(lua_State* tolua_S)
 {
     int argc = 0;
     cocos2d::extension::ScrollView* cobj = nullptr;
->>>>>>> e60a5db1
-    bool ok  = true;
-
-#if COCOS2D_DEBUG >= 1
-    tolua_Error tolua_err;
-#endif
-
-
-#if COCOS2D_DEBUG >= 1
-<<<<<<< HEAD
-    if (!tolua_isusertype(tolua_S,1,"cc.Manifest",0,&tolua_err)) goto tolua_lerror;
-#endif
-
-    cobj = (cocos2d::extension::Manifest*)tolua_tousertype(tolua_S,1,0);
-=======
+    bool ok  = true;
+
+#if COCOS2D_DEBUG >= 1
+    tolua_Error tolua_err;
+#endif
+
+
+#if COCOS2D_DEBUG >= 1
     if (!tolua_isusertype(tolua_S,1,"cc.ScrollView",0,&tolua_err)) goto tolua_lerror;
 #endif
 
     cobj = (cocos2d::extension::ScrollView*)tolua_tousertype(tolua_S,1,0);
->>>>>>> e60a5db1
-
-#if COCOS2D_DEBUG >= 1
-    if (!cobj) 
-    {
-<<<<<<< HEAD
-        tolua_error(tolua_S,"invalid 'cobj' in function 'lua_cocos2dx_extension_Manifest_getVersionFileUrl'", nullptr);
-=======
+
+#if COCOS2D_DEBUG >= 1
+    if (!cobj) 
+    {
         tolua_error(tolua_S,"invalid 'cobj' in function 'lua_cocos2dx_extension_ScrollView_updateInset'", nullptr);
->>>>>>> e60a5db1
         return 0;
     }
 #endif
@@ -9257,61 +8763,20 @@
     {
         if(!ok)
             return 0;
-<<<<<<< HEAD
-        const std::string& ret = cobj->getVersionFileUrl();
-        tolua_pushcppstring(tolua_S,ret);
-        return 1;
-    }
-    CCLOG("%s has wrong number of arguments: %d, was expecting %d \n", "getVersionFileUrl",argc, 0);
-=======
         cobj->updateInset();
         return 0;
     }
     CCLOG("%s has wrong number of arguments: %d, was expecting %d \n", "cc.ScrollView:updateInset",argc, 0);
->>>>>>> e60a5db1
-    return 0;
-
-#if COCOS2D_DEBUG >= 1
-    tolua_lerror:
-<<<<<<< HEAD
-    tolua_error(tolua_S,"#ferror in function 'lua_cocos2dx_extension_Manifest_getVersionFileUrl'.",&tolua_err);
-=======
+    return 0;
+
+#if COCOS2D_DEBUG >= 1
+    tolua_lerror:
     tolua_error(tolua_S,"#ferror in function 'lua_cocos2dx_extension_ScrollView_updateInset'.",&tolua_err);
->>>>>>> e60a5db1
-#endif
-
-    return 0;
-}
-<<<<<<< HEAD
-static int lua_cocos2dx_extension_Manifest_finalize(lua_State* tolua_S)
-{
-    printf("luabindings: finalizing LUA object (Manifest)");
-    return 0;
-}
-
-int lua_register_cocos2dx_extension_Manifest(lua_State* tolua_S)
-{
-    tolua_usertype(tolua_S,"cc.Manifest");
-    tolua_cclass(tolua_S,"Manifest","cc.Manifest","cc.Ref",nullptr);
-
-    tolua_beginmodule(tolua_S,"Manifest");
-        tolua_function(tolua_S,"getManifestFileUrl",lua_cocos2dx_extension_Manifest_getManifestFileUrl);
-        tolua_function(tolua_S,"isVersionLoaded",lua_cocos2dx_extension_Manifest_isVersionLoaded);
-        tolua_function(tolua_S,"isLoaded",lua_cocos2dx_extension_Manifest_isLoaded);
-        tolua_function(tolua_S,"getPackageUrl",lua_cocos2dx_extension_Manifest_getPackageUrl);
-        tolua_function(tolua_S,"getVersion",lua_cocos2dx_extension_Manifest_getVersion);
-        tolua_function(tolua_S,"getVersionFileUrl",lua_cocos2dx_extension_Manifest_getVersionFileUrl);
-    tolua_endmodule(tolua_S);
-    std::string typeName = typeid(cocos2d::extension::Manifest).name();
-    g_luaType[typeName] = "cc.Manifest";
-    g_typeCast["Manifest"] = "cc.Manifest";
-    return 1;
-}
-
-int lua_cocos2dx_extension_AssetsManager_getState(lua_State* tolua_S)
-=======
+#endif
+
+    return 0;
+}
 int lua_cocos2dx_extension_ScrollView_initWithViewSize(lua_State* tolua_S)
->>>>>>> e60a5db1
 {
     int argc = 0;
     cocos2d::extension::ScrollView* cobj = nullptr;
@@ -9331,11 +8796,7 @@
 #if COCOS2D_DEBUG >= 1
     if (!cobj) 
     {
-<<<<<<< HEAD
-        tolua_error(tolua_S,"invalid 'cobj' in function 'lua_cocos2dx_extension_AssetsManager_getState'", nullptr);
-=======
         tolua_error(tolua_S,"invalid 'cobj' in function 'lua_cocos2dx_extension_ScrollView_initWithViewSize'", nullptr);
->>>>>>> e60a5db1
         return 0;
     }
 #endif
@@ -9348,13 +8809,6 @@
         ok &= luaval_to_size(tolua_S, 2, &arg0, "cc.ScrollView:initWithViewSize");
         if(!ok)
             return 0;
-<<<<<<< HEAD
-        int ret = (int)cobj->getState();
-        tolua_pushnumber(tolua_S,(lua_Number)ret);
-        return 1;
-    }
-    CCLOG("%s has wrong number of arguments: %d, was expecting %d \n", "getState",argc, 0);
-=======
         bool ret = cobj->initWithViewSize(arg0);
         tolua_pushboolean(tolua_S,(bool)ret);
         return 1;
@@ -9374,25 +8828,16 @@
         return 1;
     }
     CCLOG("%s has wrong number of arguments: %d, was expecting %d \n", "cc.ScrollView:initWithViewSize",argc, 1);
->>>>>>> e60a5db1
-    return 0;
-
-#if COCOS2D_DEBUG >= 1
-    tolua_lerror:
-<<<<<<< HEAD
-    tolua_error(tolua_S,"#ferror in function 'lua_cocos2dx_extension_AssetsManager_getState'.",&tolua_err);
-=======
+    return 0;
+
+#if COCOS2D_DEBUG >= 1
+    tolua_lerror:
     tolua_error(tolua_S,"#ferror in function 'lua_cocos2dx_extension_ScrollView_initWithViewSize'.",&tolua_err);
->>>>>>> e60a5db1
-#endif
-
-    return 0;
-}
-<<<<<<< HEAD
-int lua_cocos2dx_extension_AssetsManager_checkUpdate(lua_State* tolua_S)
-=======
+#endif
+
+    return 0;
+}
 int lua_cocos2dx_extension_ScrollView_pause(lua_State* tolua_S)
->>>>>>> e60a5db1
 {
     int argc = 0;
     cocos2d::extension::ScrollView* cobj = nullptr;
@@ -9412,11 +8857,7 @@
 #if COCOS2D_DEBUG >= 1
     if (!cobj) 
     {
-<<<<<<< HEAD
-        tolua_error(tolua_S,"invalid 'cobj' in function 'lua_cocos2dx_extension_AssetsManager_checkUpdate'", nullptr);
-=======
         tolua_error(tolua_S,"invalid 'cobj' in function 'lua_cocos2dx_extension_ScrollView_pause'", nullptr);
->>>>>>> e60a5db1
         return 0;
     }
 #endif
@@ -9429,255 +8870,39 @@
         ok &= luaval_to_object<cocos2d::Ref>(tolua_S, 2, "cc.Ref",&arg0);
         if(!ok)
             return 0;
-<<<<<<< HEAD
-        cobj->checkUpdate();
-        return 0;
-    }
-    CCLOG("%s has wrong number of arguments: %d, was expecting %d \n", "checkUpdate",argc, 0);
-=======
         cobj->pause(arg0);
         return 0;
     }
     CCLOG("%s has wrong number of arguments: %d, was expecting %d \n", "cc.ScrollView:pause",argc, 1);
->>>>>>> e60a5db1
-    return 0;
-
-#if COCOS2D_DEBUG >= 1
-    tolua_lerror:
-<<<<<<< HEAD
-    tolua_error(tolua_S,"#ferror in function 'lua_cocos2dx_extension_AssetsManager_checkUpdate'.",&tolua_err);
-=======
+    return 0;
+
+#if COCOS2D_DEBUG >= 1
+    tolua_lerror:
     tolua_error(tolua_S,"#ferror in function 'lua_cocos2dx_extension_ScrollView_pause'.",&tolua_err);
->>>>>>> e60a5db1
-#endif
-
-    return 0;
-}
-<<<<<<< HEAD
-int lua_cocos2dx_extension_AssetsManager_getStoragePath(lua_State* tolua_S)
-{
-    int argc = 0;
-    cocos2d::extension::AssetsManager* cobj = nullptr;
-=======
+#endif
+
+    return 0;
+}
 int lua_cocos2dx_extension_ScrollView_setDirection(lua_State* tolua_S)
 {
     int argc = 0;
     cocos2d::extension::ScrollView* cobj = nullptr;
->>>>>>> e60a5db1
-    bool ok  = true;
-
-#if COCOS2D_DEBUG >= 1
-    tolua_Error tolua_err;
-#endif
-
-
-#if COCOS2D_DEBUG >= 1
-<<<<<<< HEAD
-    if (!tolua_isusertype(tolua_S,1,"cc.AssetsManager",0,&tolua_err)) goto tolua_lerror;
-#endif
-
-    cobj = (cocos2d::extension::AssetsManager*)tolua_tousertype(tolua_S,1,0);
-=======
+    bool ok  = true;
+
+#if COCOS2D_DEBUG >= 1
+    tolua_Error tolua_err;
+#endif
+
+
+#if COCOS2D_DEBUG >= 1
     if (!tolua_isusertype(tolua_S,1,"cc.ScrollView",0,&tolua_err)) goto tolua_lerror;
 #endif
 
     cobj = (cocos2d::extension::ScrollView*)tolua_tousertype(tolua_S,1,0);
->>>>>>> e60a5db1
-
-#if COCOS2D_DEBUG >= 1
-    if (!cobj) 
-    {
-<<<<<<< HEAD
-        tolua_error(tolua_S,"invalid 'cobj' in function 'lua_cocos2dx_extension_AssetsManager_getStoragePath'", nullptr);
-        return 0;
-    }
-#endif
-
-    argc = lua_gettop(tolua_S)-1;
-    if (argc == 0) 
-    {
-        if(!ok)
-            return 0;
-        const std::string& ret = cobj->getStoragePath();
-        tolua_pushcppstring(tolua_S,ret);
-        return 1;
-    }
-    CCLOG("%s has wrong number of arguments: %d, was expecting %d \n", "getStoragePath",argc, 0);
-    return 0;
-
-#if COCOS2D_DEBUG >= 1
-    tolua_lerror:
-    tolua_error(tolua_S,"#ferror in function 'lua_cocos2dx_extension_AssetsManager_getStoragePath'.",&tolua_err);
-#endif
-
-    return 0;
-}
-int lua_cocos2dx_extension_AssetsManager_update(lua_State* tolua_S)
-{
-    int argc = 0;
-    cocos2d::extension::AssetsManager* cobj = nullptr;
-    bool ok  = true;
-
-#if COCOS2D_DEBUG >= 1
-    tolua_Error tolua_err;
-#endif
-
-
-#if COCOS2D_DEBUG >= 1
-    if (!tolua_isusertype(tolua_S,1,"cc.AssetsManager",0,&tolua_err)) goto tolua_lerror;
-#endif
-
-    cobj = (cocos2d::extension::AssetsManager*)tolua_tousertype(tolua_S,1,0);
-
-#if COCOS2D_DEBUG >= 1
-    if (!cobj) 
-    {
-        tolua_error(tolua_S,"invalid 'cobj' in function 'lua_cocos2dx_extension_AssetsManager_update'", nullptr);
-        return 0;
-    }
-#endif
-
-    argc = lua_gettop(tolua_S)-1;
-    if (argc == 0) 
-    {
-        if(!ok)
-            return 0;
-        cobj->update();
-        return 0;
-    }
-    CCLOG("%s has wrong number of arguments: %d, was expecting %d \n", "update",argc, 0);
-    return 0;
-
-#if COCOS2D_DEBUG >= 1
-    tolua_lerror:
-    tolua_error(tolua_S,"#ferror in function 'lua_cocos2dx_extension_AssetsManager_update'.",&tolua_err);
-#endif
-
-    return 0;
-}
-int lua_cocos2dx_extension_AssetsManager_getLocalManifest(lua_State* tolua_S)
-{
-    int argc = 0;
-    cocos2d::extension::AssetsManager* cobj = nullptr;
-    bool ok  = true;
-
-#if COCOS2D_DEBUG >= 1
-    tolua_Error tolua_err;
-#endif
-
-
-#if COCOS2D_DEBUG >= 1
-    if (!tolua_isusertype(tolua_S,1,"cc.AssetsManager",0,&tolua_err)) goto tolua_lerror;
-#endif
-
-    cobj = (cocos2d::extension::AssetsManager*)tolua_tousertype(tolua_S,1,0);
-
-#if COCOS2D_DEBUG >= 1
-    if (!cobj) 
-    {
-        tolua_error(tolua_S,"invalid 'cobj' in function 'lua_cocos2dx_extension_AssetsManager_getLocalManifest'", nullptr);
-        return 0;
-    }
-#endif
-
-    argc = lua_gettop(tolua_S)-1;
-    if (argc == 0) 
-    {
-        if(!ok)
-            return 0;
-        const cocos2d::extension::Manifest* ret = cobj->getLocalManifest();
-        object_to_luaval<cocos2d::extension::Manifest>(tolua_S, "cc.Manifest",(cocos2d::extension::Manifest*)ret);
-        return 1;
-    }
-    CCLOG("%s has wrong number of arguments: %d, was expecting %d \n", "getLocalManifest",argc, 0);
-    return 0;
-
-#if COCOS2D_DEBUG >= 1
-    tolua_lerror:
-    tolua_error(tolua_S,"#ferror in function 'lua_cocos2dx_extension_AssetsManager_getLocalManifest'.",&tolua_err);
-#endif
-
-    return 0;
-}
-int lua_cocos2dx_extension_AssetsManager_getRemoteManifest(lua_State* tolua_S)
-{
-    int argc = 0;
-    cocos2d::extension::AssetsManager* cobj = nullptr;
-    bool ok  = true;
-
-#if COCOS2D_DEBUG >= 1
-    tolua_Error tolua_err;
-#endif
-
-
-#if COCOS2D_DEBUG >= 1
-    if (!tolua_isusertype(tolua_S,1,"cc.AssetsManager",0,&tolua_err)) goto tolua_lerror;
-#endif
-
-    cobj = (cocos2d::extension::AssetsManager*)tolua_tousertype(tolua_S,1,0);
-
-#if COCOS2D_DEBUG >= 1
-    if (!cobj) 
-    {
-        tolua_error(tolua_S,"invalid 'cobj' in function 'lua_cocos2dx_extension_AssetsManager_getRemoteManifest'", nullptr);
-        return 0;
-    }
-#endif
-
-    argc = lua_gettop(tolua_S)-1;
-    if (argc == 0) 
-    {
-        if(!ok)
-            return 0;
-        const cocos2d::extension::Manifest* ret = cobj->getRemoteManifest();
-        object_to_luaval<cocos2d::extension::Manifest>(tolua_S, "cc.Manifest",(cocos2d::extension::Manifest*)ret);
-        return 1;
-    }
-    CCLOG("%s has wrong number of arguments: %d, was expecting %d \n", "getRemoteManifest",argc, 0);
-    return 0;
-
-#if COCOS2D_DEBUG >= 1
-    tolua_lerror:
-    tolua_error(tolua_S,"#ferror in function 'lua_cocos2dx_extension_AssetsManager_getRemoteManifest'.",&tolua_err);
-#endif
-
-    return 0;
-}
-int lua_cocos2dx_extension_AssetsManager_downloadFailedAssets(lua_State* tolua_S)
-{
-    int argc = 0;
-    cocos2d::extension::AssetsManager* cobj = nullptr;
-    bool ok  = true;
-
-#if COCOS2D_DEBUG >= 1
-    tolua_Error tolua_err;
-#endif
-
-
-#if COCOS2D_DEBUG >= 1
-    if (!tolua_isusertype(tolua_S,1,"cc.AssetsManager",0,&tolua_err)) goto tolua_lerror;
-#endif
-
-    cobj = (cocos2d::extension::AssetsManager*)tolua_tousertype(tolua_S,1,0);
-
-#if COCOS2D_DEBUG >= 1
-    if (!cobj) 
-    {
-        tolua_error(tolua_S,"invalid 'cobj' in function 'lua_cocos2dx_extension_AssetsManager_downloadFailedAssets'", nullptr);
-        return 0;
-    }
-#endif
-
-    argc = lua_gettop(tolua_S)-1;
-    if (argc == 0) 
-    {
-        if(!ok)
-            return 0;
-        cobj->downloadFailedAssets();
-        return 0;
-    }
-    CCLOG("%s has wrong number of arguments: %d, was expecting %d \n", "downloadFailedAssets",argc, 0);
-=======
+
+#if COCOS2D_DEBUG >= 1
+    if (!cobj) 
+    {
         tolua_error(tolua_S,"invalid 'cobj' in function 'lua_cocos2dx_extension_ScrollView_setDirection'", nullptr);
         return 0;
     }
@@ -9695,106 +8920,16 @@
         return 0;
     }
     CCLOG("%s has wrong number of arguments: %d, was expecting %d \n", "cc.ScrollView:setDirection",argc, 1);
->>>>>>> e60a5db1
-    return 0;
-
-#if COCOS2D_DEBUG >= 1
-    tolua_lerror:
-<<<<<<< HEAD
-    tolua_error(tolua_S,"#ferror in function 'lua_cocos2dx_extension_AssetsManager_downloadFailedAssets'.",&tolua_err);
-=======
+    return 0;
+
+#if COCOS2D_DEBUG >= 1
+    tolua_lerror:
     tolua_error(tolua_S,"#ferror in function 'lua_cocos2dx_extension_ScrollView_setDirection'.",&tolua_err);
->>>>>>> e60a5db1
-#endif
-
-    return 0;
-}
-<<<<<<< HEAD
-int lua_cocos2dx_extension_AssetsManager_create(lua_State* tolua_S)
-{
-    int argc = 0;
-    bool ok  = true;
-
-#if COCOS2D_DEBUG >= 1
-    tolua_Error tolua_err;
-#endif
-
-#if COCOS2D_DEBUG >= 1
-    if (!tolua_isusertable(tolua_S,1,"cc.AssetsManager",0,&tolua_err)) goto tolua_lerror;
-#endif
-
-    argc = lua_gettop(tolua_S) - 1;
-
-    if (argc == 2)
-    {
-        std::string arg0;
-        std::string arg1;
-        ok &= luaval_to_std_string(tolua_S, 2,&arg0);
-        ok &= luaval_to_std_string(tolua_S, 3,&arg1);
-        if(!ok)
-            return 0;
-        cocos2d::extension::AssetsManager* ret = cocos2d::extension::AssetsManager::create(arg0, arg1);
-        object_to_luaval<cocos2d::extension::AssetsManager>(tolua_S, "cc.AssetsManager",(cocos2d::extension::AssetsManager*)ret);
-        return 1;
-    }
-    CCLOG("%s has wrong number of arguments: %d, was expecting %d\n ", "create",argc, 2);
-    return 0;
-#if COCOS2D_DEBUG >= 1
-    tolua_lerror:
-    tolua_error(tolua_S,"#ferror in function 'lua_cocos2dx_extension_AssetsManager_create'.",&tolua_err);
-#endif
-    return 0;
-}
-static int lua_cocos2dx_extension_AssetsManager_finalize(lua_State* tolua_S)
-{
-    printf("luabindings: finalizing LUA object (AssetsManager)");
-    return 0;
-}
-
-int lua_register_cocos2dx_extension_AssetsManager(lua_State* tolua_S)
-{
-    tolua_usertype(tolua_S,"cc.AssetsManager");
-    tolua_cclass(tolua_S,"AssetsManager","cc.AssetsManager","cc.Ref",nullptr);
-
-    tolua_beginmodule(tolua_S,"AssetsManager");
-        tolua_function(tolua_S,"getState",lua_cocos2dx_extension_AssetsManager_getState);
-        tolua_function(tolua_S,"checkUpdate",lua_cocos2dx_extension_AssetsManager_checkUpdate);
-        tolua_function(tolua_S,"getStoragePath",lua_cocos2dx_extension_AssetsManager_getStoragePath);
-        tolua_function(tolua_S,"update",lua_cocos2dx_extension_AssetsManager_update);
-        tolua_function(tolua_S,"getLocalManifest",lua_cocos2dx_extension_AssetsManager_getLocalManifest);
-        tolua_function(tolua_S,"getRemoteManifest",lua_cocos2dx_extension_AssetsManager_getRemoteManifest);
-        tolua_function(tolua_S,"downloadFailedAssets",lua_cocos2dx_extension_AssetsManager_downloadFailedAssets);
-        tolua_function(tolua_S,"create", lua_cocos2dx_extension_AssetsManager_create);
-    tolua_endmodule(tolua_S);
-    std::string typeName = typeid(cocos2d::extension::AssetsManager).name();
-    g_luaType[typeName] = "cc.AssetsManager";
-    g_typeCast["AssetsManager"] = "cc.AssetsManager";
-    return 1;
-}
-
-static int lua_cocos2dx_extension_EventListenerAssetsManager_finalize(lua_State* tolua_S)
-{
-    printf("luabindings: finalizing LUA object (EventListenerAssetsManager)");
-    return 0;
-}
-
-int lua_register_cocos2dx_extension_EventListenerAssetsManager(lua_State* tolua_S)
-{
-    tolua_usertype(tolua_S,"cc.EventListenerAssetsManager");
-    tolua_cclass(tolua_S,"EventListenerAssetsManager","cc.EventListenerAssetsManager","cc.EventListenerCustom",nullptr);
-
-    tolua_beginmodule(tolua_S,"EventListenerAssetsManager");
-    tolua_endmodule(tolua_S);
-    std::string typeName = typeid(cocos2d::extension::EventListenerAssetsManager).name();
-    g_luaType[typeName] = "cc.EventListenerAssetsManager";
-    g_typeCast["EventListenerAssetsManager"] = "cc.EventListenerAssetsManager";
-    return 1;
-}
-
-int lua_cocos2dx_extension_CCBAnimationManager_moveAnimationsFromNode(lua_State* tolua_S)
-=======
+#endif
+
+    return 0;
+}
 int lua_cocos2dx_extension_ScrollView_init(lua_State* tolua_S)
->>>>>>> e60a5db1
 {
     int argc = 0;
     cocos2d::extension::ScrollView* cobj = nullptr;
@@ -12444,25 +11579,6 @@
 
 	lua_register_cocos2dx_extension_Control(tolua_S);
 	lua_register_cocos2dx_extension_TableViewCell(tolua_S);
-<<<<<<< HEAD
-	lua_register_cocos2dx_extension_Scale9Sprite(tolua_S);
-	lua_register_cocos2dx_extension_AssetsManager(tolua_S);
-	lua_register_cocos2dx_extension_ControlColourPicker(tolua_S);
-	lua_register_cocos2dx_extension_CCBAnimationManager(tolua_S);
-	lua_register_cocos2dx_extension_EventAssetsManager(tolua_S);
-	lua_register_cocos2dx_extension_ControlButton(tolua_S);
-	lua_register_cocos2dx_extension_ControlSlider(tolua_S);
-	lua_register_cocos2dx_extension_ControlSaturationBrightnessPicker(tolua_S);
-	lua_register_cocos2dx_extension_ScrollView(tolua_S);
-	lua_register_cocos2dx_extension_Manifest(tolua_S);
-	lua_register_cocos2dx_extension_ControlPotentiometer(tolua_S);
-	lua_register_cocos2dx_extension_ControlStepper(tolua_S);
-	lua_register_cocos2dx_extension_TableView(tolua_S);
-	lua_register_cocos2dx_extension_EditBox(tolua_S);
-	lua_register_cocos2dx_extension_CCBReader(tolua_S);
-	lua_register_cocos2dx_extension_EventListenerAssetsManager(tolua_S);
-	lua_register_cocos2dx_extension_ControlSwitch(tolua_S);
-=======
 	lua_register_cocos2dx_extension_ControlStepper(tolua_S);
 	lua_register_cocos2dx_extension_ControlSwitch(tolua_S);
 	lua_register_cocos2dx_extension_ScrollView(tolua_S);
@@ -12474,7 +11590,6 @@
 	lua_register_cocos2dx_extension_ControlButton(tolua_S);
 	lua_register_cocos2dx_extension_ControlHuePicker(tolua_S);
 	lua_register_cocos2dx_extension_AssetsManager(tolua_S);
->>>>>>> e60a5db1
 
 	tolua_endmodule(tolua_S);
 	return 1;
