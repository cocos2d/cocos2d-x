
--------------------------------
-- @module Node
-- @extend Ref
-- @parent_module cc

--------------------------------
-- @overload self, cc.Node, int         
-- @overload self, cc.Node         
-- @overload self, cc.Node, int, int         
-- @overload self, cc.Node, int, string         
-- @function [parent=#Node] addChild
-- @param self
-- @param #cc.Node child
-- @param #int localZOrder
-- @param #string name
-- @return Node#Node self (return value: cc.Node)

--------------------------------
-- @overload self, cc.Component         
-- @overload self, string         
-- @function [parent=#Node] removeComponent
-- @param self
-- @param #string name
-- @return bool#bool ret (return value: bool)

--------------------------------
-- Gets the description string. It makes debugging easier.<br>
-- return A string<br>
-- js NA<br>
-- lua NA
-- @function [parent=#Node] getDescription 
-- @param self
-- @return string#string ret (return value: string)
        
--------------------------------
-- Sets the Y rotation (angle) of the node in degrees which performs a vertical rotational skew.<br>
-- The difference between `setRotationalSkew()` and `setSkew()` is that the first one simulate Flash's skew functionality<br>
-- while the second one uses the real skew function.<br>
-- 0 is the default rotation angle.<br>
-- Positive values rotate node clockwise, and negative values for anti-clockwise.<br>
-- param rotationY    The Y rotation in degrees.<br>
-- warning The physics body doesn't support this.
-- @function [parent=#Node] setRotationSkewY 
-- @param self
-- @param #float rotationY
-- @return Node#Node self (return value: cc.Node)
        
--------------------------------
-- 
-- @function [parent=#Node] setOpacityModifyRGB 
-- @param self
-- @param #bool value
-- @return Node#Node self (return value: cc.Node)
        
--------------------------------
-- 
-- @function [parent=#Node] setCascadeOpacityEnabled 
-- @param self
-- @param #bool cascadeOpacityEnabled
-- @return Node#Node self (return value: cc.Node)
        
--------------------------------
-- @overload self         
-- @overload self         
-- @function [parent=#Node] getChildren
-- @param self
-- @return array_table#array_table ret (return value: array_table)

--------------------------------
-- 
-- @function [parent=#Node] setOnExitCallback 
-- @param self
-- @param #function callback
-- @return Node#Node self (return value: cc.Node)
        
--------------------------------
-- Pauses all scheduled selectors, actions and event listeners..<br>
-- This method is called internally by onExit
-- @function [parent=#Node] pause 
-- @param self
-- @return Node#Node self (return value: cc.Node)
        
--------------------------------
-- Converts a local Vec2 to world space coordinates.The result is in Points.<br>
-- treating the returned/received node point as anchor relative.
-- @function [parent=#Node] convertToWorldSpaceAR 
-- @param self
-- @param #vec2_table nodePoint
-- @return vec2_table#vec2_table ret (return value: vec2_table)
        
--------------------------------
-- Gets whether the anchor point will be (0,0) when you position this node.<br>
-- see `ignoreAnchorPointForPosition(bool)`<br>
-- return true if the anchor point will be (0,0) when you position this node.
-- @function [parent=#Node] isIgnoreAnchorPointForPosition 
-- @param self
-- @return bool#bool ret (return value: bool)
        
--------------------------------
-- Gets a child from the container with its name<br>
-- param name   An identifier to find the child node.<br>
-- return a Node object whose name equals to the input parameter<br>
-- since v3.2
-- @function [parent=#Node] getChildByName 
-- @param self
-- @param #string name
-- @return Node#Node ret (return value: cc.Node)
        
--------------------------------
-- 
-- @function [parent=#Node] updateDisplayedOpacity 
-- @param self
-- @param #unsigned char parentOpacity
-- @return Node#Node self (return value: cc.Node)
        
--------------------------------
--  get & set camera mask, the node is visible by the camera whose camera flag & node's camera mask is true 
-- @function [parent=#Node] getCameraMask 
-- @param self
-- @return unsigned short#unsigned short ret (return value: unsigned short)
        
--------------------------------
-- Sets the rotation (angle) of the node in degrees.<br>
-- 0 is the default rotation angle.<br>
-- Positive values rotate node clockwise, and negative values for anti-clockwise.<br>
-- param rotation     The rotation of the node in degrees.
-- @function [parent=#Node] setRotation 
-- @param self
-- @param #float rotation
-- @return Node#Node self (return value: cc.Node)
        
--------------------------------
-- Changes the scale factor on Z axis of this node<br>
-- The Default value is 1.0 if you haven't changed it before.<br>
-- param scaleY   The scale factor on Y axis.<br>
-- warning The physics body doesn't support this.
-- @function [parent=#Node] setScaleZ 
-- @param self
-- @param #float scaleZ
-- @return Node#Node self (return value: cc.Node)
        
--------------------------------
-- Sets the scale (y) of the node.<br>
-- It is a scaling factor that multiplies the height of the node and its children.<br>
-- param scaleY   The scale factor on Y axis.<br>
-- warning The physics body doesn't support this.
-- @function [parent=#Node] setScaleY 
-- @param self
-- @param #float scaleY
-- @return Node#Node self (return value: cc.Node)
        
--------------------------------
-- Sets the scale (x) of the node.<br>
-- It is a scaling factor that multiplies the width of the node and its children.<br>
-- param scaleX   The scale factor on X axis.<br>
-- warning The physics body doesn't support this.
-- @function [parent=#Node] setScaleX 
-- @param self
-- @param #float scaleX
-- @return Node#Node self (return value: cc.Node)
        
--------------------------------
-- Sets the X rotation (angle) of the node in degrees which performs a horizontal rotational skew.<br>
-- The difference between `setRotationalSkew()` and `setSkew()` is that the first one simulate Flash's skew functionality<br>
-- while the second one uses the real skew function.<br>
-- 0 is the default rotation angle.<br>
-- Positive values rotate node clockwise, and negative values for anti-clockwise.<br>
-- param rotationX    The X rotation in degrees which performs a horizontal rotational skew.<br>
-- warning The physics body doesn't support this.
-- @function [parent=#Node] setRotationSkewX 
-- @param self
-- @param #float rotationX
-- @return Node#Node self (return value: cc.Node)
        
--------------------------------
-- 
-- @function [parent=#Node] setonEnterTransitionDidFinishCallback 
-- @param self
-- @param #function callback
<<<<<<< HEAD
=======
-- @return Node#Node self (return value: cc.Node)
>>>>>>> 15bf9190
        
--------------------------------
-- removes all components
-- @function [parent=#Node] removeAllComponents 
-- @param self
-- @return Node#Node self (return value: cc.Node)
        
--------------------------------
-- 
-- @function [parent=#Node] getOpacity 
-- @param self
-- @return unsigned char#unsigned char ret (return value: unsigned char)
        
--------------------------------
-- 
-- @function [parent=#Node] setCameraMask 
-- @param self
-- @param #unsigned short mask
-- @param #bool applyChildren
-- @return Node#Node self (return value: cc.Node)
        
--------------------------------
-- Returns a tag that is used to identify the node easily.<br>
-- return An integer that identifies the node.<br>
-- Please use `getTag()` instead.
-- @function [parent=#Node] getTag 
-- @param self
-- @return int#int ret (return value: int)
        
--------------------------------
-- / @{/ @name GLProgram<br>
-- Return the GLProgram (shader) currently used for this node<br>
-- return The GLProgram (shader) currently used for this node
-- @function [parent=#Node] getGLProgram 
-- @param self
-- @return GLProgram#GLProgram ret (return value: cc.GLProgram)
        
--------------------------------
-- Returns the world affine transform matrix. The matrix is in Pixels.
-- @function [parent=#Node] getNodeToWorldTransform 
-- @param self
-- @return mat4_table#mat4_table ret (return value: mat4_table)
        
--------------------------------
-- returns the position (X,Y,Z) in its parent's coordinate system
-- @function [parent=#Node] getPosition3D 
-- @param self
-- @return vec3_table#vec3_table ret (return value: vec3_table)
        
--------------------------------
-- Removes a child from the container. It will also cleanup all running actions depending on the cleanup parameter.<br>
-- param child     The child node which will be removed.<br>
-- param cleanup   true if all running actions and callbacks on the child node will be cleanup, false otherwise.
-- @function [parent=#Node] removeChild 
-- @param self
-- @param #cc.Node child
-- @param #bool cleanup
-- @return Node#Node self (return value: cc.Node)
        
--------------------------------
-- Converts a Vec2 to world space coordinates. The result is in Points.
-- @function [parent=#Node] convertToWorldSpace 
-- @param self
-- @param #vec2_table nodePoint
-- @return vec2_table#vec2_table ret (return value: vec2_table)
        
--------------------------------
--  Returns the Scene that contains the Node.<br>
-- It returns `nullptr` if the node doesn't belong to any Scene.<br>
-- This function recursively calls parent->getScene() until parent is a Scene object. The results are not cached. It is that the user caches the results in case this functions is being used inside a loop.
-- @function [parent=#Node] getScene 
-- @param self
-- @return Scene#Scene ret (return value: cc.Scene)
        
--------------------------------
-- 
-- @function [parent=#Node] getEventDispatcher 
-- @param self
-- @return EventDispatcher#EventDispatcher ret (return value: cc.EventDispatcher)
        
--------------------------------
-- Changes the X skew angle of the node in degrees.<br>
-- The difference between `setRotationalSkew()` and `setSkew()` is that the first one simulate Flash's skew functionality<br>
-- while the second one uses the real skew function.<br>
-- This angle describes the shear distortion in the X direction.<br>
-- Thus, it is the angle between the Y coordinate and the left edge of the shape<br>
-- The default skewX angle is 0. Positive values distort the node in a CW direction.<br>
-- param skewX The X skew angle of the node in degrees.<br>
-- warning The physics body doesn't support this.
-- @function [parent=#Node] setSkewX 
-- @param self
-- @param #float skewX
-- @return Node#Node self (return value: cc.Node)
        
--------------------------------
-- 
-- @function [parent=#Node] setGLProgramState 
-- @param self
-- @param #cc.GLProgramState glProgramState
-- @return Node#Node self (return value: cc.Node)
        
--------------------------------
-- 
-- @function [parent=#Node] setOnEnterCallback 
-- @param self
-- @param #function callback
-- @return Node#Node self (return value: cc.Node)
        
--------------------------------
--  Sets the position (x,y) using values between 0 and 1.<br>
-- The positions in pixels is calculated like the following:<br>
-- code pseudo code<br>
-- void setNormalizedPosition(Vec2 pos) {<br>
-- Size s = getParent()->getContentSize();<br>
-- _position = pos * s;<br>
-- }<br>
-- endcode
-- @function [parent=#Node] setNormalizedPosition 
-- @param self
-- @param #vec2_table position
-- @return Node#Node self (return value: cc.Node)
        
--------------------------------
-- 
-- @function [parent=#Node] setonExitTransitionDidStartCallback 
-- @param self
-- @param #function callback
-- @return Node#Node self (return value: cc.Node)
        
--------------------------------
-- convenience methods which take a Touch instead of Vec2
-- @function [parent=#Node] convertTouchToNodeSpace 
-- @param self
-- @param #cc.Touch touch
-- @return vec2_table#vec2_table ret (return value: vec2_table)
        
--------------------------------
-- @overload self, bool         
-- @overload self         
-- @function [parent=#Node] removeAllChildrenWithCleanup
-- @param self
-- @param #bool cleanup
-- @return Node#Node self (return value: cc.Node)

--------------------------------
-- 
-- @function [parent=#Node] getNodeToParentAffineTransform 
-- @param self
-- @return AffineTransform#AffineTransform ret (return value: cc.AffineTransform)
        
--------------------------------
-- 
-- @function [parent=#Node] isCascadeOpacityEnabled 
-- @param self
-- @return bool#bool ret (return value: bool)
        
--------------------------------
-- Sets the parent node<br>
-- param parent    A pointer to the parent node
-- @function [parent=#Node] setParent 
-- @param self
-- @param #cc.Node parent
-- @return Node#Node self (return value: cc.Node)
        
--------------------------------
--  Returns a string that is used to identify the node.<br>
-- return A string that identifies the node.<br>
-- since v3.2
-- @function [parent=#Node] getName 
-- @param self
-- @return string#string ret (return value: string)
        
--------------------------------
-- Resumes all scheduled selectors, actions and event listeners.<br>
-- This method is called internally by onEnter
-- @function [parent=#Node] resume 
-- @param self
-- @return Node#Node self (return value: cc.Node)
        
--------------------------------
-- returns the rotation (X,Y,Z) in degrees.
-- @function [parent=#Node] getRotation3D 
-- @param self
-- @return vec3_table#vec3_table ret (return value: vec3_table)
        
--------------------------------
-- Returns the matrix that transform the node's (local) space coordinates into the parent's space coordinates.<br>
-- The matrix is in Pixels.
-- @function [parent=#Node] getNodeToParentTransform 
-- @param self
-- @return mat4_table#mat4_table ret (return value: mat4_table)
        
--------------------------------
-- converts a Touch (world coordinates) into a local coordinate. This method is AR (Anchor Relative).
-- @function [parent=#Node] convertTouchToNodeSpaceAR 
-- @param self
-- @param #cc.Touch touch
-- @return vec2_table#vec2_table ret (return value: vec2_table)
        
--------------------------------
-- Converts a Vec2 to node (local) space coordinates. The result is in Points.
-- @function [parent=#Node] convertToNodeSpace 
-- @param self
-- @param #vec2_table worldPoint
-- @return vec2_table#vec2_table ret (return value: vec2_table)
        
--------------------------------
-- @overload self, float, float         
-- @overload self, vec2_table         
-- @function [parent=#Node] setPosition
-- @param self
-- @param #float x
-- @param #float y
-- @return Node#Node self (return value: cc.Node)

--------------------------------
-- Removes an action from the running action list by its tag.<br>
-- param tag   A tag that indicates the action to be removed.
-- @function [parent=#Node] stopActionByTag 
-- @param self
-- @param #int tag
-- @return Node#Node self (return value: cc.Node)
        
--------------------------------
-- Reorders a child according to a new z value.<br>
-- param child     An already added child node. It MUST be already added.<br>
-- param localZOrder Z order for drawing priority. Please refer to setLocalZOrder(int)
-- @function [parent=#Node] reorderChild 
-- @param self
-- @param #cc.Node child
-- @param #int localZOrder
-- @return Node#Node self (return value: cc.Node)
        
--------------------------------
-- Sets whether the anchor point will be (0,0) when you position this node.<br>
-- This is an internal method, only used by Layer and Scene. Don't call it outside framework.<br>
-- The default value is false, while in Layer and Scene are true<br>
-- param ignore    true if anchor point will be (0,0) when you position this node<br>
-- todo This method should be renamed as setIgnoreAnchorPointForPosition(bool) or something with "set"
-- @function [parent=#Node] ignoreAnchorPointForPosition 
-- @param self
-- @param #bool ignore
-- @return Node#Node self (return value: cc.Node)
        
--------------------------------
-- Changes the Y skew angle of the node in degrees.<br>
-- The difference between `setRotationalSkew()` and `setSkew()` is that the first one simulate Flash's skew functionality<br>
-- while the second one uses the real skew function.<br>
-- This angle describes the shear distortion in the Y direction.<br>
-- Thus, it is the angle between the X coordinate and the bottom edge of the shape<br>
-- The default skewY angle is 0. Positive values distort the node in a CCW direction.<br>
-- param skewY    The Y skew angle of the node in degrees.<br>
-- warning The physics body doesn't support this.
-- @function [parent=#Node] setSkewY 
-- @param self
-- @param #float skewY
-- @return Node#Node self (return value: cc.Node)
        
--------------------------------
-- Sets the 'z' coordinate in the position. It is the OpenGL Z vertex value.<br>
-- The OpenGL depth buffer and depth testing are disabled by default. You need to turn them on<br>
-- in order to use this property correctly.<br>
-- `setPositionZ()` also sets the `setGlobalZValue()` with the positionZ as value.<br>
-- see `setGlobalZValue()`<br>
-- param vertexZ  OpenGL Z vertex of this node.
-- @function [parent=#Node] setPositionZ 
-- @param self
-- @param #float positionZ
-- @return Node#Node self (return value: cc.Node)
        
--------------------------------
-- Sets the rotation (X,Y,Z) in degrees.<br>
-- Useful for 3d rotations<br>
-- warning The physics body doesn't support this.
-- @function [parent=#Node] setRotation3D 
-- @param self
-- @param #vec3_table rotation
-- @return Node#Node self (return value: cc.Node)
        
--------------------------------
-- Gets/Sets x or y coordinate individually for position.<br>
-- These methods are used in Lua and Javascript Bindings
-- @function [parent=#Node] setPositionX 
-- @param self
-- @param #float x
-- @return Node#Node self (return value: cc.Node)
        
--------------------------------
-- Sets the Transformation matrix manually.
-- @function [parent=#Node] setNodeToParentTransform 
-- @param self
-- @param #mat4_table transform
-- @return Node#Node self (return value: cc.Node)
        
--------------------------------
-- Returns the anchor point in percent.<br>
-- see `setAnchorPoint(const Vec2&)`<br>
-- return The anchor point of node.
-- @function [parent=#Node] getAnchorPoint 
-- @param self
-- @return vec2_table#vec2_table ret (return value: vec2_table)
        
--------------------------------
-- Returns the numbers of actions that are running plus the ones that are schedule to run (actions in actionsToAdd and actions arrays).<br>
-- Composable actions are counted as 1 action. Example:<br>
-- If you are running 1 Sequence of 7 actions, it will return 1.<br>
-- If you are running 7 Sequences of 2 actions, it will return 7.<br>
-- todo Rename to getNumberOfRunningActions()<br>
-- return The number of actions that are running plus the ones that are schedule to run
-- @function [parent=#Node] getNumberOfRunningActions 
-- @param self
-- @return long#long ret (return value: long)
        
--------------------------------
-- Calls children's updateTransform() method recursively.<br>
-- This method is moved from Sprite, so it's no longer specific to Sprite.<br>
-- As the result, you apply SpriteBatchNode's optimization on your customed Node.<br>
-- e.g., `batchNode->addChild(myCustomNode)`, while you can only addChild(sprite) before.
-- @function [parent=#Node] updateTransform 
-- @param self
-- @return Node#Node self (return value: cc.Node)
        
--------------------------------
-- Determines if the node is visible<br>
-- see `setVisible(bool)`<br>
-- return true if the node is visible, false if the node is hidden.
-- @function [parent=#Node] isVisible 
-- @param self
-- @return bool#bool ret (return value: bool)
        
--------------------------------
-- Returns the amount of children<br>
-- return The amount of children.
-- @function [parent=#Node] getChildrenCount 
-- @param self
-- @return long#long ret (return value: long)
        
--------------------------------
-- Converts a Vec2 to node (local) space coordinates. The result is in Points.<br>
-- treating the returned/received node point as anchor relative.
-- @function [parent=#Node] convertToNodeSpaceAR 
-- @param self
-- @param #vec2_table worldPoint
-- @return vec2_table#vec2_table ret (return value: vec2_table)
        
--------------------------------
-- adds a component
-- @function [parent=#Node] addComponent 
-- @param self
-- @param #cc.Component component
-- @return bool#bool ret (return value: bool)
        
--------------------------------
-- Executes an action, and returns the action that is executed.<br>
-- This node becomes the action's target. Refer to Action::getTarget()<br>
-- warning Actions don't retain their target.<br>
-- return An Action pointer
-- @function [parent=#Node] runAction 
-- @param self
-- @param #cc.Action action
-- @return Action#Action ret (return value: cc.Action)
        
--------------------------------
-- @overload self         
-- @overload self, cc.Renderer, mat4_table, unsigned int         
-- @function [parent=#Node] visit
-- @param self
-- @param #cc.Renderer renderer
-- @param #mat4_table parentTransform
-- @param #unsigned int parentFlags
-- @return Node#Node self (return value: cc.Node)

--------------------------------
-- 
-- @function [parent=#Node] isOpacityModifyRGB 
-- @param self
-- @return bool#bool ret (return value: bool)
        
--------------------------------
-- Returns the rotation of the node in degrees.<br>
-- see `setRotation(float)`<br>
-- return The rotation of the node in degrees.
-- @function [parent=#Node] getRotation 
-- @param self
-- @return float#float ret (return value: float)
        
--------------------------------
-- Returns the anchorPoint in absolute pixels.<br>
-- warning You can only read it. If you wish to modify it, use anchorPoint instead.<br>
-- see `getAnchorPoint()`<br>
-- return The anchor point in absolute pixels.
-- @function [parent=#Node] getAnchorPointInPoints 
-- @param self
-- @return vec2_table#vec2_table ret (return value: vec2_table)
        
--------------------------------
-- Removes a child from the container by tag value. It will also cleanup all running actions depending on the cleanup parameter<br>
-- param name       A string that identifies a child node<br>
-- param cleanup   true if all running actions and callbacks on the child node will be cleanup, false otherwise.
-- @function [parent=#Node] removeChildByName 
-- @param self
-- @param #string name
-- @param #bool cleanup
-- @return Node#Node self (return value: cc.Node)
        
--------------------------------
-- 
-- @function [parent=#Node] getGLProgramState 
-- @param self
-- @return GLProgramState#GLProgramState ret (return value: cc.GLProgramState)
        
--------------------------------
-- Sets a Scheduler object that is used to schedule all "updates" and timers.<br>
-- warning If you set a new Scheduler, then previously created timers/update are going to be removed.<br>
-- param scheduler     A Shdeduler object that is used to schedule all "update" and timers.
-- @function [parent=#Node] setScheduler 
-- @param self
-- @param #cc.Scheduler scheduler
-- @return Node#Node self (return value: cc.Node)
        
--------------------------------
-- Stops and removes all actions from the running action list .
-- @function [parent=#Node] stopAllActions 
-- @param self
-- @return Node#Node self (return value: cc.Node)
        
--------------------------------
-- Returns the X skew angle of the node in degrees.<br>
-- see `setSkewX(float)`<br>
-- return The X skew angle of the node in degrees.
-- @function [parent=#Node] getSkewX 
-- @param self
-- @return float#float ret (return value: float)
        
--------------------------------
-- Returns the Y skew angle of the node in degrees.<br>
-- see `setSkewY(float)`<br>
-- return The Y skew angle of the node in degrees.
-- @function [parent=#Node] getSkewY 
-- @param self
-- @return float#float ret (return value: float)
        
--------------------------------
-- 
-- @function [parent=#Node] getDisplayedColor 
-- @param self
-- @return color3b_table#color3b_table ret (return value: color3b_table)
        
--------------------------------
-- Gets an action from the running action list by its tag.<br>
-- see `setTag(int)`, `getTag()`.<br>
-- return The action object with the given tag.
-- @function [parent=#Node] getActionByTag 
-- @param self
-- @param #int tag
-- @return Action#Action ret (return value: cc.Action)
        
--------------------------------
--  Changes the name that is used to identify the node easily.<br>
-- param name A string that identifies the node.<br>
-- since v3.2
-- @function [parent=#Node] setName 
-- @param self
-- @param #string name
-- @return Node#Node self (return value: cc.Node)
        
--------------------------------
-- 
-- @function [parent=#Node] getDisplayedOpacity 
-- @param self
-- @return unsigned char#unsigned char ret (return value: unsigned char)
        
--------------------------------
-- Gets the local Z order of this node.<br>
-- see `setLocalZOrder(int)`<br>
-- return The local (relative to its siblings) Z order.
-- @function [parent=#Node] getLocalZOrder 
-- @param self
-- @return int#int ret (return value: int)
        
--------------------------------
-- @overload self         
-- @overload self         
-- @function [parent=#Node] getScheduler
-- @param self
-- @return Scheduler#Scheduler ret (return value: cc.Scheduler)

--------------------------------
-- 
-- @function [parent=#Node] getParentToNodeAffineTransform 
-- @param self
-- @return AffineTransform#AffineTransform ret (return value: cc.AffineTransform)
        
--------------------------------
-- Returns the arrival order, indicates which children is added previously.<br>
-- see `setOrderOfArrival(unsigned int)`<br>
-- return The arrival order.
-- @function [parent=#Node] getOrderOfArrival 
-- @param self
-- @return int#int ret (return value: int)
        
--------------------------------
-- Sets the ActionManager object that is used by all actions.<br>
-- warning If you set a new ActionManager, then previously created actions will be removed.<br>
-- param actionManager     A ActionManager object that is used by all actions.
-- @function [parent=#Node] setActionManager 
-- @param self
-- @param #cc.ActionManager actionManager
-- @return Node#Node self (return value: cc.Node)
        
--------------------------------
-- 
-- @function [parent=#Node] setColor 
-- @param self
-- @param #color3b_table color
-- @return Node#Node self (return value: cc.Node)
        
--------------------------------
-- Returns whether or not the node is "running".<br>
-- If the node is running it will accept event callbacks like onEnter(), onExit(), update()<br>
-- return Whether or not the node is running.
-- @function [parent=#Node] isRunning 
-- @param self
-- @return bool#bool ret (return value: bool)
        
--------------------------------
-- @overload self         
-- @overload self         
-- @function [parent=#Node] getParent
-- @param self
-- @return Node#Node ret (return value: cc.Node)

--------------------------------
-- Gets position Z coordinate of this node.<br>
-- see setPositionZ(float)<br>
-- return the position Z coordinate of this node.
-- @function [parent=#Node] getPositionZ 
-- @param self
-- @return float#float ret (return value: float)
        
--------------------------------
-- 
-- @function [parent=#Node] getPositionY 
-- @param self
-- @return float#float ret (return value: float)
        
--------------------------------
-- 
-- @function [parent=#Node] getPositionX 
-- @param self
-- @return float#float ret (return value: float)
        
--------------------------------
-- Removes a child from the container by tag value. It will also cleanup all running actions depending on the cleanup parameter<br>
-- param tag       An interger number that identifies a child node<br>
-- param cleanup   true if all running actions and callbacks on the child node will be cleanup, false otherwise.<br>
-- Please use `removeChildByName` instead.
-- @function [parent=#Node] removeChildByTag 
-- @param self
-- @param #int tag
-- @param #bool cleanup
-- @return Node#Node self (return value: cc.Node)
        
--------------------------------
-- 
-- @function [parent=#Node] setPositionY 
-- @param self
-- @param #float y
-- @return Node#Node self (return value: cc.Node)
        
--------------------------------
-- 
-- @function [parent=#Node] getNodeToWorldAffineTransform 
-- @param self
-- @return AffineTransform#AffineTransform ret (return value: cc.AffineTransform)
        
--------------------------------
-- 
-- @function [parent=#Node] updateDisplayedColor 
-- @param self
-- @param #color3b_table parentColor
-- @return Node#Node self (return value: cc.Node)
        
--------------------------------
-- Sets whether the node is visible<br>
-- The default value is true, a node is default to visible<br>
-- param visible   true if the node is visible, false if the node is hidden.
-- @function [parent=#Node] setVisible 
-- @param self
-- @param #bool visible
-- @return Node#Node self (return value: cc.Node)
        
--------------------------------
-- Returns the matrix that transform parent's space coordinates to the node's (local) space coordinates.<br>
-- The matrix is in Pixels.
-- @function [parent=#Node] getParentToNodeTransform 
-- @param self
-- @return mat4_table#mat4_table ret (return value: mat4_table)
        
--------------------------------
-- Checks whether a lambda function is scheduled.<br>
-- param key      key of the callback<br>
-- return Whether the lambda function selector is scheduled.<br>
-- js NA<br>
-- lua NA
-- @function [parent=#Node] isScheduled 
-- @param self
-- @param #string key
-- @return bool#bool ret (return value: bool)
        
--------------------------------
-- Defines the oder in which the nodes are renderer.<br>
-- Nodes that have a Global Z Order lower, are renderer first.<br>
-- In case two or more nodes have the same Global Z Order, the oder is not guaranteed.<br>
-- The only exception if the Nodes have a Global Z Order == 0. In that case, the Scene Graph order is used.<br>
-- By default, all nodes have a Global Z Order = 0. That means that by default, the Scene Graph order is used to render the nodes.<br>
-- Global Z Order is useful when you need to render nodes in an order different than the Scene Graph order.<br>
-- Limitations: Global Z Order can't be used used by Nodes that have SpriteBatchNode as one of their acenstors.<br>
-- And if ClippingNode is one of the ancestors, then "global Z order" will be relative to the ClippingNode.<br>
-- see `setLocalZOrder()`<br>
-- see `setVertexZ()`<br>
-- since v3.0
-- @function [parent=#Node] setGlobalZOrder 
-- @param self
-- @param #float globalZOrder
-- @return Node#Node self (return value: cc.Node)
        
--------------------------------
-- @overload self, float, float         
-- @overload self, float         
-- @function [parent=#Node] setScale
-- @param self
-- @param #float scaleX
-- @param #float scaleY
-- @return Node#Node self (return value: cc.Node)

--------------------------------
-- Gets a child from the container with its tag<br>
-- param tag   An identifier to find the child node.<br>
-- return a Node object whose tag equals to the input parameter<br>
-- Please use `getChildByName()` instead
-- @function [parent=#Node] getChildByTag 
-- @param self
-- @param #int tag
-- @return Node#Node ret (return value: cc.Node)
        
--------------------------------
-- Sets the arrival order when this node has a same ZOrder with other children.<br>
-- A node which called addChild subsequently will take a larger arrival order,<br>
-- If two children have the same Z order, the child with larger arrival order will be drawn later.<br>
-- warning This method is used internally for localZOrder sorting, don't change this manually<br>
-- param orderOfArrival   The arrival order.
-- @function [parent=#Node] setOrderOfArrival 
-- @param self
-- @param #int orderOfArrival
-- @return Node#Node self (return value: cc.Node)
        
--------------------------------
-- Returns the scale factor on Z axis of this node<br>
-- see `setScaleZ(float)`<br>
-- return The scale factor on Z axis.
-- @function [parent=#Node] getScaleZ 
-- @param self
-- @return float#float ret (return value: float)
        
--------------------------------
-- Returns the scale factor on Y axis of this node<br>
-- see `setScaleY(float)`<br>
-- return The scale factor on Y axis.
-- @function [parent=#Node] getScaleY 
-- @param self
-- @return float#float ret (return value: float)
        
--------------------------------
-- Returns the scale factor on X axis of this node<br>
-- see setScaleX(float)<br>
-- return The scale factor on X axis.
-- @function [parent=#Node] getScaleX 
-- @param self
-- @return float#float ret (return value: float)
        
--------------------------------
-- LocalZOrder is the 'key' used to sort the node relative to its siblings.<br>
-- The Node's parent will sort all its children based ont the LocalZOrder value.<br>
-- If two nodes have the same LocalZOrder, then the node that was added first to the children's array will be in front of the other node in the array.<br>
-- Also, the Scene Graph is traversed using the "In-Order" tree traversal algorithm ( http:en.wikipedia.org/wiki/Tree_traversal#In-order )<br>
-- And Nodes that have LocalZOder values < 0 are the "left" subtree<br>
-- While Nodes with LocalZOder >=0 are the "right" subtree.<br>
-- see `setGlobalZOrder`<br>
-- see `setVertexZ`
-- @function [parent=#Node] setLocalZOrder 
-- @param self
-- @param #int localZOrder
-- @return Node#Node self (return value: cc.Node)
        
--------------------------------
-- 
-- @function [parent=#Node] getWorldToNodeAffineTransform 
-- @param self
-- @return AffineTransform#AffineTransform ret (return value: cc.AffineTransform)
        
--------------------------------
-- 
-- @function [parent=#Node] setCascadeColorEnabled 
-- @param self
-- @param #bool cascadeColorEnabled
-- @return Node#Node self (return value: cc.Node)
        
--------------------------------
-- 
-- @function [parent=#Node] setOpacity 
-- @param self
-- @param #unsigned char opacity
-- @return Node#Node self (return value: cc.Node)
        
--------------------------------
-- Stops all running actions and schedulers
-- @function [parent=#Node] cleanup 
-- @param self
-- @return Node#Node self (return value: cc.Node)
        
--------------------------------
-- / @{/ @name component functions<br>
-- gets a component by its name
-- @function [parent=#Node] getComponent 
-- @param self
-- @param #string name
-- @return Component#Component ret (return value: cc.Component)
        
--------------------------------
-- Returns the untransformed size of the node.<br>
-- see `setContentSize(const Size&)`<br>
-- return The untransformed size of the node.
-- @function [parent=#Node] getContentSize 
-- @param self
-- @return size_table#size_table ret (return value: size_table)
        
--------------------------------
-- Removes all actions from the running action list by its tag.<br>
-- param tag   A tag that indicates the action to be removed.
-- @function [parent=#Node] stopAllActionsByTag 
-- @param self
-- @param #int tag
-- @return Node#Node self (return value: cc.Node)
        
--------------------------------
-- 
-- @function [parent=#Node] getColor 
-- @param self
-- @return color3b_table#color3b_table ret (return value: color3b_table)
        
--------------------------------
-- Returns an AABB (axis-aligned bounding-box) in its parent's coordinate system.<br>
-- return An AABB (axis-aligned bounding-box) in its parent's coordinate system
-- @function [parent=#Node] getBoundingBox 
-- @param self
-- @return rect_table#rect_table ret (return value: rect_table)
        
--------------------------------
-- 
-- @function [parent=#Node] setEventDispatcher 
-- @param self
-- @param #cc.EventDispatcher dispatcher
-- @return Node#Node self (return value: cc.Node)
        
--------------------------------
-- Returns the Node's Global Z Order.<br>
-- see `setGlobalZOrder(int)`<br>
-- return The node's global Z order
-- @function [parent=#Node] getGlobalZOrder 
-- @param self
-- @return float#float ret (return value: float)
        
--------------------------------
-- @overload self         
-- @overload self, cc.Renderer, mat4_table, unsigned int         
-- @function [parent=#Node] draw
-- @param self
-- @param #cc.Renderer renderer
-- @param #mat4_table transform
-- @param #unsigned int flags
-- @return Node#Node self (return value: cc.Node)

--------------------------------
-- Returns a user assigned Object<br>
-- Similar to UserData, but instead of holding a void* it holds an object.<br>
-- The UserObject will be retained once in this method,<br>
-- and the previous UserObject (if existed) will be released.<br>
-- The UserObject will be released in Node's destructor.<br>
-- param userObject    A user assigned Object
-- @function [parent=#Node] setUserObject 
-- @param self
-- @param #cc.Ref userObject
-- @return Node#Node self (return value: cc.Node)
        
--------------------------------
-- @overload self, bool         
-- @overload self         
-- @function [parent=#Node] removeFromParentAndCleanup
-- @param self
-- @param #bool cleanup
-- @return Node#Node self (return value: cc.Node)

--------------------------------
-- Sets the position (X, Y, and Z) in its parent's coordinate system
-- @function [parent=#Node] setPosition3D 
-- @param self
-- @param #vec3_table position
-- @return Node#Node self (return value: cc.Node)
        
--------------------------------
-- 
-- @function [parent=#Node] update 
-- @param self
-- @param #float delta
-- @return Node#Node self (return value: cc.Node)
        
--------------------------------
-- Sorts the children array once before drawing, instead of every time when a child is added or reordered.<br>
-- This appraoch can improves the performance massively.<br>
-- note Don't call this manually unless a child added needs to be removed in the same frame
-- @function [parent=#Node] sortAllChildren 
-- @param self
-- @return Node#Node self (return value: cc.Node)
        
--------------------------------
-- Returns the inverse world affine transform matrix. The matrix is in Pixels.
-- @function [parent=#Node] getWorldToNodeTransform 
-- @param self
-- @return mat4_table#mat4_table ret (return value: mat4_table)
        
--------------------------------
-- Sets the shader program for this node<br>
-- Since v2.0, each rendering node must set its shader program.<br>
-- It should be set in initialize phase.<br>
-- code<br>
-- node->setGLrProgram(GLProgramCache::getInstance()->getProgram(GLProgram::SHADER_NAME_POSITION_TEXTURE_COLOR));<br>
-- endcode<br>
-- param shaderProgram The shader program
-- @function [parent=#Node] setGLProgram 
-- @param self
-- @param #cc.GLProgram glprogram
-- @return Node#Node self (return value: cc.Node)
        
--------------------------------
-- Gets the scale factor of the node,  when X and Y have the same scale factor.<br>
-- warning Assert when `_scaleX != _scaleY`<br>
-- see setScale(float)<br>
-- return The scale factor of the node.
-- @function [parent=#Node] getScale 
-- @param self
-- @return float#float ret (return value: float)
        
--------------------------------
--  returns the normalized position 
-- @function [parent=#Node] getNormalizedPosition 
-- @param self
-- @return vec2_table#vec2_table ret (return value: vec2_table)
        
--------------------------------
-- Gets the X rotation (angle) of the node in degrees which performs a horizontal rotation skew.<br>
-- see `setRotationSkewX(float)`<br>
-- return The X rotation in degrees.
-- @function [parent=#Node] getRotationSkewX 
-- @param self
-- @return float#float ret (return value: float)
        
--------------------------------
-- Gets the Y rotation (angle) of the node in degrees which performs a vertical rotational skew.<br>
-- see `setRotationSkewY(float)`<br>
-- return The Y rotation in degrees.
-- @function [parent=#Node] getRotationSkewY 
-- @param self
-- @return float#float ret (return value: float)
        
--------------------------------
-- Changes the tag that is used to identify the node easily.<br>
-- Please refer to getTag for the sample code.<br>
-- param tag   A integer that identifies the node.<br>
-- Please use `setName()` instead.
-- @function [parent=#Node] setTag 
-- @param self
-- @param #int tag
-- @return Node#Node self (return value: cc.Node)
        
--------------------------------
-- 
-- @function [parent=#Node] isCascadeColorEnabled 
-- @param self
-- @return bool#bool ret (return value: bool)
        
--------------------------------
-- Stops and removes an action from the running action list.<br>
-- param action    The action object to be removed.
-- @function [parent=#Node] stopAction 
-- @param self
-- @param #cc.Action action
-- @return Node#Node self (return value: cc.Node)
        
--------------------------------
-- @overload self         
-- @overload self         
-- @function [parent=#Node] getActionManager
-- @param self
-- @return ActionManager#ActionManager ret (return value: cc.ActionManager)

--------------------------------
-- Allocates and initializes a node.<br>
-- return A initialized node which is marked as "autorelease".
-- @function [parent=#Node] create 
-- @param self
-- @return Node#Node ret (return value: cc.Node)
        
return nil<|MERGE_RESOLUTION|>--- conflicted
+++ resolved
@@ -178,10 +178,7 @@
 -- @function [parent=#Node] setonEnterTransitionDidFinishCallback 
 -- @param self
 -- @param #function callback
-<<<<<<< HEAD
-=======
--- @return Node#Node self (return value: cc.Node)
->>>>>>> 15bf9190
+-- @return Node#Node self (return value: cc.Node)
         
 --------------------------------
 -- removes all components
