--- conflicted
+++ resolved
@@ -892,8 +892,6 @@
 -- @return size_table#size_table ret (return value: size_table)
         
 --------------------------------
-<<<<<<< HEAD
-=======
 -- Removes all actions from the running action list by its tag.<br>
 -- param tag   A tag that indicates the action to be removed.
 -- @function [parent=#Node] stopAllActionsByTag 
@@ -902,7 +900,6 @@
         
 --------------------------------
 -- 
->>>>>>> 05c767be
 -- @function [parent=#Node] getColor 
 -- @param self
 -- @return color3b_table#color3b_table ret (return value: color3b_table)
