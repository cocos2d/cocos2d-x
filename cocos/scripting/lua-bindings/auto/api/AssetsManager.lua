--- conflicted
+++ resolved
@@ -28,16 +28,12 @@
         
 --------------------------------
 -- @function [parent=#AssetsManager] getRemoteManifest 
-<<<<<<< HEAD
-=======
 -- @param self
 -- @return Manifest#Manifest ret (return value: cc.Manifest)
         
 --------------------------------
 -- @function [parent=#AssetsManager] downloadFailedAssets 
->>>>>>> 51959950
 -- @param self
--- @return Manifest#Manifest ret (return value: cc.Manifest)
         
 --------------------------------
 -- @function [parent=#AssetsManager] create 
