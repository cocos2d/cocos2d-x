
--------------------------------
-- @module ActionManager
-- @extend Ref
-- @parent_module cc

--------------------------------
--  Gets an action given its tag an a target<br>
-- return the Action the with the given tag
-- @function [parent=#ActionManager] getActionByTag 
-- @param self
-- @param #int tag
-- @param #cc.Node target
-- @return Action#Action ret (return value: cc.Action)
        
--------------------------------
--  Removes an action given its tag and the target 
-- @function [parent=#ActionManager] removeActionByTag 
-- @param self
-- @param #int tag
-- @param #cc.Node target
        
--------------------------------
--  Removes all actions from all the targets.
-- @function [parent=#ActionManager] removeAllActions 
-- @param self
        
--------------------------------
--  Adds an action with a target. <br>
-- If the target is already present, then the action will be added to the existing target.<br>
-- If the target is not present, a new instance of this target will be created either paused or not, and the action will be added to the newly created target.<br>
-- When the target is paused, the queued actions won't be 'ticked'.
-- @function [parent=#ActionManager] addAction 
-- @param self
-- @param #cc.Action action
-- @param #cc.Node target
-- @param #bool paused
        
--------------------------------
--  Resumes the target. All queued actions will be resumed.
-- @function [parent=#ActionManager] resumeTarget 
-- @param self
-- @param #cc.Node target
        
--------------------------------
-- 
-- @function [parent=#ActionManager] update 
-- @param self
-- @param #float dt
        
--------------------------------
<<<<<<< HEAD
=======
--  Pauses the target: all running actions and newly added actions will be paused.
-- @function [parent=#ActionManager] pauseTarget 
-- @param self
-- @param #cc.Node target
        
--------------------------------
--  Returns the numbers of actions that are running in a certain target. <br>
-- Composable actions are counted as 1 action. Example:<br>
-- - If you are running 1 Sequence of 7 actions, it will return 1.<br>
-- - If you are running 7 Sequences of 2 actions, it will return 7.
>>>>>>> 05c767be
-- @function [parent=#ActionManager] getNumberOfRunningActionsInTarget 
-- @param self
-- @param #cc.Node target
-- @return long#long ret (return value: long)
        
--------------------------------
--  Removes all actions from a certain target.<br>
-- All the actions that belongs to the target will be removed.
-- @function [parent=#ActionManager] removeAllActionsFromTarget 
-- @param self
-- @param #cc.Node target
        
--------------------------------
--  Resume a set of targets (convenience function to reverse a pauseAllRunningActions call)
-- @function [parent=#ActionManager] resumeTargets 
-- @param self
-- @param #array_table targetsToResume
        
--------------------------------
--  Removes an action given an action reference.
-- @function [parent=#ActionManager] removeAction 
-- @param self
-- @param #cc.Action action
        
--------------------------------
<<<<<<< HEAD
-- @function [parent=#ActionManager] pauseTarget 
-- @param self
-- @param #cc.Node node
=======
--  Removes all actions given its tag and the target 
-- @function [parent=#ActionManager] removeAllActionsByTag 
-- @param self
-- @param #int tag
-- @param #cc.Node target
>>>>>>> 05c767be
        
--------------------------------
--  Pauses all running actions, returning a list of targets whose actions were paused.
-- @function [parent=#ActionManager] pauseAllRunningActions 
-- @param self
-- @return array_table#array_table ret (return value: array_table)
        
--------------------------------
-- js ctor
-- @function [parent=#ActionManager] ActionManager 
-- @param self
        
return nil<|MERGE_RESOLUTION|>--- conflicted
+++ resolved
@@ -49,8 +49,6 @@
 -- @param #float dt
         
 --------------------------------
-<<<<<<< HEAD
-=======
 --  Pauses the target: all running actions and newly added actions will be paused.
 -- @function [parent=#ActionManager] pauseTarget 
 -- @param self
@@ -61,7 +59,6 @@
 -- Composable actions are counted as 1 action. Example:<br>
 -- - If you are running 1 Sequence of 7 actions, it will return 1.<br>
 -- - If you are running 7 Sequences of 2 actions, it will return 7.
->>>>>>> 05c767be
 -- @function [parent=#ActionManager] getNumberOfRunningActionsInTarget 
 -- @param self
 -- @param #cc.Node target
@@ -87,17 +84,11 @@
 -- @param #cc.Action action
         
 --------------------------------
-<<<<<<< HEAD
--- @function [parent=#ActionManager] pauseTarget 
--- @param self
--- @param #cc.Node node
-=======
 --  Removes all actions given its tag and the target 
 -- @function [parent=#ActionManager] removeAllActionsByTag 
 -- @param self
 -- @param #int tag
 -- @param #cc.Node target
->>>>>>> 05c767be
         
 --------------------------------
 --  Pauses all running actions, returning a list of targets whose actions were paused.
