--- conflicted
+++ resolved
@@ -62,44 +62,8 @@
 
 
 --------------------------------------------------------
-<<<<<<< HEAD
--- the cc EditBox
--- @field [parent=#cc] EditBox#EditBox EditBox preloaded module
-
-
---------------------------------------------------------
--- the cc EventAssetsManager
--- @field [parent=#cc] EventAssetsManager#EventAssetsManager EventAssetsManager preloaded module
-
-
---------------------------------------------------------
--- the cc Manifest
--- @field [parent=#cc] Manifest#Manifest Manifest preloaded module
-
-
---------------------------------------------------------
-=======
->>>>>>> e60a5db1
 -- the cc AssetsManager
 -- @field [parent=#cc] AssetsManager#AssetsManager AssetsManager preloaded module
 
 
-<<<<<<< HEAD
---------------------------------------------------------
--- the cc EventListenerAssetsManager
--- @field [parent=#cc] EventListenerAssetsManager#EventListenerAssetsManager EventListenerAssetsManager preloaded module
-
-
---------------------------------------------------------
--- the cc CCBAnimationManager
--- @field [parent=#cc] CCBAnimationManager#CCBAnimationManager CCBAnimationManager preloaded module
-
-
---------------------------------------------------------
--- the cc CCBReader
--- @field [parent=#cc] CCBReader#CCBReader CCBReader preloaded module
-
-
-=======
->>>>>>> e60a5db1
 return nil