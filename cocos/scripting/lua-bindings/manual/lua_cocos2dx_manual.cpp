/****************************************************************************
 Copyright (c) 2013-2014 Chukong Technologies Inc.
 
 http://www.cocos2d-x.org
 
 Permission is hereby granted, free of charge, to any person obtaining a copy
 of this software and associated documentation files (the "Software"), to deal
 in the Software without restriction, including without limitation the rights
 to use, copy, modify, merge, publish, distribute, sublicense, and/or sell
 copies of the Software, and to permit persons to whom the Software is
 furnished to do so, subject to the following conditions:
 
 The above copyright notice and this permission notice shall be included in
 all copies or substantial portions of the Software.
 
 THE SOFTWARE IS PROVIDED "AS IS", WITHOUT WARRANTY OF ANY KIND, EXPRESS OR
 IMPLIED, INCLUDING BUT NOT LIMITED TO THE WARRANTIES OF MERCHANTABILITY,
 FITNESS FOR A PARTICULAR PURPOSE AND NONINFRINGEMENT. IN NO EVENT SHALL THE
 AUTHORS OR COPYRIGHT HOLDERS BE LIABLE FOR ANY CLAIM, DAMAGES OR OTHER
 LIABILITY, WHETHER IN AN ACTION OF CONTRACT, TORT OR OTHERWISE, ARISING FROM,
 OUT OF OR IN CONNECTION WITH THE SOFTWARE OR THE USE OR OTHER DEALINGS IN
 THE SOFTWARE.
 ****************************************************************************/
#include "lua_cocos2dx_manual.hpp"
#include "tolua_fix.h"
#include "LuaBasicConversions.h"
#include "CCLuaValue.h"
#include "CCLuaEngine.h"

static int tolua_cocos2d_MenuItemImage_create(lua_State* tolua_S)
{
    if (NULL == tolua_S) 
        return 0;

    int argc = 0;
    bool ok  = true;
    
#if COCOS2D_DEBUG >= 1
	tolua_Error tolua_err;
	if (!tolua_isusertable(tolua_S,1,"cc.MenuItemImage",0,&tolua_err)) goto tolua_lerror;
#endif
    
    argc = lua_gettop(tolua_S) - 1;
    do {
        if (argc == 0)
        {
            MenuItemImage* tolua_ret = (MenuItemImage*)MenuItemImage::create();
            //Uncheck
            int nID = (tolua_ret) ? (int)tolua_ret->_ID : -1;
            int* pLuaID = (tolua_ret) ? &tolua_ret->_luaID : NULL;
            toluafix_pushusertype_ccobject(tolua_S, nID, pLuaID, (void*)tolua_ret,"cc.MenuItemImage");
            return 1;
        }
    } while (0);
    do {
#if COCOS2D_DEBUG >= 1
		if (!tolua_isstring(tolua_S,2,0,&tolua_err) ||
            !tolua_isstring(tolua_S,3,0,&tolua_err))
        {
            ok = false;
		}
#endif        
        if (!ok)
        {
            ok = true;
            break;
        }
        const std::string normalImage = ((const std::string)  tolua_tocppstring(tolua_S,2,0));
        const std::string selectedImage = ((const std::string)  tolua_tocppstring(tolua_S,3,0));
        MenuItemImage* tolua_ret = (MenuItemImage*)  MenuItemImage::create(normalImage,selectedImage);
        int nID = (tolua_ret) ? (int)tolua_ret->_ID : -1;
        int* pLuaID = (tolua_ret) ? &tolua_ret->_luaID : NULL;
        toluafix_pushusertype_ccobject(tolua_S, nID, pLuaID, (void*)tolua_ret,"cc.MenuItemImage");
        return 1;
        
    } while (0);
    do {
#if COCOS2D_DEBUG >= 1
        if (!tolua_isstring(tolua_S,2,0,&tolua_err) ||
            !tolua_isstring(tolua_S,3,0,&tolua_err) ||
            !tolua_isstring(tolua_S,4,0,&tolua_err) )
        {
            goto tolua_lerror;
            break;
        }
#endif
        const std::string normalImage = ((const std::string)  tolua_tocppstring(tolua_S,2,0));
        const std::string selectedImage = ((const std::string)  tolua_tocppstring(tolua_S,3,0));
        const std::string disabledImage = ((const std::string)  tolua_tocppstring(tolua_S,4,0));
        
        MenuItemImage* tolua_ret = (MenuItemImage*)  MenuItemImage::create(normalImage,selectedImage,disabledImage);
        int nID = (tolua_ret) ? (int)tolua_ret->_ID : -1;
        int* pLuaID = (tolua_ret) ? &tolua_ret->_luaID : NULL;
        toluafix_pushusertype_ccobject(tolua_S, nID, pLuaID, (void*)tolua_ret,"cc.MenuItemImage");
        return 1;
        
    } while (0);

	CCLOG("'create' has wrong number of arguments: %d, was expecting %d\n", argc, 0);
	return 0;
    
#if COCOS2D_DEBUG >= 1
tolua_lerror:
	tolua_error(tolua_S,"#ferror in function 'tolua_cocos2d_MenuItemImage_create'.\n",&tolua_err);
#endif
	return 0;
    
}

static int tolua_cocos2d_MenuItemLabel_create(lua_State* tolua_S)
{
    if (NULL == tolua_S)
        return 0;
    
    int argc = 0;
    
#if COCOS2D_DEBUG >= 1
	tolua_Error tolua_err;
	if (!tolua_isusertable(tolua_S,1,"cc.MenuItemLabel",0,&tolua_err)) goto tolua_lerror;
#endif
    
    argc = lua_gettop(tolua_S) - 1;
    if(1 == argc)
    {
        
#if COCOS2D_DEBUG >= 1
        if (!tolua_isusertype(tolua_S,2,"cc.Node",0,&tolua_err) )
        {
            goto tolua_lerror;
        }
#endif
        Node* label = ((Node*)  tolua_tousertype(tolua_S,2,0));
        MenuItemLabel* tolua_ret = (MenuItemLabel*)  MenuItemLabel::create(label);
        int nID = (tolua_ret) ? (int)tolua_ret->_ID : -1;
        int* pLuaID = (tolua_ret) ? &tolua_ret->_luaID : NULL;
        toluafix_pushusertype_ccobject(tolua_S, nID, pLuaID, (void*)tolua_ret,"cc.MenuItemLabel");
        return 1;
    }
    
    CCLOG("'create' has wrong number of arguments: %d, was expecting %d\n", argc, 1);
	return 0;
    
#if COCOS2D_DEBUG >= 1
tolua_lerror:
    tolua_error(tolua_S,"#ferror in function 'create'.",&tolua_err);
    return 0;
#endif
}

static int tolua_cocos2d_MenuItemFont_create(lua_State* tolua_S)
{
    if (NULL == tolua_S)
        return 0;
    
    int argc = 0;
    
#if COCOS2D_DEBUG >= 1
	tolua_Error tolua_err;
	if (!tolua_isusertable(tolua_S,1,"cc.MenuItemFont",0,&tolua_err)) goto tolua_lerror;
#endif
    
    argc = lua_gettop(tolua_S) - 1;
    if(1 == argc)
    {
        
#if COCOS2D_DEBUG >= 1
        if (!tolua_isstring(tolua_S, 2, 0, &tolua_err))
        {
            goto tolua_lerror;
        }
#endif
        const std::string value = ((const std::string)  tolua_tocppstring(tolua_S,2,0));
        MenuItemFont* tolua_ret = (MenuItemFont*)  MenuItemFont::create(value);
        int nID = (tolua_ret) ? (int)tolua_ret->_ID : -1;
        int* pLuaID = (tolua_ret) ? &tolua_ret->_luaID : NULL;
        toluafix_pushusertype_ccobject(tolua_S, nID, pLuaID, (void*)tolua_ret,"cc.MenuItemFont");
        return 1;
    }
    
    CCLOG("'create' has wrong number of arguments: %d, was expecting %d\n", argc, 1);
	return 0;
    
#if COCOS2D_DEBUG >= 1
tolua_lerror:
    tolua_error(tolua_S,"#ferror in function 'create'.",&tolua_err);
    return 0;
#endif
}

static int tolua_cocos2d_MenuItemSprite_create(lua_State* tolua_S)
{
    if (NULL == tolua_S)
        return 0;
    
    int argc = 0;
    
#if COCOS2D_DEBUG >= 1
	tolua_Error tolua_err;
	if (!tolua_isusertable(tolua_S,1,"cc.MenuItemSprite",0,&tolua_err)) goto tolua_lerror;
#endif
    
    argc = lua_gettop(tolua_S) - 1;
    
    if(argc >= 2 && argc <= 3)
    {
        
#if COCOS2D_DEBUG >= 1
        if (!tolua_isusertype(tolua_S,2,"cc.Node",0,&tolua_err) ||
            !tolua_isusertype(tolua_S,3,"cc.Node",0,&tolua_err) )
        {
            goto tolua_lerror;
        }
        
        if (3 == argc && !tolua_isusertype(tolua_S,4,"cc.Node",0,&tolua_err))
        {
            goto tolua_lerror;
        }
#endif
        
        Node* normalSprite = ((Node*)  tolua_tousertype(tolua_S,2,0));
        Node* selectedSprite = ((Node*)  tolua_tousertype(tolua_S,3,0));
        Node* disabledSprite = NULL;
        if (3 == argc)
        {
            disabledSprite = (Node*)  tolua_tousertype(tolua_S,4,0);
        }
        MenuItemSprite* tolua_ret = (MenuItemSprite*)  MenuItemSprite::create(normalSprite,selectedSprite,disabledSprite);
        int nID = (tolua_ret) ? (int)tolua_ret->_ID : -1;
        int* pLuaID = (tolua_ret) ? &tolua_ret->_luaID : NULL;
        toluafix_pushusertype_ccobject(tolua_S, nID, pLuaID, (void*)tolua_ret,"cc.MenuItemSprite");
        return 1;
    }
    
    CCLOG("create has wrong number of arguments: %d, was expecting %d\n", argc, 3);
	return 0;
    
#if COCOS2D_DEBUG >= 1
tolua_lerror:
    tolua_error(tolua_S,"#ferror in function 'create'.",&tolua_err);
    return 0;
#endif
}

static int tolua_cocos2d_Menu_create(lua_State* tolua_S)
{
    if (NULL == tolua_S)
        return 0;
    
    int argc = 0;
    
#if COCOS2D_DEBUG >= 1
	tolua_Error tolua_err;
	if (!tolua_isusertable(tolua_S,1,"cc.Menu",0,&tolua_err)) goto tolua_lerror;
#endif
    
    argc = lua_gettop(tolua_S) - 1;
    if (argc > 0 )
    {
        Vector<MenuItem*> items;
        uint32_t i = 1;
        while (i <= argc)
        {
#if COCOS2D_DEBUG >= 1
            if (!tolua_isusertype(tolua_S, 1 + i, "cc.MenuItem", 0, &tolua_err))
                goto tolua_lerror;
#endif
            
            cocos2d::MenuItem* item = static_cast<cocos2d::MenuItem*>(tolua_tousertype(tolua_S, 1 + i, NULL));
            if (NULL != item)
            {
                items.pushBack(item);
                ++i;
            }
            
        }
        cocos2d::Menu* tolua_ret = cocos2d::Menu::createWithArray(items);
        //UnCheck
        int nID = (tolua_ret) ? (int)tolua_ret->_ID : -1;
        int* pLuaID = (tolua_ret) ? &tolua_ret->_luaID : NULL;
        toluafix_pushusertype_ccobject(tolua_S, nID, pLuaID, (void*)tolua_ret,"cc.Menu");
        return 1;
    }
    else if(argc == 0)
    {
        cocos2d::Menu* tolua_ret = cocos2d::Menu::create();
        int nID = (tolua_ret) ? (int)tolua_ret->_ID : -1;
        int* pLuaID = (tolua_ret) ? &tolua_ret->_luaID : NULL;
        toluafix_pushusertype_ccobject(tolua_S, nID, pLuaID, (void*)tolua_ret,"cc.Menu");
        return 1;
    }
    
    CCLOG("create wrong number of arguments: %d, was expecting %d\n", argc, 0);
	return 0;
    
#if COCOS2D_DEBUG >= 1
tolua_lerror:
	tolua_error(tolua_S,"#ferror in function 'tolua_cocos2d_Menu_create'.\n",&tolua_err);
#endif
	return 0;
}



static int tolua_cocos2dx_Menu_alignItemsInRows(lua_State* tolua_S)
{
    if (nullptr == tolua_S)
        return 0;
    
    int argc = 0;
    Menu* self = nullptr;
    
#if COCOS2D_DEBUG >= 1
	tolua_Error tolua_err;
	if (!tolua_isusertype(tolua_S,1,"cc.Menu",0,&tolua_err)) goto tolua_lerror;
#endif
    
    self = static_cast<Menu*>(tolua_tousertype(tolua_S,1,0));
#if COCOS2D_DEBUG >= 1
    if (nullptr == self) {
		tolua_error(tolua_S,"invalid 'self' in function 'lua_cocos2dx_Menu_alignItemsInRows'\n", nullptr);
		return 0;
	}
#endif
    
    argc = lua_gettop(tolua_S) - 1;
    if (argc > 0)
    {
        ValueVector items;
        if (luavals_variadic_to_ccvaluevector(tolua_S, argc, &items))
        {
            self->alignItemsInRowsWithArray(items);
        }
        return 0;
    }
    
    CCLOG("'alignItemsInRows' has wrong number of arguments in tolua_cocos2dx_Menu_alignItemsInRows: %d, was expecting %d\n", argc, 1);
	return 0;
    
#if COCOS2D_DEBUG >= 1
tolua_lerror:
	tolua_error(tolua_S,"#ferror in function 'alignItemsInRows'.\n",&tolua_err);
#endif
	return 0;
}

static int tolua_cocos2dx_Menu_alignItemsInColumns(lua_State* tolua_S)
{
    
    if (nullptr == tolua_S)
        return 0;
    
    int argc = 0;
    Menu* self = nullptr;
    
#if COCOS2D_DEBUG >= 1
	tolua_Error tolua_err;
	if (!tolua_isusertype(tolua_S,1,"cc.Menu",0,&tolua_err)) goto tolua_lerror;
#endif
    
    self = static_cast<Menu*>(tolua_tousertype(tolua_S,1,0));
#if COCOS2D_DEBUG >= 1
    if (nullptr == self) {
		tolua_error(tolua_S,"invalid 'self' in function 'tolua_cocos2dx_Menu_alignItemsInColumns'\n", nullptr);
		return 0;
	}
#endif
    
    argc = lua_gettop(tolua_S) - 1;
    if (argc > 0)
    {
        ValueVector items;
        if (luavals_variadic_to_ccvaluevector(tolua_S, argc, &items))
        {
            self->alignItemsInColumnsWithArray(items);
        }
        return 0;
    }
    
    CCLOG("'alignItemsInColumns' has wrong number of arguments in tolua_cocos2dx_Menu_alignItemsInColumns: %d, was expecting %d\n", argc, 1);
	return 0;
    
#if COCOS2D_DEBUG >= 1
tolua_lerror:
	tolua_error(tolua_S,"#ferror in function 'alignItemsInColumns'.\n",&tolua_err);
#endif
	return 0;
}

static int tolua_cocos2d_MenuItemToggle_create(lua_State* tolua_S)
{
    if (NULL == tolua_S)
        return 0;
    
    int argc = 0;
    
#if COCOS2D_DEBUG >= 1
	tolua_Error tolua_err;
	if (!tolua_isusertable(tolua_S,1,"cc.MenuItemToggle",0,&tolua_err)) goto tolua_lerror;
#endif
    
    argc = lua_gettop(tolua_S) - 1;
    if(argc >= 1)
    {
        MenuItemToggle* tolua_ret = MenuItemToggle::create();
        if (NULL == tolua_ret)
        {
            return 0;
        }
        
        for (uint32_t i = 0; i < argc; ++i)
        {
#if COCOS2D_DEBUG >= 1
            if (!tolua_isusertype(tolua_S, i + 2,"cc.MenuItem",0,&tolua_err) )
            {
                goto tolua_lerror;
            }
#endif
            MenuItem* item = static_cast<MenuItem*>(tolua_tousertype(tolua_S, i + 2,0));
            tolua_ret->addSubItem(item);
        }
        tolua_ret->setSelectedIndex(0);
        
        int  nID = (tolua_ret) ? (int)tolua_ret->_ID : -1;
        int* pLuaID = (tolua_ret) ? &tolua_ret->_luaID : NULL;
        toluafix_pushusertype_ccobject(tolua_S, nID, pLuaID, (void*)tolua_ret,"cc.MenuItemToggle");
        return 1;
    }
    
    CCLOG("'create' has wrong number of arguments: %d, was expecting %d\n", argc, 1);
	return 0;
    
#if COCOS2D_DEBUG >= 1
tolua_lerror:
    tolua_error(tolua_S,"#ferror in function 'create'.",&tolua_err);
    return 0;
#endif
}

static int tolua_cocos2d_MenuItem_registerScriptTapHandler(lua_State* tolua_S)
{
    if (NULL == tolua_S)
        return 0;
    
    int argc = 0;
    MenuItem* cobj = nullptr;
#if COCOS2D_DEBUG >= 1
    tolua_Error tolua_err;
	if (!tolua_isusertype(tolua_S,1,"cc.MenuItem",0,&tolua_err)) goto tolua_lerror;
#endif
    cobj = static_cast<cocos2d::MenuItemImage*>(tolua_tousertype(tolua_S,1,0));
#if COCOS2D_DEBUG >= 1
	if (nullptr == cobj) {
		tolua_error(tolua_S,"invalid 'cobj' in function 'tolua_cocos2d_MenuItem_registerScriptTapHandler'\n", NULL);
		return 0;
	}
#endif
    argc = lua_gettop(tolua_S) - 1;
    if (1 == argc)
    {
#if COCOS2D_DEBUG >= 1
        if (!toluafix_isfunction(tolua_S,2,"LUA_FUNCTION",0,&tolua_err)) {
            goto tolua_lerror;
        }
#endif
        LUA_FUNCTION handler = toluafix_ref_function(tolua_S,2,0);
        ScriptHandlerMgr::getInstance()->addObjectHandler((void*)cobj, handler, ScriptHandlerMgr::HandlerType::MENU_CLICKED);
        return 0;
    }
    
    CCLOG("'registerScriptTapHandler' has wrong number of arguments: %d, was expecting %d\n", argc, 1);
    return 0;
    
#if COCOS2D_DEBUG >= 1
tolua_lerror:
    tolua_error(tolua_S,"#ferror in function 'registerScriptTapHandler'.",&tolua_err);
    return 0;
#endif
}

static int tolua_cocos2d_MenuItem_unregisterScriptTapHandler(lua_State* tolua_S)
{
    if (NULL == tolua_S)
        return 0;
    
    int argc = 0;
    MenuItem* cobj = nullptr;
    
#if COCOS2D_DEBUG >= 1
    tolua_Error tolua_err;
	if (!tolua_isusertype(tolua_S,1,"cc.MenuItem",0,&tolua_err)) goto tolua_lerror;
#endif
    
    cobj = static_cast<cocos2d::MenuItemImage*>(tolua_tousertype(tolua_S,1,0));
    
#if COCOS2D_DEBUG >= 1
	if (nullptr == cobj) {
		tolua_error(tolua_S,"invalid 'cobj' in function 'tolua_cocos2d_MenuItem_unregisterScriptTapHandler'\n", NULL);
		return 0;
	}
#endif
    
    argc = lua_gettop(tolua_S) - 1;
    
    if (0 == argc)
    {
        ScriptHandlerMgr::getInstance()->removeObjectHandler((void*)cobj, ScriptHandlerMgr::HandlerType::MENU_CLICKED);
        return 0;
    }
    
    CCLOG("'unregisterScriptTapHandler' has wrong number of arguments: %d, was expecting %d\n", argc, 0);
    return 0;
    
#if COCOS2D_DEBUG >= 1
tolua_lerror:
    tolua_error(tolua_S,"#ferror in function 'unregisterScriptTapHandler'.",&tolua_err);
    return 0;
#endif
}


static int executeScriptTouchHandler(Layer* layer, EventTouch::EventCode eventType, Touch* touch, Event* event)
{
    TouchScriptData data(eventType, layer, touch, event);
    ScriptEvent scriptEvent(kTouchEvent, &data);
    return ScriptEngineManager::getInstance()->getScriptEngine()->sendEvent(&scriptEvent);
}

static int executeScriptTouchesHandler(Layer* layer, EventTouch::EventCode eventType, const std::vector<Touch*>& touches, Event* event)
{
    TouchesScriptData data(eventType, layer, touches, event);
    ScriptEvent scriptEvent(kTouchesEvent, &data);
    return ScriptEngineManager::getInstance()->getScriptEngine()->sendEvent(&scriptEvent);
}

static void setTouchEnabledForLayer(Layer* layer, bool enabled)
{
    if (nullptr == layer)
        return;
    
    auto dict = static_cast<__Dictionary*>(layer->getUserObject());
    if (dict == nullptr)
    {
        dict = __Dictionary::create();
        layer->setUserObject(dict);
    }
    
    dict->setObject(Bool::create(enabled), "touchEnabled");
    
    auto touchListenerAllAtOnce = static_cast<EventListenerTouchAllAtOnce*>(dict->objectForKey("touchListenerAllAtOnce"));
    auto touchListenerOneByOne = static_cast<EventListenerTouchOneByOne*>(dict->objectForKey("touchListenerOneByOne"));
    auto touchMode = static_cast<__Integer*>(dict->objectForKey("touchMode"));
    auto swallowTouches = static_cast<__Bool*>(dict->objectForKey("swallowTouches"));
    auto priority  = static_cast<__Integer*>(dict->objectForKey("priority"));
    
    auto dispatcher = layer->getEventDispatcher();
    if (nullptr != dispatcher && (touchListenerAllAtOnce != nullptr || touchListenerOneByOne != nullptr))
    {
        dispatcher->removeEventListener(touchListenerAllAtOnce);
        dispatcher->removeEventListener(touchListenerOneByOne);
        dict->removeObjectForKey("touchListenerAllAtOnce");
        dict->removeObjectForKey("touchListenerOneByOne");
        touchListenerAllAtOnce = nullptr;
        touchListenerOneByOne = nullptr;
    }

    if (enabled)
    {
        if (touchMode == nullptr || touchMode->getValue() == (int)Touch::DispatchMode::ALL_AT_ONCE)
        {
            auto listener = EventListenerTouchAllAtOnce::create();
            listener->onTouchesBegan = [layer](const std::vector<Touch*>& touches, Event* event){
                executeScriptTouchesHandler(layer, EventTouch::EventCode::BEGAN, touches, event);
            };
            listener->onTouchesMoved = [layer](const std::vector<Touch*>& touches, Event* event){
                executeScriptTouchesHandler(layer, EventTouch::EventCode::MOVED, touches, event);
            };
            listener->onTouchesEnded = [layer](const std::vector<Touch*>& touches, Event* event){
                executeScriptTouchesHandler(layer, EventTouch::EventCode::ENDED, touches, event);
            };
            listener->onTouchesCancelled = [layer](const std::vector<Touch*>& touches, Event* event){
                executeScriptTouchesHandler(layer, EventTouch::EventCode::CANCELLED, touches, event);
            };
            
            if (nullptr != priority && 0 != priority->getValue())
            {
                dispatcher->addEventListenerWithFixedPriority(listener, priority->getValue());
            }
            else
            {
                dispatcher->addEventListenerWithSceneGraphPriority(listener, layer);
            }
            
            dict->setObject(listener, "touchListenerAllAtOnce");
        }
        else
        {
            auto listener = EventListenerTouchOneByOne::create();
            listener->setSwallowTouches(swallowTouches ? swallowTouches->getValue() : false);
            listener->onTouchBegan = [layer](Touch* touch, Event* event) -> bool{
                return executeScriptTouchHandler(layer, EventTouch::EventCode::BEGAN, touch, event) == 0 ? false : true;
            };
            listener->onTouchMoved = [layer](Touch* touch, Event* event){
                executeScriptTouchHandler(layer, EventTouch::EventCode::MOVED, touch, event);
            };
            listener->onTouchEnded = [layer](Touch* touch, Event* event){
                executeScriptTouchHandler(layer, EventTouch::EventCode::ENDED, touch, event);
            };
            listener->onTouchCancelled = [layer](Touch* touch, Event* event){
                executeScriptTouchHandler(layer, EventTouch::EventCode::CANCELLED, touch,event);
            };
            
            if (nullptr != priority && 0 != priority->getValue())
            {
                dispatcher->addEventListenerWithFixedPriority(listener, priority->getValue());
            }
            else
            {
                dispatcher->addEventListenerWithSceneGraphPriority(listener, layer);
            }
            
            dict->setObject(listener, "touchListenerOneByOne");
        }
    }
    
}

//Only for v2.x lua compatibility
static int lua_cocos2dx_Layer_setTouchPriority(lua_State* L)
{
    return 0;
}

static int lua_cocos2dx_Layer_setTouchEnabled(lua_State* L)
{
    if (nullptr == L)
        return 0;
    
    int argc = 0;
    Layer* self = nullptr;
    
#if COCOS2D_DEBUG >= 1
    tolua_Error tolua_err;
	if (!tolua_isusertype(L,1,"cc.Layer",0,&tolua_err)) goto tolua_lerror;
#endif
    
    self = static_cast<cocos2d::Layer*>(tolua_tousertype(L,1,0));
    
#if COCOS2D_DEBUG >= 1
	if (nullptr == self) {
		tolua_error(L,"invalid 'self' in function 'lua_cocos2dx_Layer_setTouchEnabled'\n", NULL);
		return 0;
	}
#endif
    
    argc = lua_gettop(L) - 1;
    
    if (1 == argc)
    {
#if COCOS2D_DEBUG >= 1
        if (!tolua_isboolean(L, 2, 0, &tolua_err))
        {
            goto tolua_lerror;
        }
#endif
        bool enabled = tolua_toboolean(L, 2, 0);
        setTouchEnabledForLayer(self, enabled);
        return 0;
    }
    
    CCLOG("'setTouchEnabled' has wrong number of arguments: %d, was expecting %d\n", argc, 1);
    return 0;
#if COCOS2D_DEBUG >= 1
tolua_lerror:
    tolua_error(L,"#ferror in function 'setTouchEnabled'.",&tolua_err);
    return 0;
#endif
    
}

static int lua_cocos2dx_Layer_isTouchEnabled(lua_State* L)
{
    if (nullptr == L)
    return 0;
    
    int argc = 0;
    Layer* self = nullptr;
    
#if COCOS2D_DEBUG >= 1
    tolua_Error tolua_err;
	if (!tolua_isusertype(L,1,"cc.Layer",0,&tolua_err)) goto tolua_lerror;
#endif
    
    self = static_cast<cocos2d::Layer*>(tolua_tousertype(L,1,0));
    
#if COCOS2D_DEBUG >= 1
	if (nullptr == self) {
		tolua_error(L,"invalid 'self' in function 'lua_cocos2dx_Layer_isTouchEnabled'\n", NULL);
		return 0;
	}
#endif
    
    argc = lua_gettop(L) - 1;
    if (0 == argc)
    {
        auto dict = static_cast<__Dictionary*>(self->getUserObject());
        if (dict != nullptr)
        {
            __Bool* enabled = static_cast<__Bool*>(dict->objectForKey("touchEnabled"));
            bool ret = enabled ? enabled->getValue() : false;
            tolua_pushboolean(L, ret);
            return 1;
        }
        
        return 0;
    }
    
    CCLOG("'isTouchEnabled' has wrong number of arguments: %d, was expecting %d\n", argc, 0);
    return 0;
#if COCOS2D_DEBUG >= 1
tolua_lerror:
    tolua_error(L,"#ferror in function 'isTouchEnabled'.",&tolua_err);
    return 0;
#endif
    
    
}

static int lua_cocos2dx_Layer_setTouchMode(lua_State* L)
{
    if (nullptr == L)
        return 0;
    
    int argc = 0;
    Layer* self = nullptr;
    
#if COCOS2D_DEBUG >= 1
    tolua_Error tolua_err;
	if (!tolua_isusertype(L,1,"cc.Layer",0,&tolua_err)) goto tolua_lerror;
#endif
    
    self = static_cast<cocos2d::Layer*>(tolua_tousertype(L,1,0));
    
#if COCOS2D_DEBUG >= 1
	if (nullptr == self) {
		tolua_error(L,"invalid 'self' in function 'lua_cocos2dx_Layer_setTouchMode'\n", NULL);
		return 0;
	}
#endif
    
    argc = lua_gettop(L) - 1;
    
    if (1 == argc)
    {
#if COCOS2D_DEBUG >= 1
        if (!tolua_isnumber(L, 2, 0, &tolua_err))
        {
            goto tolua_lerror;
        }
#endif
        int32_t mode = (int32_t)tolua_tonumber(L, 2, 0);
        
        auto dict = static_cast<__Dictionary*>(self->getUserObject());
        if ( nullptr == dict)
        {
            dict = Dictionary::create();
            self->setUserObject(dict);
        }
        
        __Integer* touchModeObj = static_cast<__Integer*>(dict->objectForKey("touchMode"));
        int32_t touchMode = touchModeObj ? touchModeObj->getValue() : 0;
        if (touchMode != mode)
        {
            dict->setObject(Integer::create(mode), "touchMode");
            __Bool* enabled = static_cast<__Bool*>(dict->objectForKey("touchEnabled"));
            if (enabled && enabled->getValue())
            {
                setTouchEnabledForLayer(self, false);
                setTouchEnabledForLayer(self, true);
            }
        }
        return 0;
    }
    
    CCLOG("'setTouchMode' has wrong number of arguments: %d, was expecting %d\n", argc, 1);
    return 0;
    
#if COCOS2D_DEBUG >= 1
tolua_lerror:
    tolua_error(L,"#ferror in function 'setTouchMode'.",&tolua_err);
    return 0;
#endif
}

static int lua_cocos2dx_Layer_getTouchMode(lua_State* L)
{
    if (nullptr == L)
        return 0;
    
    int argc = 0;
    Layer* self = nullptr;
    
#if COCOS2D_DEBUG >= 1
    tolua_Error tolua_err;
	if (!tolua_isusertype(L,1,"cc.Layer",0,&tolua_err)) goto tolua_lerror;
#endif
    
    self = static_cast<cocos2d::Layer*>(tolua_tousertype(L,1,0));
    
#if COCOS2D_DEBUG >= 1
	if (nullptr == self) {
		tolua_error(L,"invalid 'self' in function 'lua_cocos2dx_Layer_getTouchMode'\n", NULL);
		return 0;
	}
#endif
    
    argc = lua_gettop(L) - 1;
    if (0 == argc)
    {
        int32_t ret = 0;
        auto dict = static_cast<__Dictionary*>(self->getUserObject());
        if (dict != nullptr)
        {
            __Integer* mode = static_cast<__Integer*>(dict->objectForKey("touchMode"));
            ret = mode ? mode->getValue() : 0;
            tolua_pushnumber(L, (lua_Number)ret);
            return 1;
        }
        
        return 0;
    }
    
    CCLOG("'getTouchMode' has wrong number of arguments: %d, was expecting %d\n", argc, 0);
    return 0;
    
#if COCOS2D_DEBUG >= 1
tolua_lerror:
    tolua_error(L,"#ferror in function 'getTouchMode'.",&tolua_err);
    return 0;
#endif
}

static int lua_cocos2dx_Layer_setSwallowsTouches(lua_State* L)
{
    if (nullptr == L)
        return 0;
    
    int argc = 0;
    Layer* self = nullptr;
    
#if COCOS2D_DEBUG >= 1
    tolua_Error tolua_err;
	if (!tolua_isusertype(L,1,"cc.Layer",0,&tolua_err)) goto tolua_lerror;
#endif
    
    self = static_cast<cocos2d::Layer*>(tolua_tousertype(L,1,0));
    
#if COCOS2D_DEBUG >= 1
	if (nullptr == self) {
		tolua_error(L,"invalid 'self' in function 'lua_cocos2dx_Layer_setSwallowsTouches'\n", NULL);
		return 0;
	}
#endif
    
    argc = lua_gettop(L) - 1;
    if (1 == argc)
    {
#if COCOS2D_DEBUG >= 1
        if (!tolua_isboolean(L, 2, 0, &tolua_err))
            goto tolua_lerror;
#endif
        
        bool swallowsTouches = tolua_toboolean(L, 2, 0);
        __Bool* swallowsTouchesObj = nullptr;
        
        auto dict = static_cast<__Dictionary*>(self->getUserObject());
        if (dict == nullptr)
        {
            dict = Dictionary::create();
            self->setUserObject(dict);
        }
        
        swallowsTouchesObj = static_cast<__Bool*>(dict->objectForKey("swallowTouches"));
        bool oldSwallowsTouches = swallowsTouchesObj ? swallowsTouchesObj->getValue() : false;
        
        if (oldSwallowsTouches != swallowsTouches)
        {
            dict->setObject(Integer::create(swallowsTouches), "swallowTouches");
            __Bool* enabled = static_cast<__Bool*>(dict->objectForKey("touchEnabled"));
            if (enabled && enabled->getValue())
            {
                setTouchEnabledForLayer(self, false);
                setTouchEnabledForLayer(self, true);
            }
        }
        
        return 0;
    }
    
    CCLOG("'setSwallowsTouches' has wrong number of arguments: %d, was expecting %d\n", argc, 1);
    return 0;
    
#if COCOS2D_DEBUG >= 1
tolua_lerror:
    tolua_error(L,"#ferror in function 'setSwallowsTouches'.",&tolua_err);
    return 0;
#endif
}

static int lua_cocos2dx_Layer_isSwallowsTouches(lua_State* L)
{
    if (nullptr == L)
        return 0;
    
    int argc = 0;
    Layer* self = nullptr;
    
#if COCOS2D_DEBUG >= 1
    tolua_Error tolua_err;
	if (!tolua_isusertype(L,1,"cc.Layer",0,&tolua_err)) goto tolua_lerror;
#endif
    
    self = static_cast<cocos2d::Layer*>(tolua_tousertype(L,1,0));
    
#if COCOS2D_DEBUG >= 1
	if (nullptr == self) {
		tolua_error(L,"invalid 'self' in function 'lua_cocos2dx_Layer_isSwallowsTouches'\n", NULL);
		return 0;
	}
#endif
    
    argc = lua_gettop(L) - 1;
    if (0 == argc)
    {
        auto dict = static_cast<__Dictionary*>(self->getUserObject());
        if (dict != nullptr)
        {
            __Bool* swallowTouches = static_cast<__Bool*>(dict->objectForKey("swallowTouches"));
            bool ret = swallowTouches ? swallowTouches->getValue() : false;
            lua_pushboolean(L, ret);
            return 1;
        }
        return 0;
    }
    
    CCLOG("'isSwallowsTouches' has wrong number of arguments: %d, was expecting %d\n", argc, 0);
    return 0;
    
#if COCOS2D_DEBUG >= 1
tolua_lerror:
    tolua_error(L,"#ferror in function 'isSwallowsTouches'.",&tolua_err);
    return 0;
#endif
}

static int lua_cocos2dx_Layer_setKeyboardEnabled(lua_State* L)
{
    if (nullptr == L)
        return 0;
    
    int argc = 0;
    Layer* self = nullptr;
    
#if COCOS2D_DEBUG >= 1
    tolua_Error tolua_err;
	if (!tolua_isusertype(L,1,"cc.Layer",0,&tolua_err)) goto tolua_lerror;
#endif
    
    self = static_cast<cocos2d::Layer*>(tolua_tousertype(L,1,0));
    
#if COCOS2D_DEBUG >= 1
	if (nullptr == self) {
		tolua_error(L,"invalid 'self' in function 'lua_cocos2dx_Layer_setKeyboardEnabled'\n", NULL);
		return 0;
	}
#endif
    
    argc = lua_gettop(L) - 1;
    if (1 == argc)
    {
#if COCOS2D_DEBUG >= 1
        if (!tolua_isboolean(L, 2, 0, &tolua_err))
            goto tolua_lerror;
#endif
        bool enabled = tolua_toboolean(L, 2, 0);
        auto dict = static_cast<__Dictionary*>(self->getUserObject());
        if (dict == nullptr)
        {
            dict = __Dictionary::create();
            self->setUserObject(dict);
        }
        
        dict->setObject(Bool::create(enabled), "keyboardEnabled");
        
        auto keyboardListener = static_cast<EventListenerKeyboard*>(dict->objectForKey("keyboardListener"));
        
        auto dispatcher = self->getEventDispatcher();
        dispatcher->removeEventListener(keyboardListener);
        if (enabled)
        {
            auto listener = EventListenerKeyboard::create();
            listener->onKeyPressed = [self](EventKeyboard::KeyCode keyCode, Event* event){
                
            };
            listener->onKeyReleased = [self](EventKeyboard::KeyCode keyCode, Event* event){
                KeypadScriptData data(keyCode, self);
                ScriptEvent scriptEvent(kKeypadEvent,&data);
                ScriptEngineManager::getInstance()->getScriptEngine()->sendEvent(&scriptEvent);
            };
            CCLOG("come in the keyboardEnable");
            dispatcher->addEventListenerWithSceneGraphPriority(listener, self);
            
            dict->setObject(listener, "keyboardListener");
        }
        return 0;
    }
    
    CCLOG("'setKeyboardEnabled' has wrong number of arguments: %d, was expecting %d\n", argc, 1);
    return 0;
    
#if COCOS2D_DEBUG >= 1
tolua_lerror:
    tolua_error(L,"#ferror in function 'setKeyboardEnabled'.",&tolua_err);
    return 0;
#endif
}

static int lua_cocos2dx_Layer_isKeyboardEnabled(lua_State* L)
{
    if (nullptr == L)
        return 0;
    
    int argc = 0;
    Layer* self = nullptr;
    
#if COCOS2D_DEBUG >= 1
    tolua_Error tolua_err;
	if (!tolua_isusertype(L,1,"cc.Layer",0,&tolua_err)) goto tolua_lerror;
#endif
    
    self = static_cast<cocos2d::Layer*>(tolua_tousertype(L,1,0));
    
#if COCOS2D_DEBUG >= 1
	if (nullptr == self)
    {
		tolua_error(L,"invalid 'self' in function 'lua_cocos2dx_Layer_isKeyboardEnabled'\n", NULL);
		return 0;
	}
#endif
    
    argc = lua_gettop(L) - 1;
    if (0 == argc)
    {
        auto dict = static_cast<__Dictionary*>(self->getUserObject());
        if (dict != nullptr)
        {
            __Bool* enabled = static_cast<__Bool*>(dict->objectForKey("keyboardEnabled"));
            bool ret = enabled ? enabled->getValue() : false;
            tolua_pushboolean(L, ret);
            return 1;
        }
        return 0;
    }
    
    CCLOG("'isKeyboardEnabled' has wrong number of arguments: %d, was expecting %d\n", argc, 0);
    return 0;
    
#if COCOS2D_DEBUG >= 1
tolua_lerror:
    tolua_error(L,"#ferror in function 'isKeyboardEnabled'.",&tolua_err);
    return 0;
#endif
}

static int lua_cocos2dx_Layer_setAccelerometerEnabled(lua_State* L)
{
    if (nullptr == L)
        return 0;
    
    int argc = 0;
    Layer* self = nullptr;
    
#if COCOS2D_DEBUG >= 1
    tolua_Error tolua_err;
	if (!tolua_isusertype(L,1,"cc.Layer",0,&tolua_err)) goto tolua_lerror;
#endif
    
    self = static_cast<cocos2d::Layer*>(tolua_tousertype(L,1,0));
    
#if COCOS2D_DEBUG >= 1
	if (nullptr == self)
    {
		tolua_error(L,"invalid 'self' in function 'lua_cocos2dx_Layer_setAccelerometerEnabled'\n", NULL);
		return 0;
	}
#endif
    
    argc = lua_gettop(L) - 1;
    if (1 == argc)
    {
#if COCOS2D_DEBUG >= 1
        if (!tolua_isboolean(L, 2, 0, &tolua_err))
            goto tolua_lerror;
#endif
        bool enabled = tolua_toboolean(L, 2, 0);
        auto dict = static_cast<__Dictionary*>(self->getUserObject());
        if (dict == nullptr)
        {
            dict = Dictionary::create();
            self->setUserObject(dict);
        }
        
        dict->setObject(Bool::create(enabled), "accelerometerEnabled");
        
        auto accListener = static_cast<EventListenerAcceleration*>(dict->objectForKey("accListener"));
        
        auto dispatcher = self->getEventDispatcher();
        dispatcher->removeEventListener(accListener);
        
        Device::setAccelerometerEnabled(enabled);
        
        if (enabled)
        {
            auto listener = EventListenerAcceleration::create([self](Acceleration* acc, Event* event){
                BasicScriptData data(self,(void*)acc);
                ScriptEvent accEvent(kAccelerometerEvent,&data);
                ScriptEngineManager::getInstance()->getScriptEngine()->sendEvent(&accEvent);
            });
            
            dispatcher->addEventListenerWithSceneGraphPriority(listener, self);
            
            dict->setObject(listener, "accListener");
        }
        
        return 0;
    }
    
    CCLOG("'setAccelerometerEnabled' has wrong number of arguments: %d, was expecting %d\n", argc, 1);
    return 0;
    
#if COCOS2D_DEBUG >= 1
tolua_lerror:
    tolua_error(L,"#ferror in function 'setAccelerometerEnabled'.",&tolua_err);
    return 0;
#endif
}

static int lua_cocos2dx_Layer_isAccelerometerEnabled(lua_State* L)
{
    if (nullptr == L)
        return 0;
    
    int argc = 0;
    Layer* self = nullptr;
    
#if COCOS2D_DEBUG >= 1
    tolua_Error tolua_err;
	if (!tolua_isusertype(L,1,"cc.Layer",0,&tolua_err)) goto tolua_lerror;
#endif
    
    self = static_cast<cocos2d::Layer*>(tolua_tousertype(L,1,0));
    
#if COCOS2D_DEBUG >= 1
	if (nullptr == self)
    {
		tolua_error(L,"invalid 'self' in function 'lua_cocos2dx_Layer_isAccelerometerEnabled'\n", NULL);
		return 0;
	}
#endif
    
    argc = lua_gettop(L) - 1;
    if (0 == argc)
    {
        auto dict = static_cast<__Dictionary*>(self->getUserObject());
        if (dict != nullptr)
        {
            __Bool* enabled = static_cast<__Bool*>(dict->objectForKey("accelerometerEnabled"));
            bool ret = enabled ? enabled->getValue() : false;
            tolua_pushboolean(L, ret);
            return 1;
        }
        
        return 0;
    }
    
    
    CCLOG("'isAccelerometerEnabled' has wrong number of arguments: %d, was expecting %d\n", argc, 0);
    return 0;
    
#if COCOS2D_DEBUG >= 1
tolua_lerror:
    tolua_error(L,"#ferror in function 'isAccelerometerEnabled'.",&tolua_err);
    return 0;
#endif
}

static int lua_cocos2dx_Layer_setAccelerometerInterval(lua_State* L)
{
    if (nullptr == L)
        return 0;
    
    int argc = 0;
    Layer* self = nullptr;
    
#if COCOS2D_DEBUG >= 1
    tolua_Error tolua_err;
	if (!tolua_isusertype(L,1,"cc.Layer",0,&tolua_err)) goto tolua_lerror;
#endif
    
    self = static_cast<cocos2d::Layer*>(tolua_tousertype(L,1,0));
    
#if COCOS2D_DEBUG >= 1
	if (nullptr == self)
    {
		tolua_error(L,"invalid 'self' in function 'lua_cocos2dx_Layer_setAccelerometerInterval'\n", NULL);
		return 0;
	}
#endif
    
    argc = lua_gettop(L) - 1;
    if (1 == argc)
    {
#if COCOS2D_DEBUG >= 1
        if (!tolua_isnumber(L, 2, 0, &tolua_err))
            goto tolua_lerror;
#endif
        double interval = tolua_tonumber(L, 2, 0);
        Device::setAccelerometerEnabled(interval);
        return 0;
    }
    
    CCLOG("'setAccelerometerInterval' has wrong number of arguments: %d, was expecting %d\n", argc, 1);
    return 0;
    
#if COCOS2D_DEBUG >= 1
tolua_lerror:
    tolua_error(L,"#ferror in function 'setAccelerometerInterval'.",&tolua_err);
    return 0;
#endif
}


static int tolua_cocos2d_Layer_registerScriptTouchHandler(lua_State* tolua_S)
{
    if (NULL == tolua_S)
        return 0;
    
    int argc = 0;
    Layer* self = nullptr;
    
#if COCOS2D_DEBUG >= 1
    tolua_Error tolua_err;
	if (!tolua_isusertype(tolua_S,1,"cc.Layer",0,&tolua_err)) goto tolua_lerror;
#endif
    
    self = static_cast<cocos2d::Layer*>(tolua_tousertype(tolua_S,1,0));
    
#if COCOS2D_DEBUG >= 1
	if (nullptr == self) {
		tolua_error(tolua_S,"invalid 'self' in function 'tolua_cocos2d_Layer_registerScriptTouchHandler'\n", NULL);
		return 0;
	}
#endif
    
    argc = lua_gettop(tolua_S) - 1;
    
    if (argc >=1 && argc <= 4) {
#if COCOS2D_DEBUG >= 1
        if (!toluafix_isfunction(tolua_S,2,"LUA_FUNCTION",0,&tolua_err)) {
            goto tolua_lerror;
        }
#endif
        LUA_FUNCTION handler = toluafix_ref_function(tolua_S,2,0);
        bool isMultiTouches  = false;
        int  priority        = 0;
        bool swallowTouches  = true;
        
        if (argc >= 2) {
#if COCOS2D_DEBUG >= 1
            if (!tolua_isboolean(tolua_S,3,0,&tolua_err)) {
                goto tolua_lerror;
            }
#endif
            isMultiTouches = (bool)tolua_toboolean(tolua_S,3,false);
        }
        
        if (argc >= 3) {
#if COCOS2D_DEBUG >= 1
            if (!tolua_isnumber(tolua_S,4,0,&tolua_err)) {
                goto tolua_lerror;
            }
#endif
            priority = (int)tolua_tonumber(tolua_S,4,0);
        }
        
        if (argc == 4) {
#if COCOS2D_DEBUG >= 1
            if (!tolua_isboolean(tolua_S,5,0,&tolua_err)) {
                goto tolua_lerror;
            }
#endif
            swallowTouches = (bool)tolua_toboolean(tolua_S,5,true);
        }
        
        Touch::DispatchMode touchesMode = Touch::DispatchMode::ALL_AT_ONCE;
        if (!isMultiTouches)
            touchesMode = Touch::DispatchMode::ONE_BY_ONE;
        
        auto dict = static_cast<__Dictionary*>(self->getUserObject());
        if (dict == nullptr)
        {
            dict = __Dictionary::create();
            self->setUserObject(dict);
        }
        
        auto touchModeValue = static_cast<__Integer*>(dict->objectForKey("touchMode"));
        auto swallowTouchesValue = static_cast<__Bool*>(dict->objectForKey("swallowTouches"));
        auto priorityValue = static_cast<__Integer*>(dict->objectForKey("priority"));
        
        //touch model
        int32_t mode = touchModeValue?touchModeValue->getValue() : 0;
        if (mode != (int)touchesMode)
        {
            dict->setObject(Integer::create((int)touchesMode), "touchMode");
            __Bool* enabled = static_cast<__Bool*>(dict->objectForKey("touchEnabled"));
            if (enabled && enabled->getValue())
            {
                setTouchEnabledForLayer(self, false);
                setTouchEnabledForLayer(self, true);
            }
        }
        
        int oldPriorityValue = priorityValue?priorityValue->getValue() : 0;
        if (priority != oldPriorityValue)
        {
            dict->setObject(Integer::create(priority), "priority");
            __Bool* enabled = static_cast<__Bool*>(dict->objectForKey("touchEnabled"));
            if (enabled && enabled->getValue())
            {
                setTouchEnabledForLayer(self, false);
                setTouchEnabledForLayer(self, true);
            }
        }
        
        //swallowsTouches Obj
        bool oldSwallowTouchesValue = swallowTouchesValue?swallowTouchesValue->getValue():false;
        if (oldSwallowTouchesValue != swallowTouches)
        {
            dict->setObject(Integer::create(swallowTouches), "swallowTouches");
            __Bool* enabled = static_cast<__Bool*>(dict->objectForKey("touchEnabled"));
            if (enabled && enabled->getValue())
            {
                setTouchEnabledForLayer(self, false);
                setTouchEnabledForLayer(self, true);
            }
        }
		
        ScriptHandlerMgr::getInstance()->addObjectHandler((void*)self, handler, ScriptHandlerMgr::HandlerType::TOUCHES);
        return 0;
    }
    
    CCLOG("'registerScriptTouchHandler' has wrong number of arguments: %d, was expecting %d\n", argc, 1);
    return 0;
    
#if COCOS2D_DEBUG >= 1
tolua_lerror:
    tolua_error(tolua_S,"#ferror in function 'registerScriptTouchHandler'.",&tolua_err);
    return 0;
#endif
}

static int tolua_cocos2d_Layer_unregisterScriptTouchHandler(lua_State* tolua_S)
{
    if (NULL == tolua_S)
        return 0;
    
    int argc = 0;
    Layer* self = nullptr;
    
#if COCOS2D_DEBUG >= 1
    tolua_Error tolua_err;
	if (!tolua_isusertype(tolua_S,1,"cc.Layer",0,&tolua_err)) goto tolua_lerror;
#endif
    
    self = static_cast<cocos2d::Layer*>(tolua_tousertype(tolua_S,1,0));
    
#if COCOS2D_DEBUG >= 1
	if (nullptr == self) {
		tolua_error(tolua_S,"invalid 'self' in function 'tolua_cocos2d_Layer_unregisterScriptTouchHandler'\n", NULL);
		return 0;
	}
#endif
    
    argc = lua_gettop(tolua_S) - 1;
    
    if (0 == argc)
    {
        auto dict = static_cast<__Dictionary*>(self->getUserObject());
        if (dict != nullptr)
        {
            auto touchListenerAllAtOnce = static_cast<EventListenerTouchAllAtOnce*>(dict->objectForKey("touchListenerAllAtOnce"));
            auto touchListenerOneByOne = static_cast<EventListenerTouchOneByOne*>(dict->objectForKey("touchListenerOneByOne"));
            auto dispatcher = self->getEventDispatcher();
            if (nullptr != dispatcher)
            {
                dispatcher->removeEventListener(touchListenerAllAtOnce);
                dispatcher->removeEventListener(touchListenerOneByOne);
            }
        }

        ScriptHandlerMgr::getInstance()->removeObjectHandler((void*)self, ScriptHandlerMgr::HandlerType::TOUCHES);
        return 0;
    }
    
    CCLOG("'unregisterScriptTouchHandler' has wrong number of arguments: %d, was expecting %d\n", argc, 0);
    return 0;
    
#if COCOS2D_DEBUG >= 1
tolua_lerror:
    tolua_error(tolua_S,"#ferror in function 'unregisterScriptTapHandler'.",&tolua_err);
    return 0;
#endif
}

static int tolua_cocos2d_Layer_registerScriptKeypadHandler(lua_State* tolua_S)
{
    if (NULL == tolua_S)
        return 0;
    
    int argc = 0;
    Layer* self = nullptr;
    
#if COCOS2D_DEBUG >= 1
    tolua_Error tolua_err;
	if (!tolua_isusertype(tolua_S,1,"cc.Layer",0,&tolua_err)) goto tolua_lerror;
#endif
    
    self = static_cast<cocos2d::Layer*>(tolua_tousertype(tolua_S,1,0));
    
#if COCOS2D_DEBUG >= 1
	if (nullptr == self)
    {
		tolua_error(tolua_S,"invalid 'self' in function 'tolua_cocos2d_Layer_registerScriptKeypadHandler'\n", NULL);
		return 0;
	}
#endif
    
    argc = lua_gettop(tolua_S) - 1;
    
    if (1 == argc)
    {
#if COCOS2D_DEBUG >= 1
        if (!toluafix_isfunction(tolua_S,2,"LUA_FUNCTION",0,&tolua_err)) {
            goto tolua_lerror;
        }
#endif
        LUA_FUNCTION handler = toluafix_ref_function(tolua_S,2,0);
        ScriptHandlerMgr::getInstance()->addObjectHandler((void*)self, handler, ScriptHandlerMgr::HandlerType::KEYPAD);
        return 0;
    }
    
    CCLOG("'registerScriptKeypadHandler' has wrong number of arguments: %d, was expecting %d\n", argc, 1);
    return 0;

#if COCOS2D_DEBUG >= 1
tolua_lerror:
    tolua_error(tolua_S,"#ferror in function 'registerScriptKeypadHandler'.",&tolua_err);
    return 0;
#endif
}

static int tolua_cocos2d_Layer_unregisterScriptKeypadHandler(lua_State* tolua_S)
{
    if (NULL == tolua_S)
        return 0;
    
    int argc = 0;
    Layer* self = nullptr;
    
#if COCOS2D_DEBUG >= 1
    tolua_Error tolua_err;
	if (!tolua_isusertype(tolua_S,1,"cc.Layer",0,&tolua_err)) goto tolua_lerror;
#endif
    
    self = static_cast<cocos2d::Layer*>(tolua_tousertype(tolua_S,1,0));
    
#if COCOS2D_DEBUG >= 1
	if (nullptr == self)
    {
		tolua_error(tolua_S,"invalid 'self' in function 'tolua_cocos2d_Layer_unregisterScriptKeypadHandler'\n", NULL);
		return 0;
	}
#endif
    
    argc = lua_gettop(tolua_S) - 1;
    
    if (0 == argc)
    {
        auto dict = static_cast<__Dictionary*>(self->getUserObject());
        if (dict != nullptr)
        {
            auto keyboardListener = static_cast<EventListenerKeyboard*>(dict->objectForKey("keyboardListener"));
            
            auto dispatcher = self->getEventDispatcher();
            if (dispatcher != nullptr)
            {
                dispatcher->removeEventListener(keyboardListener);
            }
        }
        
        ScriptHandlerMgr::getInstance()->removeObjectHandler(self, ScriptHandlerMgr::HandlerType::KEYPAD);
        return 0;
    }

    CCLOG("'unregisterScriptKeypadHandler' has wrong number of arguments: %d, was expecting %d\n", argc, 0);
    return 0;
    
#if COCOS2D_DEBUG >= 1
tolua_lerror:
    tolua_error(tolua_S,"#ferror in function 'unregisterScriptKeypadHandler'.",&tolua_err);
    return 0;
#endif
}

static int tolua_cocos2d_Layer_registerScriptAccelerateHandler(lua_State* tolua_S)
{
    if (NULL == tolua_S)
        return 0;
    
    int argc = 0;
    Layer* self = nullptr;
    
#if COCOS2D_DEBUG >= 1
    tolua_Error tolua_err;
	if (!tolua_isusertype(tolua_S,1,"cc.Layer",0,&tolua_err)) goto tolua_lerror;
#endif
    
    self = static_cast<cocos2d::Layer*>(tolua_tousertype(tolua_S,1,0));
    
#if COCOS2D_DEBUG >= 1
	if (nullptr == self) {
		tolua_error(tolua_S,"invalid 'self' in function 'tolua_cocos2d_Layer_registerScriptAccelerateHandler'\n", NULL);
		return 0;
	}
#endif
    
    argc = lua_gettop(tolua_S) - 1;
    
    if (1 == argc)
    {
#if COCOS2D_DEBUG >= 1
        if (!toluafix_isfunction(tolua_S,2,"LUA_FUNCTION",0,&tolua_err)) {
            goto tolua_lerror;
        }
#endif
        LUA_FUNCTION handler =  toluafix_ref_function(tolua_S,2,0);
        ScriptHandlerMgr::getInstance()->addObjectHandler((void*)self, handler, ScriptHandlerMgr::HandlerType::ACCELEROMETER);
        return 0;
    }
    
    CCLOG("'registerScriptAccelerateHandler' has wrong number of arguments: %d, was expecting %d\n", argc, 1);
    return 0;
#if COCOS2D_DEBUG >= 1
tolua_lerror:
    tolua_error(tolua_S,"#ferror in function 'registerScriptAccelerateHandler'.",&tolua_err);
    return 0;
#endif
}

static int tolua_cocos2d_Layer_unregisterScriptAccelerateHandler(lua_State* tolua_S)
{
    if (nullptr == tolua_S)
        return 0;
    
    int argc = 0;
    Layer* self = nullptr;
    
#if COCOS2D_DEBUG >= 1
    tolua_Error tolua_err;
	if (!tolua_isusertype(tolua_S,1,"cc.Layer",0,&tolua_err)) goto tolua_lerror;
#endif
    
    self = static_cast<cocos2d::Layer*>(tolua_tousertype(tolua_S,1,0));
    
#if COCOS2D_DEBUG >= 1
	if (nullptr == self) {
		tolua_error(tolua_S,"invalid 'self' in function 'tolua_cocos2d_Layer_unregisterScriptAccelerateHandler'\n", NULL);
		return 0;
	}
#endif
    
    argc = lua_gettop(tolua_S) - 1;
    
    if (0 == argc)
    {
        auto dict = static_cast<__Dictionary*>(self->getUserObject());
        if (dict != nullptr)
        {
            auto accListener = static_cast<EventListenerAcceleration*>(dict->objectForKey("accListener"));
            
            auto dispatcher = self->getEventDispatcher();
            if (dispatcher != nullptr)
            {
                dispatcher->removeEventListener(accListener);
            }
        }
        
        ScriptHandlerMgr::getInstance()->removeObjectHandler((void*)self, ScriptHandlerMgr::HandlerType::ACCELEROMETER);
        return 0;
    }
    
    CCLOG("'unregisterScriptAccelerateHandler' has wrong number of arguments: %d, was expecting %d\n", argc, 0);
    return 0;
    
#if COCOS2D_DEBUG >= 1
tolua_lerror:
    tolua_error(tolua_S,"#ferror in function 'unregisterScriptAccelerateHandler'.",&tolua_err);
    return 0;
#endif
}

static int tolua_cocos2d_Scheduler_scheduleScriptFunc(lua_State* tolua_S)
{
    if (NULL == tolua_S)
        return 0;
    
    int argc = 0;
    Scheduler* self = nullptr;
    
#if COCOS2D_DEBUG >= 1
    tolua_Error tolua_err;
	if (!tolua_isusertype(tolua_S,1,"cc.Scheduler",0,&tolua_err)) goto tolua_lerror;
#endif
    
    self = static_cast<cocos2d::Scheduler*>(tolua_tousertype(tolua_S,1,0));
    
#if COCOS2D_DEBUG >= 1
	if (nullptr == self) {
		tolua_error(tolua_S,"invalid 'self' in function 'tolua_cocos2d_Scheduler_scheduleScriptFunc'\n", NULL);
		return 0;
	}
#endif
    
    argc = lua_gettop(tolua_S) - 1;
    if (3 == argc) {
#if COCOS2D_DEBUG >= 1
        if (!toluafix_isfunction(tolua_S,2,"LUA_FUNCTION",0,&tolua_err) ||
            !tolua_isnumber(tolua_S,3,0,&tolua_err) ||
            !tolua_isboolean(tolua_S,4,0,&tolua_err))
        {
            goto tolua_lerror;
        }
#endif
        LUA_FUNCTION handler =  toluafix_ref_function(tolua_S,2,0);
        float interval = (float)  tolua_tonumber(tolua_S,3,0);
        bool  paused   = (bool)  tolua_toboolean(tolua_S,4,0);
        unsigned int tolua_ret = (unsigned int)  self->scheduleScriptFunc(handler,interval,paused);
        tolua_pushnumber(tolua_S,(lua_Number)tolua_ret);
        return 1;
    }
    
    CCLOG("'scheduleScriptFunc' has wrong number of arguments: %d, was expecting %d\n", argc, 3);
    return 0;
    
#if COCOS2D_DEBUG >= 1
tolua_lerror:
    tolua_error(tolua_S,"#ferror in function 'scheduleScriptFunc'.",&tolua_err);
    return 0;
#endif
}


static int tolua_cocos2d_Scheduler_unscheduleScriptEntry(lua_State* tolua_S)
{
    if (NULL == tolua_S)
        return 0;
    
    int argc = 0;
    Scheduler* self = nullptr;
    
#if COCOS2D_DEBUG >= 1
    tolua_Error tolua_err;
	if (!tolua_isusertype(tolua_S,1,"cc.Scheduler",0,&tolua_err)) goto tolua_lerror;
#endif
    
    self = static_cast<cocos2d::Scheduler*>(tolua_tousertype(tolua_S,1,0));
    
#if COCOS2D_DEBUG >= 1
	if (nullptr == self) {
		tolua_error(tolua_S,"invalid 'self' in function 'tolua_cocos2d_Scheduler_unscheduleScriptEntry'\n", NULL);
		return 0;
	}
#endif
    
    argc = lua_gettop(tolua_S) - 1;
    if (1 == argc) {
#if COCOS2D_DEBUG >= 1
        if (!tolua_isnumber(tolua_S,2,0,&tolua_err))
        {
            goto tolua_lerror;
        }
#endif
        
        unsigned int scheduleScriptEntryID = ((unsigned int)  tolua_tonumber(tolua_S,2,0));
        self->unscheduleScriptEntry(scheduleScriptEntryID);
        return 0;
    }
    
    CCLOG("'unscheduleScriptEntry' has wrong number of arguments: %d, was expecting %d\n", argc, 1);
    return 0;
    
#if COCOS2D_DEBUG >= 1
tolua_lerror:
    tolua_error(tolua_S,"#ferror in function 'unscheduleScriptEntry'.",&tolua_err);
    return 0;
#endif
}

int tolua_cocos2d_Sequence_create(lua_State* tolua_S)
{
    if (NULL == tolua_S)
        return 0;
    
    int argc = 0;
    
    tolua_Error tolua_err;
    
#if COCOS2D_DEBUG >= 1
	if (!tolua_isusertable(tolua_S,1,"cc.Sequence",0,&tolua_err)) goto tolua_lerror;
#endif
    
    argc = lua_gettop(tolua_S) - 1;
    if(argc > 0)
    {
        Vector<FiniteTimeAction*> array;

        if (1 == argc && tolua_istable(tolua_S, 2, 0, &tolua_err))
        {
            luaval_to_ccvector(tolua_S, 2, &array);
        }
        else
        {
            uint32_t i = 1;
            while (i <= argc)
            {
#if COCOS2D_DEBUG >= 1
                if (!tolua_isusertype(tolua_S, 1 + i, "cc.FiniteTimeAction", 0, &tolua_err))
                    goto tolua_lerror;
#endif
                
                cocos2d::FiniteTimeAction* item = static_cast<cocos2d::FiniteTimeAction*>(tolua_tousertype(tolua_S, 1 + i, NULL));
                if (NULL != item)
                {
                    array.pushBack(item);
                    ++i;
                }
            }
        }
        
        cocos2d::Sequence* tolua_ret = cocos2d::Sequence::create(array);
        //issue 2433 uncheck
        int nID = (tolua_ret) ? (int)tolua_ret->_ID : -1;
        int* pLuaID = (tolua_ret) ? &tolua_ret->_luaID : NULL;
        toluafix_pushusertype_ccobject(tolua_S, nID, pLuaID, (void*)tolua_ret,"cc.Sequence");
        return 1;
    }
    CCLOG("'create' has wrong number of arguments: %d, was expecting %d\n", argc, 1);
    return 0;
    
#if COCOS2D_DEBUG >= 1
tolua_lerror:
    tolua_error(tolua_S,"#ferror in function 'create'.",&tolua_err);
    return 0;
#endif
}

static int tolua_cocos2d_CallFunc_create(lua_State* tolua_S)
{
    if (NULL == tolua_S)
        return 0;
    
    int argc = 0;
    
#if COCOS2D_DEBUG >= 1
	tolua_Error tolua_err;
	if (!tolua_isusertable(tolua_S,1,"cc.CallFunc",0,&tolua_err)) goto tolua_lerror;
#endif
    
    argc = lua_gettop(tolua_S) - 1;
    
    if (argc == 1 || argc == 2)
    {
#if COCOS2D_DEBUG >= 1
        if(!toluafix_isfunction(tolua_S,2,"LUA_FUNCTION",0,&tolua_err))
            goto tolua_lerror;
#endif
        
        LUA_FUNCTION handler =  toluafix_ref_function(tolua_S,2,0);
        
        bool hasExtraData = false;
        int  ref  = 0;
        if (argc == 2)
        {
#if COCOS2D_DEBUG >= 1
            if(!tolua_istable(tolua_S, 3, 0, &tolua_err))
                goto tolua_lerror;
#endif
            lua_pushvalue(tolua_S, 3);
            ref = luaL_ref(tolua_S, LUA_REGISTRYINDEX);
            hasExtraData = true;
        }
        LuaCallFunc* tolua_ret = new LuaCallFunc();
        tolua_ret->initWithFunction([=](void* self,Node* target){
            int callbackHandler =  ScriptHandlerMgr::getInstance()->getObjectHandler((void*)tolua_ret, ScriptHandlerMgr::HandlerType::CALLFUNC);
            
            if (0 != callbackHandler)
            {
                LuaStack* stack = LuaEngine::getInstance()->getLuaStack();
                int argNums = 1;
                if (nullptr != target)
                {
                    stack->pushObject(target, "cc.Node");
                }
                else
                {
                    stack->pushNil();
                }
                
                if (hasExtraData)
                {
                    lua_rawgeti(tolua_S, LUA_REGISTRYINDEX,ref);
                    if (lua_istable(tolua_S, -1))
                    {
                        argNums += 1;
                    }
                    else
                    {
                        lua_pop(tolua_S, 1);
                    }
                }
                stack->executeFunctionByHandler(callbackHandler, argNums);
                if (hasExtraData)
                {
                    luaL_unref(tolua_S, LUA_REGISTRYINDEX,ref);
                }
                stack->clean();
            }
        });
        tolua_ret->autorelease();
        ScriptHandlerMgr::getInstance()->addObjectHandler((void*)tolua_ret, handler, ScriptHandlerMgr::HandlerType::CALLFUNC);
        
        int nID = (tolua_ret) ? (int)tolua_ret->_ID : -1;
        int* pLuaID = (tolua_ret) ? &tolua_ret->_luaID : NULL;
        toluafix_pushusertype_ccobject(tolua_S, nID, pLuaID, (void*)tolua_ret,"cc.CallFunc");
        return 1;
    }
    
    CCLOG("'create' has wrong number of arguments: %d, was expecting %d\n", argc, 1);
    return 0;
    
#if COCOS2D_DEBUG >= 1
tolua_lerror:
    tolua_error(tolua_S,"#ferror in function 'create'.",&tolua_err);
    return 0;
#endif
    
}

static int tolua_cocos2d_Node_registerScriptHandler(lua_State* tolua_S)
{
    if (NULL == tolua_S)
        return 0;
    
    int argc = 0;
    Node* self = nullptr;
    
#if COCOS2D_DEBUG >= 1
	tolua_Error tolua_err;
	if (!tolua_isusertype(tolua_S,1,"cc.Node",0,&tolua_err)) goto tolua_lerror;
#endif
    
    self = static_cast<cocos2d::Node*>(tolua_tousertype(tolua_S,1,0));
#if COCOS2D_DEBUG >= 1
	if (nullptr == self) {
		tolua_error(tolua_S,"invalid 'self' in function 'tolua_cocos2d_Node_registerScriptHandler'\n", NULL);
		return 0;
	}
#endif
    
    argc = lua_gettop(tolua_S) - 1;
    
    if (argc == 1)
    {
#if COCOS2D_DEBUG >= 1
        if(!toluafix_isfunction(tolua_S,2,"LUA_FUNCTION",0,&tolua_err))
            goto tolua_lerror;
#endif
        
        LUA_FUNCTION handler = toluafix_ref_function(tolua_S,2,0);
        ScriptHandlerMgr::getInstance()->addObjectHandler((void*)self, handler, ScriptHandlerMgr::HandlerType::NODE);

        return 0;
    }
    
    CCLOG("'registerScriptHandler' has wrong number of arguments: %d, was expecting %d\n", argc, 1);
    return 0;

#if COCOS2D_DEBUG >= 1
tolua_lerror:
    tolua_error(tolua_S,"#ferror in function 'registerScriptHandler'.",&tolua_err);
    return 0;
#endif
}

static int tolua_cocos2d_Node_unregisterScriptHandler(lua_State* tolua_S)
{
    if (NULL == tolua_S)
        return 0;
    
    int argc = 0;
    Node* self = nullptr;
    
#if COCOS2D_DEBUG >= 1
	tolua_Error tolua_err;
	if (!tolua_isusertype(tolua_S,1,"cc.Node",0,&tolua_err)) goto tolua_lerror;
#endif
    
    self = static_cast<cocos2d::Node*>(tolua_tousertype(tolua_S,1,0));
#if COCOS2D_DEBUG >= 1
	if (nullptr == self) {
		tolua_error(tolua_S,"invalid 'self' in function 'tolua_cocos2d_Node_unregisterScriptHandler'\n", NULL);
		return 0;
	}
#endif
    
    argc = lua_gettop(tolua_S) - 1;
    
    if (argc == 0)
    {
        ScriptHandlerMgr::getInstance()->removeObjectHandler((void*)self, ScriptHandlerMgr::HandlerType::NODE);
        return 0;
    }
    
    CCLOG("'unregisterScriptHandler' has wrong number of arguments: %d, was expecting %d\n", argc, 0);
    return 0;
    
#if COCOS2D_DEBUG >= 1
tolua_lerror:
    tolua_error(tolua_S,"#ferror in function 'unregisterScriptHandler'.",&tolua_err);
    return 0;
#endif
}


static int tolua_Cocos2d_Node_scheduleUpdateWithPriorityLua(lua_State* tolua_S)
{
    if (NULL == tolua_S)
        return 0;
    
    int argc = 0;
    Node* self = nullptr;
    
#if COCOS2D_DEBUG >= 1
	tolua_Error tolua_err;
	if (!tolua_isusertype(tolua_S,1,"cc.Node",0,&tolua_err)) goto tolua_lerror;
#endif
    
    self = static_cast<cocos2d::Node*>(tolua_tousertype(tolua_S,1,0));
#if COCOS2D_DEBUG >= 1
	if (nullptr == self) {
		tolua_error(tolua_S,"invalid 'self' in function 'tolua_Cocos2d_Node_scheduleUpdateWithPriorityLua'\n", NULL);
		return 0;
	}
#endif
    
    argc = lua_gettop(tolua_S) - 1;
    
    if (argc == 2)
    {
#if COCOS2D_DEBUG >= 1
        if(!toluafix_isfunction(tolua_S,2,"LUA_FUNCTION",0,&tolua_err))
            goto tolua_lerror;
#endif
        
        LUA_FUNCTION handler =  toluafix_ref_function(tolua_S,2,0);
        int priority = 0;
        if (luaval_to_int32(tolua_S, 3, &priority))
        {
           self->scheduleUpdateWithPriorityLua(handler,priority);
        }
        return 0;
    }
    
    CCLOG("'scheduleUpdateWithPriorityLua' has wrong number of arguments: %d, was expecting %d\n", argc, 2);
    return 0;
    
#if COCOS2D_DEBUG >= 1
tolua_lerror:
    tolua_error(tolua_S,"#ferror in function 'scheduleUpdateWithPriorityLua'.",&tolua_err);
    return 0;
#endif
}

static int tolua_cocos2d_Node_unscheduleUpdate(lua_State* tolua_S)
{
    if (NULL == tolua_S)
        return 0;
    
    int argc = 0;
    Node* self = nullptr;
    
#if COCOS2D_DEBUG >= 1
	tolua_Error tolua_err;
	if (!tolua_isusertype(tolua_S,1,"cc.Node",0,&tolua_err)) goto tolua_lerror;
#endif
    
    self = static_cast<cocos2d::Node*>(tolua_tousertype(tolua_S,1,0));
#if COCOS2D_DEBUG >= 1
	if (nullptr == self) {
		tolua_error(tolua_S,"invalid 'self' in function 'tolua_cocos2d_Node_unscheduleUpdate'\n", NULL);
		return 0;
	}
#endif
    
    argc = lua_gettop(tolua_S) - 1;
    
    if (0 == argc)
    {
        self->unscheduleUpdate();
        return 0;
    }
    
    CCLOG("'unscheduleUpdate' has wrong number of arguments: %d, was expecting %d\n", argc, 0);
    return 0;
    
#if COCOS2D_DEBUG >= 1
tolua_lerror:
    tolua_error(tolua_S,"#ferror in function 'unscheduleUpdate'.",&tolua_err);
    return 0;
#endif
}

int tolua_cocos2d_Node_setContentSize(lua_State* tolua_S)
{
    int argc = 0;
    cocos2d::Node* cobj = NULL;
    bool ok  = true;
#if COCOS2D_DEBUG >= 1
    tolua_Error tolua_err;
#endif
#if COCOS2D_DEBUG >= 1
    if (!tolua_isusertype(tolua_S,1,"cc.Node",0,&tolua_err)) goto tolua_lerror;
#endif
    cobj = (cocos2d::Node*)tolua_tousertype(tolua_S,1,0);
#if COCOS2D_DEBUG >= 1
    if (!cobj)
    {
        tolua_error(tolua_S,"invalid 'cobj' in function 'lua_cocos2dx_Node_setContentSize'", NULL);
        return 0;
    }
#endif
    argc = lua_gettop(tolua_S)-1;
    
    if (1 == argc)
    {
        cocos2d::Size size;
        ok &= luaval_to_size(tolua_S, 2, &size);
        if (!ok)
            return 0;
        
        cobj->setContentSize(size);
        return 0;
    }
    else if(2 == argc)
    {
        double width;
        ok &= luaval_to_number(tolua_S, 2,&width);
        
        if (!ok)
            return 0;
        
        double height;
        ok &= luaval_to_number(tolua_S, 3,&height);
        
        if (!ok)
            return 0;
        
        cobj->setContentSize(Size(width, height));
        return 0;
    }
    
    CCLOG("%s has wrong number of arguments: %d, was expecting %d \n", "setContentSize",argc, 1);
    return 0;
#if COCOS2D_DEBUG >= 1
tolua_lerror:
    tolua_error(tolua_S,"#ferror in function 'lua_cocos2dx_Node_setContentSize'.",&tolua_err);
#endif
    return 0;
}

int tolua_cocos2d_Node_setAnchorPoint(lua_State* tolua_S)
{
    int argc = 0;
    cocos2d::Node* cobj = NULL;
    bool ok  = true;
#if COCOS2D_DEBUG >= 1
    tolua_Error tolua_err;
#endif
#if COCOS2D_DEBUG >= 1
    if (!tolua_isusertype(tolua_S,1,"cc.Node",0,&tolua_err)) goto tolua_lerror;
#endif
    cobj = (cocos2d::Node*)tolua_tousertype(tolua_S,1,0);
#if COCOS2D_DEBUG >= 1
    if (!cobj)
    {
        tolua_error(tolua_S,"invalid 'cobj' in function 'lua_cocos2dx_Node_setAnchorPoint'", NULL);
        return 0;
    }
#endif
    argc = lua_gettop(tolua_S)-1;
    
    if (1 == argc)
    {
        cocos2d::Point pt;
        ok &= luaval_to_point(tolua_S, 2, &pt);
        if (!ok)
            return 0;
        
        cobj->setAnchorPoint(pt);
        return 0;
    }
    else if(2 == argc)
    {
        double x;
        ok &= luaval_to_number(tolua_S, 2,&x);
        
        if (!ok)
            return 0;
        
        double y;
        ok &= luaval_to_number(tolua_S, 3,&y);
        
        if (!ok)
            return 0;
        
        cobj->setAnchorPoint(Point(x,y));
        return 0;
    }
    
    CCLOG("%s has wrong number of arguments: %d, was expecting %d \n", "setAnchorPoint",argc, 1);
    return 0;
#if COCOS2D_DEBUG >= 1
tolua_lerror:
    tolua_error(tolua_S,"#ferror in function 'lua_cocos2dx_Node_setAnchorPoint'.",&tolua_err);
#endif
    return 0;
}

static int tolua_cocos2d_Node_getPosition(lua_State* tolua_S)
{
    if (NULL == tolua_S)
        return 0;
    
    int argc = 0;
    Node* self = nullptr;
    
#if COCOS2D_DEBUG >= 1
	tolua_Error tolua_err;
	if (!tolua_isusertype(tolua_S,1,"cc.Node",0,&tolua_err)) goto tolua_lerror;
#endif
    
    self = static_cast<cocos2d::Node*>(tolua_tousertype(tolua_S,1,0));
#if COCOS2D_DEBUG >= 1
	if (nullptr == self) {
		tolua_error(tolua_S,"invalid 'self' in function 'tolua_cocos2d_Node_getPosition'\n", NULL);
		return 0;
	}
#endif
    
    argc = lua_gettop(tolua_S) - 1;
    
    if (argc >= 0 && argc <= 2)
    {
#if COCOS2D_DEBUG >= 1
        if (!tolua_isnumber(tolua_S,2,1,&tolua_err) || !tolua_isnumber(tolua_S,3,1,&tolua_err) )
            goto tolua_lerror;
#endif
        float x = (float)  tolua_tonumber(tolua_S,2,0);
        float y = (float)  tolua_tonumber(tolua_S,3,0);
        
        self->getPosition(&x,&y);
        
        tolua_pushnumber(tolua_S,(lua_Number)x);
        tolua_pushnumber(tolua_S,(lua_Number)y);
        
        return 2;
    }
    
    CCLOG("'getPosition' function in Node has wrong number of arguments: %d, was expecting %d\n", argc, 0);
    return 0;
    
#if COCOS2D_DEBUG >= 1
tolua_lerror:
    tolua_error(tolua_S,"#ferror in function 'getPosition'.",&tolua_err);
    return 0;
#endif
}

static int tolua_cocos2d_Spawn_create(lua_State* tolua_S)
{
    if (NULL == tolua_S)
        return 0;
    
    int argc = 0;
    
    tolua_Error tolua_err;
#if COCOS2D_DEBUG >= 1
    if (!tolua_isusertable(tolua_S,1,"cc.Spawn",0,&tolua_err)) goto tolua_lerror;
#endif
    
    argc = lua_gettop(tolua_S) - 1;
    
    if (argc > 0)
    {
        Vector<FiniteTimeAction*> array;        
        uint32_t i = 1;
        
        if (1 == argc && tolua_istable(tolua_S, 2, 0, &tolua_err))
        {
            luaval_to_ccvector(tolua_S, 2, &array);
        }
        else
        {
            while (i <= argc)
            {
#if COCOS2D_DEBUG >= 1
                if (!tolua_isusertype(tolua_S, 1 + i, "cc.FiniteTimeAction", 0, &tolua_err))
                    goto tolua_lerror;
#endif
                
                cocos2d::FiniteTimeAction* item = static_cast<cocos2d::FiniteTimeAction*>(tolua_tousertype(tolua_S, 1 + i, NULL));
                if (NULL != item)
                {
                    array.pushBack(item);
                    ++i;
                }
            }
        }
        
        cocos2d::Spawn * tolua_ret = cocos2d::Spawn::create(array);
        int nID = (tolua_ret) ? (int)tolua_ret->_ID : -1;
        int* pLuaID = (tolua_ret) ? &tolua_ret->_luaID : NULL;
        toluafix_pushusertype_ccobject(tolua_S, nID, pLuaID, (void*)tolua_ret,"cc.Spawn");
        return 1;
    }
    
    CCLOG("'create' has wrong number of arguments: %d, was expecting %d\n", argc, 1);
    return 0;
    
#if COCOS2D_DEBUG >= 1
tolua_lerror:
    tolua_error(tolua_S,"#ferror in function 'create'.",&tolua_err);
    return 0;
#endif
}

int lua_cocos2d_CardinalSplineBy_create(lua_State* tolua_S)
{
    if (NULL == tolua_S)
        return 0;
    
    int argc = 0;
    bool ok = true;
    
#if COCOS2D_DEBUG >= 1
    tolua_Error tolua_err;
    if (!tolua_isusertable(tolua_S,1,"cc.CardinalSplineBy",0,&tolua_err)) goto tolua_lerror;
#endif
    
    argc = lua_gettop(tolua_S) - 1;
    
    if (argc == 3)
    {
        double dur = 0.0;
        ok &= luaval_to_number(tolua_S, 2, &dur);
        if (!ok)
            return false;
        
        int num = 0;
        Point *arr = NULL;
        ok &= luaval_to_array_of_Point(tolua_S, 3, &arr, &num);
        if (!ok)
            return false;
        
        double ten = 0.0;
        ok &= luaval_to_number(tolua_S, 4, &ten);
        if (!ok)
            return false;
        
        if (num > 0)
        {
            PointArray* points = PointArray::create(num);
            
            if (NULL == points)
            {
                free(arr);
                return 0;
            }
            
            for( int i = 0; i < num; i++) {
                points->addControlPoint(arr[i]);
            }
            
            free(arr);
            CardinalSplineBy* tolua_ret = CardinalSplineBy::create(dur, points, ten);
            if (NULL != tolua_ret)
            {
                int nID = (tolua_ret) ? (int)tolua_ret->_ID : -1;
                int* pLuaID = (tolua_ret) ? &tolua_ret->_luaID : NULL;
                toluafix_pushusertype_ccobject(tolua_S, nID, pLuaID, (void*)tolua_ret,"cc.CardinalSplineBy");
                return 1;
            }
        }
    }
    
    CCLOG("'create' has wrong number of arguments: %d, was expecting %d\n", argc, 3);
    return 0;
    
#if COCOS2D_DEBUG >= 1
tolua_lerror:
    tolua_error(tolua_S,"#ferror in function 'create'.",&tolua_err);
    return 0;
#endif
}

int tolua_cocos2d_CatmullRomBy_create(lua_State* tolua_S)
{
    if (NULL == tolua_S)
        return 0;
    
    int argc = 0;
    bool ok = true;
    
#if COCOS2D_DEBUG >= 1
    tolua_Error tolua_err;
    if (!tolua_isusertable(tolua_S,1,"cc.CatmullRomBy",0,&tolua_err)) goto tolua_lerror;
#endif
    
    argc = lua_gettop(tolua_S) - 1;
    
    if (argc == 2)
    {
        double dur = 0.0;
        ok &= luaval_to_number(tolua_S, 2, &dur);
        if (!ok)
            return false;
        
        int num = 0;
        Point *arr = NULL;
        ok &= luaval_to_array_of_Point(tolua_S, 3, &arr, &num);
        if (!ok)
            return false;
        
        if (num > 0)
        {
            PointArray* points = PointArray::create(num);
            
            if (NULL == points)
            {
                free(arr);
                return 0;
            }
            
            for( int i = 0; i < num; i++) {
                points->addControlPoint(arr[i]);
            }
            
            free(arr);
            CatmullRomBy* tolua_ret = CatmullRomBy::create(dur, points);
            if (NULL != tolua_ret)
            {
                int nID = (tolua_ret) ? (int)tolua_ret->_ID : -1;
                int* pLuaID = (tolua_ret) ? &tolua_ret->_luaID : NULL;
                toluafix_pushusertype_ccobject(tolua_S, nID, pLuaID, (void*)tolua_ret,"cc.CatmullRomBy");
                return 1;
            }
        }
    }
    
    CCLOG("'create' has wrong number of arguments: %d, was expecting %d\n", argc, 2);
    return 0;
    
#if COCOS2D_DEBUG >= 1
tolua_lerror:
    tolua_error(tolua_S,"#ferror in function 'create'.",&tolua_err);
    return 0;
#endif
}

int tolua_cocos2d_CatmullRomTo_create(lua_State* tolua_S)
{
    if (NULL == tolua_S)
        return 0;
    
    int argc = 0;
    bool ok = true;
    
#if COCOS2D_DEBUG >= 1
    tolua_Error tolua_err;
    if (!tolua_isusertable(tolua_S,1,"cc.CatmullRomTo",0,&tolua_err)) goto tolua_lerror;
#endif
    
    argc = lua_gettop(tolua_S) - 1;
    
    if (argc == 2)
    {
        double dur = 0.0;
        ok &= luaval_to_number(tolua_S, 2, &dur);
        if (!ok)
            return false;
        
        int num = 0;
        Point *arr = NULL;
        ok &= luaval_to_array_of_Point(tolua_S, 3, &arr, &num);
        if (!ok)
            return false;
        
        if (num > 0)
        {
            PointArray* points = PointArray::create(num);
            
            if (NULL == points)
            {
                free(arr);
                return 0;
            }
            
            for( int i = 0; i < num; i++) {
                points->addControlPoint(arr[i]);
            }
            
            free(arr);
            CatmullRomTo* tolua_ret = CatmullRomTo::create(dur, points);
            if (NULL != tolua_ret)
            {
                int nID = (tolua_ret) ? (int)tolua_ret->_ID : -1;
                int* pLuaID = (tolua_ret) ? &tolua_ret->_luaID : NULL;
                toluafix_pushusertype_ccobject(tolua_S, nID, pLuaID, (void*)tolua_ret,"cc.CatmullRomTo");
                return 1;
            }
        }
    }
    
    CCLOG("'create' has wrong number of arguments: %d, was expecting %d\n", argc, 2);
    return 0;
    
#if COCOS2D_DEBUG >= 1
tolua_lerror:
    tolua_error(tolua_S,"#ferror in function 'create'.",&tolua_err);
    return 0;
#endif
}

int tolua_cocos2d_BezierBy_create(lua_State* tolua_S)
{
    if (NULL == tolua_S)
        return 0;
    
    int argc = 0;
    bool ok = true;
    
#if COCOS2D_DEBUG >= 1
    tolua_Error tolua_err;
    if (!tolua_isusertable(tolua_S,1,"cc.BezierBy",0,&tolua_err)) goto tolua_lerror;
#endif
    
    argc = lua_gettop(tolua_S) - 1;
    
    if (argc == 2)
    {
        double t = 0.0;
        ok &= luaval_to_number(tolua_S, 2, &t);
        if (!ok)
            return false;
        
        int num = 0;
        Point *arr = NULL;
        ok &= luaval_to_array_of_Point(tolua_S, 3, &arr, &num);
        if (!ok)
            return false;
        
        if (num < 3)
        {
            free(arr);
            return false;
        }
        
        ccBezierConfig config;
        config.controlPoint_1 = arr[0];
        config.controlPoint_2 = arr[1];
        config.endPosition = arr[2];
        free(arr);
        
        BezierBy* tolua_ret = BezierBy::create(t, config);
        if (NULL != tolua_ret)
        {
            int nID = (tolua_ret) ? (int)tolua_ret->_ID : -1;
            int* pLuaID = (tolua_ret) ? &tolua_ret->_luaID : NULL;
            toluafix_pushusertype_ccobject(tolua_S, nID, pLuaID, (void*)tolua_ret,"cc.BezierBy");
            return 1;
        }
    }
    
    CCLOG("'create' has wrong number of arguments: %d, was expecting %d\n", argc, 2);
    return 0;
    
#if COCOS2D_DEBUG >= 1
tolua_lerror:
    tolua_error(tolua_S,"#ferror in function 'create'.",&tolua_err);
    return 0;
#endif
}

int tolua_cocos2d_BezierTo_create(lua_State* tolua_S)
{
    if (NULL == tolua_S)
        return 0;
    
    int argc = 0;
    bool ok = true;
    
#if COCOS2D_DEBUG >= 1
    tolua_Error tolua_err;
    if (!tolua_isusertable(tolua_S,1,"cc.BezierTo",0,&tolua_err)) goto tolua_lerror;
#endif
    
    argc = lua_gettop(tolua_S) - 1;
    
    if (argc == 2)
    {
        double t = 0.0;
        ok &= luaval_to_number(tolua_S, 2, &t);
        if (!ok)
            return false;
        
        int num = 0;
        Point *arr = NULL;
        ok &= luaval_to_array_of_Point(tolua_S, 3, &arr, &num);
        if (!ok)
            return false;
        
        if (num < 3)
        {
            free(arr);
            return false;
        }
        
        ccBezierConfig config;
        config.controlPoint_1 = arr[0];
        config.controlPoint_2 = arr[1];
        config.endPosition = arr[2];
        free(arr);
        
        BezierTo* tolua_ret = BezierTo::create(t, config);
        if (NULL != tolua_ret)
        {
            int nID = (tolua_ret) ? (int)tolua_ret->_ID : -1;
            int* pLuaID = (tolua_ret) ? &tolua_ret->_luaID : NULL;
            toluafix_pushusertype_ccobject(tolua_S, nID, pLuaID, (void*)tolua_ret,"cc.BezierTo");
            return 1;
        }
    }
    
    CCLOG("'create' has wrong number of arguments: %d, was expecting %d\n", argc, 2);
    return 0;
    
#if COCOS2D_DEBUG >= 1
tolua_lerror:
    tolua_error(tolua_S,"#ferror in function 'create'.",&tolua_err);
    return 0;
#endif
}

static int tolua_cocos2d_DrawNode_drawPolygon(lua_State* tolua_S)
{
    if (NULL == tolua_S)
        return 0;
    
    int argc = 0;
    DrawNode* self = nullptr;
  
    tolua_Error tolua_err;
#if COCOS2D_DEBUG >= 1
    if (!tolua_isusertype(tolua_S,1,"cc.DrawNode",0,&tolua_err)) goto tolua_lerror;
#endif
    
    self = static_cast<cocos2d::DrawNode*>(tolua_tousertype(tolua_S,1,0));
#if COCOS2D_DEBUG >= 1
	if (nullptr == self) {
		tolua_error(tolua_S,"invalid 'self' in function 'tolua_cocos2d_DrawNode_drawPolygon'\n", NULL);
		return 0;
	}
#endif
    
    argc = lua_gettop(tolua_S) - 1;
    if (5 == argc)
    {
#if COCOS2D_DEBUG >= 1
        if(
        !tolua_istable(tolua_S, 2, 0, &tolua_err)  ||
        !tolua_isnumber(tolua_S, 3, 0, &tolua_err) ||
        !tolua_istable(tolua_S, 4, 0,&tolua_err)   ||
        !tolua_isnumber(tolua_S, 5, 0, &tolua_err) ||
        !tolua_istable(tolua_S,6, 0,&tolua_err) )
        {
            goto tolua_lerror;
        }
#endif
        size_t size = lua_tonumber(tolua_S, 3);
        if ( size > 0 )
        {
            Point* points = new Point[size];
            if (NULL == points)
                return 0;
            
            for (int i = 0; i < size; i++)
            {
                lua_pushnumber(tolua_S,i + 1);
                lua_gettable(tolua_S,2);
                if (!tolua_istable(tolua_S,-1, 0, &tolua_err))
                {
                    CC_SAFE_DELETE_ARRAY(points);
#if COCOS2D_DEBUG >= 1
                    goto tolua_lerror;
#endif
                }
                
                if(!luaval_to_point(tolua_S, lua_gettop(tolua_S), &points[i]))
                {
                    lua_pop(tolua_S, 1);
                    CC_SAFE_DELETE_ARRAY(points);
                    return 0;
                }
                lua_pop(tolua_S, 1);
            }
            
            Color4F fillColor;
            if (!luaval_to_color4f(tolua_S, 4, &fillColor))
            {
                CC_SAFE_DELETE_ARRAY(points);
                return 0;
            }
            
            float borderWidth  = (float)tolua_tonumber(tolua_S, 5, 0);
            
            Color4F borderColor;
            if (!luaval_to_color4f(tolua_S, 6, &borderColor))
            {
                CC_SAFE_DELETE_ARRAY(points);
                return 0;
            }
            
            self->drawPolygon(points, size, fillColor, borderWidth, borderColor);
            CC_SAFE_DELETE_ARRAY(points);
            return 0;
        }        
    }
    
    CCLOG("'drawPolygon' has wrong number of arguments: %d, was expecting %d\n", argc, 5);
    return 0;
    
#if COCOS2D_DEBUG >= 1
tolua_lerror:
    tolua_error(tolua_S,"#ferror in function 'drawPolygon'.",&tolua_err);
    return 0;
#endif
}

// setBlendFunc
template<class T>
static int tolua_cocos2dx_setBlendFunc(lua_State* tolua_S,const char* className)
{
    if (NULL == tolua_S || NULL == className || strlen(className) == 0)
        return 0;
    
    int argc = 0;
    T* self = nullptr;
    
#if COCOS2D_DEBUG >= 1
    tolua_Error tolua_err;
    if (!tolua_isusertype(tolua_S,1,className,0,&tolua_err)) goto tolua_lerror;
#endif
    
    self = static_cast<T*>(tolua_tousertype(tolua_S,1,0));
    
    argc = lua_gettop(tolua_S) - 1;
    if (2 == argc)
    {
        GLenum src, dst;
        if (!luaval_to_int32(tolua_S, 2, (int32_t*)&src))
            return 0;
        
        if (!luaval_to_int32(tolua_S, 3, (int32_t*)&dst))
            return 0;
        
        BlendFunc blendFunc = {src, dst};
        self->setBlendFunc(blendFunc);
        return 0;
    }

    
    CCLOG("'setBlendFunc' has wrong number of arguments: %d, was expecting %d\n", argc, 2);
    return 0;
    
#if COCOS2D_DEBUG >= 1
tolua_lerror:
    tolua_error(tolua_S,"#ferror in function 'setBlendFunc'.",&tolua_err);
    return 0;
#endif
}

static int tolua_cocos2dx_Sprite_setBlendFunc(lua_State* tolua_S)
{
    return tolua_cocos2dx_setBlendFunc<Sprite>(tolua_S,"cc.Sprite");
}

static int tolua_cocos2dx_SpriteBatchNode_setBlendFunc(lua_State* tolua_S)
{
    return tolua_cocos2dx_setBlendFunc<SpriteBatchNode>(tolua_S,"cc.SpriteBatchNode");
}

static int tolua_cocos2dx_MotionStreak_setBlendFunc(lua_State* tolua_S)
{
    return tolua_cocos2dx_setBlendFunc<MotionStreak>(tolua_S,"cc.MotionStreak");
}

static int tolua_cocos2dx_AtlasNode_setBlendFunc(lua_State* tolua_S)
{
    return tolua_cocos2dx_setBlendFunc<AtlasNode>(tolua_S,"cc.AtlasNode");
}

static int tolua_cocos2dx_ParticleBatchNode_setBlendFunc(lua_State* tolua_S)
{
    return tolua_cocos2dx_setBlendFunc<ParticleBatchNode>(tolua_S,"cc.ParticleBatchNode");
}

static int tolua_cocos2dx_LayerColor_setBlendFunc(lua_State* tolua_S)
{
    return tolua_cocos2dx_setBlendFunc<LayerColor>(tolua_S,"cc.LayerColor");
}

static int tolua_cocos2dx_ParticleSystem_setBlendFunc(lua_State* tolua_S) 
{
    return tolua_cocos2dx_setBlendFunc<ParticleSystem>(tolua_S,"cc.ParticleSystem");
}

static int tolua_cocos2dx_DrawNode_setBlendFunc(lua_State* tolua_S) 
{
    return tolua_cocos2dx_setBlendFunc<DrawNode>(tolua_S,"cc.DrawNode");
}

static int tolua_cocos2dx_LayerMultiplex_create(lua_State* tolua_S)
{
    if (nullptr == tolua_S)
        return 0;
    
    int argc = 0;
    Vector<Layer*> arg0;
    
#if COCOS2D_DEBUG >= 1
    tolua_Error tolua_err;
    if (!tolua_isusertable(tolua_S, 1, "cc.LayerMultiplex", 0, &tolua_err))  goto tolua_lerror;
#endif
    
    argc = lua_gettop(tolua_S) - 1;
 
    if (argc > 0)
    {
        if (luavals_variadic_to_ccvector(tolua_S, argc, &arg0))
        {
            LayerMultiplex* tolua_ret =  LayerMultiplex::createWithArray(arg0);
            int  nID = (tolua_ret) ? (int)tolua_ret->_ID : -1;
            int* pLuaID = (tolua_ret) ? &tolua_ret->_luaID : NULL;
            toluafix_pushusertype_ccobject(tolua_S, nID, pLuaID, (void*)tolua_ret,"cc.LayerMultiplex");
            return 1;
        }
        else
        {
            CCLOG("error in tolua_cocos2dx_LayerMultiplex_create \n");
            return 0;
        }
    }
    
    CCLOG("'create' has wrong number of arguments: %d, was expecting %d\n", argc, 1);
    return 0;
    
#if COCOS2D_DEBUG >= 1
tolua_lerror:
    tolua_error(tolua_S,"#ferror in function 'create'.",&tolua_err);
    return 0;
#endif
}

static int tolua_cocos2dx_FileUtils_getStringFromFile(lua_State* tolua_S)
{
    if (nullptr == tolua_S)
        return 0;
    
    int argc = 0;
    FileUtils* self = nullptr;
    bool ok = true;
    
#if COCOS2D_DEBUG >= 1
    tolua_Error tolua_err;
    if (!tolua_isusertype(tolua_S,1,"cc.FileUtils",0,&tolua_err)) goto tolua_lerror;
#endif
    
    self = static_cast<FileUtils *>(tolua_tousertype(tolua_S,1,0));
    
#if COCOS2D_DEBUG >= 1
    if (nullptr == self)
    {
		tolua_error(tolua_S,"invalid 'self' in function 'tolua_cocos2dx_FileUtils_getStringFromFile'\n", nullptr);
		return 0;
	}
#endif
    
    argc = lua_gettop(tolua_S) - 1;
    
    if (1 == argc)
    {
        const char* arg0;
        std::string arg0_tmp; ok &= luaval_to_std_string(tolua_S, 2, &arg0_tmp); arg0 = arg0_tmp.c_str();
        if (ok)
        {
            std::string fullPathName = FileUtils::getInstance()->fullPathForFilename(arg0);
            __String* contentsOfFile = __String::createWithContentsOfFile(fullPathName.c_str());
            if (nullptr != contentsOfFile)
            {
                const char* tolua_ret = contentsOfFile->getCString();
                tolua_pushstring(tolua_S, tolua_ret);
            }
            return 1;
        }
    }
    
    CCLOG("'getStringFromFile' has wrong number of arguments: %d, was expecting %d\n", argc, 1);
    return 0;
    
#if COCOS2D_DEBUG >= 1
tolua_lerror:
    tolua_error(tolua_S,"#ferror in function 'getStringFromFile'.",&tolua_err);
    return 0;
#endif
}

static int tolua_cocos2dx_UserDefault_getInstance(lua_State* tolua_S)
{
    if (nullptr == tolua_S)
        return 0;
    
    int argc = 0;
    
#if COCOS2D_DEBUG >= 1
    tolua_Error tolua_err;
    if (!tolua_isusertable(tolua_S,1,"cc.UserDefault",0,&tolua_err)) goto tolua_lerror;
#endif
    
    argc = lua_gettop(tolua_S) - 1;
    
    if(0 == argc)
    {
        UserDefault* tolua_ret = (UserDefault*)  UserDefault::getInstance();
        tolua_pushusertype(tolua_S,(void*)tolua_ret,"cc.UserDefault");
        return 1;
    }
    
    CCLOG("'getInstance' has wrong number of arguments: %d, was expecting %d\n", argc, 0);
    return 0;
    
#if COCOS2D_DEBUG >= 1
tolua_lerror:
    tolua_error(tolua_S,"#ferror in function 'getInstance'.",&tolua_err);
    return 0;
#endif
}

static int tolua_cocos2dx_GLProgram_create(lua_State* tolua_S)
{
    if (nullptr == tolua_S)
        return 0;
    
    int argc = 0;
    bool ok = false;
    
#if COCOS2D_DEBUG >= 1
    tolua_Error tolua_err;
    if (!tolua_isusertable(tolua_S,1,"cc.GLProgram",0,&tolua_err)) goto tolua_lerror;
#endif
    
    argc = lua_gettop(tolua_S) - 1;
    
    if(2 == argc)
    {
        const char *arg0, *arg1;
        std::string arg0_tmp; ok &= luaval_to_std_string(tolua_S, 2, &arg0_tmp); arg0 = arg0_tmp.c_str();
        std::string arg1_tmp; ok &= luaval_to_std_string(tolua_S, 3, &arg1_tmp); arg1 = arg1_tmp.c_str();
        
        GLProgram* tolua_ret = new GLProgram();
        if (nullptr == tolua_ret)
            return 0;        

        tolua_ret->autorelease();
        tolua_ret->initWithFilenames(arg0, arg1);
        int ID = (tolua_ret) ? (int)tolua_ret->_ID : -1;
        int* luaID = (tolua_ret) ? &tolua_ret->_luaID : NULL;
        toluafix_pushusertype_ccobject(tolua_S, ID, luaID, (void*)tolua_ret,"cc.GLProgram");
        return 1;
        
    }
    
    CCLOG("'create' function of GLProgram wrong number of arguments: %d, was expecting %d\n", argc, 2);
    return 0;
    
#if COCOS2D_DEBUG >= 1
tolua_lerror:
    tolua_error(tolua_S,"#ferror in function 'create'.",&tolua_err);
    return 0;
#endif
}


static int tolua_cocos2d_GLProgram_getProgram(lua_State* tolua_S)
{
    if (nullptr == tolua_S)
        return 0;
    
    int argc = 0;
    GLProgram* self = nullptr;
    
#if COCOS2D_DEBUG >= 1
    tolua_Error tolua_err;
    if (!tolua_isusertype(tolua_S,1,"cc.GLProgram",0,&tolua_err)) goto tolua_lerror;
#endif
    
    self = (GLProgram*)  tolua_tousertype(tolua_S,1,0);
#if COCOS2D_DEBUG >= 1
    if (nullptr == self)
    {
        tolua_error(tolua_S,"invalid 'self' in function 'tolua_cocos2d_GLProgram_getProgram'\n", nullptr);
		return 0;
    }
#endif
    
    argc = lua_gettop(tolua_S) - 1;
    if (0 == argc)
    {
        unsigned const int tolua_ret = ( unsigned const int)  self->getProgram();
        tolua_pushnumber(tolua_S,(lua_Number)tolua_ret);
        return 1;
    }
    
    CCLOG("'getProgram' function of GLProgram wrong number of arguments: %d, was expecting %d\n", argc, 0);
    return 0;
    
#if COCOS2D_DEBUG >= 1
tolua_lerror:
    tolua_error(tolua_S,"#ferror in function 'getProgram'.",&tolua_err);
    return 0;
#endif
}

static int tolua_cocos2dx_GLProgram_setUniformLocationF32(lua_State* tolua_S)
{
    if (nullptr == tolua_S)
        return 0;
    
    int argc = 0;
    GLProgram* self = nullptr;
    int location = 0;
    double f1 = 0.0;
    double f2 = 0.0;
    double f3 = 0.0;
    double f4 = 0.0;

#if COCOS2D_DEBUG >= 1
    tolua_Error tolua_err;
    if (!tolua_isusertype(tolua_S,1,"cc.GLProgram",0,&tolua_err)) goto tolua_lerror;
#endif
    
    self = (GLProgram*)  tolua_tousertype(tolua_S,1,0);
#if COCOS2D_DEBUG >= 1
    if (nullptr == self)
    {
        tolua_error(tolua_S,"invalid 'self' in function 'tolua_cocos2d_GLProgram_getProgram'\n", nullptr);
		return 0;
    }
#endif
    
    argc = lua_gettop(tolua_S) - 1;
    
    if (argc >= 2 && argc <= 5)
    {
#if COCOS2D_DEBUG >= 1
        if (!tolua_isnumber(tolua_S,2,0,&tolua_err) ||
            !tolua_isnumber(tolua_S,3,0,&tolua_err))
        {
            goto tolua_lerror;
        }
#endif
        
        location = (int)  tolua_tonumber(tolua_S,2,0);
        f1 = (float)  tolua_tonumber(tolua_S,3,0);
        
        if (2 == argc)
        {
            self->setUniformLocationWith1f(location,f1);
            return 0;
        }
        
        if (argc >= 3)
        {
#if COCOS2D_DEBUG >= 1
            if (!tolua_isnumber(tolua_S,4,0,&tolua_err))
                goto tolua_lerror;
#endif
            
            f2 = (float)  tolua_tonumber(tolua_S,3,0);
            if (3 == argc)
            {
                self->setUniformLocationWith2f(location, f1, f2);
                return 0;
            }
        }
        
        if (argc >= 4)
        {
#if COCOS2D_DEBUG >= 1
            if (!tolua_isnumber(tolua_S,5,0,&tolua_err))
                goto tolua_lerror;
#endif
            
            f3 = (float)  tolua_tonumber(tolua_S,3,0);
            if (4 == argc)
            {
                self->setUniformLocationWith3f(location, f1, f2, f3);
                return 0;
            }
        }
        
        if (argc == 5)
        {
#if COCOS2D_DEBUG >= 1
            if (!tolua_isnumber(tolua_S,6,0,&tolua_err))
                goto tolua_lerror;
#endif
            
            f4 = (float)  tolua_tonumber(tolua_S,3,0);
            if (4 == argc)
            {
                self->setUniformLocationWith4f(location, f1, f2, f3, f4);
                return 0;
            }

        }
    }
    
    CCLOG("'setUniformLocationF32' function of GLProgram wrong number of arguments: %d, was expecting %d\n", argc, 2);
    return 0;
    
#if COCOS2D_DEBUG >= 1
tolua_lerror:
    tolua_error(tolua_S,"#ferror in function 'setUniformLocationF32'.",&tolua_err);
    return 0;
#endif    
    
}

static void extendGLProgram(lua_State* tolua_S)
{
    lua_pushstring(tolua_S, "cc.GLProgram");
    lua_rawget(tolua_S, LUA_REGISTRYINDEX);
    if (lua_istable(tolua_S,-1))
    {
        lua_pushstring(tolua_S,"create");
        lua_pushcfunction(tolua_S,tolua_cocos2dx_GLProgram_create );
        lua_rawset(tolua_S,-3);
        
        lua_pushstring(tolua_S,"getProgram");
        lua_pushcfunction(tolua_S,tolua_cocos2d_GLProgram_getProgram );
        lua_rawset(tolua_S,-3);
        
        lua_pushstring(tolua_S,"setUniformLocationF32");
        lua_pushcfunction(tolua_S,tolua_cocos2dx_GLProgram_setUniformLocationF32 );
        lua_rawset(tolua_S,-3);
    }
    lua_pop(tolua_S, 1);
}

static int tolua_cocos2dx_Texture2D_setTexParameters(lua_State* tolua_S)
{
    if (nullptr == tolua_S)
        return 0;
    
    int argc = 0;
    Texture2D* self = nullptr;
    GLuint arg1 = 0;
    GLuint arg2 = 0;
    GLuint arg3 = 0;
    GLuint arg4 = 0;
    
#if COCOS2D_DEBUG >= 1
    tolua_Error tolua_err;
    if (!tolua_isusertype(tolua_S,1,"cc.Texture2D",0,&tolua_err)) goto tolua_lerror;
#endif
    
    self = (Texture2D*)  tolua_tousertype(tolua_S,1,0);
    
#if COCOS2D_DEBUG >= 1
    if (nullptr == self)
    {
        tolua_error(tolua_S,"invalid 'self' in function 'tolua_cocos2dx_Texture2D_setTexParameters'\n", nullptr);
		return 0;
    }
#endif
    
    argc = lua_gettop(tolua_S) - 1;
    
    if (4 == argc)
    {        
#if COCOS2D_DEBUG >= 1
        if (!tolua_isnumber(tolua_S, 2, 0, &tolua_err) ||
            !tolua_isnumber(tolua_S, 3, 0, &tolua_err) ||
            !tolua_isnumber(tolua_S, 4, 0, &tolua_err) ||
            !tolua_isnumber(tolua_S, 5, 0, &tolua_err))
        {
            goto tolua_lerror;
        }
#endif
        
        arg1 = (GLuint)tolua_tonumber(tolua_S, 2, 0);
        arg2 = (GLuint)tolua_tonumber(tolua_S, 3, 0);
        arg3 = (GLuint)tolua_tonumber(tolua_S, 4, 0);
        arg4 = (GLuint)tolua_tonumber(tolua_S, 5, 0);
        
        Texture2D::TexParams param = { arg1, arg2, arg3, arg4 };
        
        self->setTexParameters(param);
        
        return 0;
    }
    
    CCLOG("'setTexParameters' function of Texture2D wrong number of arguments: %d, was expecting %d\n", argc,4);
    return 0;
    
#if COCOS2D_DEBUG >= 1
tolua_lerror:
    tolua_error(tolua_S,"#ferror in function 'setTexParameters'.",&tolua_err);
    return 0;
#endif
}

static int tolua_cocos2dx_SpriteBatchNode_getDescendants(lua_State* tolua_S)
{
    if (NULL == tolua_S)
        return 0;
    
    int argc = 0;
    cocos2d::SpriteBatchNode* cobj = nullptr;
    bool ok  = true;
    
#if COCOS2D_DEBUG >= 1
    tolua_Error tolua_err;
#endif
    
#if COCOS2D_DEBUG >= 1
    if (!tolua_isusertype(tolua_S,1,"cc.SpriteBatchNode",0,&tolua_err)) goto tolua_lerror;
#endif
    
    cobj = (cocos2d::SpriteBatchNode*)tolua_tousertype(tolua_S,1,0);
    
#if COCOS2D_DEBUG >= 1
    if (!cobj)
    {
        tolua_error(tolua_S,"invalid 'cobj' in function 'tolua_cocos2dx_SpriteBatchNode_getDescendants'", NULL);
        return 0;
    }
#endif
    
    argc = lua_gettop(tolua_S)-1;
    if (argc == 0)
    {
        if(!ok)
            return 0;
        std::vector<Sprite*> ret = cobj->getDescendants();

        lua_newtable(tolua_S);
        
        if (ret.empty())
            return 1;
        
        auto iter = ret.begin();
        int  indexTable = 1;
        for (; iter != ret.end(); ++iter)
        {
            if (nullptr == *iter)
                continue;
            
            lua_pushnumber(tolua_S, (lua_Number)indexTable);
            toluafix_pushusertype_ccobject(tolua_S, (*iter)->_ID, &((*iter)->_luaID), (void*)(*iter),"cc.Sprite");
            lua_rawset(tolua_S, -3);
            (*iter)->retain();
            ++indexTable;
        }
        
        return 1;
    }
    CCLOG("%s has wrong number of arguments: %d, was expecting %d \n", "getDescendants",argc, 0);
    return 0;
#if COCOS2D_DEBUG >= 1
tolua_lerror:
    tolua_error(tolua_S,"#ferror in function 'lua_cocos2dx_SpriteBatchNode_getDescendants'.",&tolua_err);
#endif
    return 0;
}

static void extendTexture2D(lua_State* tolua_S)
{
    lua_pushstring(tolua_S, "cc.Texture2D");
    lua_rawget(tolua_S, LUA_REGISTRYINDEX);
    if (lua_istable(tolua_S,-1))
    {
        lua_pushstring(tolua_S,"setTexParameters");
        lua_pushcfunction(tolua_S,tolua_cocos2dx_Texture2D_setTexParameters );
        lua_rawset(tolua_S,-3);
    }
    lua_pop(tolua_S, 1);
}

static void extendMenuItem(lua_State* tolua_S)
{
    lua_pushstring(tolua_S,"cc.MenuItem");
    lua_rawget(tolua_S,LUA_REGISTRYINDEX);
    if (lua_istable(tolua_S,-1))
    {
        lua_pushstring(tolua_S,"registerScriptTapHandler");
        lua_pushcfunction(tolua_S,tolua_cocos2d_MenuItem_registerScriptTapHandler);
        lua_rawset(tolua_S,-3);
        lua_pushstring(tolua_S, "unregisterScriptTapHandler");
        lua_pushcfunction(tolua_S,tolua_cocos2d_MenuItem_unregisterScriptTapHandler);
        lua_rawset(tolua_S, -3);
    }
    lua_pop(tolua_S, 1);
}

static void extendMenuItemImage(lua_State* tolua_S)
{
    lua_pushstring(tolua_S,"cc.MenuItemImage");
    lua_rawget(tolua_S,LUA_REGISTRYINDEX);
    if (lua_istable(tolua_S,-1))
    {
        lua_pushstring(tolua_S,"create");
        lua_pushcfunction(tolua_S,tolua_cocos2d_MenuItemImage_create);
        lua_rawset(tolua_S,-3);
    }
    lua_pop(tolua_S, 1);
}

static void extendMenuItemLabel(lua_State* tolua_S)
{
    lua_pushstring(tolua_S, "cc.MenuItemLabel");
    lua_rawget(tolua_S,LUA_REGISTRYINDEX);
    if (lua_istable(tolua_S,-1))
    {
        lua_pushstring(tolua_S,"create");
        lua_pushcfunction(tolua_S,tolua_cocos2d_MenuItemLabel_create);
        lua_rawset(tolua_S,-3);
    }
    lua_pop(tolua_S, 1);
}

static void extendMenuItemFont(lua_State* tolua_S)
{
    lua_pushstring(tolua_S, "cc.MenuItemFont");
    lua_rawget(tolua_S,LUA_REGISTRYINDEX);
    if (lua_istable(tolua_S,-1))
    {
        lua_pushstring(tolua_S,"create");
        lua_pushcfunction(tolua_S,tolua_cocos2d_MenuItemFont_create);
        lua_rawset(tolua_S,-3);
    }
    lua_pop(tolua_S, 1);
}

static void extendMenuItemSprite(lua_State* tolua_S)
{
    lua_pushstring(tolua_S, "cc.MenuItemSprite");
    lua_rawget(tolua_S,LUA_REGISTRYINDEX);
    if (lua_istable(tolua_S,-1))
    {
        lua_pushstring(tolua_S,"create");
        lua_pushcfunction(tolua_S,tolua_cocos2d_MenuItemSprite_create);
        lua_rawset(tolua_S,-3);
    }
    lua_pop(tolua_S, 1);
}

static void extendMenuItemToggle(lua_State* tolua_S)
{
    lua_pushstring(tolua_S, "cc.MenuItemToggle");
    lua_rawget(tolua_S,LUA_REGISTRYINDEX);
    if (lua_istable(tolua_S,-1))
    {
        lua_pushstring(tolua_S,"create");
        lua_pushcfunction(tolua_S,tolua_cocos2d_MenuItemToggle_create);
        lua_rawset(tolua_S,-3);
    }
    lua_pop(tolua_S, 1);
}

static void extendMenu(lua_State* tolua_S)
{
    lua_pushstring(tolua_S, "cc.Menu");
    lua_rawget(tolua_S, LUA_REGISTRYINDEX);
    if (lua_istable(tolua_S, -1))
    {
        lua_pushstring(tolua_S,"create");
        lua_pushcfunction(tolua_S,tolua_cocos2d_Menu_create);
        lua_rawset(tolua_S,-3);
        lua_pushstring(tolua_S,"alignItemsInRows");
        lua_pushcfunction(tolua_S,tolua_cocos2dx_Menu_alignItemsInRows);
        lua_rawset(tolua_S,-3);
        lua_pushstring(tolua_S,"alignItemsInColumns");
        lua_pushcfunction(tolua_S,tolua_cocos2dx_Menu_alignItemsInColumns);
        lua_rawset(tolua_S,-3);
    }
    lua_pop(tolua_S, 1);
}

static void extendNode(lua_State* tolua_S)
{
    lua_pushstring(tolua_S,"cc.Node");
    lua_rawget(tolua_S,LUA_REGISTRYINDEX);
    if (lua_istable(tolua_S,-1))
    {
        lua_pushstring(tolua_S,"registerScriptHandler");
        lua_pushcfunction(tolua_S,tolua_cocos2d_Node_registerScriptHandler);
        lua_rawset(tolua_S,-3);
        lua_pushstring(tolua_S,"unregisterScriptHandler");
        lua_pushcfunction(tolua_S,tolua_cocos2d_Node_unregisterScriptHandler);
        lua_rawset(tolua_S, -3);
        lua_pushstring(tolua_S,"scheduleUpdateWithPriorityLua");
        lua_pushcfunction(tolua_S,tolua_Cocos2d_Node_scheduleUpdateWithPriorityLua);
        lua_rawset(tolua_S, -3);
        lua_pushstring(tolua_S,"unscheduleUpdate");
        lua_pushcfunction(tolua_S,tolua_cocos2d_Node_unscheduleUpdate);
        lua_rawset(tolua_S, -3);
        lua_pushstring(tolua_S,"getPosition");
        lua_pushcfunction(tolua_S,tolua_cocos2d_Node_getPosition);
        lua_rawset(tolua_S, -3);
        lua_pushstring(tolua_S, "setContentSize");
        lua_pushcfunction(tolua_S, tolua_cocos2d_Node_setContentSize);
        lua_rawset(tolua_S, -3);
        lua_pushstring(tolua_S, "setAnchorPoint");
        lua_pushcfunction(tolua_S, tolua_cocos2d_Node_setAnchorPoint);
        lua_rawset(tolua_S, -3);
    }
    lua_pop(tolua_S, 1);
}

static void extendLayer(lua_State* tolua_S)
{
    lua_pushstring(tolua_S,"cc.Layer");
    lua_rawget(tolua_S,LUA_REGISTRYINDEX);
    if (lua_istable(tolua_S,-1))
    {
        lua_pushstring(tolua_S,"registerScriptTouchHandler");
        lua_pushcfunction(tolua_S,tolua_cocos2d_Layer_registerScriptTouchHandler);
        lua_rawset(tolua_S,-3);
        lua_pushstring(tolua_S, "unregisterScriptTouchHandler");
        lua_pushcfunction(tolua_S,tolua_cocos2d_Layer_unregisterScriptTouchHandler);
        lua_rawset(tolua_S, -3);
        lua_pushstring(tolua_S, "registerScriptKeypadHandler");
        lua_pushcfunction(tolua_S, tolua_cocos2d_Layer_registerScriptKeypadHandler);
        lua_rawset(tolua_S, -3);
        lua_pushstring(tolua_S, "unregisterScriptKeypadHandler");
        lua_pushcfunction(tolua_S, tolua_cocos2d_Layer_unregisterScriptKeypadHandler);
        lua_rawset(tolua_S, -3);
        lua_pushstring(tolua_S, "registerScriptAccelerateHandler");
        lua_pushcfunction(tolua_S, tolua_cocos2d_Layer_registerScriptAccelerateHandler);
        lua_rawset(tolua_S, -3);
        lua_pushstring(tolua_S, "unregisterScriptAccelerateHandler");
        lua_pushcfunction(tolua_S, tolua_cocos2d_Layer_unregisterScriptAccelerateHandler);
        lua_rawset(tolua_S, -3);
        
        tolua_function(tolua_S, "setTouchEnabled", lua_cocos2dx_Layer_setTouchEnabled);
        tolua_function(tolua_S, "isTouchEnabled", lua_cocos2dx_Layer_isTouchEnabled);
        tolua_function(tolua_S, "setTouchMode", lua_cocos2dx_Layer_setTouchMode);
        tolua_function(tolua_S, "getTouchMode", lua_cocos2dx_Layer_getTouchMode);
        tolua_function(tolua_S, "setSwallowsTouches", lua_cocos2dx_Layer_setSwallowsTouches);
        tolua_function(tolua_S, "isSwallowsTouches", lua_cocos2dx_Layer_isSwallowsTouches);
        tolua_function(tolua_S, "setKeyboardEnabled", lua_cocos2dx_Layer_setKeyboardEnabled);
        tolua_function(tolua_S, "isKeyboardEnabled", lua_cocos2dx_Layer_isKeyboardEnabled);
        tolua_function(tolua_S, "setAccelerometerEnabled", lua_cocos2dx_Layer_setAccelerometerEnabled);
        tolua_function(tolua_S, "isAccelerometerEnabled", lua_cocos2dx_Layer_isAccelerometerEnabled);
        tolua_function(tolua_S, "setAccelerometerInterval", lua_cocos2dx_Layer_setAccelerometerInterval);
    }
    lua_pop(tolua_S, 1);
}

static void extendScheduler(lua_State* tolua_S)
{
    lua_pushstring(tolua_S,"cc.Scheduler");
    lua_rawget(tolua_S,LUA_REGISTRYINDEX);
    if (lua_istable(tolua_S,-1))
    {
        lua_pushstring(tolua_S,"scheduleScriptFunc");
        lua_pushcfunction(tolua_S,tolua_cocos2d_Scheduler_scheduleScriptFunc);
        lua_rawset(tolua_S,-3);
        lua_pushstring(tolua_S, "unscheduleScriptEntry");
        lua_pushcfunction(tolua_S,tolua_cocos2d_Scheduler_unscheduleScriptEntry);
        lua_rawset(tolua_S, -3);
    }
    lua_pop(tolua_S, 1);
}

static void extendSequence(lua_State* tolua_S)
{
    lua_pushstring(tolua_S,"cc.Sequence");
    lua_rawget(tolua_S,LUA_REGISTRYINDEX);
    if (lua_istable(tolua_S,-1))
    {
        lua_pushstring(tolua_S,"create");
        lua_pushcfunction(tolua_S,tolua_cocos2d_Sequence_create);
        lua_rawset(tolua_S,-3);
    }
    lua_pop(tolua_S, 1);
}

static void extendCallFunc(lua_State* tolua_S)
{
    lua_pushstring(tolua_S,"cc.CallFunc");
    lua_rawget(tolua_S,LUA_REGISTRYINDEX);
    if (lua_istable(tolua_S,-1))
    {
        lua_pushstring(tolua_S,"create");
        lua_pushcfunction(tolua_S,tolua_cocos2d_CallFunc_create);
        lua_rawset(tolua_S,-3);
    }
    lua_pop(tolua_S, 1);
}

static void extendSpawn(lua_State* tolua_S)
{
    lua_pushstring(tolua_S,"cc.Spawn");
    lua_rawget(tolua_S,LUA_REGISTRYINDEX);
    if (lua_istable(tolua_S,-1))
    {
        lua_pushstring(tolua_S,"create");
        lua_pushcfunction(tolua_S,tolua_cocos2d_Spawn_create);
        lua_rawset(tolua_S,-3);
    }
    lua_pop(tolua_S, 1);
}

static void extendCardinalSplineBy(lua_State* tolua_S)
{
    lua_pushstring(tolua_S,"cc.CardinalSplineBy");
    lua_rawget(tolua_S,LUA_REGISTRYINDEX);
    if (lua_istable(tolua_S,-1))
    {
        lua_pushstring(tolua_S,"create");
        lua_pushcfunction(tolua_S,lua_cocos2d_CardinalSplineBy_create);
        lua_rawset(tolua_S,-3);
    }
    lua_pop(tolua_S, 1);
}

static void extendCatmullRomBy(lua_State* tolua_S)
{
    lua_pushstring(tolua_S,"cc.CatmullRomBy");
    lua_rawget(tolua_S,LUA_REGISTRYINDEX);
    if (lua_istable(tolua_S,-1))
    {
        lua_pushstring(tolua_S,"create");
        lua_pushcfunction(tolua_S,tolua_cocos2d_CatmullRomBy_create);
        lua_rawset(tolua_S,-3);
    }
    lua_pop(tolua_S, 1);
}

static void extendCatmullRomTo(lua_State* tolua_S)
{
    lua_pushstring(tolua_S,"cc.CatmullRomTo");
    lua_rawget(tolua_S,LUA_REGISTRYINDEX);
    if (lua_istable(tolua_S,-1))
    {
        lua_pushstring(tolua_S,"create");
        lua_pushcfunction(tolua_S,tolua_cocos2d_CatmullRomTo_create);
        lua_rawset(tolua_S,-3);
    }
    lua_pop(tolua_S, 1);
}

static void extendBezierBy(lua_State* tolua_S)
{
    lua_pushstring(tolua_S,"cc.BezierBy");
    lua_rawget(tolua_S,LUA_REGISTRYINDEX);
    if (lua_istable(tolua_S,-1))
    {
        lua_pushstring(tolua_S,"create");
        lua_pushcfunction(tolua_S,tolua_cocos2d_BezierBy_create);
        lua_rawset(tolua_S,-3);
    }
    lua_pop(tolua_S, 1);
}

static void extendBezierTo(lua_State* tolua_S)
{
    lua_pushstring(tolua_S,"cc.BezierTo");
    lua_rawget(tolua_S,LUA_REGISTRYINDEX);
    if (lua_istable(tolua_S,-1))
    {
        lua_pushstring(tolua_S,"create");
        lua_pushcfunction(tolua_S,tolua_cocos2d_BezierTo_create);
        lua_rawset(tolua_S,-3);
    }
    lua_pop(tolua_S, 1);
}

static void extendDrawNode(lua_State* tolua_S)
{
    lua_pushstring(tolua_S,"cc.DrawNode");
    lua_rawget(tolua_S,LUA_REGISTRYINDEX);
    if (lua_istable(tolua_S,-1))
    {
        lua_pushstring(tolua_S,"drawPolygon");
        lua_pushcfunction(tolua_S,tolua_cocos2d_DrawNode_drawPolygon);
        lua_rawset(tolua_S,-3);

        lua_pushstring(tolua_S,"setBlendFunc");
        lua_pushcfunction(tolua_S,tolua_cocos2dx_DrawNode_setBlendFunc);
        lua_rawset(tolua_S,-3);
    }
    lua_pop(tolua_S, 1);
}

static void extendSprite(lua_State* tolua_S)
{
    lua_pushstring(tolua_S,"cc.Sprite");
    lua_rawget(tolua_S,LUA_REGISTRYINDEX);
    if (lua_istable(tolua_S,-1))
    {
        lua_pushstring(tolua_S,"setBlendFunc");
        lua_pushcfunction(tolua_S,tolua_cocos2dx_Sprite_setBlendFunc);
        lua_rawset(tolua_S,-3);
    }
    lua_pop(tolua_S, 1);
}

static void extendLayerColor(lua_State* tolua_S)
{
    lua_pushstring(tolua_S,"cc.LayerColor");
    lua_rawget(tolua_S,LUA_REGISTRYINDEX);
    if (lua_istable(tolua_S,-1))
    {
        lua_pushstring(tolua_S,"setBlendFunc");
        lua_pushcfunction(tolua_S,tolua_cocos2dx_LayerColor_setBlendFunc);
        lua_rawset(tolua_S,-3);
    }
    lua_pop(tolua_S, 1);
}

static void extendLayerMultiplex(lua_State* tolua_S)
{
    lua_pushstring(tolua_S,"cc.LayerMultiplex");
    lua_rawget(tolua_S,LUA_REGISTRYINDEX);
    if (lua_istable(tolua_S,-1))
    {
        lua_pushstring(tolua_S,"create");
        lua_pushcfunction(tolua_S,tolua_cocos2dx_LayerMultiplex_create);
        lua_rawset(tolua_S,-3);
    }
    lua_pop(tolua_S, 1);
}

static void extendParticleSystem(lua_State* tolua_S)
{
    lua_pushstring(tolua_S,"cc.ParticleSystem");
    lua_rawget(tolua_S,LUA_REGISTRYINDEX);
    if (lua_istable(tolua_S,-1))
    {
        lua_pushstring(tolua_S,"setBlendFunc");
        lua_pushcfunction(tolua_S,tolua_cocos2dx_ParticleSystem_setBlendFunc);
        lua_rawset(tolua_S,-3);
    }
    lua_pop(tolua_S, 1);
}

static void extendFileUtils(lua_State* tolua_S)
{
    lua_pushstring(tolua_S, "cc.FileUtils");
    lua_rawget(tolua_S, LUA_REGISTRYINDEX);
    if (lua_istable(tolua_S,-1))
    {
        lua_pushstring(tolua_S,"getStringFromFile");
        lua_pushcfunction(tolua_S,tolua_cocos2dx_FileUtils_getStringFromFile );
        lua_rawset(tolua_S,-3);
    }
    lua_pop(tolua_S, 1);
}

static void extendUserDefault(lua_State* tolua_S)
{
    lua_pushstring(tolua_S, "cc.UserDefault");
    lua_rawget(tolua_S, LUA_REGISTRYINDEX);
    if (lua_istable(tolua_S,-1))
    {
        lua_pushstring(tolua_S,"getInstance");
        lua_pushcfunction(tolua_S,tolua_cocos2dx_UserDefault_getInstance );
        lua_rawset(tolua_S,-3);
    }
    lua_pop(tolua_S, 1);
}

static void extendSpriteBatchNode(lua_State* tolua_S)
{
    lua_pushstring(tolua_S, "cc.SpriteBatchNode");
    lua_rawget(tolua_S, LUA_REGISTRYINDEX);
    if (lua_istable(tolua_S,-1))
    {
        lua_pushstring(tolua_S,"getDescendants");
        lua_pushcfunction(tolua_S,tolua_cocos2dx_SpriteBatchNode_getDescendants );
        lua_rawset(tolua_S,-3);

        lua_pushstring(tolua_S,"setBlendFunc");
        lua_pushcfunction(tolua_S,tolua_cocos2dx_SpriteBatchNode_setBlendFunc);
        lua_rawset(tolua_S,-3);
    }
    lua_pop(tolua_S, 1);
}

static void extendMotionStreak(lua_State* tolua_S)
{
    lua_pushstring(tolua_S, "cc.MotionStreak");
    lua_rawget(tolua_S, LUA_REGISTRYINDEX);
    if (lua_istable(tolua_S,-1))
    {
        lua_pushstring(tolua_S,"setBlendFunc");
        lua_pushcfunction(tolua_S,tolua_cocos2dx_MotionStreak_setBlendFunc);
        lua_rawset(tolua_S,-3);
    }
    lua_pop(tolua_S, 1);
}

static void extendAtlasNode(lua_State* tolua_S)
{
    lua_pushstring(tolua_S, "cc.AtlasNode");
    lua_rawget(tolua_S, LUA_REGISTRYINDEX);
    if (lua_istable(tolua_S,-1))
    {
        lua_pushstring(tolua_S,"setBlendFunc");
        lua_pushcfunction(tolua_S,tolua_cocos2dx_AtlasNode_setBlendFunc);
        lua_rawset(tolua_S,-3);
    }
    lua_pop(tolua_S, 1);
}

static void extendParticleBatchNode(lua_State* tolua_S)
{
    lua_pushstring(tolua_S, "cc.ParticleBatchNode");
    lua_rawget(tolua_S, LUA_REGISTRYINDEX);
    if (lua_istable(tolua_S,-1))
    {
        lua_pushstring(tolua_S,"setBlendFunc");
        lua_pushcfunction(tolua_S,tolua_cocos2dx_ParticleBatchNode_setBlendFunc);
        lua_rawset(tolua_S,-3);
    }
    lua_pop(tolua_S, 1);
}

NS_CC_BEGIN
EventListenerAcceleration* LuaEventListenerAcceleration::create()
{
    EventListenerAcceleration* eventAcceleration = new EventListenerAcceleration();
    if (nullptr == eventAcceleration)
        return nullptr;
    
    if ( eventAcceleration->init([=](Acceleration* acc, Event* event){
        LuaEventAccelerationData listenerData((void*)acc,event);
        BasicScriptData data(eventAcceleration,(void*)&listenerData);
        LuaEngine::getInstance()->handleEvent(ScriptHandlerMgr::HandlerType::EVENT_ACC, (void*)&data);
    }))
    {
        eventAcceleration->autorelease();
    }
    else
    {
        CC_SAFE_DELETE(eventAcceleration);
    }
    return eventAcceleration;
}

EventListenerCustom* LuaEventListenerCustom::create(const std::string& eventName)
{
    EventListenerCustom* eventCustom = new EventListenerCustom();
    if (nullptr == eventCustom)
        return nullptr;
    
    if ( eventCustom->init(eventName, [=](EventCustom* event){
        BasicScriptData data((void*)eventCustom,(void*)event);
        LuaEngine::getInstance()->handleEvent(ScriptHandlerMgr::HandlerType::EVENT_CUSTIOM, (void*)&data );
    }))
    {
        eventCustom->autorelease();
    }
    else
    {
        CC_SAFE_DELETE(eventCustom);
    }
    return eventCustom;
}
NS_CC_END

static int tolua_cocos2dx_LuaEventListenerAcceleration_create(lua_State* tolua_S)
{
    if (nullptr == tolua_S)
        return 0;
    
    int argc = 0;
#if COCOS2D_DEBUG >= 1
    tolua_Error tolua_err;
    if (!tolua_isusertable(tolua_S, 1, "cc.EventListenerAcceleration", 0, &tolua_err))  goto tolua_lerror;
#endif
    
    argc = lua_gettop(tolua_S) - 1;
 
    if (argc == 1)
    {
#if COCOS2D_DEBUG >= 1
        if (!toluafix_isfunction(tolua_S,2,"LUA_FUNCTION",0,&tolua_err)) {
            goto tolua_lerror;
        }
#endif
        LUA_FUNCTION handler = toluafix_ref_function(tolua_S,2,0);
        cocos2d::EventListenerAcceleration* tolua_ret = cocos2d::LuaEventListenerAcceleration::create();
        ScriptHandlerMgr::getInstance()->addObjectHandler((void*)tolua_ret, handler, ScriptHandlerMgr::HandlerType::EVENT_ACC);
        int ID = (tolua_ret) ? (int)tolua_ret->_ID : -1;
        int* luaID = (tolua_ret) ? &tolua_ret->_luaID : NULL;
        toluafix_pushusertype_ccobject(tolua_S, ID, luaID, (void*)tolua_ret,"cc.EventListenerAcceleration");
        
        return 1;
    }
    
    CCLOG("'create' has wrong number of arguments: %d, was expecting %d\n", argc, 1);
    return 0;
    
#if COCOS2D_DEBUG >= 1
tolua_lerror:
    tolua_error(tolua_S,"#ferror in function 'create'.",&tolua_err);
    return 0;
#endif
}

static int tolua_cocos2d_LuaEventListenerCustom_create(lua_State* tolua_S)
{
    if (nullptr == tolua_S)
        return 0;
    
    int argc = 0;
#if COCOS2D_DEBUG >= 1
    tolua_Error tolua_err;
    if (!tolua_isusertable(tolua_S, 1, "cc.EventListenerCustom", 0, &tolua_err))  goto tolua_lerror;
#endif
    
    argc = lua_gettop(tolua_S) - 1;
    
    if (argc == 2)
    {
#if COCOS2D_DEBUG >= 1
        if (!tolua_isstring(tolua_S,2,0,&tolua_err) ||
            !toluafix_isfunction(tolua_S,3,"LUA_FUNCTION",0,&tolua_err))
        {
            goto tolua_lerror;
        }
#endif
        const std::string eventName = ((const std::string)  tolua_tocppstring(tolua_S,2,0));
        LUA_FUNCTION handler = toluafix_ref_function(tolua_S,3,0);
        cocos2d::EventListenerCustom* tolua_ret = LuaEventListenerCustom::create(eventName);
        ScriptHandlerMgr::getInstance()->addObjectHandler((void*)tolua_ret, handler, ScriptHandlerMgr::HandlerType::EVENT_CUSTIOM);
        
        int ID = (tolua_ret) ? (int)tolua_ret->_ID : -1;
        int* luaID = (tolua_ret) ? &tolua_ret->_luaID : NULL;
        toluafix_pushusertype_ccobject(tolua_S, ID, luaID, (void*)tolua_ret,"cc.EventListenerCustom");
        
        return 1;
    }
    
    CCLOG("'create' has wrong number of arguments: %d, was expecting %d\n", argc, 2);
    return 0;
    
#if COCOS2D_DEBUG >= 1
tolua_lerror:
    tolua_error(tolua_S,"#ferror in function 'create'.",&tolua_err);
    return 0;
#endif
}

static void extendEventListenerCustom(lua_State* tolua_S)
{
    lua_pushstring(tolua_S, "cc.EventListenerCustom");
    lua_rawget(tolua_S, LUA_REGISTRYINDEX);
    if (lua_istable(tolua_S,-1))
    {
        tolua_function(tolua_S, "create",tolua_cocos2d_LuaEventListenerCustom_create);
    }
    lua_pop(tolua_S, 1);
}

static void extendEventListenerAcceleration(lua_State* tolua_S)
{
    lua_pushstring(tolua_S, "cc.EventListenerAcceleration");
    lua_rawget(tolua_S, LUA_REGISTRYINDEX);
    if (lua_istable(tolua_S,-1))
    {
        tolua_function(tolua_S, "create",tolua_cocos2dx_LuaEventListenerAcceleration_create);
    }
    lua_pop(tolua_S, 1);
}

static int tolua_cocos2dx_EventListenerKeyboard_create(lua_State* tolua_S)
{
    if (nullptr == tolua_S)
        return 0;
    
    int argc = 0;
#if COCOS2D_DEBUG >= 1
    tolua_Error tolua_err;
    if (!tolua_isusertable(tolua_S, 1, "cc.EventListenerKeyboard", 0, &tolua_err))  goto tolua_lerror;
#endif
    
    argc = lua_gettop(tolua_S) - 1;
    
    if (argc == 0)
    {
        cocos2d::EventListenerKeyboard* tolua_ret = cocos2d::EventListenerKeyboard::create();
        if(nullptr == tolua_ret)
            return 0;
        
        int ID = (tolua_ret) ? (int)tolua_ret->_ID : -1;
        int* luaID = (tolua_ret) ? &tolua_ret->_luaID : NULL;
        toluafix_pushusertype_ccobject(tolua_S, ID, luaID, (void*)tolua_ret,"cc.EventListenerKeyboard");
        
        return 1;
    }
    
    CCLOG("'create' has wrong number of arguments: %d, was expecting %d\n", argc, 1);
    return 0;
    
#if COCOS2D_DEBUG >= 1
tolua_lerror:
    tolua_error(tolua_S,"#ferror in function 'create'.",&tolua_err);
    return 0;
#endif
}

static int tolua_cocos2dx_EventListenerKeyboard_registerScriptHandler(lua_State* tolua_S)
{
    if (nullptr == tolua_S)
        return 0;
    
    int argc = 0;
    EventListenerKeyboard* self = nullptr;
#if COCOS2D_DEBUG >= 1
    tolua_Error tolua_err;
    if (!tolua_isusertype(tolua_S, 1, "cc.EventListenerKeyboard", 0, &tolua_err))  goto tolua_lerror;
#endif
    
    self = static_cast<EventListenerKeyboard*>(tolua_tousertype(tolua_S,1,0));
#if COCOS2D_DEBUG >= 1
    if (nullptr == self) {
		tolua_error(tolua_S,"invalid 'self' in function 'tolua_cocos2dx_EventListenerKeyboard_registerScriptHandler'\n", nullptr);
		return 0;
	}
#endif
    argc = lua_gettop(tolua_S) - 1;
    
    if (argc == 2)
    {
#if COCOS2D_DEBUG >= 1
        if (!toluafix_isfunction(tolua_S,2,"LUA_FUNCTION",0,&tolua_err) ||
            !tolua_isnumber(tolua_S, 3, 0, &tolua_err))
        {
            goto tolua_lerror;
        }
#endif
        
        LUA_FUNCTION handler = toluafix_ref_function(tolua_S,2,0);
        ScriptHandlerMgr::HandlerType type = static_cast<ScriptHandlerMgr::HandlerType>((int)tolua_tonumber(tolua_S, 3, 0));
        switch (type)
        {
            case ScriptHandlerMgr::HandlerType::EVENT_KEYBOARD_PRESSED:
                {
                    ScriptHandlerMgr::getInstance()->addObjectHandler((void*)self, handler, type);
                    self->onKeyPressed = [=](EventKeyboard::KeyCode keyCode, Event* event){
                        LuaEventKeyboarData listenerData((int)keyCode, event);
                        BasicScriptData data((void*)self,(void*)&listenerData);
                        LuaEngine::getInstance()->handleEvent(type, (void*)&data);
                    };
                }
                break;
            case ScriptHandlerMgr::HandlerType::EVENT_KEYBOARD_RELEASED:
                {
                    ScriptHandlerMgr::getInstance()->addObjectHandler((void*)self, handler, type);
                    self->onKeyReleased = [=](EventKeyboard::KeyCode keyCode, Event* event){
                        LuaEventKeyboarData listenerData((int)keyCode, event);
                        BasicScriptData data((void*)self,(void*)&listenerData);
                        LuaEngine::getInstance()->handleEvent(type, (void*)&data);
                    };
                }
                break;
            default:
                break;
        }
        
        return 0;
    }
    
    CCLOG("'registerScriptHandler' has wrong number of arguments: %d, was expecting %d\n", argc, 2);
    return 0;
    
#if COCOS2D_DEBUG >= 1
tolua_lerror:
    tolua_error(tolua_S,"#ferror in function 'registerScriptHandler'.",&tolua_err);
    return 0;
#endif
}

static void extendEventListenerKeyboard(lua_State* tolua_S)
{
    lua_pushstring(tolua_S, "cc.EventListenerKeyboard");
    lua_rawget(tolua_S, LUA_REGISTRYINDEX);
    if (lua_istable(tolua_S,-1))
    {
        tolua_function(tolua_S, "create",tolua_cocos2dx_EventListenerKeyboard_create);
        tolua_function(tolua_S, "registerScriptHandler", tolua_cocos2dx_EventListenerKeyboard_registerScriptHandler);
    }
    lua_pop(tolua_S, 1);
}

static int tolua_cocos2dx_EventListenerTouchOneByOne_create(lua_State* tolua_S)
{
    if (nullptr == tolua_S)
        return 0;
    
    int argc = 0;
#if COCOS2D_DEBUG >= 1
    tolua_Error tolua_err;
    if (!tolua_isusertable(tolua_S, 1, "cc.EventListenerTouchOneByOne", 0, &tolua_err))  goto tolua_lerror;
#endif
    
    argc = lua_gettop(tolua_S) - 1;
    
    if (argc == 0)
    {
        cocos2d::EventListenerTouchOneByOne* tolua_ret = cocos2d::EventListenerTouchOneByOne::create();
        if(nullptr == tolua_ret)
            return 0;
        
        int ID = (tolua_ret) ? (int)tolua_ret->_ID : -1;
        int* luaID = (tolua_ret) ? &tolua_ret->_luaID : NULL;
        toluafix_pushusertype_ccobject(tolua_S, ID, luaID, (void*)tolua_ret,"cc.EventListenerTouchOneByOne");
        
        return 1;
    }
    
    CCLOG("'create' has wrong number of arguments: %d, was expecting %d\n", argc, 0);
    return 0;
    
#if COCOS2D_DEBUG >= 1
tolua_lerror:
    tolua_error(tolua_S,"#ferror in function 'create'.",&tolua_err);
    return 0;
#endif
}

static int tolua_cocos2dx_EventListenerTouchOneByOne_registerScriptHandler(lua_State* tolua_S)
{
    if (nullptr == tolua_S)
        return 0;
    
    int argc = 0;
    EventListenerTouchOneByOne* self = nullptr;
#if COCOS2D_DEBUG >= 1
    tolua_Error tolua_err;
    if (!tolua_isusertype(tolua_S, 1, "cc.EventListenerTouchOneByOne", 0, &tolua_err))  goto tolua_lerror;
#endif
    
    self = static_cast<EventListenerTouchOneByOne*>(tolua_tousertype(tolua_S,1,0));
#if COCOS2D_DEBUG >= 1
    if (nullptr == self) {
		tolua_error(tolua_S,"invalid 'self' in function 'tolua_cocos2dx_EventListenerTouchOneByOne_registerScriptHandler'\n", nullptr);
		return 0;
	}
#endif
    argc = lua_gettop(tolua_S) - 1;
    
    if (argc == 2)
    {
#if COCOS2D_DEBUG >= 1
        if (!toluafix_isfunction(tolua_S,2,"LUA_FUNCTION",0,&tolua_err) ||
            !tolua_isnumber(tolua_S, 3, 0, &tolua_err))
        {
            goto tolua_lerror;
        }
#endif
        LUA_FUNCTION handler = toluafix_ref_function(tolua_S,2,0);
        ScriptHandlerMgr::HandlerType type        = static_cast<ScriptHandlerMgr::HandlerType>((int)tolua_tonumber(tolua_S, 3, 0));
        switch (type)
        {
            case ScriptHandlerMgr::HandlerType::EVENT_TOUCH_BEGAN:
                {
                    ScriptHandlerMgr::getInstance()->addObjectHandler((void*)self, handler, type);
                    
                    self->onTouchBegan = [=](Touch* touch, Event* event){
                        LuaEventTouchData touchData(touch, event);
                        BasicScriptData data((void*)self,(void*)&touchData);
                        return LuaEngine::getInstance()->handleEvent(type, (void*)&data);
                    };
                }
                break;
            case ScriptHandlerMgr::HandlerType::EVENT_TOUCH_MOVED:
                {
                    self->onTouchMoved = [=](Touch* touch, Event* event){
                        LuaEventTouchData touchData(touch, event);
                        BasicScriptData data((void*)self,(void*)&touchData);
                        LuaEngine::getInstance()->handleEvent(type, (void*)&data);
                    };
                    
                    ScriptHandlerMgr::getInstance()->addObjectHandler((void*)self, handler, type);
                }
                break;
            case ScriptHandlerMgr::HandlerType::EVENT_TOUCH_ENDED:
                {
                    self->onTouchEnded = [=](Touch* touch, Event* event){
                        LuaEventTouchData touchData(touch, event);
                        BasicScriptData data((void*)self,(void*)&touchData);
                        LuaEngine::getInstance()->handleEvent(type, (void*)&data);
                    };
                    
                    ScriptHandlerMgr::getInstance()->addObjectHandler((void*)self, handler, type);
                }
                break;
            case ScriptHandlerMgr::HandlerType::EVENT_TOUCH_CANCELLED:
                {
                    self->onTouchCancelled = [=](Touch* touch, Event* event){
                        LuaEventTouchData touchData(touch, event);
                        BasicScriptData data((void*)self,(void*)&touchData);
                        LuaEngine::getInstance()->handleEvent(type, (void*)&data);
                    };
                    
                    ScriptHandlerMgr::getInstance()->addObjectHandler((void*)self, handler, type);
                }
                break;
            default:
                break;
        }
        return 0;
    }
    
    CCLOG("'registerScriptHandler' has wrong number of arguments: %d, was expecting %d\n", argc, 2);
    return 0;
    
#if COCOS2D_DEBUG >= 1
tolua_lerror:
    tolua_error(tolua_S,"#ferror in function 'registerScriptHandler'.",&tolua_err);
    return 0;
#endif
}

static void extendEventListenerTouchOneByOne(lua_State* tolua_S)
{
    lua_pushstring(tolua_S, "cc.EventListenerTouchOneByOne");
    lua_rawget(tolua_S, LUA_REGISTRYINDEX);
    if (lua_istable(tolua_S,-1))
    {
        tolua_function(tolua_S, "create", tolua_cocos2dx_EventListenerTouchOneByOne_create);
        tolua_function(tolua_S, "registerScriptHandler", tolua_cocos2dx_EventListenerTouchOneByOne_registerScriptHandler);
    }
    lua_pop(tolua_S, 1);
}

static int tolua_cocos2dx_EventListenerTouchAllAtOnce_create(lua_State* tolua_S)
{
    if (nullptr == tolua_S)
        return 0;
    
    int argc = 0;
#if COCOS2D_DEBUG >= 1
    tolua_Error tolua_err;
    if (!tolua_isusertable(tolua_S, 1, "cc.EventListenerTouchAllAtOnce", 0, &tolua_err))  goto tolua_lerror;
#endif
    
    argc = lua_gettop(tolua_S) - 1;
    
    if (argc == 0)
    {
        cocos2d::EventListenerTouchAllAtOnce* tolua_ret = cocos2d::EventListenerTouchAllAtOnce::create();
        if(nullptr == tolua_ret)
            return 0;

        int ID = (tolua_ret) ? (int)tolua_ret->_ID : -1;
        int* luaID = (tolua_ret) ? &tolua_ret->_luaID : NULL;
        toluafix_pushusertype_ccobject(tolua_S, ID, luaID, (void*)tolua_ret,"cc.EventListenerTouchAllAtOnce");
        
        return 1;
    }
    
    CCLOG("'create' has wrong number of arguments: %d, was expecting %d\n", argc, 1);
    return 0;
    
#if COCOS2D_DEBUG >= 1
tolua_lerror:
    tolua_error(tolua_S,"#ferror in function 'create'.",&tolua_err);
    return 0;
#endif
}

static int tolua_cocos2dx_EventListenerTouchAllAtOnce_registerScriptHandler(lua_State* tolua_S)
{
    if (nullptr == tolua_S)
        return 0;
    
    int argc = 0;
    EventListenerTouchAllAtOnce* self = nullptr;
#if COCOS2D_DEBUG >= 1
    tolua_Error tolua_err;
    if (!tolua_isusertype(tolua_S, 1, "cc.EventListenerTouchAllAtOnce", 0, &tolua_err))  goto tolua_lerror;
#endif
    
    self = static_cast<EventListenerTouchAllAtOnce*>(tolua_tousertype(tolua_S,1,0));
#if COCOS2D_DEBUG >= 1
    if (nullptr == self) {
		tolua_error(tolua_S,"invalid 'self' in function 'tolua_cocos2dx_EventListenerTouchAllAtOnce_registerScriptHandler'\n", nullptr);
		return 0;
	}
#endif
    argc = lua_gettop(tolua_S) - 1;
    
    if (argc == 2)
    {
#if COCOS2D_DEBUG >= 1
        if (!toluafix_isfunction(tolua_S,2,"LUA_FUNCTION",0,&tolua_err) ||
            !tolua_isnumber(tolua_S, 3, 0, &tolua_err))
        {
            goto tolua_lerror;
        }
#endif
        LUA_FUNCTION handler = toluafix_ref_function(tolua_S,2,0);
        ScriptHandlerMgr::HandlerType type        = static_cast<ScriptHandlerMgr::HandlerType>((int)tolua_tonumber(tolua_S, 3, 0));
        switch (type)
        {
            case ScriptHandlerMgr::HandlerType::EVENT_TOUCHES_BEGAN:
                {
                    ScriptHandlerMgr::getInstance()->addObjectHandler((void*)self, handler, type);
                
                    self->onTouchesBegan = [=](const std::vector<Touch*>& touches, Event* event){
                        LuaEventTouchesData touchesData(touches, event);
                        BasicScriptData data((void*)self,(void*)&touchesData);
                        LuaEngine::getInstance()->handleEvent(type, (void*)&data);
                    };
                }
                break;
            case ScriptHandlerMgr::HandlerType::EVENT_TOUCHES_MOVED:
            {
                self->onTouchesMoved = [=](const std::vector<Touch*>& touches, Event* event){
                    LuaEventTouchesData touchesData(touches, event);
                    BasicScriptData data((void*)self,(void*)&touchesData);
                    LuaEngine::getInstance()->handleEvent(type, (void*)&data);
                };
                
                ScriptHandlerMgr::getInstance()->addObjectHandler((void*)self, handler, type);
            }
                break;
            case ScriptHandlerMgr::HandlerType::EVENT_TOUCHES_ENDED:
            {
                self->onTouchesEnded = [=](const std::vector<Touch*>& touches, Event* event){
                    LuaEventTouchesData touchesData(touches, event);
                    BasicScriptData data((void*)self,(void*)&touchesData);
                    LuaEngine::getInstance()->handleEvent(type, (void*)&data);
                };
                
                ScriptHandlerMgr::getInstance()->addObjectHandler((void*)self, handler, type);
            }
                break;
            case ScriptHandlerMgr::HandlerType::EVENT_TOUCHES_CANCELLED:
            {
                self->onTouchesCancelled = [=](const std::vector<Touch*>& touches, Event* event){
                    LuaEventTouchesData touchesData(touches, event);
                    BasicScriptData data((void*)self,(void*)&touchesData);
                    LuaEngine::getInstance()->handleEvent(type, (void*)&data);
                };
                
                ScriptHandlerMgr::getInstance()->addObjectHandler((void*)self, handler, type);
            }
                break;
            default:
                break;
        }
        return 0;
    }
    
    CCLOG("'registerScriptHandler' has wrong number of arguments: %d, was expecting %d\n", argc, 2);
    return 0;
    
#if COCOS2D_DEBUG >= 1
tolua_lerror:
    tolua_error(tolua_S,"#ferror in function 'registerScriptHandler'.",&tolua_err);
    return 0;
#endif
}

static void extendEventListenerTouchAllAtOnce(lua_State* tolua_S)
{
    lua_pushstring(tolua_S, "cc.EventListenerTouchAllAtOnce");
    lua_rawget(tolua_S, LUA_REGISTRYINDEX);
    if (lua_istable(tolua_S,-1))
    {
        tolua_function(tolua_S, "create", tolua_cocos2dx_EventListenerTouchAllAtOnce_create);
        tolua_function(tolua_S, "registerScriptHandler", tolua_cocos2dx_EventListenerTouchAllAtOnce_registerScriptHandler);
    }
    lua_pop(tolua_S, 1);
}

static int tolua_cocos2dx_EventListenerMouse_create(lua_State* tolua_S)
{
    if (nullptr == tolua_S)
        return 0;
    
    int argc = 0;
#if COCOS2D_DEBUG >= 1
    tolua_Error tolua_err;
    if (!tolua_isusertable(tolua_S, 1, "cc.EventListenerMouse", 0, &tolua_err))  goto tolua_lerror;
#endif
    
    argc = lua_gettop(tolua_S) - 1;
    
    if (argc == 1)
    {
        cocos2d::EventListenerMouse* tolua_ret = cocos2d::EventListenerMouse::create();
        if(nullptr == tolua_ret)
            return 0;

        int ID = (tolua_ret) ? (int)tolua_ret->_ID : -1;
        int* luaID = (tolua_ret) ? &tolua_ret->_luaID : NULL;
        toluafix_pushusertype_ccobject(tolua_S, ID, luaID, (void*)tolua_ret,"cc.EventListenerMouse");
        
        return 1;
    }
    
    CCLOG("'create' has wrong number of arguments: %d, was expecting %d\n", argc, 1);
    return 0;
    
#if COCOS2D_DEBUG >= 1
tolua_lerror:
    tolua_error(tolua_S,"#ferror in function 'create'.",&tolua_err);
    return 0;
#endif
}

static int tolua_cocos2dx_EventListenerMouse_registerScriptHandler(lua_State* tolua_S)
{
    if (nullptr == tolua_S)
        return 0;
    
    int argc = 0;
    EventListenerMouse* self = nullptr;
#if COCOS2D_DEBUG >= 1
    tolua_Error tolua_err;
    if (!tolua_isusertype(tolua_S, 1, "cc.EventListenerMouse", 0, &tolua_err))  goto tolua_lerror;
#endif
    
    self = static_cast<EventListenerMouse*>(tolua_tousertype(tolua_S,1,0));
#if COCOS2D_DEBUG >= 1
    if (nullptr == self) {
		tolua_error(tolua_S,"invalid 'self' in function 'tolua_cocos2dx_EventListenerMouse_registerScriptHandler'\n", nullptr);
		return 0;
	}
#endif
    argc = lua_gettop(tolua_S) - 1;
    
    if (argc == 2)
    {
#if COCOS2D_DEBUG >= 1
        if (!toluafix_isfunction(tolua_S,2,"LUA_FUNCTION",0,&tolua_err) ||
            !tolua_isnumber(tolua_S, 3, 0, &tolua_err))
        {
            goto tolua_lerror;
        }
#endif
        LUA_FUNCTION handler = toluafix_ref_function(tolua_S,2,0);
        ScriptHandlerMgr::HandlerType type = static_cast<ScriptHandlerMgr::HandlerType>((int)tolua_tonumber(tolua_S, 3, 0) ) ;
        
        switch (type)
        {
            case ScriptHandlerMgr::HandlerType::EVENT_MOUSE_DOWN:
                {
                    ScriptHandlerMgr::getInstance()->addObjectHandler((void*)self, handler, type);
                
                    self->onMouseDown = [=](Event* event){
                        LuaEventMouseData mouseData(event);
                        BasicScriptData data((void*)self,(void*)&mouseData);
                        LuaEngine::getInstance()->handleEvent(type, (void*)&data);
                    };
                }
                break;
            case ScriptHandlerMgr::HandlerType::EVENT_MOUSE_UP:
                {
                    self->onMouseUp = [=](Event* event){
                        LuaEventMouseData mouseData(event);
                        BasicScriptData data((void*)self,(void*)&mouseData);
                        LuaEngine::getInstance()->handleEvent(type, (void*)&data);
                    };
                
                    ScriptHandlerMgr::getInstance()->addObjectHandler((void*)self, handler, type);
                }
                break;
            case ScriptHandlerMgr::HandlerType::EVENT_MOUSE_MOVE:
                {
                    self->onMouseMove = [=](Event* event){
                        LuaEventMouseData mouseData(event);
                        BasicScriptData data((void*)self,(void*)&mouseData);
                        LuaEngine::getInstance()->handleEvent(type, (void*)&data);
                    };
                
                    ScriptHandlerMgr::getInstance()->addObjectHandler((void*)self, handler, type);
                }
                break;
            case ScriptHandlerMgr::HandlerType::EVENT_MOUSE_SCROLL:
                {
                    self->onMouseScroll = [=](Event* event){
                        LuaEventMouseData mouseData(event);
                        BasicScriptData data((void*)self,(void*)&mouseData);
                        LuaEngine::getInstance()->handleEvent(type, (void*)&data);
                    };
                
                    ScriptHandlerMgr::getInstance()->addObjectHandler((void*)self, handler, type);
                }
                break;
            default:
                break;
        }
        return 0;
    }
    
    CCLOG("'registerScriptHandler' has wrong number of arguments: %d, was expecting %d\n", argc, 2);
    return 0;
    
#if COCOS2D_DEBUG >= 1
tolua_lerror:
    tolua_error(tolua_S,"#ferror in function 'registerScriptHandler'.",&tolua_err);
    return 0;
#endif
}

static void extendEventListenerMouse(lua_State* tolua_S)
{
    lua_pushstring(tolua_S, "cc.EventListenerMouse");
    lua_rawget(tolua_S, LUA_REGISTRYINDEX);
    if (lua_istable(tolua_S,-1))
    {
        tolua_function(tolua_S, "create", tolua_cocos2dx_EventListenerMouse_create);
        tolua_function(tolua_S, "registerScriptHandler", tolua_cocos2dx_EventListenerMouse_registerScriptHandler);
    }
    lua_pop(tolua_S, 1);
}

static int tolua_cocos2dx_ActionCamera_reverse(lua_State* tolua_S)
{
    if (NULL == tolua_S)
        return 0;
    
    int argc = 0;
    cocos2d::ActionCamera* cobj = nullptr;
    
#if COCOS2D_DEBUG >= 1
    tolua_Error tolua_err;
#endif
    
#if COCOS2D_DEBUG >= 1
    if (!tolua_isusertype(tolua_S,1,"cc.ActionCamera",0,&tolua_err)) goto tolua_lerror;
#endif
    
    cobj = (cocos2d::ActionCamera*)tolua_tousertype(tolua_S,1,0);
    
#if COCOS2D_DEBUG >= 1
    if (!cobj)
    {
        tolua_error(tolua_S,"invalid 'cobj' in function 'tolua_cocos2dx_ActionCamera_reverse'", NULL);
        return 0;
    }
#endif
    
    argc = lua_gettop(tolua_S)-1;
    if (argc == 0)
    {
        cocos2d::ActionCamera* reverse = cobj->reverse();
        toluafix_pushusertype_ccobject(tolua_S, reverse->_ID, &(reverse->_luaID), (void*)(reverse),"cc.ActionCamera");
        return 1;
    }
    CCLOG("%s has wrong number of arguments: %d, was expecting %d \n", "reverse",argc, 0);
    return 0;
#if COCOS2D_DEBUG >= 1
tolua_lerror:
    tolua_error(tolua_S,"#ferror in function 'tolua_cocos2dx_ActionCamera_reverse'.",&tolua_err);
#endif
    return 0;
}

static void extendActionCamera(lua_State* tolua_S)
{
    lua_pushstring(tolua_S, "cc.ActionCamera");
    lua_rawget(tolua_S, LUA_REGISTRYINDEX);
    if (lua_istable(tolua_S,-1))
    {
        tolua_function(tolua_S, "reverse", tolua_cocos2dx_ActionCamera_reverse);
    }
    lua_pop(tolua_S, 1);
}

static int tolua_cocos2dx_GridAction_reverse(lua_State* tolua_S)
{
    if (NULL == tolua_S)
        return 0;
    
    int argc = 0;
    cocos2d::GridAction* cobj = nullptr;
    
#if COCOS2D_DEBUG >= 1
    tolua_Error tolua_err;
#endif
    
#if COCOS2D_DEBUG >= 1
    if (!tolua_isusertype(tolua_S,1,"cc.GridAction",0,&tolua_err)) goto tolua_lerror;
#endif
    
    cobj = (cocos2d::GridAction*)tolua_tousertype(tolua_S,1,0);
    
#if COCOS2D_DEBUG >= 1
    if (!cobj)
    {
        tolua_error(tolua_S,"invalid 'cobj' in function 'tolua_cocos2dx_GridAction_reverse'", NULL);
        return 0;
    }
#endif
    
    argc = lua_gettop(tolua_S)-1;
    if (argc == 0)
    {
        cocos2d::GridAction* reverse = cobj->reverse();
        toluafix_pushusertype_ccobject(tolua_S, reverse->_ID, &(reverse->_luaID), (void*)(reverse),"cc.GridAction");
        return 1;
    }
    CCLOG("%s has wrong number of arguments: %d, was expecting %d \n", "reverse",argc, 0);
    return 0;
#if COCOS2D_DEBUG >= 1
tolua_lerror:
    tolua_error(tolua_S,"#ferror in function 'tolua_cocos2dx_GridAction_reverse'.",&tolua_err);
#endif
    return 0;
}

static void extendGridAction(lua_State* tolua_S)
{
    lua_pushstring(tolua_S, "cc.GridAction");
    lua_rawget(tolua_S, LUA_REGISTRYINDEX);
    if (lua_istable(tolua_S,-1))
    {
        tolua_function(tolua_S, "reverse", tolua_cocos2dx_GridAction_reverse);
    }
    lua_pop(tolua_S, 1);
}

static bool luaval_to_TTFConfig(lua_State* L,int lo, TTFConfig* ret)
{
    if (nullptr == ret)
        return false;
    
    bool ok = true;
    
    tolua_Error tolua_err;
    if (!tolua_istable(L, lo, 0, &tolua_err) )
    {
#if COCOS2D_DEBUG >=1
        luaval_to_native_err(L,"#ferror:",&tolua_err);
#endif
        ok = false;
    }
    
    if (ok)
    {
        lua_pushstring(L, "fontFilePath");         /* L: paramStack key */
        lua_gettable(L,lo);                        /* L: paramStack paramStack[lo][key] */
        ret->fontFilePath = lua_isstring(L, -1)? lua_tostring(L, -1) : "";
        lua_pop(L,1);                              /* L: paramStack*/
        
        lua_pushstring(L, "fontSize");
        lua_gettable(L,lo);
        ret->fontSize = lua_isnumber(L, -1)?(int)lua_tointeger(L, -1) : 0;
        lua_pop(L,1);
        
        lua_pushstring(L, "glyphs");
        lua_gettable(L, lo);
        ret->glyphs = lua_isnumber(L, -1)?static_cast<GlyphCollection>(lua_tointeger(L, -1)) : GlyphCollection::NEHE;
        lua_pop(L, 1);
        
        lua_pushstring(L, "customGlyphs");
        lua_gettable(L, lo);
        ret->customGlyphs = lua_isstring(L, -1)?lua_tostring(L, -1) : "";
        lua_pop(L, 1);
        
        lua_pushstring(L, "distanceFieldEnabled");
        lua_gettable(L, lo);
        ret->distanceFieldEnabled = lua_isboolean(L, -1)?lua_toboolean(L, -1) : false;
        lua_pop(L, 1);
        
        lua_pushstring(L, "outlineSize");
        lua_gettable(L, lo);
        ret->outlineSize = lua_isnumber(L, -1)?(int)lua_tointeger(L, -1) : 0;
        lua_pop(L, 1);
        
        return true;
    }
    
    return false;
}

static int lua_cocos2dx_Label_createWithTTF00(lua_State* L)
{
    if (nullptr == L)
        return 0;
    
    int argc = 0;
    bool ok = true;
    
#if COCOS2D_DEBUG >= 1
    tolua_Error tolua_err;
    if (!tolua_isusertable(L,1,"cc.Label",0,&tolua_err)) goto tolua_lerror;
#endif
    
    argc = lua_gettop(L) - 1;
    
    if (argc >= 2 && argc <= 4)
    {
        
#if COCOS2D_DEBUG >= 1
        if (!tolua_istable(L, 2, 0, &tolua_err)  ||
            !tolua_isstring(L, 3, 0, &tolua_err) ||
            !tolua_isnumber(L, 4, 1, &tolua_err) ||
            !tolua_isnumber(L, 5, 1, &tolua_err) )
        {
            goto tolua_lerror;
        }
#endif
        TTFConfig ttfConfig("");
        std::string text = "";

        ok &= luaval_to_TTFConfig(L, 2, &ttfConfig);
        if (!ok)
            return 0;
        
        ok &= luaval_to_std_string(L, 3, &text);
        if (!ok)
            return 0;
        
        
        int alignment = tolua_tonumber(L, 4, 1);
        int lineSize  = tolua_tonumber(L, 5, 0);
        cocos2d::Label* ret = cocos2d::Label::createWithTTF(ttfConfig, text, static_cast<TextHAlignment>(alignment), lineSize);
        int ID = ret ? (int)(ret->_ID) : -1;
        int* luaID = ret ? &(ret->_luaID) : nullptr;
        toluafix_pushusertype_ccobject(L,ID, luaID, (void*)ret,"cc.Label");
        return 1;
    }
    CCLOG("%s has wrong number of arguments: %d, was expecting %d\n ", "create",argc, 2);
    return 0;
#if COCOS2D_DEBUG >= 1
tolua_lerror:
    tolua_error(L,"#ferror in function 'lua_cocos2dx_Label_createWithTTF'.",&tolua_err);
#endif
    return 0;
}

static int lua_cocos2dx_Label_setTTFConfig(lua_State* L)
{
    if (nullptr == L)
        return 0;
    
    int argc = 0;
    cocos2d::Label* self = nullptr;
    bool ok  = true;
    
#if COCOS2D_DEBUG >= 1
	tolua_Error tolua_err;
	if (!tolua_isusertype(L,1,"cc.Label",0,&tolua_err)) goto tolua_lerror;
#endif
    
    self = static_cast<cocos2d::Label*>(tolua_tousertype(L, 1, 0));
    
#if COCOS2D_DEBUG >= 1
    if (nullptr == self)
    {
		tolua_error(L,"invalid 'self' in function 'lua_cocos2dx_Label_setTTFConfig'\n", nullptr);
		return 0;
	}
#endif
    
    argc = lua_gettop(L) - 1;
    if(1 == argc)
    {
        
#if COCOS2D_DEBUG >= 1
        if (!tolua_istable(L, 2, 0, &tolua_err))
            goto tolua_lerror;
#endif
        TTFConfig ttfConfig("");
        ok &= luaval_to_TTFConfig(L, 2, &ttfConfig);
        if (!ok)
            return 0;
        
        self->setTTFConfig(ttfConfig);
        return 1;
    }
    
    CCLOG("'create' has wrong number of arguments: %d, was expecting %d\n", argc, 1);
	return 0;
    
#if COCOS2D_DEBUG >= 1
tolua_lerror:
    tolua_error(L,"#ferror in function 'setTTFConfig'.",&tolua_err);
    return 0;
#endif
}

static int lua_cocos2dx_Label_createWithTTF01(lua_State* L)
{
    if (nullptr == L)
        return 0;
    
    tolua_Error tolua_err;
    
    if (!tolua_isusertable(L, 1, "cc.Label", 0, &tolua_err) ||
        !tolua_isstring(L, 2, 0, &tolua_err) ||
        !tolua_isstring(L, 3, 0, &tolua_err) ||
        !tolua_isnumber(L, 4, 0, &tolua_err) ||
        !tolua_isnumber(L, 5, 1, &tolua_err) ||
        !tolua_isnumber(L, 6, 1, &tolua_err) ||
        !tolua_isnumber(L, 7, 1, &tolua_err) ||
        !tolua_isstring(L, 8, 1, &tolua_err) ||
        !tolua_isboolean(L, 9, 1, &tolua_err)
        )
        goto tolua_lerror;
    else
    {
        CCLOG("The createWithTTF(text, ...) was deprecated,please use create createWithTTF(ttfConfig, ...) instead");
        std::string text = tolua_tostring(L, 2, "");
        std::string fontFilePath = tolua_tostring(L, 3, "");
        int fontSize = (int)tolua_tonumber(L, 4, 0);
        int lineSize = (int)tolua_tonumber(L, 5, 0);
        TextHAlignment alignment = static_cast<TextHAlignment>((int)tolua_tonumber(L, 6, 1));
        GlyphCollection glyphs   = static_cast<GlyphCollection>((int)tolua_tonumber(L, 7, 1));
        const char* customGlyphs = tolua_tostring(L, 8, "");
        bool useDistanceField = tolua_toboolean(L, 9, false);
        
        TTFConfig ttfConfig(fontFilePath.c_str(), fontSize, glyphs, customGlyphs, useDistanceField);
        
        cocos2d::Label* ret = cocos2d::Label::createWithTTF(ttfConfig, text,alignment, lineSize);
        int ID = ret ? (int)(ret->_ID) : -1;
        int* luaID = ret ? &(ret->_luaID) : nullptr;
        toluafix_pushusertype_ccobject(L,ID, luaID, (void*)ret,"cc.Label");
        return 1;
    }
tolua_lerror:
    return lua_cocos2dx_Label_createWithTTF00(L);
}

static void extendLabel(lua_State* tolua_S)
{
    lua_pushstring(tolua_S, "cc.Label");
    lua_rawget(tolua_S, LUA_REGISTRYINDEX);
    if (lua_istable(tolua_S,-1))
    {
        tolua_function(tolua_S, "createWithTTF", lua_cocos2dx_Label_createWithTTF00);
        tolua_function(tolua_S, "setTTFConfig",  lua_cocos2dx_Label_setTTFConfig);
        tolua_function(tolua_S, "createWithTTF", lua_cocos2dx_Label_createWithTTF01);
    }
    lua_pop(tolua_S, 1);
}

static int lua_cocos2dx_CCConsole_log(lua_State* tolua_S)
{
    printf("---int lua_cocos2dx_CCConsole_log.\n");
    cocos2d::Console* cobj = nullptr;
    int argc = 0;
    bool ok  = true;
#if COCOS2D_DEBUG >= 1
    tolua_Error tolua_err;
#endif
    
#if COCOS2D_DEBUG >= 1
    if (!tolua_isusertype(tolua_S,1,"cc.Console",0,&tolua_err)) goto tolua_lerror;
#endif
    
    argc = lua_gettop(tolua_S)-1;
    
    if (argc == 1)
    {
        std::string arg0;
        ok &= luaval_to_std_string(tolua_S, 2,&arg0);
        if(!ok)
            return 0;
        cobj = (cocos2d::Console*)tolua_tousertype(tolua_S,1,0);
        
        cobj->log(arg0.c_str());
        return 1;
    }
    ok  = true;
    CCLOG("%s has wrong number of arguments: %d, was expecting %d", "log",argc, 2);
    return 0;
#if COCOS2D_DEBUG >= 1
tolua_lerror:
    tolua_error(tolua_S,"#ferror in function 'lua_cocos2dx_Console_log'.",&tolua_err);
#endif
    
    return 0;
}

static int lua_cocos2dx_CCConsole_addCommand(lua_State* tolua_S)
{
    printf("---int lua_cocos2dx_CCConsole_addCommand.\n");
    cocos2d::Console* cobj = nullptr;
    int argc = 0;
    bool ok  = true;
#if COCOS2D_DEBUG >= 1
    tolua_Error tolua_err;
#endif
    
#if COCOS2D_DEBUG >= 1
    if (!tolua_isusertype(tolua_S,1,"cc.Console",0,&tolua_err)) goto tolua_lerror;
#endif
    
    argc = lua_gettop(tolua_S)-1;
    if (ok)
    {
        cobj = (cocos2d::Console*)tolua_tousertype(tolua_S,1,0);
        ValueMap arg0;
        ok &= luaval_to_ccvaluemap(tolua_S, 2, &arg0);
        //
        static std::string name = std::string(arg0["name"].asString());
        static std::string help = std::string(arg0["help"].asString());
        
        ok &= toluafix_isfunction(tolua_S,3,"LUA_FUNCTION",0,&tolua_err);
        LUA_FUNCTION handler = 0;
        if (ok) {
            handler = (  toluafix_ref_function(tolua_S,3,0));
            ScriptHandlerMgr::getInstance()->addObjectHandler((void*)cobj, handler, ScriptHandlerMgr::HandlerType::NODE);
            
            static struct Console::Command outValue = {
                name.c_str(),
                help.c_str(),
                [=](int fd, const std::string& args)
                {
                    //调用lua的callback,也就是第三个;
                    tolua_pushnumber(tolua_S, fd);
                    tolua_pushstring(tolua_S, args.c_str());
                    
                    LuaEngine::getInstance()->getLuaStack()->executeFunctionByHandler(handler, 2);
                }
            };
            //CCLOG("addcommand in auto: %s, %s.", outValue.name, outValue.help);
            cobj->addCommand(outValue);
        }
        return 1;
    }
    CCLOG("%s has wrong number of arguments: %d, was expecting %d", "log",argc, 2);
    return 0;
#if COCOS2D_DEBUG >= 1
tolua_lerror:
    tolua_error(tolua_S,"#ferror in function 'lua_cocos2dx_Console_log'.",&tolua_err);
#endif
    
    return 0;
}

static int extendConsole(lua_State*  tolua_S)
{
    tolua_usertype(tolua_S,"cc.Console");
    tolua_cclass(tolua_S,"CCConsole","cc.Console","",NULL);
    
    tolua_beginmodule(tolua_S,"CCConsole");
        tolua_function(tolua_S,"log", lua_cocos2dx_CCConsole_log);
        tolua_function(tolua_S,"addCommand", lua_cocos2dx_CCConsole_addCommand);
    tolua_endmodule(tolua_S);
    std::string typeName = typeid(cocos2d::Console).name();
    g_luaType[typeName] = "cc.Console";
    g_typeCast["CCConsole"] = "cc.CCConsole";
    return 0;
}

static int lua_cocos2dx_TMXTiledMap_getPropertiesForGID(lua_State* tolua_S)
{
    int argc = 0;
    cocos2d::TMXTiledMap* cobj = NULL;
    bool ok  = true;
#if COCOS2D_DEBUG >= 1
    tolua_Error tolua_err;
#endif
    
#if COCOS2D_DEBUG >= 1
    if (!tolua_isusertype(tolua_S,1,"cc.TMXTiledMap",0,&tolua_err)) goto tolua_lerror;
#endif
    cobj = (cocos2d::TMXTiledMap*)tolua_tousertype(tolua_S,1,0);
#if COCOS2D_DEBUG >= 1
    if (!cobj)
    {
        tolua_error(tolua_S,"invalid 'cobj' in function 'lua_cocos2dx_TMXTiledMap_getPropertiesForGID'", NULL);
        return 0;
    }
#endif
    argc = lua_gettop(tolua_S)-1;

    if (argc == 1)
    {
        int arg0;
        ok &= luaval_to_int32(tolua_S, 2,(int *)&arg0);
            
        if (!ok)
            return 0;
        cocos2d::Value ret = cobj->getPropertiesForGID(arg0);
        ccvalue_to_luaval(tolua_S, ret);
        return 1;
    }
    CCLOG("%s has wrong number of arguments: %d, was expecting %d \n", "getPropertiesForGID",argc, 1);
    return 0;
    
#if COCOS2D_DEBUG >= 1
tolua_lerror:
    tolua_error(tolua_S,"#ferror in function 'lua_cocos2dx_TMXTiledMap_getPropertiesForGID'.",&tolua_err);
#endif
    
    return 0;
}

static void extendTMXTiledMap(lua_State* tolua_S)
{
    lua_pushstring(tolua_S, "cc.TMXTiledMap");
    lua_rawget(tolua_S, LUA_REGISTRYINDEX);
    if (lua_istable(tolua_S,-1))
    {
        tolua_function(tolua_S, "getPropertiesForGID", lua_cocos2dx_TMXTiledMap_getPropertiesForGID);
    }
    lua_pop(tolua_S, 1);
}

static int lua_cocos2dx_CCConsole_sendSocket(lua_State* tolua_S)
{
    cocos2d::Console* cobj = nullptr;
    int argc = 0;
    bool ok  = true;
#if COCOS2D_DEBUG >= 1
    tolua_Error tolua_err;
#endif
    
#if COCOS2D_DEBUG >= 1
    if (!tolua_isusertype(tolua_S,1,"cc.Console",0,&tolua_err)) goto tolua_lerror;
#endif
    
    argc = lua_gettop(tolua_S)-1;
    
    if (argc == 2)
    {
        int arg0;
        ok &= luaval_to_int32(tolua_S, 2,&arg0);
        std::string arg1;
        ok &= luaval_to_std_string(tolua_S, 3,&arg1);
        if(!ok)
            return 0;
        cobj = (cocos2d::Console*)tolua_tousertype(tolua_S,1,0);
        
        cobj->sendSocket(arg0, arg1.c_str());
        return 1;
    }
    ok  = true;
    CCLOG("%s has wrong number of arguments: %d, was expecting %d", "sendSocket",argc, 2);
    return 0;
#if COCOS2D_DEBUG >= 1
tolua_lerror:
    tolua_error(tolua_S,"#ferror in function 'lua_cocos2dx_Console_sendSocket'.",&tolua_err);
#endif
    
    return 0;
}

static int lua_cocos2dx_CCConsole_llistenOnTCP(lua_State* tolua_S)
{
    cocos2d::Console* cobj = nullptr;
    int argc = 0;
    bool ok  = true;
#if COCOS2D_DEBUG >= 1
    tolua_Error tolua_err;
#endif
    
#if COCOS2D_DEBUG >= 1
    if (!tolua_isusertype(tolua_S,1,"cc.Console",0,&tolua_err)) goto tolua_lerror;
#endif
    
    argc = lua_gettop(tolua_S)-1;
    
    if (argc == 1)
    {
        int arg0;
        ok &= luaval_to_int32(tolua_S, 2,&arg0);
        if(!ok)
            return 0;
        cobj = (cocos2d::Console*)tolua_tousertype(tolua_S,1,0);
        
        cobj->listenOnTCP(arg0);
        return 1;
    }
    ok  = true;
    CCLOG("%s has wrong number of arguments: %d, was expecting %d", "sendSocket",argc, 2);
    return 0;
#if COCOS2D_DEBUG >= 1
tolua_lerror:
    tolua_error(tolua_S,"#ferror in function 'lua_cocos2dx_Console_sendSocket'.",&tolua_err);
#endif
    
    return 0;
}

static int lua_cocos2dx_CCConsole_addCommand(lua_State* tolua_S)
{
    cocos2d::Console* cobj = nullptr;
    int argc = 0;
    bool ok  = true;
#if COCOS2D_DEBUG >= 1
    tolua_Error tolua_err;
#endif
    
#if COCOS2D_DEBUG >= 1
    if (!tolua_isusertype(tolua_S,1,"cc.Console",0,&tolua_err)) goto tolua_lerror;
#endif
    
    argc = lua_gettop(tolua_S)-1;
    if (ok && argc == 2)
    {
        cobj = (cocos2d::Console*)tolua_tousertype(tolua_S,1,0);
        ValueMap arg0;
        ok &= luaval_to_ccvaluemap(tolua_S, 2, &arg0);
        //
        std::string name = std::string(arg0["name"].asString());
        std::string help = std::string(arg0["help"].asString());
        
        ok &= toluafix_isfunction(tolua_S,3,"LUA_FUNCTION",0,&tolua_err);
        LUA_FUNCTION handler = 0;
        if (ok) {
            handler = (  toluafix_ref_function(tolua_S,3,0));
            ScriptHandlerMgr::getInstance()->addCustomHandler((void*)cobj, handler, ScriptHandlerMgr::CustomType::CONSOLE);
            
            struct Console::Command outValue = {
                name.c_str(),
                help.c_str(),
                [=](int fd, const std::string& args)
                {
                    //lua-callback, the third param;
                    tolua_pushnumber(tolua_S, fd);
                    tolua_pushstring(tolua_S, args.c_str());
                    
                    LuaEngine::getInstance()->getLuaStack()->executeFunctionByHandler(handler, 2);
                }
            };
            cobj->addCommand(outValue);
        }
        return 1;
    }
    CCLOG("%s has wrong number of arguments: %d, was expecting %d", "addCommand",argc, 2);
    return 0;
#if COCOS2D_DEBUG >= 1
tolua_lerror:
    tolua_error(tolua_S,"#ferror in function 'lua_cocos2dx_Console_addCommand'.",&tolua_err);
#endif
    
    return 0;
}

static void extendConsole(lua_State* tolua_S)
{
    tolua_usertype(tolua_S,"cc.Console");
    tolua_cclass(tolua_S,"CCConsole","cc.Console","",NULL);
    
    tolua_beginmodule(tolua_S,"CCConsole");
        tolua_function(tolua_S,"listenOnTCP", lua_cocos2dx_CCConsole_llistenOnTCP);
        tolua_function(tolua_S,"sendSocket", lua_cocos2dx_CCConsole_sendSocket);
        tolua_function(tolua_S,"addCommand", lua_cocos2dx_CCConsole_addCommand);
    tolua_endmodule(tolua_S);
    std::string typeName = typeid(cocos2d::Console).name();
    g_luaType[typeName] = "cc.Console";
    g_typeCast["CCConsole"] = "cc.CCConsole";
}

int register_all_cocos2dx_manual(lua_State* tolua_S)
{
    if (NULL == tolua_S)
        return 0;
    
    extendNode(tolua_S);
    extendLayer(tolua_S);
    extendMenuItem(tolua_S);
    extendMenuItemImage(tolua_S);
    extendMenuItemLabel(tolua_S);
    extendMenuItemFont(tolua_S);
    extendMenuItemSprite(tolua_S);
    extendMenuItemToggle(tolua_S);
    extendMenu(tolua_S);
    extendScheduler(tolua_S);
    extendSequence(tolua_S);
    extendCallFunc(tolua_S);
    extendSpawn(tolua_S);
    extendCardinalSplineBy(tolua_S);
    extendCatmullRomBy(tolua_S);
    extendCatmullRomTo(tolua_S);
    extendBezierBy(tolua_S);
    extendBezierTo(tolua_S);
    extendDrawNode(tolua_S);
    extendSprite(tolua_S);
    extendLayerColor(tolua_S);
    extendLayerMultiplex(tolua_S);
    extendParticleSystem(tolua_S);
    extendFileUtils(tolua_S);
    extendUserDefault(tolua_S);
    extendGLProgram(tolua_S);
    extendTexture2D(tolua_S);
    extendSpriteBatchNode(tolua_S);
    extendEventListenerKeyboard(tolua_S);
    extendEventListenerTouchOneByOne(tolua_S);
    extendEventListenerTouchAllAtOnce(tolua_S);
    extendEventListenerMouse(tolua_S);
    extendEventListenerCustom(tolua_S);
    extendEventListenerAcceleration(tolua_S);
    extendActionCamera(tolua_S);
    extendGridAction(tolua_S);
    
    extendMotionStreak(tolua_S);
    extendAtlasNode(tolua_S);
    extendParticleBatchNode(tolua_S);
    extendLabel(tolua_S);
    extendTMXTiledMap(tolua_S);
<<<<<<< HEAD
=======
    
>>>>>>> 1cfab5fb
    extendConsole(tolua_S);
    return 0;
}<|MERGE_RESOLUTION|>--- conflicted
+++ resolved
@@ -5054,10 +5054,6 @@
     extendParticleBatchNode(tolua_S);
     extendLabel(tolua_S);
     extendTMXTiledMap(tolua_S);
-<<<<<<< HEAD
-=======
-    
->>>>>>> 1cfab5fb
     extendConsole(tolua_S);
     return 0;
 }