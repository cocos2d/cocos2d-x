/****************************************************************************
 Copyright (c) 2013-2014 Chukong Technologies Inc.
 
 http://www.cocos2d-x.org
 
 Permission is hereby granted, free of charge, to any person obtaining a copy
 of this software and associated documentation files (the "Software"), to deal
 in the Software without restriction, including without limitation the rights
 to use, copy, modify, merge, publish, distribute, sublicense, and/or sell
 copies of the Software, and to permit persons to whom the Software is
 furnished to do so, subject to the following conditions:
 
 The above copyright notice and this permission notice shall be included in
 all copies or substantial portions of the Software.
 
 THE SOFTWARE IS PROVIDED "AS IS", WITHOUT WARRANTY OF ANY KIND, EXPRESS OR
 IMPLIED, INCLUDING BUT NOT LIMITED TO THE WARRANTIES OF MERCHANTABILITY,
 FITNESS FOR A PARTICULAR PURPOSE AND NONINFRINGEMENT. IN NO EVENT SHALL THE
 AUTHORS OR COPYRIGHT HOLDERS BE LIABLE FOR ANY CLAIM, DAMAGES OR OTHER
 LIABILITY, WHETHER IN AN ACTION OF CONTRACT, TORT OR OTHERWISE, ARISING FROM,
 OUT OF OR IN CONNECTION WITH THE SOFTWARE OR THE USE OR OTHER DEALINGS IN
 THE SOFTWARE.
 ****************************************************************************/
#include "lua_cocos2dx_coco_studio_manual.hpp"
#include "lua_cocos2dx_studio_auto.hpp"
#include "lua_cocos2dx_csloader_auto.hpp"
<<<<<<< HEAD
=======
#include "lua_cocos2dx_csloader_manual.hpp"
>>>>>>> 9894c738
#include "cocos2d.h"
#include "tolua_fix.h"
#include "LuaBasicConversions.h"
#include "LuaScriptHandlerMgr.h"
#include "CCLuaValue.h"
#include "CocoStudio.h"
#include "CCLuaEngine.h"
#include "CustomGUIReader.h"

using namespace cocostudio;

class LuaArmatureWrapper:public Ref
{
public:
    LuaArmatureWrapper();
    virtual ~LuaArmatureWrapper();
    
    virtual void addArmatureFileInfoAsyncCallback(float percent);
};

LuaArmatureWrapper::LuaArmatureWrapper()
{
    
}

LuaArmatureWrapper::~LuaArmatureWrapper()
{
    
}

void LuaArmatureWrapper::addArmatureFileInfoAsyncCallback(float percent)
{
    int handler = ScriptHandlerMgr::getInstance()->getObjectHandler((void*)this, ScriptHandlerMgr::HandlerType::ARMATURE_EVENT);
    
    if (0 != handler)
    {
        LuaArmatureWrapperEventData wrapperData(LuaArmatureWrapperEventData::LuaArmatureWrapperEventType::FILE_ASYNC , (void*)&percent);
        
        BasicScriptData data(this,(void*)&wrapperData);
        
        LuaEngine::getInstance()->handleEvent(ScriptHandlerMgr::HandlerType::ARMATURE_EVENT, (void*)&data);
    }
}

static int lua_cocos2dx_ArmatureAnimation_setMovementEventCallFunc(lua_State* L)
{
    if (nullptr == L)
        return 0;
    
    int argc = 0;
    ArmatureAnimation* self = nullptr;
    
#if COCOS2D_DEBUG >= 1
    tolua_Error tolua_err;
	if (!tolua_isusertype(L,1,"ccs.ArmatureAnimation",0,&tolua_err)) goto tolua_lerror;
#endif
    
    self = static_cast<ArmatureAnimation*>(tolua_tousertype(L,1,0));
    
#if COCOS2D_DEBUG >= 1
	if (nullptr == self) {
		tolua_error(L,"invalid 'self' in function 'lua_cocos2dx_ArmatureAnimation_setMovementEventCallFunc'\n", NULL);
		return 0;
	}
#endif
    argc = lua_gettop(L) - 1;
    
    if (1 == argc)
    {
#if COCOS2D_DEBUG >= 1
        if (!toluafix_isfunction(L,2,"LUA_FUNCTION",0,&tolua_err))
        {
            goto tolua_lerror;
        }
#endif
        
        LUA_FUNCTION handler = (  toluafix_ref_function(L,2,0));
        
        LuaArmatureWrapper* wrapper = new (std::nothrow) LuaArmatureWrapper();
        wrapper->autorelease();
        
        Vector<LuaArmatureWrapper*> vec;
        vec.pushBack(wrapper);
        ScriptHandlerMgr::getInstance()->addObjectHandler((void*)wrapper, handler, ScriptHandlerMgr::HandlerType::ARMATURE_EVENT);
                
        self->setMovementEventCallFunc([=](Armature *armature, MovementEventType movementType, const std::string& movementID){
            
            if (0 != handler)
            {
                std::string strMovementID = movementID;
                LuaArmatureMovementEventData movementData(armature,(int)movementType, strMovementID);
                
                LuaArmatureWrapperEventData wrapperData(LuaArmatureWrapperEventData::LuaArmatureWrapperEventType::MOVEMENT_EVENT , (void*)&movementData);
                
                BasicScriptData data((void*)vec.at(0),(void*)&wrapperData);
                
                LuaEngine::getInstance()->handleEvent(ScriptHandlerMgr::HandlerType::ARMATURE_EVENT, (void*)&data);
            }
        });
        return 0;
    }
    
    CCLOG("'setMovementEventCallFunc' function of ArmatureAnimation has wrong number of arguments: %d, was expecting %d\n", argc, 1);
    
    return 0;
    
#if COCOS2D_DEBUG >= 1
tolua_lerror:
    tolua_error(L,"#ferror in function 'setMovementEventCallFunc'.",&tolua_err);
    return 0;
#endif
}

static int lua_cocos2dx_ArmatureAnimation_setFrameEventCallFunc(lua_State* L)
{
    if (nullptr == L)
        return 0;
    
    int argc = 0;
    ArmatureAnimation* self = nullptr;
    
#if COCOS2D_DEBUG >= 1
    tolua_Error tolua_err;
	if (!tolua_isusertype(L,1,"ccs.ArmatureAnimation",0,&tolua_err)) goto tolua_lerror;
#endif
    
    self = static_cast<ArmatureAnimation*>(tolua_tousertype(L,1,0));
    
#if COCOS2D_DEBUG >= 1
	if (nullptr == self) {
		tolua_error(L,"invalid 'self' in function 'lua_cocos2dx_ArmatureAnimation_setFrameEventCallFunc'\n", NULL);
		return 0;
	}
#endif
    argc = lua_gettop(L) - 1;
    
    if (1 == argc)
    {
#if COCOS2D_DEBUG >= 1
        if (!toluafix_isfunction(L,2,"LUA_FUNCTION",0,&tolua_err) )
        {
            goto tolua_lerror;
        }
#endif
        
        LUA_FUNCTION handler = (  toluafix_ref_function(L,2,0));
        
        LuaArmatureWrapper* wrapper = new (std::nothrow) LuaArmatureWrapper();
        wrapper->autorelease();
        
        Vector<LuaArmatureWrapper*> vec;
        vec.pushBack(wrapper);
        
        ScriptHandlerMgr::getInstance()->addObjectHandler((void*)wrapper, handler, ScriptHandlerMgr::HandlerType::ARMATURE_EVENT);

        self->setFrameEventCallFunc([=](cocostudio::Bone *bone, const std::string& frameEventName, int originFrameIndex, int currentFrameIndex){
            
            if (0 != handler)
            {
                std::string strFrameEventName(frameEventName);
                
                LuaArmatureFrameEventData frameData(bone,frameEventName,originFrameIndex,currentFrameIndex);
                
                LuaArmatureWrapperEventData wrapperData(LuaArmatureWrapperEventData::LuaArmatureWrapperEventType::FRAME_EVENT , (void*)&frameData);
                
                BasicScriptData data((void*)vec.at(0),(void*)&wrapperData);
                
                LuaEngine::getInstance()->handleEvent(ScriptHandlerMgr::HandlerType::ARMATURE_EVENT, (void*)&data);
            }
        });
        
        return 0;
    }
    
    
    CCLOG("'setFrameEventCallFunc' function of ArmatureAnimation has wrong number of arguments: %d, was expecting %d\n", argc, 1);
    
#if COCOS2D_DEBUG >= 1
tolua_lerror:
    tolua_error(L,"#ferror in function 'setFrameEventCallFunc'.",&tolua_err);
#endif
    return 0;
}

static void extendArmatureAnimation(lua_State* L)
{
    lua_pushstring(L, "ccs.ArmatureAnimation");
    lua_rawget(L, LUA_REGISTRYINDEX);
    if (lua_istable(L,-1))
    {
        tolua_function(L, "setMovementEventCallFunc", lua_cocos2dx_ArmatureAnimation_setMovementEventCallFunc);
        tolua_function(L, "setFrameEventCallFunc", lua_cocos2dx_ArmatureAnimation_setFrameEventCallFunc);
    }
    lua_pop(L, 1);
}

static int lua_cocos2dx_ArmatureDataManager_addArmatureFileInfoAsyncCallFunc(lua_State* L)
{
    if (nullptr == L)
        return 0 ;
    
    int argc = 0;
    ArmatureDataManager* self = nullptr;
    
#if COCOS2D_DEBUG >= 1
    tolua_Error tolua_err;
	if (!tolua_isusertype(L,1,"ccs.ArmatureDataManager",0,&tolua_err)) goto tolua_lerror;
#endif
    
    self = static_cast<ArmatureDataManager*>(tolua_tousertype(L,1,0));
    
#if COCOS2D_DEBUG >= 1
	if (nullptr == self) {
		tolua_error(L,"invalid 'self' in function 'lua_cocos2dx_ArmatureDataManager_addArmatureFileInfoAsyncCallFunc'\n", NULL);
		return 0;
	}
#endif
    argc = lua_gettop(L) - 1;
    
    if (2 == argc)
    {
#if COCOS2D_DEBUG >= 1
        if (!tolua_isstring(L, 2, 0, &tolua_err)  ||
            !toluafix_isfunction(L,3,"LUA_FUNCTION",0,&tolua_err))
        {
            goto tolua_lerror;
        }
#endif
        const char* configFilePath = tolua_tostring(L, 2, "");
        LUA_FUNCTION handler = (  toluafix_ref_function(L, 3, 0));
    
        LuaArmatureWrapper* wrapper = new (std::nothrow) LuaArmatureWrapper();
        wrapper->autorelease();
        
        ScriptHandlerMgr::getInstance()->addObjectHandler((void*)wrapper, handler, ScriptHandlerMgr::HandlerType::ARMATURE_EVENT);
        
        self->addArmatureFileInfoAsync(configFilePath, wrapper, schedule_selector(LuaArmatureWrapper::addArmatureFileInfoAsyncCallback));
        
        return 0;
    }
    else if (4 == argc)
    {
#if COCOS2D_DEBUG >= 1
        if ( !tolua_isstring(L, 2, 0, &tolua_err)  ||
             !tolua_isstring(L, 3, 0, &tolua_err)  ||
             !tolua_isstring(L, 4, 0, &tolua_err)  ||
             !toluafix_isfunction(L,5,"LUA_FUNCTION",0,&tolua_err))
        {
            goto tolua_lerror;
        }
#endif        
        const char* imagePath = tolua_tostring(L, 2, "");
        const char* plistPath = tolua_tostring(L, 3, "");
        const char* configFilePath = tolua_tostring(L, 4, "");
        
        LUA_FUNCTION handler = (  toluafix_ref_function(L,5,0));
        
        LuaArmatureWrapper* wrapper = new (std::nothrow) LuaArmatureWrapper();
        wrapper->autorelease();
        
        ScriptHandlerMgr::getInstance()->addObjectHandler((void*)wrapper, handler, ScriptHandlerMgr::HandlerType::ARMATURE_EVENT);
        
        self->addArmatureFileInfoAsync(imagePath, plistPath,configFilePath,wrapper, schedule_selector(LuaArmatureWrapper::addArmatureFileInfoAsyncCallback));
        
        return 0;
    }
    
    CCLOG("'addArmatureFileInfoAsync' function of ArmatureDataManager has wrong number of arguments: %d, was expecting %d\n", argc, 1);
    
#if COCOS2D_DEBUG >= 1
tolua_lerror:
    tolua_error(L,"#ferror in function 'addArmatureFileInfoAsync'.",&tolua_err);
#endif
    return 0;
}

static void extendArmatureDataManager(lua_State* L)
{
    lua_pushstring(L, "ccs.ArmatureDataManager");
    lua_rawget(L, LUA_REGISTRYINDEX);
    if (lua_istable(L,-1))
    {
        tolua_function(L, "addArmatureFileInfoAsync", lua_cocos2dx_ArmatureDataManager_addArmatureFileInfoAsyncCallFunc);
    }
    lua_pop(L, 1);
}

static int lua_cocos2dx_extension_Bone_setIgnoreMovementBoneData(lua_State* L)
{
    if (nullptr == L)
        return 0;
    
    int argc = 0;
    cocostudio::Bone* self = nullptr;
    
#if COCOS2D_DEBUG >= 1
    tolua_Error tolua_err;
	if (!tolua_isusertype(L,1,"ccs.Bone",0,&tolua_err)) goto tolua_lerror;
#endif
    
    self = static_cast<cocostudio::Bone*>(tolua_tousertype(L,1,0));
    
#if COCOS2D_DEBUG >= 1
	if (nullptr == self) {
		tolua_error(L,"invalid 'self' in function 'lua_cocos2dx_extension_Bone_setIgnoreMovementBoneData'\n", NULL);
		return 0;
	}
#endif
    
    argc = lua_gettop(L) - 1;
    
    if (1 == argc)
    {
#if COCOS2D_DEBUG >= 1
        if (!tolua_isboolean(L, 2, 0, &tolua_err))
            goto tolua_lerror;
#endif
        bool ignore = (bool)tolua_toboolean(L, 2, 0);
        self->setIgnoreMovementBoneData(ignore);
        return 0;
    }
    
    CCLOG("'setIgnoreMovementBoneData' function of Bone  has wrong number of arguments: %d, was expecting %d\n", argc, 0);
    return 0;
    
#if COCOS2D_DEBUG >= 1
tolua_lerror:
    tolua_error(L,"#ferror in function 'setIgnoreMovementBoneData'.",&tolua_err);
    return 0;
#endif
}

static int lua_cocos2dx_extension_Bone_getIgnoreMovementBoneData(lua_State* L)
{
    if (nullptr == L)
        return 0;
    
    int argc = 0;
    cocostudio::Bone* self = nullptr;
    
#if COCOS2D_DEBUG >= 1
    tolua_Error tolua_err;
	if (!tolua_isusertype(L,1,"ccs.Bone",0,&tolua_err)) goto tolua_lerror;
#endif
    
    self = static_cast<cocostudio::Bone*>(tolua_tousertype(L,1,0));
    
#if COCOS2D_DEBUG >= 1
	if (nullptr == self) {
		tolua_error(L,"invalid 'self' in function 'lua_cocos2dx_extension_Bone_getIgnoreMovementBoneData'\n", NULL);
		return 0;
	}
#endif
    
    argc = lua_gettop(L) - 1;
    
    if (0 == argc)
    {
        tolua_pushboolean(L, self->getIgnoreMovementBoneData());
        return 1;
    }
    
    CCLOG("'getIgnoreMovementBoneData' function of Bone  has wrong number of arguments: %d, was expecting %d\n", argc, 0);
    return 0;
    
#if COCOS2D_DEBUG >= 1
tolua_lerror:
    tolua_error(L,"#ferror in function 'getIgnoreMovementBoneData'.",&tolua_err);
    return 0;
#endif
}

static void extendBone(lua_State* L)
{
    lua_pushstring(L, "ccs.Bone");
    lua_rawget(L, LUA_REGISTRYINDEX);
    if (lua_istable(L,-1))
    {
        tolua_function(L, "setIgnoreMovementBoneData", lua_cocos2dx_extension_Bone_setIgnoreMovementBoneData);
        tolua_function(L, "getIgnoreMovementBoneData", lua_cocos2dx_extension_Bone_getIgnoreMovementBoneData);
    }
    lua_pop(L, 1);
}

int lua_cocos2dx_studio_ActionTimelineCache_getInstance(lua_State* L)
{
    int argc = 0;
    bool ok  = true;
    
#if COCOS2D_DEBUG >= 1
    tolua_Error tolua_err;
#endif
    
#if COCOS2D_DEBUG >= 1
    if (!tolua_isusertable(L,1,"ccs.ActionTimelineCache",0,&tolua_err)) goto tolua_lerror;
#endif
    
    argc = lua_gettop(L) - 1;
    
    if (argc == 0)
    {
        if(!ok)
            return 0;
        cocostudio::timeline::ActionTimelineCache* ret = cocostudio::timeline::ActionTimelineCache::getInstance();
        tolua_pushusertype(L,(void*)ret, "ccs.ActionTimelineCache");
        return 1;
    }
    CCLOG("%s has wrong number of arguments: %d, was expecting %d\n ", "ccs.ActionTimelineCache:getInstance",argc, 0);
    return 0;
#if COCOS2D_DEBUG >= 1
tolua_lerror:
    tolua_error(L,"#ferror in function 'lua_cocos2dx_studio_ActionTimelineCache_getInstance'.",&tolua_err);
#endif
    return 0;
}

static void extendActionTimelineCache(lua_State* L)
{
    lua_pushstring(L, "ccs.ActionTimelineCache");
    lua_rawget(L, LUA_REGISTRYINDEX);
    if (lua_istable(L,-1))
    {
        tolua_function(L, "getInstance", lua_cocos2dx_studio_ActionTimelineCache_getInstance);
    }
    lua_pop(L, 1);
}

static int lua_cocos2dx_ActionTimeline_setFrameEventCallFunc(lua_State* L)
{
    if (nullptr == L)
        return 0;
    
    int argc = 0;
    cocostudio::timeline::ActionTimeline* self = nullptr;
    
#if COCOS2D_DEBUG >= 1
    tolua_Error tolua_err;
	if (!tolua_isusertype(L,1,"ccs.ActionTimeline",0,&tolua_err)) goto tolua_lerror;
#endif
    
    self = static_cast<cocostudio::timeline::ActionTimeline*>(tolua_tousertype(L,1,0));
    
#if COCOS2D_DEBUG >= 1
	if (nullptr == self) {
		tolua_error(L,"invalid 'self' in function 'lua_cocos2dx_ActionTimeline_setFrameEventCallFunc'\n", NULL);
		return 0;
	}
#endif
    argc = lua_gettop(L) - 1;
    
    if (1 == argc)
    {
#if COCOS2D_DEBUG >= 1
        if (!toluafix_isfunction(L,2,"LUA_FUNCTION",0,&tolua_err) )
        {
            goto tolua_lerror;
        }
#endif
        
        LUA_FUNCTION handler = (  toluafix_ref_function(L,2,0));
        self->setFrameEventCallFunc([=](cocostudio::timeline::Frame* frame){
            toluafix_pushusertype_ccobject(L, frame->_ID, &frame->_luaID, (void*)frame, getLuaTypeName(frame, "ccs.Frame"));
            LuaEngine::getInstance()->getLuaStack()->executeFunctionByHandler(handler, 1);
        });
        
        return 0;
    }
    
    
    CCLOG("'setFrameEventCallFunc' function of ActionTimeline has wrong number of arguments: %d, was expecting %d\n", argc, 1);
    
#if COCOS2D_DEBUG >= 1
tolua_lerror:
    tolua_error(L,"#ferror in function 'setFrameEventCallFunc'.",&tolua_err);
#endif
    return 0;
}

static void extendActionTimeline(lua_State* L)
{
    lua_pushstring(L, "ccs.ActionTimeline");
    lua_rawget(L, LUA_REGISTRYINDEX);
    if (lua_istable(L,-1))
    {
        tolua_function(L, "setFrameEventCallFunc", lua_cocos2dx_ActionTimeline_setFrameEventCallFunc);
    }
    lua_pop(L, 1);
}

int lua_cocos2dx_CustomGUIReader_create(lua_State* tolua_S)
{
    int argc = 0;
    bool ok  = true;
#if COCOS2D_DEBUG >= 1
    tolua_Error tolua_err;
#endif

#if COCOS2D_DEBUG >= 1
    if (!tolua_isusertable(tolua_S,1,"ccs.CustomGUIReader",0,&tolua_err)) goto tolua_lerror;
#endif

    argc = lua_gettop(tolua_S)-1;

    do 
    {
        if (argc == 3)
        {
            std::string arg0;
            ok &= luaval_to_std_string(tolua_S, 2,&arg0, "ccs.CustomGUIReader:create");
            if (!ok) { break; }
#if COCOS2D_DEBUG >= 1
            if (!toluafix_isfunction(tolua_S,3,"LUA_FUNCTION",0,&tolua_err)) {
                goto tolua_lerror;
            }
#endif
            LUA_FUNCTION arg1 = toluafix_ref_function(tolua_S,3,0);
#if COCOS2D_DEBUG >= 1
            if (!toluafix_isfunction(tolua_S,4,"LUA_FUNCTION",0,&tolua_err)) {
                goto tolua_lerror;
            }
#endif
            LUA_FUNCTION arg2 = toluafix_ref_function(tolua_S,4,0);

            cocostudio::CustomGUIReader* ret = cocostudio::CustomGUIReader::create(arg0, arg1, arg2);
            object_to_luaval<cocostudio::CustomGUIReader>(tolua_S, "ccs.CustomGUIReader",(cocostudio::CustomGUIReader*)ret);
            return 1;
        }
    } while (0);
    CCLOG("%s has wrong number of arguments: %d, was expecting %d", "ccs.CustomGUIReader:create",argc, 1);
    return 0;
#if COCOS2D_DEBUG >= 1
tolua_lerror:
    tolua_error(tolua_S,"#ferror in function 'lua_cocos2dx_CustomGUIReader_create'.",&tolua_err);
#endif
    return 0;
}

int register_all_cocos2dx_coco_studio_manual(lua_State* L)
{
    if (nullptr == L)
        return 0;
    extendArmatureAnimation(L);
    extendArmatureDataManager(L);
    extendBone(L);
    extendActionTimelineCache(L);
    extendActionTimeline(L);
    
    return 0;
}

int lua_register_cocos2dx_coco_studio_CustomGUIReader(lua_State* tolua_S)
{
    tolua_module(tolua_S,"ccs",0);
    tolua_beginmodule(tolua_S,"ccs");
    

    tolua_usertype(tolua_S,"ccs.CustomGUIReader");
    tolua_cclass(tolua_S,"CustomGUIReader","ccs.CustomGUIReader","cc.Ref",nullptr);

    tolua_beginmodule(tolua_S,"CustomGUIReader");
        tolua_function(tolua_S,"create",lua_cocos2dx_CustomGUIReader_create);
    tolua_endmodule(tolua_S);
    std::string typeName = typeid(cocostudio::CustomGUIReader).name();
    g_luaType[typeName] = "ccs.CustomGUIReader";
    g_typeCast["CustomGUIReader"] = "ccs.CustomGUIReader";

    tolua_endmodule(tolua_S);
    return 1;
}

int register_cocostudio_module(lua_State* L)
{
    lua_getglobal(L, "_G");
    if (lua_istable(L,-1))//stack:...,_G,
    {
        register_all_cocos2dx_csloader(L);
        register_all_cocos2dx_studio(L);
        register_all_cocos2dx_csloader(L);
        register_all_cocos2dx_coco_studio_manual(L);
        register_all_cocos2dx_csloader_manual(L);
        lua_register_cocos2dx_coco_studio_CustomGUIReader(L);
    }
    lua_pop(L, 1);
    return 1;
}<|MERGE_RESOLUTION|>--- conflicted
+++ resolved
@@ -24,10 +24,7 @@
 #include "lua_cocos2dx_coco_studio_manual.hpp"
 #include "lua_cocos2dx_studio_auto.hpp"
 #include "lua_cocos2dx_csloader_auto.hpp"
-<<<<<<< HEAD
-=======
 #include "lua_cocos2dx_csloader_manual.hpp"
->>>>>>> 9894c738
 #include "cocos2d.h"
 #include "tolua_fix.h"
 #include "LuaBasicConversions.h"
@@ -603,7 +600,6 @@
     lua_getglobal(L, "_G");
     if (lua_istable(L,-1))//stack:...,_G,
     {
-        register_all_cocos2dx_csloader(L);
         register_all_cocos2dx_studio(L);
         register_all_cocos2dx_csloader(L);
         register_all_cocos2dx_coco_studio_manual(L);
