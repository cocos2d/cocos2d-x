/****************************************************************************
 Copyright (c) 2013-2014 Chukong Technologies Inc.

 http://www.cocos2d-x.org

 Permission is hereby granted, free of charge, to any person obtaining a copy
 of this software and associated documentation files (the "Software"), to deal
 in the Software without restriction, including without limitation the rights
 to use, copy, modify, merge, publish, distribute, sublicense, and/or sell
 copies of the Software, and to permit persons to whom the Software is
 furnished to do so, subject to the following conditions:

 The above copyright notice and this permission notice shall be included in
 all copies or substantial portions of the Software.

 THE SOFTWARE IS PROVIDED "AS IS", WITHOUT WARRANTY OF ANY KIND, EXPRESS OR
 IMPLIED, INCLUDING BUT NOT LIMITED TO THE WARRANTIES OF MERCHANTABILITY,
 FITNESS FOR A PARTICULAR PURPOSE AND NONINFRINGEMENT. IN NO EVENT SHALL THE
 AUTHORS OR COPYRIGHT HOLDERS BE LIABLE FOR ANY CLAIM, DAMAGES OR OTHER
 LIABILITY, WHETHER IN AN ACTION OF CONTRACT, TORT OR OTHERWISE, ARISING FROM,
 OUT OF OR IN CONNECTION WITH THE SOFTWARE OR THE USE OR OTHER DEALINGS IN
 THE SOFTWARE.
 ****************************************************************************/

#include "scripting/lua-bindings/manual/LuaBasicConversions.h"
#include "scripting/lua-bindings/manual/tolua_fix.h"
#include "deprecated/CCBool.h"

#include "deprecated/CCDouble.h"
#include "deprecated/CCFloat.h"
#include "deprecated/CCInteger.h"

std::unordered_map<std::string, std::string>  g_luaType;
std::unordered_map<std::string, std::string>  g_typeCast;

#if COCOS2D_DEBUG >=1
void luaval_to_native_err(lua_State* L,const char* msg,tolua_Error* err, const char* funcName)
{
    if (NULL == L || NULL == err || NULL == msg || 0 == strlen(msg))
        return;

    if (msg[0] == '#')
    {
        const char* expected = err->type;
        const char* provided = tolua_typename(L,err->index);
        if (msg[1]=='f')
        {
            int narg = err->index;
            if (err->array)
                CCLOG("%s\n     %s argument #%d is array of '%s'; array of '%s' expected.\n",msg+2,funcName,narg,provided,expected);
            else
                CCLOG("%s\n     %s argument #%d is '%s'; '%s' expected.\n",msg+2,funcName,narg,provided,expected);
        }
        else if (msg[1]=='v')
        {
            if (err->array)
                CCLOG("%s\n     %s value is array of '%s'; array of '%s' expected.\n",funcName,msg+2,provided,expected);
            else
                CCLOG("%s\n     %s value is '%s'; '%s' expected.\n",msg+2,funcName,provided,expected);
        }
    }
}
#endif

#ifdef __cplusplus
extern "C" {
#endif
extern int lua_isusertype (lua_State* L, int lo, const char* type);
#ifdef __cplusplus
}
#endif

bool luaval_is_usertype(lua_State* L,int lo,const char* type, int def)
{
    if (def && lua_gettop(L)<abs(lo))
        return true;

    if (lua_isnil(L,lo) || lua_isusertype(L,lo,type))
        return true;

    return false;
}

bool luaval_to_ushort(lua_State* L, int lo, unsigned short* outValue, const char* funcName)
{
    if (nullptr == L || nullptr == outValue)
        return false;

    bool ok = true;

    tolua_Error tolua_err;
    if (!tolua_isnumber(L,lo,0,&tolua_err))
    {
#if COCOS2D_DEBUG >=1
        luaval_to_native_err(L,"#ferror:",&tolua_err,funcName);
#endif
        ok = false;
    }

    if (ok)
    {
        *outValue = (unsigned short)tolua_tonumber(L, lo, 0);
    }

    return ok;
}


bool luaval_to_int32(lua_State* L,int lo,int* outValue, const char* funcName)
{
    if (NULL == L || NULL == outValue)
        return false;

    bool ok = true;

    tolua_Error tolua_err;
    if (!tolua_isnumber(L,lo,0,&tolua_err))
    {
#if COCOS2D_DEBUG >=1
        luaval_to_native_err(L,"#ferror:",&tolua_err,funcName);
#endif
        ok = false;
    }

    if (ok)
    {
        /**
         When we want to convert the number value from the Lua to int, we would call lua_tonumber to implement.It would
         experience two phase conversion: int -> double, double->int.But,for the 0x80000000 which the min value of int, the
         int cast may return an undefined result,like 0x7fffffff.So we must use the (int)(unsigned int)lua_tonumber() to get
         predictable results for 0x80000000.In this place,we didn't use lua_tointeger, because it may produce different results
         depending on the compiler,e.g:for iPhone4s,it also get wrong value for 0x80000000.
         */
        unsigned int estimateValue = (unsigned int)lua_tonumber(L, lo);
        if (estimateValue == std::numeric_limits<int>::min())
        {
            *outValue = (int)estimateValue;
        }
        else
        {
            *outValue = (int)lua_tonumber(L, lo);
        }
    }

    return ok;
}

bool luaval_to_uint32(lua_State* L, int lo, unsigned int* outValue, const char* funcName)
{
    if (NULL == L || NULL == outValue)
        return false;

    bool ok = true;

    tolua_Error tolua_err;
    if (!tolua_isnumber(L,lo,0,&tolua_err))
    {
#if COCOS2D_DEBUG >=1
        luaval_to_native_err(L,"#ferror:",&tolua_err,funcName);
#endif
        ok = false;
    }

    if (ok)
    {
        *outValue = (unsigned int)tolua_tonumber(L, lo, 0);
    }

    return ok;
}

bool luaval_to_uint16(lua_State* L,int lo,uint16_t* outValue, const char* funcName)
{
    if (NULL == L || NULL == outValue)
        return false;

    bool ok = true;

    tolua_Error tolua_err;
    if (!tolua_isnumber(L,lo,0,&tolua_err))
    {
#if COCOS2D_DEBUG >=1
        luaval_to_native_err(L,"#ferror:",&tolua_err,funcName);
#endif
        ok = false;
    }

    if (ok)
    {
        *outValue = (unsigned char)tolua_tonumber(L, lo, 0);
    }

    return ok;
}

bool luaval_to_boolean(lua_State* L,int lo,bool* outValue, const char* funcName)
{
    if (NULL == L || NULL == outValue)
        return false;

    bool ok = true;

    tolua_Error tolua_err;
    if (!tolua_isboolean(L,lo,0,&tolua_err))
    {
#if COCOS2D_DEBUG >=1
        luaval_to_native_err(L,"#ferror:",&tolua_err,funcName);
#endif
        ok = false;
    }

    if (ok)
    {
        *outValue = (bool)tolua_toboolean(L, lo, 0);
    }

    return ok;
}

bool luaval_to_number(lua_State* L,int lo,double* outValue, const char* funcName)
{
    if (NULL == L || NULL == outValue)
        return false;

    bool ok = true;

    tolua_Error tolua_err;
    if (!tolua_isnumber(L,lo,0,&tolua_err))
    {
#if COCOS2D_DEBUG >=1
        luaval_to_native_err(L,"#ferror:",&tolua_err,funcName);
#endif
        ok = false;
    }

    if (ok)
    {
        *outValue = tolua_tonumber(L, lo, 0);
    }

    return ok;
}

bool luaval_to_long_long(lua_State* L,int lo,long long* outValue, const char* funcName)
{
    if (NULL == L || NULL == outValue)
        return false;

    bool ok = true;

    tolua_Error tolua_err;
    if (!tolua_isnumber(L,lo,0,&tolua_err))
    {
#if COCOS2D_DEBUG >=1
        luaval_to_native_err(L,"#ferror:",&tolua_err,funcName);
#endif
        ok = false;
    }

    if (ok)
    {
        *outValue = (long long)tolua_tonumber(L, lo, 0);
    }

    return ok;
}

bool luaval_to_std_string(lua_State* L, int lo, std::string* outValue, const char* funcName)
{
    if (NULL == L || NULL == outValue)
        return false;

    bool ok = true;

    tolua_Error tolua_err;
    if (!tolua_iscppstring(L,lo,0,&tolua_err))
    {
#if COCOS2D_DEBUG >=1
        luaval_to_native_err(L,"#ferror:",&tolua_err,funcName);
#endif
        ok = false;
    }

    if (ok)
    {
        *outValue = tolua_tocppstring(L,lo,NULL);
    }

    return ok;
}

bool luaval_to_vec2(lua_State* L,int lo,cocos2d::Vec2* outValue, const char* funcName)
{
    if (nullptr == L || nullptr == outValue)
        return false;

    bool ok = true;

    tolua_Error tolua_err;
    if (!tolua_istable(L, lo, 0, &tolua_err) )
    {
#if COCOS2D_DEBUG >=1
        luaval_to_native_err(L,"#ferror:",&tolua_err,funcName);
#endif
        ok = false;
    }


    if (ok)
    {
        lua_pushstring(L, "x");
        lua_gettable(L, lo);
        outValue->x = lua_isnil(L, -1) ? 0 : lua_tonumber(L, -1);
        lua_pop(L, 1);

        lua_pushstring(L, "y");
        lua_gettable(L, lo);
        outValue->y = lua_isnil(L, -1) ? 0 : lua_tonumber(L, -1);
        lua_pop(L, 1);
    }
    return ok;
}

bool luaval_to_vec3(lua_State* L,int lo,cocos2d::Vec3* outValue, const char* funcName)
{
    if (nullptr == L || nullptr == outValue)
        return false;

    bool ok = true;

    tolua_Error tolua_err;
    if (!tolua_istable(L, lo, 0, &tolua_err) )
    {
#if COCOS2D_DEBUG >=1
        luaval_to_native_err(L,"#ferror:",&tolua_err,funcName);
#endif
        ok = false;
    }


    if (ok)
    {
        lua_pushstring(L, "x");
        lua_gettable(L, lo);
        outValue->x = lua_isnil(L, -1) ? 0 : lua_tonumber(L, -1);
        lua_pop(L, 1);

        lua_pushstring(L, "y");
        lua_gettable(L, lo);
        outValue->y = lua_isnil(L, -1) ? 0 : lua_tonumber(L, -1);
        lua_pop(L, 1);

        lua_pushstring(L, "z");
        lua_gettable(L, lo);
        outValue->z = lua_isnil(L, -1) ? 0 : lua_tonumber(L, -1);
        lua_pop(L, 1);
    }
    return ok;
}

bool luaval_to_vec4(lua_State* L,int lo,cocos2d::Vec4* outValue, const char* funcName)
{
    if (nullptr == L || nullptr == outValue)
        return false;

    bool ok = true;

    tolua_Error tolua_err;
    if (!tolua_istable(L, lo, 0, &tolua_err) )
    {
#if COCOS2D_DEBUG >=1
        luaval_to_native_err(L,"#ferror:",&tolua_err,funcName);
#endif
        ok = false;
    }


    if (ok)
    {
        lua_pushstring(L, "x");
        lua_gettable(L, lo);
        outValue->x = lua_isnil(L, -1) ? 0 : lua_tonumber(L, -1);
        lua_pop(L, 1);

        lua_pushstring(L, "y");
        lua_gettable(L, lo);
        outValue->y = lua_isnil(L, -1) ? 0 : lua_tonumber(L, -1);
        lua_pop(L, 1);

        lua_pushstring(L, "z");
        lua_gettable(L, lo);
        outValue->z = lua_isnil(L, -1) ? 0 : lua_tonumber(L, -1);
        lua_pop(L, 1);

        lua_pushstring(L, "w");
        lua_gettable(L, lo);
        outValue->w = lua_isnil(L, -1) ? 0 : lua_tonumber(L, -1);
        lua_pop(L, 1);
    }
    return ok;
}

bool luaval_to_blendfunc(lua_State* L, int lo, cocos2d::BlendFunc* outValue, const char* funcName)
{
    if (nullptr == L || nullptr == outValue)
        return false;

    bool ok = true;

    tolua_Error tolua_err;
    if (!tolua_istable(L, lo, 0, &tolua_err) )
    {
#if COCOS2D_DEBUG >=1
        luaval_to_native_err(L,"#ferror:",&tolua_err,funcName);
#endif
        ok = false;
    }


    if (ok)
    {
        lua_pushstring(L, "src");
        lua_gettable(L, lo);
        outValue->src = lua_isnil(L, -1) ? 0 : lua_tonumber(L, -1);
        lua_pop(L, 1);

        lua_pushstring(L, "dst");
        lua_gettable(L, lo);
        outValue->dst = lua_isnil(L, -1) ? 0 : lua_tonumber(L, -1);
        lua_pop(L, 1);
    }
    return ok;
}

#if CC_USE_PHYSICS
bool luaval_to_physics_material(lua_State* L,int lo,PhysicsMaterial* outValue, const char* funcName)
{
    if (NULL == L || NULL == outValue)
        return false;

    bool ok = true;

    tolua_Error tolua_err;
    if (!tolua_istable(L, lo, 0, &tolua_err) )
    {
#if COCOS2D_DEBUG >=1
        luaval_to_native_err(L,"#ferror:",&tolua_err,funcName);
#endif
        ok = false;
    }


    if (ok)
    {
        lua_pushstring(L, "density");
        lua_gettable(L, lo);
        outValue->density = lua_isnil(L, -1) ? 0 : lua_tonumber(L, -1);
        lua_pop(L, 1);

        lua_pushstring(L, "restitution");
        lua_gettable(L, lo);
        outValue->restitution = lua_isnil(L, -1) ? 0 : lua_tonumber(L, -1);
        lua_pop(L, 1);

        lua_pushstring(L, "friction");
        lua_gettable(L, lo);
        outValue->friction = lua_isnil(L, -1) ? 0 : lua_tonumber(L, -1);
        lua_pop(L, 1);
    }
    return ok;
}
#endif //#if CC_USE_PHYSICS

bool luaval_to_ssize(lua_State* L,int lo, ssize_t* outValue, const char* funcName)
{
    return luaval_to_long(L, lo, reinterpret_cast<long*>(outValue));
}

bool luaval_to_long(lua_State* L,int lo, long* outValue, const char* funcName)
{
    if (NULL == L || NULL == outValue)
        return false;

    bool ok = true;

    tolua_Error tolua_err;
    if (!tolua_isnumber(L,lo,0,&tolua_err))
    {
#if COCOS2D_DEBUG >=1
        luaval_to_native_err(L,"#ferror:",&tolua_err,funcName);
#endif
        ok = false;
    }

    if (ok)
    {
        *outValue = (long)tolua_tonumber(L, lo, 0);
    }

    return ok;
}

bool luaval_to_ulong(lua_State* L,int lo, unsigned long* outValue, const char* funcName)
{
    if (NULL == L || NULL == outValue)
        return false;

    bool ok = true;

    tolua_Error tolua_err;
    if (!tolua_isnumber(L,lo,0,&tolua_err))
    {
#if COCOS2D_DEBUG >=1
        luaval_to_native_err(L,"#ferror:",&tolua_err,funcName);
#endif
        ok = false;
    }

    if (ok)
    {
        *outValue = (unsigned long)tolua_tonumber(L, lo, 0);
    }

    return ok;
}

bool luaval_to_size(lua_State* L,int lo,Size* outValue, const char* funcName)
{
    if (NULL == L || NULL == outValue)
        return false;

    bool ok = true;

    tolua_Error tolua_err;
    if (!tolua_istable(L, lo, 0, &tolua_err) )
    {
#if COCOS2D_DEBUG >=1
        luaval_to_native_err(L,"#ferror:",&tolua_err,funcName);
#endif
        ok = false;
    }

    if (ok)
    {
        lua_pushstring(L, "width");  /* L: paramStack key */
        lua_gettable(L,lo);/* L: paramStack paramStack[lo][key] */
        outValue->width = lua_isnil(L,-1) ? 0 : lua_tonumber(L,-1);
        lua_pop(L,1);/* L: paramStack*/

        lua_pushstring(L, "height");
        lua_gettable(L,lo);
        outValue->height = lua_isnil(L,-1) ? 0 : lua_tonumber(L,-1);
        lua_pop(L,1);
    }

    return ok;
}

bool luaval_to_rect(lua_State* L,int lo,Rect* outValue, const char* funcName)
{
    if (NULL == L || NULL == outValue)
        return false;

    bool ok = true;

    tolua_Error tolua_err;
    if (!tolua_istable(L, lo, 0, &tolua_err) )
    {
#if COCOS2D_DEBUG >=1
        luaval_to_native_err(L,"#ferror:",&tolua_err,funcName);
#endif
        ok = false;
    }

    if (ok)
    {
        lua_pushstring(L, "x");
        lua_gettable(L,lo);
        outValue->origin.x = lua_isnil(L,-1) ? 0 : lua_tonumber(L,-1);
        lua_pop(L,1);

        lua_pushstring(L, "y");
        lua_gettable(L,lo);
        outValue->origin.y = lua_isnil(L,-1) ? 0 : lua_tonumber(L,-1);
        lua_pop(L,1);

        lua_pushstring(L, "width");
        lua_gettable(L,lo);
        outValue->size.width = lua_isnil(L,-1) ? 0 : lua_tonumber(L,-1);
        lua_pop(L,1);

        lua_pushstring(L, "height");
        lua_gettable(L,lo);
        outValue->size.height = lua_isnil(L,-1) ? 0 : lua_tonumber(L,-1);
        lua_pop(L,1);
    }

    return ok;
}

bool luaval_to_color4b(lua_State* L,int lo,Color4B* outValue, const char* funcName)
{
    if (NULL == L || NULL == outValue)
        return false;

    bool ok = true;

    tolua_Error tolua_err;
    if (!tolua_istable(L, lo, 0, &tolua_err) )
    {
#if COCOS2D_DEBUG >=1
        luaval_to_native_err(L,"#ferror:",&tolua_err,funcName);
#endif
        ok = false;
    }

    if(ok)
    {
        lua_pushstring(L, "r");
        lua_gettable(L,lo);
        outValue->r = lua_isnil(L,-1) ? 0 : lua_tonumber(L,-1);
        lua_pop(L,1);

        lua_pushstring(L, "g");
        lua_gettable(L,lo);
        outValue->g = lua_isnil(L,-1) ? 0 : lua_tonumber(L,-1);
        lua_pop(L,1);

        lua_pushstring(L, "b");
        lua_gettable(L,lo);
        outValue->b = lua_isnil(L,-1) ? 0 : lua_tonumber(L,-1);
        lua_pop(L,1);

        lua_pushstring(L, "a");
        lua_gettable(L,lo);
        outValue->a = lua_isnil(L,-1) ? 255 : lua_tonumber(L,-1);
        lua_pop(L,1);
    }

    return ok;
}

bool luaval_to_color4f(lua_State* L,int lo,Color4F* outValue, const char* funcName)
{
    if (NULL == L || NULL == outValue)
        return false;

    bool ok = true;

    tolua_Error tolua_err;
    if (!tolua_istable(L, lo, 0, &tolua_err) )
    {
#if COCOS2D_DEBUG >=1
        luaval_to_native_err(L,"#ferror:",&tolua_err,funcName);
#endif
        ok = false;
    }

    if (ok)
    {
        lua_pushstring(L, "r");
        lua_gettable(L,lo);
        outValue->r = lua_isnil(L,-1) ? 0 : lua_tonumber(L,-1);
        lua_pop(L,1);

        lua_pushstring(L, "g");
        lua_gettable(L,lo);
        outValue->g = lua_isnil(L,-1) ? 0 : lua_tonumber(L,-1);
        lua_pop(L,1);

        lua_pushstring(L, "b");
        lua_gettable(L,lo);
        outValue->b = lua_isnil(L,-1) ? 0 : lua_tonumber(L,-1);
        lua_pop(L,1);

        lua_pushstring(L, "a");
        lua_gettable(L,lo);
        outValue->a = lua_isnil(L,-1) ? 0 : lua_tonumber(L,-1);
        lua_pop(L,1);
    }

    return ok;
}

bool luaval_to_color3b(lua_State* L,int lo,Color3B* outValue, const char* funcName)
{
    if (NULL == L || NULL == outValue)
        return false;

    bool ok = true;

    tolua_Error tolua_err;
    if (!tolua_istable(L, lo, 0, &tolua_err) )
    {
#if COCOS2D_DEBUG >=1
        luaval_to_native_err(L,"#ferror:",&tolua_err,funcName);
#endif
        ok = false;
    }

    if (ok)
    {
        lua_pushstring(L, "r");
        lua_gettable(L,lo);
        outValue->r = lua_isnil(L,-1) ? 0 : lua_tonumber(L,-1);
        lua_pop(L,1);

        lua_pushstring(L, "g");
        lua_gettable(L,lo);
        outValue->g = lua_isnil(L,-1) ? 0 : lua_tonumber(L,-1);
        lua_pop(L,1);

        lua_pushstring(L, "b");
        lua_gettable(L,lo);
        outValue->b = lua_isnil(L,-1) ? 0 : lua_tonumber(L,-1);
        lua_pop(L,1);
    }

    return ok;
}

bool luaval_to_affinetransform(lua_State* L,int lo, AffineTransform* outValue, const char* funcName)
{
    if (NULL == L || NULL == outValue)
        return false;

    bool ok = true;

    tolua_Error tolua_err;
    if (!tolua_istable(L, lo, 0, &tolua_err) )
    {
#if COCOS2D_DEBUG >=1
        luaval_to_native_err(L,"#ferror:",&tolua_err,funcName);
#endif
        ok = false;
    }

    if (ok)
    {
        do
        {
            lua_pushstring(L, "a");
            lua_gettable(L,lo);
            if (lua_isnil(L,-1))
            {
                ok = false;
                lua_pop(L, 1);
                break;
            }
            outValue->a = (float)lua_tonumber(L,-1);

            lua_pushstring(L, "b");
            lua_gettable(L,lo);
            if (lua_isnil(L,-1))
            {
                ok = false;
                lua_pop(L, 1);
                break;
            }
            outValue->b = (float)lua_tonumber(L,-1);
            lua_pop(L,1);

            lua_pushstring(L, "c");
            lua_gettable(L,lo);
            if (lua_isnil(L,-1))
            {
                ok = false;
                lua_pop(L, 1);
                break;
            }
            outValue->c =(float)lua_tonumber(L,-1);
            lua_pop(L,1);

            lua_pushstring(L, "d");
            lua_gettable(L,lo);
            if (lua_isnil(L,-1))
            {
                ok = false;
                lua_pop(L, 1);
                break;
            }
            outValue->d = (float)lua_tonumber(L,-1);
            lua_pop(L,1);

            lua_pushstring(L, "tx");
            lua_gettable(L,lo);
            if (lua_isnil(L,-1))
            {
                ok = false;
                lua_pop(L, 1);
                break;
            }
            outValue->tx = lua_isnil(L,-1) ? 0 : (float)lua_tonumber(L,-1);
            lua_pop(L,1);

            lua_pushstring(L, "ty");
            lua_gettable(L,lo);
            if (lua_isnil(L,-1))
            {
                ok = false;
                lua_pop(L, 1);
                break;
            }
            outValue->ty = lua_isnil(L,-1) ? 0 : (float)lua_tonumber(L,-1);
            lua_pop(L,1);
        }
        while (0);
    }
    return ok;
}

bool luaval_to_fontdefinition(lua_State* L, int lo, FontDefinition* outValue , const char* funcName)
{
    if (NULL == L || NULL == outValue)
        return false;

    bool ok = true;

    tolua_Error tolua_err;
    if (!tolua_istable(L, lo, 0, &tolua_err) )
    {
#if COCOS2D_DEBUG >=1
        luaval_to_native_err(L,"#ferror:",&tolua_err,funcName);
        ok = false;
#endif
    }

    if (ok)
    {
        // default values
        const char *            defautlFontName         = "Arial";
        const int               defaultFontSize         = 32;
        TextHAlignment          defaultTextAlignment    = TextHAlignment::LEFT;
        TextVAlignment          defaultTextVAlignment   = TextVAlignment::TOP;

        // by default shadow and stroke are off
        outValue->_shadow._shadowEnabled = false;
        outValue->_stroke._strokeEnabled = false;

        // white text by default
        outValue->_fontFillColor = Color3B::WHITE;

        lua_pushstring(L, "fontName");
        lua_gettable(L,lo);
        outValue->_fontName = tolua_tocppstring(L, lua_gettop(L), defautlFontName);
        lua_pop(L,1);

        lua_pushstring(L, "fontSize");
        lua_gettable(L,lo);
        outValue->_fontSize = lua_isnil(L,-1) ? defaultFontSize : (int)lua_tonumber(L,-1);
        lua_pop(L,1);

        lua_pushstring(L, "fontAlignmentH");
        lua_gettable(L,lo);
        outValue->_alignment = lua_isnil(L,-1) ? defaultTextAlignment : (TextHAlignment)(int)lua_tonumber(L,-1);
        lua_pop(L,1);

        lua_pushstring(L, "fontAlignmentV");
        lua_gettable(L,lo);
        outValue->_vertAlignment = lua_isnil(L,-1) ? defaultTextVAlignment : (TextVAlignment)(int)lua_tonumber(L,-1);
        lua_pop(L,1);

        lua_pushstring(L, "fontFillColor");
        lua_gettable(L,lo);
        if (!lua_isnil(L,-1))
        {
            luaval_to_color3b(L, lua_gettop(L), &outValue->_fontFillColor);
        }
        lua_pop(L,1);

        lua_pushstring(L, "fontDimensions");
        lua_gettable(L,lo);
        if (!lua_isnil(L,-1))
        {
            luaval_to_size(L, lua_gettop(L), &outValue->_dimensions);
        }
        lua_pop(L,1);

        lua_pushstring(L, "shadowEnabled");
        lua_gettable(L,lo);
        if (!lua_isnil(L,-1))
        {
            luaval_to_boolean(L, -1, &outValue->_shadow._shadowEnabled);
            if (outValue->_shadow._shadowEnabled)
            {
                // default shadow values
                outValue->_shadow._shadowOffset  = Size(5, 5);
                outValue->_shadow._shadowBlur    = 1;
                outValue->_shadow._shadowOpacity = 1;
            }

            lua_pushstring(L, "shadowOffset");
            lua_gettable(L,lo);
            if (!lua_isnil(L,-1))
            {
                luaval_to_size(L, lua_gettop(L), &outValue->_shadow._shadowOffset);
            }
            lua_pop(L,1);

            lua_pushstring(L, "shadowBlur");
            lua_gettable(L,lo);
            if (!lua_isnil(L,-1))
            {
               outValue->_shadow._shadowBlur = (float)lua_tonumber(L,-1);
            }
            lua_pop(L,1);

            lua_pushstring(L, "shadowOpacity");
            lua_gettable(L,lo);
            if (!lua_isnil(L,-1))
            {
                outValue->_shadow._shadowOpacity = lua_tonumber(L,-1);
            }
            lua_pop(L,1);
        }
        lua_pop(L,1);

        lua_pushstring(L, "strokeEnabled");
        lua_gettable(L,lo);
        if (!lua_isnil(L,-1))
        {
            luaval_to_boolean(L, -1, &outValue->_stroke._strokeEnabled);
            if (outValue->_stroke._strokeEnabled)
            {
                // default stroke values
                outValue->_stroke._strokeSize  = 1;
                outValue->_stroke._strokeColor = Color3B::BLUE;

                lua_pushstring(L, "strokeColor");
                lua_gettable(L,lo);
                if (!lua_isnil(L,-1))
                {
                     luaval_to_color3b(L, lua_gettop(L), &outValue->_stroke._strokeColor);
                }
                lua_pop(L,1);

                lua_pushstring(L, "strokeSize");
                lua_gettable(L,lo);
                if (!lua_isnil(L,-1))
                {
                    outValue->_stroke._strokeSize = (float)lua_tonumber(L,-1);
                }
                lua_pop(L,1);
            }
        }
        lua_pop(L,1);
    }


    return ok;
}

bool luaval_to_ttfconfig(lua_State* L,int lo, cocos2d::TTFConfig* outValue, const char* funcName)
{
    if (nullptr == L || nullptr == outValue)
        return false;

    bool ok = true;

    tolua_Error tolua_err;
    if (!tolua_istable(L, lo, 0, &tolua_err) )
    {
#if COCOS2D_DEBUG >=1
        luaval_to_native_err(L,"#ferror:",&tolua_err,funcName);
#endif
        ok = false;
    }

    if (ok)
    {
        lua_pushstring(L, "fontFilePath");         /* L: paramStack key */
        lua_gettable(L,lo);                        /* L: paramStack paramStack[lo][key] */
        outValue->fontFilePath = lua_isstring(L, -1)? lua_tostring(L, -1) : "";
        lua_pop(L,1);                              /* L: paramStack*/

        lua_pushstring(L, "fontSize");
        lua_gettable(L,lo);
        outValue->fontSize = lua_isnumber(L, -1)?(int)lua_tointeger(L, -1) : 0;
        lua_pop(L,1);

        lua_pushstring(L, "glyphs");
        lua_gettable(L, lo);
        outValue->glyphs = lua_isnumber(L, -1)?static_cast<GlyphCollection>(lua_tointeger(L, -1)) : GlyphCollection::NEHE;
        lua_pop(L, 1);

        lua_pushstring(L, "customGlyphs");
        lua_gettable(L, lo);
        outValue->customGlyphs = lua_isstring(L, -1)?lua_tostring(L, -1) : "";
        lua_pop(L, 1);

        lua_pushstring(L, "distanceFieldEnabled");
        lua_gettable(L, lo);
        outValue->distanceFieldEnabled = lua_isboolean(L, -1)?lua_toboolean(L, -1) : false;
        lua_pop(L, 1);

        lua_pushstring(L, "outlineSize");
        lua_gettable(L, lo);
        outValue->outlineSize = lua_isnumber(L, -1)?(int)lua_tointeger(L, -1) : 0;
        lua_pop(L, 1);

        return true;
    }

    return false;
}


bool luaval_to_uniform(lua_State* L, int lo, cocos2d::Uniform* outValue, const char* funcName)
{
    if (nullptr == L || nullptr == outValue)
        return false;

    bool ok = true;

    tolua_Error tolua_err;
    if (!tolua_istable(L, lo, 0, &tolua_err) )
    {
#if COCOS2D_DEBUG >=1
        luaval_to_native_err(L,"#ferror:",&tolua_err,funcName);
#endif
        ok = false;
    }

    if (ok)
    {
        lua_pushstring(L, "location");             /* L: paramStack key */
        lua_gettable(L,lo);                        /* L: paramStack paramStack[lo][key] */
        outValue->location = lua_isnumber(L, -1)? (GLint)lua_tointeger(L, -1) : 0;
        lua_pop(L,1);                              /* L: paramStack*/

        lua_pushstring(L, "size");
        lua_gettable(L,lo);
        outValue->size = lua_isnumber(L, -1)?(GLint)lua_tointeger(L, -1) : 0;
        lua_pop(L,1);

        lua_pushstring(L, "type");
        lua_gettable(L, lo);
        outValue->type = lua_isnumber(L, -1)?(GLenum)lua_tointeger(L, -1) : 0;
        lua_pop(L, 1);

        lua_pushstring(L, "name");
        lua_gettable(L, lo);
        outValue->name = lua_isstring(L, -1)?lua_tostring(L, -1) : "";
        lua_pop(L, 1);

        return true;
    }

    return false;
}

bool luaval_to_vertexattrib(lua_State* L, int lo, cocos2d::VertexAttrib* outValue, const char* funcName)
{
    if (nullptr == L || nullptr == outValue)
        return false;

    bool ok = true;

    tolua_Error tolua_err;
    if (!tolua_istable(L, lo, 0, &tolua_err) )
    {
#if COCOS2D_DEBUG >=1
        luaval_to_native_err(L,"#ferror:",&tolua_err,funcName);
#endif
        ok = false;
    }

    if (ok)
    {
        lua_pushstring(L, "index");                 /* L: paramStack key */
        lua_gettable(L,lo);                         /* L: paramStack paramStack[lo][key] */
        outValue->index = lua_isnumber(L, -1)? (GLint)lua_tointeger(L, -1) : 0;
        lua_pop(L,1);                              /* L: paramStack*/

        lua_pushstring(L, "size");
        lua_gettable(L,lo);
        outValue->size = lua_isnumber(L, -1)?(GLint)lua_tointeger(L, -1) : 0;
        lua_pop(L,1);

        lua_pushstring(L, "type");
        lua_gettable(L, lo);
        outValue->type = lua_isnumber(L, -1)?(GLenum)lua_tointeger(L, -1) : 0;
        lua_pop(L, 1);

        lua_pushstring(L, "name");
        lua_gettable(L, lo);
        outValue->name = lua_isstring(L, -1)?lua_tostring(L, -1) : "";
        lua_pop(L, 1);

        return true;
    }

    return false;
}

bool luaval_to_mat4(lua_State* L, int lo, cocos2d::Mat4* outValue , const char* funcName)
{
    if (nullptr == L || nullptr == outValue)
        return false;

    bool ok = true;

    tolua_Error tolua_err;
    if (!tolua_istable(L, lo, 0, &tolua_err) )
    {
#if COCOS2D_DEBUG >=1
        luaval_to_native_err(L,"#ferror:",&tolua_err,funcName);
        ok = false;
#endif
    }

    if (ok)
    {
        do
        {
            size_t len = lua_objlen(L, lo);
            if (len != 16) {
                ok = false;
                break;
            }
            for (size_t i = 0; i < len; i++)
            {
                lua_pushnumber(L,i + 1);
                lua_gettable(L,lo);
                if (tolua_isnumber(L, -1, 0, &tolua_err))
                {
                    outValue->m[i] = tolua_tonumber(L, -1, 0);
                }
                else
                {
                    outValue->m[i] = 0;
                }
                lua_pop(L, 1);
            }
        }while (0);
    }

    return ok;
}

bool luaval_to_array(lua_State* L,int lo, __Array** outValue, const char* funcName)
{
    if (NULL == L || NULL == outValue)
        return false;

    bool ok = true;

    tolua_Error tolua_err;
    if (!tolua_istable(L, lo, 0, &tolua_err) )
    {
#if COCOS2D_DEBUG >=1
        luaval_to_native_err(L,"#ferror:",&tolua_err,funcName);
#endif
        ok = false;
    }

    if (ok)
    {
        size_t len = lua_objlen(L, lo);
        if (len > 0)
        {
            __Array* arr =  __Array::createWithCapacity(len);
            if (NULL == arr)
                return false;

            for (size_t i = 0; i < len; i++)
            {
                lua_pushnumber(L,i + 1);
                lua_gettable(L,lo);
                if (lua_isnil(L,-1))
                {
                    lua_pop(L, 1);
                    continue;
                }

                if (lua_isuserdata(L, -1))
                {
                    Ref* obj = static_cast<Ref*>(tolua_tousertype(L, -1, NULL) );
                    if (NULL != obj)
                    {
                        arr->addObject(obj);
                    }
                }
                else if(lua_istable(L, -1))
                {
                    lua_pushnumber(L,1);
                    lua_gettable(L,-2);
                    if (lua_isnil(L, -1) )
                    {
                        lua_pop(L,1);
                        __Dictionary* dictVal = NULL;
                        if (luaval_to_dictionary(L,-1,&dictVal))
                        {
                            arr->addObject(dictVal);
                        }
                    }
                    else
                    {
                       lua_pop(L,1);
                       __Array* arrVal = NULL;
                       if(luaval_to_array(L, -1, &arrVal))
                       {
                           arr->addObject(arrVal);
                       }
                    }
                }
                else if(lua_type(L, -1) == LUA_TSTRING)
                {
                    std::string stringValue = "";
                    if(luaval_to_std_string(L, -1, &stringValue) )
                    {
                        arr->addObject(__String::create(stringValue));
                    }
                }
                else if(lua_type(L, -1) == LUA_TBOOLEAN)
                {
                    bool boolVal = false;
                    if (luaval_to_boolean(L, -1, &boolVal))
                    {
                        arr->addObject(__Bool::create(boolVal));
                    }
                }
                else if(lua_type(L, -1) == LUA_TNUMBER)
                {
                    arr->addObject(__Double::create(tolua_tonumber(L, -1, 0)));
                }
                else
                {
                    CCASSERT(false, "not supported type");
                }
                lua_pop(L, 1);
            }

            *outValue = arr;
        }
    }

    return ok;
}

bool luaval_to_dictionary(lua_State* L,int lo, __Dictionary** outValue, const char* funcName)
{
    if (NULL == L || NULL == outValue)
        return  false;

    bool ok = true;

    tolua_Error tolua_err;
    if (!tolua_istable(L, lo, 0, &tolua_err) )
    {
#if COCOS2D_DEBUG >=1
        luaval_to_native_err(L,"#ferror:",&tolua_err,funcName);
#endif
        ok = false;
    }

    if (ok)
    {
        std::string stringKey = "";
        std::string stringValue = "";
        bool boolVal = false;
        __Dictionary* dict = NULL;
        lua_pushnil(L);                                             /* L: lotable ..... nil */
        while ( 0 != lua_next(L, lo ) )                             /* L: lotable ..... key value */
        {
            if (!lua_isstring(L, -2))
            {
                lua_pop(L, 1);
                continue;
            }

            if (NULL == dict)
            {
                dict = __Dictionary::create();
            }

            if(luaval_to_std_string(L, -2, &stringKey))
            {
                if (lua_isuserdata(L, -1))
                {
                    Ref* obj = static_cast<Ref*>(tolua_tousertype(L, -1, NULL) );
                    if (NULL != obj)
                    {
                        //get the key to string
                        dict->setObject(obj, stringKey);
                    }
                }
                else if(lua_istable(L, -1))
                {
                    lua_pushnumber(L,1);
                    lua_gettable(L,-2);
                    if (lua_isnil(L, -1) )
                    {
                        lua_pop(L,1);
                        __Dictionary* dictVal = NULL;
                        if (luaval_to_dictionary(L,-1,&dictVal))
                        {
                            dict->setObject(dictVal,stringKey);
                        }
                    }
                    else
                    {
                        lua_pop(L,1);
                        __Array* arrVal = NULL;
                        if(luaval_to_array(L, -1, &arrVal))
                        {
                            dict->setObject(arrVal,stringKey);
                        }
                    }
                }
                else if(lua_type(L, -1) == LUA_TSTRING)
                {
                    if(luaval_to_std_string(L, -1, &stringValue))
                    {
                        dict->setObject(__String::create(stringValue), stringKey);
                    }
                }
                else if(lua_type(L, -1) == LUA_TBOOLEAN)
                {
                    if (luaval_to_boolean(L, -1, &boolVal))
                    {
                        dict->setObject(__Bool::create(boolVal),stringKey);
                    }
                }
                else if(lua_type(L, -1) == LUA_TNUMBER)
                {
                     dict->setObject(__Double::create(tolua_tonumber(L, -1, 0)),stringKey);
                }
                else
                {
                    CCASSERT(false, "not supported type");
                }
            }

            lua_pop(L, 1);                                          /* L: lotable ..... key */
        }

                                                                    /* L: lotable ..... */
        *outValue = dict;
    }

    return ok;
}

bool luaval_to_array_of_vec2(lua_State* L,int lo,cocos2d::Vec2 **points, int *numPoints, const char* funcName)
{
    if (NULL == L)
        return false;

    bool ok = true;

    tolua_Error tolua_err;

    if (!tolua_istable(L, lo, 0, &tolua_err) )
    {
#if COCOS2D_DEBUG >=1
        luaval_to_native_err(L,"#ferror:",&tolua_err,funcName);
#endif
        ok = false;
    }

    if (ok)
    {
        size_t len = lua_objlen(L, lo);
        if (len > 0)
        {
            cocos2d::Vec2* array = (cocos2d::Vec2*) new Vec2[len];
            if (NULL == array)
                return false;
            for (size_t i = 0; i < len; ++i)
            {
                lua_pushnumber(L,i + 1);
                lua_gettable(L,lo);
                if (!tolua_istable(L,-1, 0, &tolua_err))
                {
#if COCOS2D_DEBUG >=1
                    luaval_to_native_err(L,"#ferror:",&tolua_err,funcName);
#endif
                    lua_pop(L, 1);
                    CC_SAFE_DELETE_ARRAY(array);
                    return false;
                }
                ok &= luaval_to_vec2(L, lua_gettop(L), &array[i]);
                if (!ok)
                {
                    lua_pop(L, 1);
                    CC_SAFE_DELETE_ARRAY(array);
                    return false;
                }
                lua_pop(L, 1);
            }

            *numPoints = (int)len;
            *points    = array;
        }
    }
    return ok;
}


bool luavals_variadic_to_array(lua_State* L,int argc, __Array** ret)
{
    if (nullptr == L || argc == 0 )
        return false;

    bool ok = true;

    __Array* array = __Array::create();
    for (int i = 0; i < argc; i++)
    {
        double num = 0.0;
        if (lua_type(L, i + 2) == LUA_TNUMBER )
        {
            ok &= luaval_to_number(L, i + 2, &num);
            if (!ok)
                break;
<<<<<<< HEAD
            
=======

>>>>>>> 1e70fb5e
            array->addObject(__Integer::create((int)num));
        }
        else if (lua_type(L, i + 2) == LUA_TSTRING )
        {
            std::string str = lua_tostring(L, i + 2);
            array->addObject(__String::create(str));
        }
        else if (lua_isuserdata(L, i + 2))
        {
            tolua_Error err;
            if (!tolua_isusertype(L, i + 2, "cc.Ref", 0, &err))
            {
#if COCOS2D_DEBUG >=1
                luaval_to_native_err(L,"#ferror:",&err);
#endif
                ok = false;
                break;
            }
            Ref* obj = static_cast<Ref*>(tolua_tousertype(L, i + 2, nullptr));
            array->addObject(obj);
        }
    }

    *ret = array;

    return ok;
}

bool luavals_variadic_to_ccvaluevector(lua_State* L, int argc, cocos2d::ValueVector* ret)
{
    if (nullptr == L || argc == 0 )
        return false;

    for (int i = 0; i < argc; i++)
    {
        if(lua_istable(L, i + 2))
        {
            lua_pushnumber(L, 1);
            lua_gettable(L, i + 2);
            if (lua_isnil(L, -1) )
            {
                lua_pop(L,1);
                ValueMap dictVal;
                if (luaval_to_ccvaluemap(L, i + 2, &dictVal))
                {
                    ret->push_back(Value(dictVal));
                }
            }
            else
            {
                lua_pop(L,1);
                ValueVector arrVal;
                if(luaval_to_ccvaluevector(L, i + 2, &arrVal))
                {
                    ret->push_back(Value(arrVal));
                }
            }
        }
        else if(lua_type(L, i + 2) == LUA_TSTRING )
        {
            std::string stringValue = "";
            if(luaval_to_std_string(L, i + 2, &stringValue) )
            {
                ret->push_back(Value(stringValue));
            }
        }
        else if(lua_isboolean(L, i + 2))
        {
            bool boolVal = false;
            if (luaval_to_boolean(L, i + 2, &boolVal))
            {
                ret->push_back(Value(boolVal));
            }
        }
        else if(lua_type(L, i + 2) == LUA_TNUMBER )
        {
            ret->push_back(Value(tolua_tonumber(L, i + 2, 0)));
        }
        else
        {
            CCASSERT(false, "not supported type");
        }
    }

    return true;
 }

bool luaval_to_ccvalue(lua_State* L, int lo, cocos2d::Value* ret, const char* funcName)
{
    if ( nullptr == L || nullptr == ret)
        return false;

    bool ok = true;

    tolua_Error tolua_err;

    if (tolua_istable(L, lo, 0, &tolua_err))
    {
        lua_pushnumber(L,1);
        lua_gettable(L,lo);

        if (lua_isnil(L, -1) )                          /** if table[1] = nil,we don't think it is a pure array */
        {
            lua_pop(L,1);
            ValueMap dictVal;
            if (luaval_to_ccvaluemap(L, lo, &dictVal))
            {
                *ret = Value(dictVal);
            }
        }
        else
        {
            lua_pop(L,1);
            ValueVector arrVal;
            if (luaval_to_ccvaluevector(L, lo, &arrVal))
            {
                *ret = Value(arrVal);
            }
        }
    }
    else if ((lua_type(L, lo) == LUA_TSTRING)  && tolua_isstring(L, lo, 0, &tolua_err))
    {
        std::string stringValue = "";
        if (luaval_to_std_string(L, lo, &stringValue))
        {
             *ret = Value(stringValue);
        }
    }
    else if ((lua_type(L, lo) == LUA_TBOOLEAN) && tolua_isboolean(L, lo, 0, &tolua_err))
    {
        bool boolVal = false;
        if (luaval_to_boolean(L, lo, &boolVal))
        {
            *ret = Value(boolVal);
        }
    }
    else if ((lua_type(L, lo) == LUA_TNUMBER) && tolua_isnumber(L, lo, 0, &tolua_err))
    {
        *ret = Value(tolua_tonumber(L, lo, 0));
    }

    return ok;
}
bool luaval_to_ccvaluemap(lua_State* L, int lo, cocos2d::ValueMap* ret, const char* funcName)
{
    if ( nullptr == L || nullptr == ret)
        return false;

    tolua_Error tolua_err;
    bool ok = true;
    if (!tolua_istable(L, lo, 0, &tolua_err))
    {
#if COCOS2D_DEBUG >=1
        luaval_to_native_err(L,"#ferror:",&tolua_err,funcName);
#endif
        ok = false;
    }

    if (ok)
    {
        std::string stringKey = "";
        std::string stringValue = "";
        bool boolVal = false;
        ValueMap& dict = *ret;
        lua_pushnil(L);                                             /* first key L: lotable ..... nil */
        while ( 0 != lua_next(L, lo ) )                             /* L: lotable ..... key value */
        {
            if (!lua_isstring(L, -2))
            {
                lua_pop(L, 1);                                      /* removes 'value'; keep 'key' for next iteration*/
                continue;
            }

            if(luaval_to_std_string(L, -2, &stringKey))
            {

                if(lua_istable(L, -1))
                {
                    lua_pushnumber(L,1);
                    lua_gettable(L,-2);

                    if (lua_isnil(L, -1) )                          /** if table[1] = nil,we don't think it is a pure array */
                    {
                        lua_pop(L,1);
                        ValueMap dictVal;
                        if (luaval_to_ccvaluemap(L, lua_gettop(L), &dictVal))
                        {
                            dict[stringKey] = Value(dictVal);
                        }
                    }
                    else
                    {
                        lua_pop(L,1);
                        ValueVector arrVal;
                        if (luaval_to_ccvaluevector(L, lua_gettop(L), &arrVal))
                        {
                            dict[stringKey] = Value(arrVal);
                        }
                    }
                }
                else if(lua_type(L, -1) == LUA_TSTRING)
                {
                    if(luaval_to_std_string(L, -1, &stringValue))
                    {
                        dict[stringKey] = Value(stringValue);
                    }
                }
                else if(lua_type(L, -1) == LUA_TBOOLEAN)
                {
                    if (luaval_to_boolean(L, -1, &boolVal))
                    {
                        dict[stringKey] = Value(boolVal);
                    }
                }
                else if(lua_type(L, -1) == LUA_TNUMBER)
                {
                    dict[stringKey] = Value(tolua_tonumber(L, -1, 0));
                }
                else
                {
                    CCASSERT(false, "not supported type");
                }
            }

            lua_pop(L, 1);                                          /* L: lotable ..... key */
        }
    }

    return ok;
}
bool luaval_to_ccvaluemapintkey(lua_State* L, int lo, cocos2d::ValueMapIntKey* ret, const char* funcName)
{
    if (nullptr == L || nullptr == ret)
        return false;

    tolua_Error tolua_err;
    bool ok = true;
    if (!tolua_istable(L, lo, 0, &tolua_err))
    {
#if COCOS2D_DEBUG >=1
        luaval_to_native_err(L,"#ferror:",&tolua_err,funcName);
#endif
        ok = false;
    }

    if (ok)
    {
        std::string stringKey = "";
        std::string stringValue = "";
        int intKey = 0;
        bool boolVal = false;
        ValueMapIntKey& dict = *ret;
        lua_pushnil(L);                                             /* first key L: lotable ..... nil */
        while ( 0 != lua_next(L, lo ) )                             /* L: lotable ..... key value */
        {
            if (!lua_isstring(L, -2))
            {
                lua_pop(L, 1);                                      /* removes 'value'; keep 'key' for next iteration*/
                continue;
            }

            if(luaval_to_std_string(L, -2, &stringKey))
            {
                intKey = atoi(stringKey.c_str());
                if(lua_istable(L, -1))
                {
                    lua_pushnumber(L,1);
                    lua_gettable(L,-2);

                    if (lua_isnil(L, -1) )                          /** if table[1] = nil,we don't think it is a pure array */
                    {
                        lua_pop(L,1);
                        ValueMap dictVal;
                        if (luaval_to_ccvaluemap(L, lua_gettop(L), &dictVal))
                        {
                            dict[intKey] = Value(dictVal);
                        }
                    }
                    else
                    {
                        lua_pop(L,1);
                        ValueVector arrVal;
                        if (luaval_to_ccvaluevector(L, lua_gettop(L), &arrVal))
                        {
                            dict[intKey] = Value(arrVal);
                        }
                    }
                }
                else if(lua_type(L, -1) == LUA_TSTRING)
                {
                    if(luaval_to_std_string(L, -1, &stringValue))
                    {
                        dict[intKey] = Value(stringValue);
                    }
                }
                else if(lua_type(L, -1) == LUA_TBOOLEAN)
                {
                    if (luaval_to_boolean(L, -1, &boolVal))
                    {
                        dict[intKey] = Value(boolVal);
                    }
                }
                else if(lua_type(L, -1) == LUA_TNUMBER)
                {
                    dict[intKey] = Value(tolua_tonumber(L, -1, 0));
                }
                else
                {
                    CCASSERT(false, "not supported type");
                }
            }

            lua_pop(L, 1);                                          /* L: lotable ..... key */
        }
    }

    return ok;
}
bool luaval_to_ccvaluevector(lua_State* L, int lo, cocos2d::ValueVector* ret, const char* funcName)
{
    if (nullptr == L || nullptr == ret)
        return false;

    tolua_Error tolua_err;
    bool ok = true;
    if (!tolua_istable(L, lo, 0, &tolua_err))
    {
#if COCOS2D_DEBUG >=1
        luaval_to_native_err(L,"#ferror:",&tolua_err,funcName);
#endif
        ok = false;
    }

    if (ok)
    {
        size_t len = lua_objlen(L, lo);
        for (size_t i = 0; i < len; i++)
        {
            lua_pushnumber(L,i + 1);
            lua_gettable(L,lo);
            if (lua_isnil(L,-1))
            {
                lua_pop(L, 1);
                continue;
            }

            if(lua_istable(L, -1))
            {
                lua_pushnumber(L,1);
                lua_gettable(L,-2);
                if (lua_isnil(L, -1) )
                {
                    lua_pop(L,1);
                    ValueMap dictVal;
                    if (luaval_to_ccvaluemap(L, lua_gettop(L), &dictVal))
                    {
                        ret->push_back(Value(dictVal));
                    }
                }
                else
                {
                    lua_pop(L,1);
                    ValueVector arrVal;
                    if(luaval_to_ccvaluevector(L, lua_gettop(L), &arrVal))
                    {
                        ret->push_back(Value(arrVal));
                    }
                }
            }
            else if(lua_type(L, -1) == LUA_TSTRING)
            {
                std::string stringValue = "";
                if(luaval_to_std_string(L, -1, &stringValue) )
                {
                    ret->push_back(Value(stringValue));
                }
            }
            else if(lua_type(L, -1) == LUA_TBOOLEAN)
            {
                bool boolVal = false;
                if (luaval_to_boolean(L, -1, &boolVal))
                {
                    ret->push_back(Value(boolVal));
                }
            }
            else if(lua_type(L, -1) == LUA_TNUMBER)
            {
                ret->push_back(Value(tolua_tonumber(L, -1, 0)));
            }
            else
            {
                CCASSERT(false, "not supported type");
            }
            lua_pop(L, 1);
        }
    }

    return ok;
}

bool luaval_to_std_vector_string(lua_State* L, int lo, std::vector<std::string>* ret, const char* funcName)
{
    if (nullptr == L || nullptr == ret || lua_gettop(L) < lo)
        return false;

    tolua_Error tolua_err;
    bool ok = true;
    if (!tolua_istable(L, lo, 0, &tolua_err))
    {
#if COCOS2D_DEBUG >=1
        luaval_to_native_err(L,"#ferror:",&tolua_err,funcName);
#endif
        ok = false;
    }

    if (ok)
    {
        size_t len = lua_objlen(L, lo);
        std::string value = "";
        for (size_t i = 0; i < len; i++)
        {
            lua_pushnumber(L, i + 1);
            lua_gettable(L,lo);
            if(lua_isstring(L, -1))
            {
                ok = luaval_to_std_string(L, -1, &value);
                if(ok)
                    ret->push_back(value);
            }
            else
            {
                CCASSERT(false, "string type is needed");
            }

            lua_pop(L, 1);
        }
    }

    return ok;
}

bool luaval_to_std_vector_int(lua_State* L, int lo, std::vector<int>* ret, const char* funcName)
{
    if (nullptr == L || nullptr == ret || lua_gettop(L) < lo)
        return false;

    tolua_Error tolua_err;
    bool ok = true;
    if (!tolua_istable(L, lo, 0, &tolua_err))
    {
#if COCOS2D_DEBUG >=1
        luaval_to_native_err(L,"#ferror:",&tolua_err,funcName);
#endif
        ok = false;
    }

    if (ok)
    {
        size_t len = lua_objlen(L, lo);
        for (size_t i = 0; i < len; i++)
        {
            lua_pushnumber(L, i + 1);
            lua_gettable(L,lo);
            if(lua_isnumber(L, -1))
            {
                ret->push_back((int)tolua_tonumber(L, -1, 0));
            }
            else
            {
                CCASSERT(false, "int type is needed");
            }

            lua_pop(L, 1);
        }
    }

    return ok;
}

bool luaval_to_mesh_vertex_attrib(lua_State* L, int lo, cocos2d::MeshVertexAttrib* ret, const char* funcName)
{
    if (nullptr == L || nullptr == ret || lua_gettop(L) < lo)
        return false;

    tolua_Error tolua_err;
    bool ok = true;

    if (!tolua_istable(L, lo, 0, &tolua_err))
    {
#if COCOS2D_DEBUG >=1
        luaval_to_native_err(L,"#ferror:",&tolua_err,funcName);
#endif
        ok = false;
    }


    if (ok)
    {
        lua_pushstring(L, "size");                  /* L: paramStack key */
        lua_gettable(L,lo);                         /* L: paramStack paramStack[lo][key] */
        ret->size  = (GLint)lua_tonumber(L, -1);
        lua_pop(L,1);

        lua_pushstring(L, "type");                  /* L: paramStack key */
        lua_gettable(L,lo);                         /* L: paramStack paramStack[lo][key] */
        ret->type  = (GLenum)lua_tonumber(L, -1);
        lua_pop(L,1);

        lua_pushstring(L, "vertexAttrib");          /* L: paramStack key */
        lua_gettable(L,lo);                         /* L: paramStack paramStack[lo][key] */
        ret->type  = (GLenum)lua_tonumber(L, -1);
        lua_pop(L,1);

        lua_pushstring(L, "attribSizeBytes");       /* L: paramStack key */
        lua_gettable(L,lo);                         /* L: paramStack paramStack[lo][key] */
        ret->type  = (GLenum)lua_tonumber(L, -1);
        lua_pop(L,1);
    }

    return ok;

}

bool luaval_to_std_vector_float(lua_State* L, int lo, std::vector<float>* ret, const char* funcName)
{
    if (nullptr == L || nullptr == ret || lua_gettop(L) < lo)
        return false;

    tolua_Error tolua_err;
    bool ok = true;

    if (!tolua_istable(L, lo, 0, &tolua_err))
    {
#if COCOS2D_DEBUG >=1
        luaval_to_native_err(L,"#ferror:",&tolua_err,funcName);
#endif
        ok = false;
    }

    if (ok)
    {
        size_t len = lua_objlen(L, lo);
        for (size_t i = 0; i < len; i++)
        {
            lua_pushnumber(L, i + 1);
            lua_gettable(L,lo);
            if(lua_isnumber(L, -1))
            {
                ret->push_back((float)tolua_tonumber(L, -1, 0));
            }
            else
            {
                CCASSERT(false, "float type is needed");
            }

            lua_pop(L, 1);
        }
    }

    return ok;
}


bool luaval_to_std_vector_ushort(lua_State* L, int lo, std::vector<unsigned short>* ret, const char* funcName)
{
    if (nullptr == L || nullptr == ret || lua_gettop(L) < lo)
        return false;

    tolua_Error tolua_err;
    bool ok = true;

    if (!tolua_istable(L, lo, 0, &tolua_err))
    {
#if COCOS2D_DEBUG >=1
        luaval_to_native_err(L,"#ferror:",&tolua_err,funcName);
#endif
        ok = false;
    }

    if (ok)
    {
        size_t len = lua_objlen(L, lo);
        for (size_t i = 0; i < len; i++)
        {
            lua_pushnumber(L, i + 1);
            lua_gettable(L,lo);
            if(lua_isnumber(L, -1))
            {
                ret->push_back((unsigned short)tolua_tonumber(L, -1, 0));
            }
            else
            {
                CCASSERT(false, "unsigned short type is needed");
            }

            lua_pop(L, 1);
        }
    }

    return ok;
}

bool luaval_to_quaternion(lua_State* L,int lo,cocos2d::Quaternion* outValue, const char* funcName)
{
    if (nullptr == L || nullptr == outValue)
        return false;

    bool ok = true;

    tolua_Error tolua_err;
    if (!tolua_istable(L, lo, 0, &tolua_err) )
    {
#if COCOS2D_DEBUG >=1
        luaval_to_native_err(L,"#ferror:",&tolua_err,funcName);
#endif
        ok = false;
    }


    if (ok)
    {
        lua_pushstring(L, "x");
        lua_gettable(L, lo);
        outValue->x = lua_isnil(L, -1) ? 0 : lua_tonumber(L, -1);
        lua_pop(L, 1);

        lua_pushstring(L, "y");
        lua_gettable(L, lo);
        outValue->y = lua_isnil(L, -1) ? 0 : lua_tonumber(L, -1);
        lua_pop(L, 1);

        lua_pushstring(L, "z");
        lua_gettable(L, lo);
        outValue->z = lua_isnil(L, -1) ? 0 : lua_tonumber(L, -1);
        lua_pop(L, 1);

        lua_pushstring(L, "w");
        lua_gettable(L, lo);
        outValue->w = lua_isnil(L, -1) ? 0 : lua_tonumber(L, -1);
        lua_pop(L, 1);
    }
    return ok;
}

bool luaval_to_texparams(lua_State* L,int lo,cocos2d::Texture2D::TexParams* outValue, const char* funcName)
{
    if (nullptr == L || nullptr == outValue)
        return false;

    bool ok = true;

    tolua_Error tolua_err;
    if (!tolua_istable(L, lo, 0, &tolua_err) )
    {
#if COCOS2D_DEBUG >=1
        luaval_to_native_err(L,"#ferror:",&tolua_err,funcName);
#endif
        ok = false;
    }

    if (ok)
    {
        lua_pushstring(L, "minFilter");
        lua_gettable(L, lo);
        outValue->minFilter = lua_isnil(L, -1) ? 0 : lua_tonumber(L, -1);
        lua_pop(L, 1);

        lua_pushstring(L, "magFilter");
        lua_gettable(L, lo);
        outValue->magFilter = lua_isnil(L, -1) ? 0 : lua_tonumber(L, -1);
        lua_pop(L, 1);

        lua_pushstring(L, "wrapS");
        lua_gettable(L, lo);
        outValue->wrapS = lua_isnil(L, -1) ? 0 : lua_tonumber(L, -1);
        lua_pop(L, 1);

        lua_pushstring(L, "wrapT");
        lua_gettable(L, lo);
        outValue->wrapT = lua_isnil(L, -1) ? 0 : lua_tonumber(L, -1);
        lua_pop(L, 1);
    }
    return ok;
}

bool luaval_to_tex2f(lua_State* L, int lo, cocos2d::Tex2F* outValue, const char* funcName)
{
    if (nullptr == L || nullptr == outValue)
        return false;

    bool ok = true;

    tolua_Error tolua_err;
    if (!tolua_istable(L, lo, 0, &tolua_err) )
    {
#if COCOS2D_DEBUG >=1
        luaval_to_native_err(L,"#ferror:",&tolua_err,funcName);
#endif
        ok = false;
    }


    if (ok)
    {
        lua_pushstring(L, "u");
        lua_gettable(L, lo);
        outValue->u = lua_isnil(L, -1) ? 0 : lua_tonumber(L, -1);
        lua_pop(L, 1);

        lua_pushstring(L, "v");
        lua_gettable(L, lo);
        outValue->v = lua_isnil(L, -1) ? 0 : lua_tonumber(L, -1);
        lua_pop(L, 1);
    }
    return ok;

}


bool luaval_to_v3f_c4b_t2f(lua_State* L,int lo,cocos2d::V3F_C4B_T2F * outValue, const char* funcName)
{
    if (nullptr == L || nullptr == outValue)
        return false;

    bool ok = true;

    tolua_Error tolua_err;
    if (!tolua_istable(L, lo, 0, &tolua_err) )
    {
#if COCOS2D_DEBUG >=1
        luaval_to_native_err(L,"#ferror:",&tolua_err,funcName);
#endif
        ok = false;
    }

    if (ok)
    {
        lua_pushstring(L, "vertices");
        lua_gettable(L, lo);
        if (!tolua_istable(L,lua_gettop(L), 0, &tolua_err))
        {
            lua_pop(L, 1);
            return false;
        }

        ok &= luaval_to_vec3(L, lua_gettop(L), &outValue->vertices);
        if (!ok)
        {
            lua_pop(L, 1);
            return false;
        }
        lua_pop(L, 1);

        lua_pushstring(L, "colors");
        lua_gettable(L, lo);
        if (!tolua_istable(L, lua_gettop(L), 0, &tolua_err))
        {
            lua_pop(L, 1);
            return false;
        }
        ok &= luaval_to_color4b(L, lua_gettop(L), &outValue->colors);
        if (!ok)
        {
            lua_pop(L, 1);
            return false;
        }
        lua_pop(L, 1);



        lua_pushstring(L, "texCoords");
        lua_gettable(L, lo);
        if (!tolua_istable(L, lua_gettop(L), 0, &tolua_err))
        {
            lua_pop(L, 1);
            return false;
        }
        ok &= luaval_to_tex2f(L, lua_gettop(L), &outValue->texCoords);
        if (!ok)
        {
            lua_pop(L, 1);
            return false;
        }
        lua_pop(L, 1);
    }
    return ok;
}

bool luaval_to_std_vector_vec2(lua_State* L, int lo, std::vector<cocos2d::Vec2>* ret, const char* funcName)
{
    if (nullptr == L || nullptr == ret || lua_gettop(L) < lo)
        return false;

    tolua_Error tolua_err;
    bool ok = true;

    if (!tolua_istable(L, lo, 0, &tolua_err))
    {
#if COCOS2D_DEBUG >=1
        luaval_to_native_err(L,"#ferror:",&tolua_err,funcName);
#endif
        ok = false;
    }

    if (ok)
    {
        size_t len = lua_objlen(L, lo);
        cocos2d::Vec2 value;
        for (size_t i = 0; i < len; i++)
        {
            lua_pushnumber(L, i + 1);
            lua_gettable(L,lo);
            if (lua_istable(L, lua_gettop(L)))
            {
                ok &= luaval_to_vec2(L, lua_gettop(L), &value);
                if (ok)
                {
                    ret->push_back(value);
                }
            }
            else
            {
                CCASSERT(false, "vec2 type is needed");
            }
            lua_pop(L, 1);
        }
    }

    return ok;
}

bool luaval_to_std_vector_vec3(lua_State* L, int lo, std::vector<cocos2d::Vec3>* ret, const char* funcName)
{
    if (nullptr == L || nullptr == ret || lua_gettop(L) < lo)
        return false;

    tolua_Error tolua_err;
    bool ok = true;

    if (!tolua_istable(L, lo, 0, &tolua_err))
    {
#if COCOS2D_DEBUG >=1
        luaval_to_native_err(L,"#ferror:",&tolua_err,funcName);
#endif
        ok = false;
    }

    if (ok)
    {
        size_t len = lua_objlen(L, lo);
        cocos2d::Vec3 value;
        for (size_t i = 0; i < len; i++)
        {
            lua_pushnumber(L, i + 1);
            lua_gettable(L,lo);
            if (lua_istable(L, lua_gettop(L)))
            {
                ok &= luaval_to_vec3(L, lua_gettop(L), &value);
                if (ok)
                {
                    ret->push_back(value);
                }
            }
            else
            {
                CCASSERT(false, "vec3 type is needed");
            }
            lua_pop(L, 1);
        }
    }

    return ok;
}

bool luaval_to_std_vector_v3f_c4b_t2f(lua_State* L, int lo, std::vector<cocos2d::V3F_C4B_T2F>* ret, const char* funcName)
{
    if (nullptr == L || nullptr == ret || lua_gettop(L) < lo)
        return false;

    tolua_Error tolua_err;
    bool ok = true;

    if (!tolua_istable(L, lo, 0, &tolua_err))
    {
#if COCOS2D_DEBUG >=1
        luaval_to_native_err(L,"#ferror:",&tolua_err,funcName);
#endif
        ok = false;
    }

    if (ok)
    {
        size_t len = lua_objlen(L, lo);
        cocos2d::V3F_C4B_T2F value;
        for (size_t i = 0; i < len; i++)
        {
            lua_pushnumber(L, i + 1);
            lua_gettable(L,lo);
            if (lua_istable(L, lua_gettop(L)))
            {
                ok &= luaval_to_v3f_c4b_t2f(L, lua_gettop(L), &value);
                if (ok)
                {
                    ret->push_back(value);
                }
            }
            else
            {
                CCASSERT(false, "V3F_C4B_T2F type is needed");
            }
            lua_pop(L, 1);
        }
    }
    return ok;
}

void vec2_array_to_luaval(lua_State* L,const cocos2d::Vec2* points, int count)
{
    if (NULL  == L)
        return;
    lua_newtable(L);
    for (int i = 1; i <= count; ++i)
    {
        lua_pushnumber(L, i);
        vec2_to_luaval(L, points[i-1]);
        lua_rawset(L, -3);
    }
}

void vec2_to_luaval(lua_State* L,const cocos2d::Vec2& vec2)
{
    if (NULL  == L)
        return;
    lua_newtable(L);                                    /* L: table */
    lua_pushstring(L, "x");                             /* L: table key */
    lua_pushnumber(L, (lua_Number) vec2.x);               /* L: table key value*/
    lua_rawset(L, -3);                                  /* table[key] = value, L: table */
    lua_pushstring(L, "y");                             /* L: table key */
    lua_pushnumber(L, (lua_Number) vec2.y);               /* L: table key value*/
    lua_rawset(L, -3);

}

void vec3_to_luaval(lua_State* L,const cocos2d::Vec3& vec3)
{
    if (NULL  == L)
        return;

    lua_newtable(L);                                    /* L: table */
    lua_pushstring(L, "x");                             /* L: table key */
    lua_pushnumber(L, (lua_Number) vec3.x);             /* L: table key value*/
    lua_rawset(L, -3);                                  /* table[key] = value, L: table */
    lua_pushstring(L, "y");                             /* L: table key */
    lua_pushnumber(L, (lua_Number) vec3.y);             /* L: table key value*/
    lua_rawset(L, -3);
    lua_pushstring(L, "z");                             /* L: table key */
    lua_pushnumber(L, (lua_Number) vec3.z);             /* L: table key value*/
    lua_rawset(L, -3);
}

void vec4_to_luaval(lua_State* L,const cocos2d::Vec4& vec4)
{
    if (NULL  == L)
        return;

    lua_newtable(L);                                    /* L: table */
    lua_pushstring(L, "x");                             /* L: table key */
    lua_pushnumber(L, (lua_Number) vec4.x);             /* L: table key value*/
    lua_rawset(L, -3);                                  /* table[key] = value, L: table */
    lua_pushstring(L, "y");                             /* L: table key */
    lua_pushnumber(L, (lua_Number) vec4.y);             /* L: table key value*/
    lua_rawset(L, -3);
    lua_pushstring(L, "z");                             /* L: table key */
    lua_pushnumber(L, (lua_Number) vec4.z);             /* L: table key value*/
    lua_rawset(L, -3);
    lua_pushstring(L, "w");                             /* L: table key */
    lua_pushnumber(L, (lua_Number) vec4.w);             /* L: table key value*/
    lua_rawset(L, -3);
}

#if CC_USE_PHYSICS
void physics_material_to_luaval(lua_State* L,const PhysicsMaterial& pm)
{
    if (nullptr  == L)
        return;
    lua_newtable(L);                                    /* L: table */
    lua_pushstring(L, "density");                       /* L: table key */
    lua_pushnumber(L, (lua_Number) pm.density);         /* L: table key value*/
    lua_rawset(L, -3);                                  /* table[key] = value, L: table */
    lua_pushstring(L, "restitution");                   /* L: table key */
    lua_pushnumber(L, (lua_Number) pm.restitution);     /* L: table key value*/
    lua_rawset(L, -3);                                  /* table[key] = value, L: table */
    lua_pushstring(L, "friction");                      /* L: table key */
    lua_pushnumber(L, (lua_Number) pm.friction);        /* L: table key value*/
    lua_rawset(L, -3);                                  /* table[key] = value, L: table */
}

void physics_raycastinfo_to_luaval(lua_State* L, const PhysicsRayCastInfo& info)
{
    if (NULL  == L)
        return;

    lua_newtable(L);                                    /* L: table */

    lua_pushstring(L, "shape");                       /* L: table key */
    PhysicsShape* shape = info.shape;
    if (shape == nullptr)
    {
        lua_pushnil(L);
    }else
    {
        int ID =  (int)(shape->_ID);
        int* luaID = &(shape->_luaID);
        toluafix_pushusertype_ccobject(L, ID, luaID, (void*)shape,"cc.PhysicsShape");
    }
    lua_rawset(L, -3);                                  /* table[key] = value, L: table */

    lua_pushstring(L, "start");                   /* L: table key */
    vec2_to_luaval(L, info.start);
    lua_rawset(L, -3);                                  /* table[key] = value, L: table */

    lua_pushstring(L, "ended");                   /* L: table key */
    vec2_to_luaval(L, info.end);
    lua_rawset(L, -3);                                  /* table[key] = value, L: table */

    lua_pushstring(L, "contact");                   /* L: table key */
    vec2_to_luaval(L, info.contact);
    lua_rawset(L, -3);                                  /* table[key] = value, L: table */

    lua_pushstring(L, "normal");                   /* L: table key */
    vec2_to_luaval(L, info.normal);
    lua_rawset(L, -3);                                  /* table[key] = value, L: table */

    lua_pushstring(L, "fraction");                      /* L: table key */
    lua_pushnumber(L, (lua_Number) info.fraction);        /* L: table key value*/
    lua_rawset(L, -3);                                  /* table[key] = value, L: table */
}

void physics_contactdata_to_luaval(lua_State* L, const PhysicsContactData* data)
{
    if (nullptr  == L || nullptr == data)
        return;

    lua_newtable(L);                                    /* L: table */

    lua_pushstring(L, "points");
    vec2_array_to_luaval(L, data->points, data->count);
    lua_rawset(L, -3);

    lua_pushstring(L, "normal");
    vec2_to_luaval(L, data->normal);
    lua_rawset(L, -3);

    lua_pushstring(L, "POINT_MAX");
    lua_pushnumber(L, data->POINT_MAX);
    lua_rawset(L, -3);
}
#endif //#if CC_USE_PHYSICS

void size_to_luaval(lua_State* L,const Size& sz)
{
    if (NULL  == L)
        return;
    lua_newtable(L);                                    /* L: table */
    lua_pushstring(L, "width");                         /* L: table key */
    lua_pushnumber(L, (lua_Number) sz.width);           /* L: table key value*/
    lua_rawset(L, -3);                                  /* table[key] = value, L: table */
    lua_pushstring(L, "height");                        /* L: table key */
    lua_pushnumber(L, (lua_Number) sz.height);          /* L: table key value*/
    lua_rawset(L, -3);                                  /* table[key] = value, L: table */
}

void rect_to_luaval(lua_State* L,const Rect& rt)
{
    if (NULL  == L)
        return;
    lua_newtable(L);                                    /* L: table */
    lua_pushstring(L, "x");                             /* L: table key */
    lua_pushnumber(L, (lua_Number) rt.origin.x);               /* L: table key value*/
    lua_rawset(L, -3);                                  /* table[key] = value, L: table */
    lua_pushstring(L, "y");                             /* L: table key */
    lua_pushnumber(L, (lua_Number) rt.origin.y);               /* L: table key value*/
    lua_rawset(L, -3);                                  /* table[key] = value, L: table */
    lua_pushstring(L, "width");                         /* L: table key */
    lua_pushnumber(L, (lua_Number) rt.size.width);           /* L: table key value*/
    lua_rawset(L, -3);                                  /* table[key] = value, L: table */
    lua_pushstring(L, "height");                        /* L: table key */
    lua_pushnumber(L, (lua_Number) rt.size.height);          /* L: table key value*/
    lua_rawset(L, -3);                                  /* table[key] = value, L: table */
}

void color4b_to_luaval(lua_State* L,const Color4B& cc)
{
    if (NULL  == L)
        return;
    lua_newtable(L);                                    /* L: table */
    lua_pushstring(L, "r");                             /* L: table key */
    lua_pushnumber(L, (lua_Number) cc.r);               /* L: table key value*/
    lua_rawset(L, -3);                                  /* table[key] = value, L: table */
    lua_pushstring(L, "g");                             /* L: table key */
    lua_pushnumber(L, (lua_Number) cc.g);               /* L: table key value*/
    lua_rawset(L, -3);                                  /* table[key] = value, L: table */
    lua_pushstring(L, "b");                         /* L: table key */
    lua_pushnumber(L, (lua_Number) cc.b);           /* L: table key value*/
    lua_rawset(L, -3);                                  /* table[key] = value, L: table */
    lua_pushstring(L, "a");                        /* L: table key */
    lua_pushnumber(L, (lua_Number) cc.a);          /* L: table key value*/
    lua_rawset(L, -3);                                  /* table[key] = value, L: table */
}

void color4f_to_luaval(lua_State* L,const Color4F& cc)
{
    if (NULL  == L)
        return;
    lua_newtable(L);                                    /* L: table */
    lua_pushstring(L, "r");                             /* L: table key */
    lua_pushnumber(L, (lua_Number) cc.r);               /* L: table key value*/
    lua_rawset(L, -3);                                  /* table[key] = value, L: table */
    lua_pushstring(L, "g");                             /* L: table key */
    lua_pushnumber(L, (lua_Number) cc.g);               /* L: table key value*/
    lua_rawset(L, -3);                                  /* table[key] = value, L: table */
    lua_pushstring(L, "b");                         /* L: table key */
    lua_pushnumber(L, (lua_Number) cc.b);           /* L: table key value*/
    lua_rawset(L, -3);                                  /* table[key] = value, L: table */
    lua_pushstring(L, "a");                        /* L: table key */
    lua_pushnumber(L, (lua_Number) cc.a);          /* L: table key value*/
    lua_rawset(L, -3);                                  /* table[key] = value, L: table */
}

void color3b_to_luaval(lua_State* L,const Color3B& cc)
{
    if (NULL  == L)
        return;
    lua_newtable(L);                                    /* L: table */
    lua_pushstring(L, "r");                             /* L: table key */
    lua_pushnumber(L, (lua_Number) cc.r);               /* L: table key value*/
    lua_rawset(L, -3);                                  /* table[key] = value, L: table */
    lua_pushstring(L, "g");                             /* L: table key */
    lua_pushnumber(L, (lua_Number) cc.g);               /* L: table key value*/
    lua_rawset(L, -3);                                  /* table[key] = value, L: table */
    lua_pushstring(L, "b");                             /* L: table key */
    lua_pushnumber(L, (lua_Number) cc.b);               /* L: table key value*/
    lua_rawset(L, -3);                                  /* table[key] = value, L: table */
}

void affinetransform_to_luaval(lua_State* L,const AffineTransform& inValue)
{
    if (NULL  == L)
        return;

    lua_newtable(L);                                    /* L: table */
    lua_pushstring(L, "a");                             /* L: table key */
    lua_pushnumber(L, (lua_Number) inValue.a);               /* L: table key value*/
    lua_rawset(L, -3);                                  /* table[key] = value, L: table */
    lua_pushstring(L, "b");                             /* L: table key */
    lua_pushnumber(L, (lua_Number) inValue.b);               /* L: table key value*/
    lua_rawset(L, -3);                                  /* table[key] = value, L: table */
    lua_pushstring(L, "c");                             /* L: table key */
    lua_pushnumber(L, (lua_Number) inValue.c);               /* L: table key value*/
    lua_rawset(L, -3);                                  /* table[key] = value, L: table */
    lua_pushstring(L, "d");                             /* L: table key */
    lua_pushnumber(L, (lua_Number) inValue.d);               /* L: table key value*/
    lua_rawset(L, -3);                                  /* table[key] = value, L: table */
    lua_pushstring(L, "tx");                             /* L: table key */
    lua_pushnumber(L, (lua_Number) inValue.tx);               /* L: table key value*/
    lua_rawset(L, -3);                                  /* table[key] = value, L: table */
    lua_pushstring(L, "ty");                             /* L: table key */
    lua_pushnumber(L, (lua_Number) inValue.ty);               /* L: table key value*/
    lua_rawset(L, -3);                                  /* table[key] = value, L: table */
}

void fontdefinition_to_luaval(lua_State* L,const FontDefinition& inValue)
{
    if (NULL == L)
        return;

    lua_newtable(L);                                    /* L: table */
    lua_pushstring(L, "fontName");                      /* L: table key */
    tolua_pushcppstring(L, inValue._fontName);          /* L: table key value*/
    lua_rawset(L, -3);                                  /* table[key] = value, L: table */
    lua_pushstring(L, "fontSize");                      /* L: table key */
    lua_pushnumber(L,(lua_Number)inValue._fontSize);                 /* L: table key value*/
    lua_rawset(L, -3);                                  /* table[key] = value, L: table */
    lua_pushstring(L, "fontAlignmentH");                             /* L: table key */
    lua_pushnumber(L, (lua_Number) inValue._alignment);               /* L: table key value*/
    lua_rawset(L, -3);                                  /* table[key] = value, L: table */
    lua_pushstring(L, "fontAlignmentV");                             /* L: table key */
    lua_pushnumber(L, (lua_Number) inValue._vertAlignment);               /* L: table key value*/
    lua_rawset(L, -3);                                  /* table[key] = value, L: table */
    lua_pushstring(L, "fontFillColor");                             /* L: table key */
    color3b_to_luaval(L, inValue._fontFillColor);               /* L: table key value*/
    lua_rawset(L, -3);                                  /* table[key] = value, L: table */
    lua_pushstring(L, "fontDimensions");                             /* L: table key */
    size_to_luaval(L, inValue._dimensions);              /* L: table key value*/
    lua_rawset(L, -3);                                  /* table[key] = value, L: table */

    //Shadow
    lua_pushstring(L, "shadowEnabled");                             /* L: table key */
    lua_pushboolean(L, inValue._shadow._shadowEnabled);              /* L: table key value*/
    lua_rawset(L, -3);                                  /* table[key] = value, L: table */

    lua_pushstring(L, "shadowOffset");                             /* L: table key */
    size_to_luaval(L, inValue._shadow._shadowOffset);              /* L: table key value*/
    lua_rawset(L, -3);                                  /* table[key] = value, L: table */

    lua_pushstring(L, "shadowBlur");                             /* L: table key */
    lua_pushnumber(L, (lua_Number)inValue._shadow._shadowBlur);  /* L: table key value*/
    lua_rawset(L, -3);                                  /* table[key] = value, L: table */

    lua_pushstring(L, "shadowOpacity");                             /* L: table key */
    lua_pushnumber(L, (lua_Number)inValue._shadow._shadowOpacity);  /* L: table key value*/
    lua_rawset(L, -3);                                  /* table[key] = value, L: table */

    //Stroke
    lua_pushstring(L, "shadowEnabled");                             /* L: table key */
    lua_pushboolean(L, inValue._stroke._strokeEnabled);              /* L: table key value*/
    lua_rawset(L, -3);                                  /* table[key] = value, L: table */

    lua_pushstring(L, "strokeColor");                             /* L: table key */
    color3b_to_luaval(L, inValue._stroke._strokeColor);              /* L: table key value*/
    lua_rawset(L, -3);                                  /* table[key] = value, L: table */

    lua_pushstring(L, "strokeSize");                             /* L: table key */
    lua_pushnumber(L, (lua_Number)inValue._stroke._strokeSize);              /* L: table key value*/
    lua_rawset(L, -3);                                  /* table[key] = value, L: table */
}

void array_to_luaval(lua_State* L,__Array* inValue)
{
    lua_newtable(L);

    if (nullptr == L || nullptr == inValue)
        return;

    Ref* obj = nullptr;

    std::string className = "";
    __String* strVal = nullptr;
    __Dictionary* dictVal = nullptr;
    __Array* arrVal = nullptr;
    __Double* doubleVal = nullptr;
    __Bool* boolVal = nullptr;
    __Float* floatVal = nullptr;
    __Integer* intVal = nullptr;
    int indexTable = 1;

    CCARRAY_FOREACH(inValue, obj)
    {
        if (nullptr == obj)
            continue;

        std::string typeName = typeid(*obj).name();
        auto iter = g_luaType.find(typeName);
        if (g_luaType.end() != iter)
        {
            className = iter->second;
            if (nullptr != dynamic_cast<cocos2d::Ref *>(obj))
            {
                lua_pushnumber(L, (lua_Number)indexTable);
                int ID = (obj) ? (int)obj->_ID : -1;
                int* luaID = (obj) ? &obj->_luaID : NULL;
                toluafix_pushusertype_ccobject(L, ID, luaID, (void*)obj,className.c_str());
                lua_rawset(L, -3);
                obj->retain();
                ++indexTable;
            }
        }
        else if((strVal = dynamic_cast<__String *>(obj)))
        {
            lua_pushnumber(L, (lua_Number)indexTable);
            lua_pushstring(L, strVal->getCString());
            lua_rawset(L, -3);
            ++indexTable;
        }
        else if ((dictVal = dynamic_cast<__Dictionary*>(obj)))
        {
            dictionary_to_luaval(L, dictVal);
        }
        else if ((arrVal = dynamic_cast<__Array*>(obj)))
        {
            array_to_luaval(L, arrVal);
        }
        else if ((doubleVal = dynamic_cast<__Double*>(obj)))
        {
            lua_pushnumber(L, (lua_Number)indexTable);
            lua_pushnumber(L, (lua_Number)doubleVal->getValue());
            lua_rawset(L, -3);
            ++indexTable;
        }
        else if ((floatVal = dynamic_cast<__Float*>(obj)))
        {
            lua_pushnumber(L, (lua_Number)indexTable);
            lua_pushnumber(L, (lua_Number)floatVal->getValue());
            lua_rawset(L, -3);
            ++indexTable;
        }
        else if ((intVal = dynamic_cast<__Integer*>(obj)))
        {
            lua_pushnumber(L, (lua_Number)indexTable);
            lua_pushinteger(L, (lua_Integer)intVal->getValue());
            lua_rawset(L, -3);
            ++indexTable;
        }
        else if ((boolVal = dynamic_cast<__Bool*>(obj)))
        {
            lua_pushnumber(L, (lua_Number)indexTable);
            lua_pushboolean(L, boolVal->getValue());
            lua_rawset(L, -3);
            ++indexTable;
        }
        else
        {
            CCASSERT(false, "the type isn't suppored.");
        }
    }
}

void dictionary_to_luaval(lua_State* L, __Dictionary* dict)
{
    lua_newtable(L);

    if (nullptr == L || nullptr == dict)
        return;

    DictElement* element = nullptr;

    std::string className = "";
    __String* strVal = nullptr;
    __Dictionary* dictVal = nullptr;
    __Array* arrVal = nullptr;
    __Double* doubleVal = nullptr;
    __Bool* boolVal = nullptr;
    __Float* floatVal = nullptr;
    __Integer* intVal = nullptr;

    CCDICT_FOREACH(dict, element)
    {
        if (NULL == element)
            continue;

        std::string typeName = typeid(element->getObject()).name();

        auto iter = g_luaType.find(typeName);
        if (g_luaType.end() != iter)
        {
            className = iter->second;
            if ( nullptr != dynamic_cast<Ref*>(element->getObject()))
            {
                lua_pushstring(L, element->getStrKey());
                int ID = (element->getObject()) ? (int)element->getObject()->_ID : -1;
                int* luaID = (element->getObject()) ? &(element->getObject()->_luaID) : NULL;
                toluafix_pushusertype_ccobject(L, ID, luaID, (void*)element->getObject(),className.c_str());
                lua_rawset(L, -3);
                element->getObject()->retain();
            }
        }
        else if((strVal = dynamic_cast<__String *>(element->getObject())))
        {
            lua_pushstring(L, element->getStrKey());
            lua_pushstring(L, strVal->getCString());
            lua_rawset(L, -3);
        }
        else if ((dictVal = dynamic_cast<__Dictionary*>(element->getObject())))
        {
            dictionary_to_luaval(L, dictVal);
        }
        else if ((arrVal = dynamic_cast<__Array*>(element->getObject())))
        {
            array_to_luaval(L, arrVal);
        }
        else if ((doubleVal = dynamic_cast<__Double*>(element->getObject())))
        {
            lua_pushstring(L, element->getStrKey());
            lua_pushnumber(L, (lua_Number)doubleVal->getValue());
            lua_rawset(L, -3);
        }
        else if ((floatVal = dynamic_cast<__Float*>(element->getObject())))
        {
            lua_pushstring(L, element->getStrKey());
            lua_pushnumber(L, (lua_Number)floatVal->getValue());
            lua_rawset(L, -3);
        }
        else if ((intVal = dynamic_cast<__Integer*>(element->getObject())))
        {
            lua_pushstring(L, element->getStrKey());
            lua_pushinteger(L, (lua_Integer)intVal->getValue());
            lua_rawset(L, -3);
        }
        else if ((boolVal = dynamic_cast<__Bool*>(element->getObject())))
        {
            lua_pushstring(L, element->getStrKey());
            lua_pushboolean(L, boolVal->getValue());
            lua_rawset(L, -3);
        }
        else
        {
            CCASSERT(false, "the type isn't suppored.");
        }
    }
}

void ccvalue_to_luaval(lua_State* L,const cocos2d::Value& inValue)
{
    const Value& obj = inValue;
    switch (obj.getType())
    {
        case Value::Type::BOOLEAN:
            lua_pushboolean(L, obj.asBool());
            break;
        case Value::Type::FLOAT:
        case Value::Type::DOUBLE:
            lua_pushnumber(L, obj.asDouble());
            break;
        case Value::Type::INTEGER:
            lua_pushinteger(L, obj.asInt());
            break;
        case Value::Type::STRING:
            lua_pushstring(L, obj.asString().c_str());
            break;
        case Value::Type::VECTOR:
            ccvaluevector_to_luaval(L, obj.asValueVector());
            break;
        case Value::Type::MAP:
            ccvaluemap_to_luaval(L, obj.asValueMap());
            break;
        case Value::Type::INT_KEY_MAP:
            ccvaluemapintkey_to_luaval(L, obj.asIntKeyMap());
            break;
        default:
            break;
    }
}
void ccvaluemap_to_luaval(lua_State* L,const cocos2d::ValueMap& inValue)
{
    lua_newtable(L);

    if (nullptr == L)
        return;

    for (auto iter = inValue.begin(); iter != inValue.end(); ++iter)
    {
        std::string key = iter->first;
        const Value& obj = iter->second;
        switch (obj.getType())
        {
            case Value::Type::BOOLEAN:
                {
                    lua_pushstring(L, key.c_str());
                    lua_pushboolean(L, obj.asBool());
                    lua_rawset(L, -3);
                }
                break;
            case Value::Type::FLOAT:
            case Value::Type::DOUBLE:
                {
                    lua_pushstring(L, key.c_str());
                    lua_pushnumber(L, obj.asDouble());
                    lua_rawset(L, -3);
                }
                break;
            case Value::Type::INTEGER:
                {
                    lua_pushstring(L, key.c_str());
                    lua_pushinteger(L, obj.asInt());
                    lua_rawset(L, -3);
                }
                break;
            case Value::Type::STRING:
                {
                    lua_pushstring(L, key.c_str());
                    lua_pushstring(L, obj.asString().c_str());
                    lua_rawset(L, -3);
                }
                break;
            case Value::Type::VECTOR:
                {
                    lua_pushstring(L, key.c_str());
                    ccvaluevector_to_luaval(L, obj.asValueVector());
                    lua_rawset(L, -3);
                }
                break;
            case Value::Type::MAP:
                {
                    lua_pushstring(L, key.c_str());
                    ccvaluemap_to_luaval(L, obj.asValueMap());
                    lua_rawset(L, -3);
                }
                break;
            case Value::Type::INT_KEY_MAP:
                {
                    lua_pushstring(L, key.c_str());
                    ccvaluemapintkey_to_luaval(L, obj.asIntKeyMap());
                    lua_rawset(L, -3);
                }
                break;
            default:
                break;
        }
    }
}
void ccvaluemapintkey_to_luaval(lua_State* L, const cocos2d::ValueMapIntKey& inValue)
{
    lua_newtable(L);

    if (nullptr == L)
        return;

    for (auto iter = inValue.begin(); iter != inValue.end(); ++iter)
    {
        std::stringstream keyss;
        keyss << iter->first;
        std::string key = keyss.str();

        const Value& obj = iter->second;

        switch (obj.getType())
        {
            case Value::Type::BOOLEAN:
                {
                    lua_pushstring(L, key.c_str());
                    lua_pushboolean(L, obj.asBool());
                    lua_rawset(L, -3);
                }
                break;
            case Value::Type::FLOAT:
            case Value::Type::DOUBLE:
                {
                    lua_pushstring(L, key.c_str());
                    lua_pushnumber(L, obj.asDouble());
                    lua_rawset(L, -3);
                }
                break;
            case Value::Type::INTEGER:
                {
                    lua_pushstring(L, key.c_str());
                    lua_pushinteger(L, obj.asInt());
                    lua_rawset(L, -3);
                }
                break;
            case Value::Type::STRING:
                {
                    lua_pushstring(L, key.c_str());
                    lua_pushstring(L, obj.asString().c_str());
                    lua_rawset(L, -3);
                }
                break;
            case Value::Type::VECTOR:
                {
                    lua_pushstring(L, key.c_str());
                    ccvaluevector_to_luaval(L, obj.asValueVector());
                    lua_rawset(L, -3);
                }
                break;
            case Value::Type::MAP:
                {
                    lua_pushstring(L, key.c_str());
                    ccvaluemap_to_luaval(L, obj.asValueMap());
                    lua_rawset(L, -3);
                }
                break;
            case Value::Type::INT_KEY_MAP:
                {
                    lua_pushstring(L, key.c_str());
                    ccvaluemapintkey_to_luaval(L, obj.asIntKeyMap());
                    lua_rawset(L, -3);
                }
                break;
            default:
                break;
        }
    }
}
void ccvaluevector_to_luaval(lua_State* L, const cocos2d::ValueVector& inValue)
{
    lua_newtable(L);

    if (nullptr == L)
        return;

    int index  = 1;
    for (const auto& obj : inValue)
    {
        switch (obj.getType())
        {
            case Value::Type::BOOLEAN:
                {
                    lua_pushnumber(L, (lua_Number)index);
                    lua_pushboolean(L, obj.asBool());
                    lua_rawset(L, -3);
                    ++index;
                }
                break;
            case Value::Type::FLOAT:
            case Value::Type::DOUBLE:
                {
                    lua_pushnumber(L, (lua_Number)index);
                    lua_pushnumber(L, obj.asDouble());
                    lua_rawset(L, -3);
                    ++index;
                }
                break;
            case Value::Type::INTEGER:
                {
                    lua_pushnumber(L, (lua_Number)index);
                    lua_pushnumber(L, obj.asInt());
                    lua_rawset(L, -3);
                    ++index;
                }
                break;
            case Value::Type::STRING:
                {
                    lua_pushnumber(L, (lua_Number)index);
                    lua_pushstring(L, obj.asString().c_str());
                    lua_rawset(L, -3);
                    ++index;
                }
                break;
            case Value::Type::VECTOR:
                {
                    lua_pushnumber(L, (lua_Number)index);
                    ccvaluevector_to_luaval(L, obj.asValueVector());
                    lua_rawset(L, -3);
                    ++index;
                }
                break;
            case Value::Type::MAP:
                {
                    lua_pushnumber(L, (lua_Number)index);
                    ccvaluemap_to_luaval(L, obj.asValueMap());
                    lua_rawset(L, -3);
                    ++index;
                }
                break;
            case Value::Type::INT_KEY_MAP:
                {
                    lua_pushnumber(L, (lua_Number)index);
                    ccvaluemapintkey_to_luaval(L, obj.asIntKeyMap());
                    lua_rawset(L, -3);
                    ++index;
                }
                break;
            default:
                break;
        }
    }
}

void mat4_to_luaval(lua_State* L, const cocos2d::Mat4& mat)
{
    if (nullptr  == L)
        return;

    lua_newtable(L);                                    /* L: table */
    int indexTable = 1;

    for (int i = 0; i < 16; i++)
    {
        lua_pushnumber(L, (lua_Number)indexTable);
        lua_pushnumber(L, (lua_Number)mat.m[i]);
        lua_rawset(L, -3);
        ++indexTable;
    }
}

void blendfunc_to_luaval(lua_State* L, const cocos2d::BlendFunc& func)
{
    if (nullptr == L)
        return;

    lua_newtable(L);                                    /* L: table */

    lua_pushstring(L, "src");                           /* L: table key */
    lua_pushnumber(L, (lua_Number) func.src);           /* L: table key value*/
    lua_rawset(L, -3);                                  /* table[key] = value, L: table */
    lua_pushstring(L, "dst");                           /* L: table key */
    lua_pushnumber(L, (lua_Number) func.dst);           /* L: table key value*/
    lua_rawset(L, -3);
}

void ttfconfig_to_luaval(lua_State* L, const cocos2d::TTFConfig& config)
{
    if (nullptr == L)
        return;

    lua_newtable(L);

    lua_pushstring(L, "fontFilePath");
    lua_pushstring(L, config.fontFilePath.c_str());
    lua_rawset(L, -3);

    lua_pushstring(L, "fontSize");
    lua_pushnumber(L, (lua_Number)config.fontSize);
    lua_rawset(L, -3);

    lua_pushstring(L, "glyphs");
    lua_pushnumber(L, (lua_Number)config.glyphs);
    lua_rawset(L, -3);

    lua_pushstring(L, "customGlyphs");
    if (nullptr != config.customGlyphs && strlen(config.customGlyphs) > 0)
    {
        lua_pushstring(L, config.customGlyphs);
    }
    else
    {
        lua_pushstring(L, "");
    }
    lua_rawset(L, -3);

    lua_pushstring(L, "distanceFieldEnabled");
    lua_pushboolean(L, config.distanceFieldEnabled);
    lua_rawset(L, -3);

    lua_pushstring(L, "outlineSize");
    lua_pushnumber(L, (lua_Number)config.outlineSize);
    lua_rawset(L, -3);
}


void uniform_to_luaval(lua_State* L, const cocos2d::Uniform& uniform)
{
    if (nullptr == L)
        return;

    lua_newtable(L);

    lua_pushstring(L, "location");
    lua_pushnumber(L, (lua_Number)uniform.location);
    lua_rawset(L, -3);

    lua_pushstring(L, "size");
    lua_pushnumber(L, (lua_Number)uniform.size);
    lua_rawset(L, -3);

    lua_pushstring(L, "type");
    lua_pushnumber(L, (lua_Number)uniform.type);
    lua_rawset(L, -3);

    lua_pushstring(L, "name");
    tolua_pushcppstring(L, uniform.name);
    lua_rawset(L, -3);
}

void vertexattrib_to_luaval(lua_State* L, const cocos2d::VertexAttrib& verAttrib)
{
    if (nullptr == L)
        return;

    lua_newtable(L);

    lua_pushstring(L, "index");
    lua_pushnumber(L, (lua_Number)verAttrib.index);
    lua_rawset(L, -3);

    lua_pushstring(L, "size");
    lua_pushnumber(L, (lua_Number)verAttrib.size);
    lua_rawset(L, -3);

    lua_pushstring(L, "type");
    lua_pushnumber(L, (lua_Number)verAttrib.type);
    lua_rawset(L, -3);

    lua_pushstring(L, "name");
    tolua_pushcppstring(L, verAttrib.name);
    lua_rawset(L, -3);
}

void mesh_vertex_attrib_to_luaval(lua_State* L, const cocos2d::MeshVertexAttrib& inValue)
{
    if (nullptr == L)
        return;

    lua_newtable(L);

    lua_pushstring(L, "size");
    lua_pushnumber(L, (lua_Number)inValue.size);
    lua_rawset(L, -3);

    lua_pushstring(L, "type");
    lua_pushnumber(L, (lua_Number)inValue.type);
    lua_rawset(L, -3);

    lua_pushstring(L, "vertexAttrib");
    lua_pushnumber(L, (lua_Number)inValue.vertexAttrib);
    lua_rawset(L, -3);

    lua_pushstring(L, "attribSizeBytes");
    lua_pushnumber(L, (lua_Number)inValue.attribSizeBytes);
    lua_rawset(L, -3);
}


void ccvector_std_string_to_luaval(lua_State* L, const std::vector<std::string>& inValue)
{
    if (nullptr == L)
        return;

    lua_newtable(L);

    int index = 1;

    for (const std::string& value : inValue)
    {
        lua_pushnumber(L, (lua_Number)index);
        lua_pushstring(L, value.c_str());
        lua_rawset(L, -3);
        ++index;
    }
}

void ccvector_int_to_luaval(lua_State* L, const std::vector<int>& inValue)
{
    if (nullptr == L)
        return;

    lua_newtable(L);

    int index = 1;
    for (const int value : inValue)
    {
        lua_pushnumber(L, (lua_Number)index);
        lua_pushnumber(L, (lua_Number)value);
        lua_rawset(L, -3);
        ++index;
    }
}

void ccvector_float_to_luaval(lua_State* L, const std::vector<float>& inValue)
{
    if (nullptr == L)
        return;

    lua_newtable(L);

    int index = 1;
    for (const float value : inValue)
    {
        lua_pushnumber(L, (lua_Number)index);
        lua_pushnumber(L, (lua_Number)value);
        lua_rawset(L, -3);
        ++index;
    }
}

void ccvector_ushort_to_luaval(lua_State* L, const std::vector<unsigned short>& inValue)
{
    if (nullptr == L)
        return;

    lua_newtable(L);

    int index = 1;
    for (const unsigned short value : inValue)
    {
        lua_pushnumber(L, (lua_Number)index);
        lua_pushnumber(L, (lua_Number)value);
        lua_rawset(L, -3);
        ++index;
    }
}

void quaternion_to_luaval(lua_State* L,const cocos2d::Quaternion& inValue)
{
    if (NULL  == L)
        return;

    lua_newtable(L);                                    /* L: table */
    lua_pushstring(L, "x");                             /* L: table key */
    lua_pushnumber(L, (lua_Number) inValue.x);             /* L: table key value*/
    lua_rawset(L, -3);                                  /* table[key] = value, L: table */
    lua_pushstring(L, "y");                             /* L: table key */
    lua_pushnumber(L, (lua_Number) inValue.y);             /* L: table key value*/
    lua_rawset(L, -3);
    lua_pushstring(L, "z");                             /* L: table key */
    lua_pushnumber(L, (lua_Number) inValue.z);             /* L: table key value*/
    lua_rawset(L, -3);
    lua_pushstring(L, "w");                             /* L: table key */
    lua_pushnumber(L, (lua_Number) inValue.w);             /* L: table key value*/
    lua_rawset(L, -3);
}

void texParams_to_luaval(lua_State* L, const cocos2d::Texture2D::TexParams& inValue)
{
    if (nullptr  == L)
        return;

    lua_newtable(L);                                     /* L: table */

    lua_pushstring(L, "minFilter");                      /* L: table key */
    lua_pushnumber(L, (lua_Number) inValue.minFilter);   /* L: table key value*/
    lua_rawset(L, -3);                                   /* table[key] = value, L: table */
    lua_pushstring(L, "magFilter");                      /* L: table key */
    lua_pushnumber(L, (lua_Number) inValue.magFilter);   /* L: table key value*/
    lua_rawset(L, -3);
    lua_pushstring(L, "wrapS");                          /* L: table key */
    lua_pushnumber(L, (lua_Number) inValue.wrapS);       /* L: table key value*/
    lua_rawset(L, -3);
    lua_pushstring(L, "wrapT");                          /* L: table key */
    lua_pushnumber(L, (lua_Number) inValue.wrapT);       /* L: table key value*/
    lua_rawset(L, -3);
}

void std_vector_vec3_to_luaval(lua_State* L, const std::vector<cocos2d::Vec3>& inValue)
{
    if (nullptr == L)
        return;

    lua_newtable(L);

    int index = 1;
    for (const cocos2d::Vec3& value : inValue)
    {
        lua_pushnumber(L, (lua_Number)index);
        vec3_to_luaval(L, value);
        lua_rawset(L, -3);
        ++index;
    }
}

void std_map_string_string_to_luaval(lua_State* L, const std::map<std::string, std::string>& inValue)
{
    if (nullptr == L)
        return;

    lua_newtable(L);

    for (auto iter = inValue.begin(); iter != inValue.end(); ++iter)
    {
        lua_pushstring(L, iter->first.c_str());
        lua_pushstring(L, iter->second.c_str());
        lua_rawset(L, -3);
    }
}

bool luaval_to_std_map_string_string(lua_State* L, int lo, std::map<std::string, std::string>* ret, const char* funcName)
{
    if (nullptr == L || nullptr == ret || lua_gettop(L) < lo)
        return false;

    tolua_Error tolua_err;
    bool ok = true;
    if (!tolua_istable(L, lo, 0, &tolua_err))
    {
#if COCOS2D_DEBUG >=1
        luaval_to_native_err(L,"#ferror:",&tolua_err,funcName);
#endif
        ok = false;
    }

    if (!ok)
        return ok;

    lua_pushnil(L);
    std::string key;
    std::string value;
    while (lua_next(L, lo) != 0)
    {
        if (lua_isstring(L, -2) && lua_isstring(L, -1))
        {
            if (luaval_to_std_string(L, -2, &key) && luaval_to_std_string(L, -1, &value))
            {
                (*ret)[key] = value;
            }
        }
        else
        {
            CCASSERT(false, "string type is needed");
        }

        lua_pop(L, 1);
    }

    return ok;
}

bool luaval_to_node(lua_State* L, int lo, const char* type, cocos2d::Node** node)
{
    return luaval_to_object<cocos2d::Node>(L, lo, type, node);
}

void node_to_luaval(lua_State* L, const char* type, cocos2d::Node* node)
{
    object_to_luaval<cocos2d::Node>(L, type, node);
}<|MERGE_RESOLUTION|>--- conflicted
+++ resolved
@@ -1414,11 +1414,7 @@
             ok &= luaval_to_number(L, i + 2, &num);
             if (!ok)
                 break;
-<<<<<<< HEAD
-            
-=======
-
->>>>>>> 1e70fb5e
+
             array->addObject(__Integer::create((int)num));
         }
         else if (lua_type(L, i + 2) == LUA_TSTRING )
