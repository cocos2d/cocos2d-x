--- conflicted
+++ resolved
@@ -223,7 +223,6 @@
  * @js NA
  */
 extern bool luaval_to_ssize(lua_State* L,int lo, ssize_t* outValue, const char* funcName = "");
-<<<<<<< HEAD
 
 /**
  * Get a Size object value from the given accpetable index of stack.
@@ -238,7 +237,7 @@
  * @lua NA
  * @js NA
  */
-extern bool luaval_to_size(lua_State* L,int lo,Size* outValue, const char* funcName = "");
+extern bool luaval_to_size(lua_State* L, int lo, cocos2d::Size* outValue, const char* funcName = "");
 
 /**
  * Get a Rect object value from the given accpetable index of stack.
@@ -253,7 +252,7 @@
  * @lua NA
  * @js NA
  */
-extern bool luaval_to_rect(lua_State* L,int lo,Rect* outValue, const char* funcName = "");
+extern bool luaval_to_rect(lua_State* L, int lo, cocos2d::Rect* outValue, const char* funcName = "");
 
 /**
  * Get a Color3B object value from the given accpetable index of stack.
@@ -268,11 +267,8 @@
  * @lua NA
  * @js NA
  */
-=======
-extern bool luaval_to_size(lua_State* L,int lo,cocos2d::Size* outValue, const char* funcName = "");
-extern bool luaval_to_rect(lua_State* L,int lo,cocos2d::Rect* outValue, const char* funcName = "");
->>>>>>> e670c12d
-extern bool luaval_to_color3b(lua_State* L,int lo,Color3B* outValue, const char* funcName = "");
+
+extern bool luaval_to_color3b(lua_State* L, int lo, Color3B* outValue, const char* funcName = "");
 
 /**
  * Get a Color4B object value from the given accpetable index of stack.
@@ -913,7 +909,6 @@
  * @js NA
  */
 extern void vec2_array_to_luaval(lua_State* L,const cocos2d::Vec2* points, int count);
-<<<<<<< HEAD
 
 /**
  * Push a table converted from a cocos2d::Size object into the Lua stack.
@@ -924,7 +919,7 @@
  * @lua NA
  * @js NA
  */
-extern void size_to_luaval(lua_State* L,const Size& sz);
+extern void size_to_luaval(lua_State* L,const cocos2d::Size& sz);
 
 /**
  * Push a table converted from a cocos2d::Rect object into the Lua stack.
@@ -935,7 +930,7 @@
  * @lua NA
  * @js NA
  */
-extern void rect_to_luaval(lua_State* L,const Rect& rt);
+extern void rect_to_luaval(lua_State* L,const cocos2d::Rect& rt);
 
 /**
  * Push a table converted from a cocos2d::Color3B object into the Lua stack.
@@ -946,10 +941,6 @@
  * @lua NA
  * @js NA
  */
-=======
-extern void size_to_luaval(lua_State* L,const cocos2d::Size& sz);
-extern void rect_to_luaval(lua_State* L,const cocos2d::Rect& rt);
->>>>>>> e670c12d
 extern void color3b_to_luaval(lua_State* L,const Color3B& cc);
 
 /**
