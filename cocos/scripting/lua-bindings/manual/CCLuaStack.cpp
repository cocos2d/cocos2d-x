/****************************************************************************
 Copyright (c) 2011-2012 cocos2d-x.org
 Copyright (c) 2013-2014 Chukong Technologies Inc.

 http://www.cocos2d-x.org

 Permission is hereby granted, free of charge, to any person obtaining a copy
 of this software and associated documentation files (the "Software"), to deal
 in the Software without restriction, including without limitation the rights
 to use, copy, modify, merge, publish, distribute, sublicense, and/or sell
 copies of the Software, and to permit persons to whom the Software is
 furnished to do so, subject to the following conditions:

 The above copyright notice and this permission notice shall be included in
 all copies or substantial portions of the Software.

 THE SOFTWARE IS PROVIDED "AS IS", WITHOUT WARRANTY OF ANY KIND, EXPRESS OR
 IMPLIED, INCLUDING BUT NOT LIMITED TO THE WARRANTIES OF MERCHANTABILITY,
 FITNESS FOR A PARTICULAR PURPOSE AND NONINFRINGEMENT. IN NO EVENT SHALL THE
 AUTHORS OR COPYRIGHT HOLDERS BE LIABLE FOR ANY CLAIM, DAMAGES OR OTHER
 LIABILITY, WHETHER IN AN ACTION OF CONTRACT, TORT OR OTHERWISE, ARISING FROM,
 OUT OF OR IN CONNECTION WITH THE SOFTWARE OR THE USE OR OTHER DEALINGS IN
 THE SOFTWARE.
 ****************************************************************************/

#include "scripting/lua-bindings/manual/CCLuaStack.h"
#include "scripting/lua-bindings/manual/tolua_fix.h"
#include <string.h>
#include "external/xxtea/xxtea.h"
extern "C" {
#include "lua.h"
#include "tolua++.h"
#include "lualib.h"
#include "lauxlib.h"
}

#include "scripting/lua-bindings/manual/Cocos2dxLuaLoader.h"

#if (CC_TARGET_PLATFORM == CC_PLATFORM_IOS || CC_TARGET_PLATFORM == CC_PLATFORM_MAC)
#include "scripting/lua-bindings/manual/platform/ios/CCLuaObjcBridge.h"
#endif

#if (CC_TARGET_PLATFORM == CC_PLATFORM_ANDROID)
#include "scripting/lua-bindings/manual/platform/android/CCLuaJavaBridge.h"
#endif

#include "scripting/lua-bindings/manual/cocos2d/LuaOpengl.h"
#include "scripting/lua-bindings/manual/cocos2d/LuaScriptHandlerMgr.h"
#include "scripting/lua-bindings/auto/lua_cocos2dx_auto.hpp"
#include "scripting/lua-bindings/manual/cocos2d/lua_cocos2dx_manual.hpp"
#include "scripting/lua-bindings/manual/LuaBasicConversions.h"
#include "scripting/lua-bindings/manual/cocos2d/lua_cocos2dx_deprecated.h"
#include "scripting/lua-bindings/auto/lua_cocos2dx_physics_auto.hpp"
#include "scripting/lua-bindings/manual/cocos2d/lua_cocos2dx_physics_manual.hpp"
#include "scripting/lua-bindings/auto/lua_cocos2dx_experimental_auto.hpp"
#include "scripting/lua-bindings/manual/cocos2d/lua_cocos2dx_experimental_manual.hpp"
#include "base/ZipUtils.h"
#include "deprecated/CCBool.h"
#include "deprecated/CCDouble.h"
#include "platform/CCFileUtils.h"

namespace {
int lua_print(lua_State * luastate)
{
    int nargs = lua_gettop(luastate);

    std::string t;
    for (int i=1; i <= nargs; i++)
    {
        if (lua_istable(luastate, i))
            t += "table";
        else if (lua_isnone(luastate, i))
            t += "none";
        else if (lua_isnil(luastate, i))
            t += "nil";
        else if (lua_isboolean(luastate, i))
        {
            if (lua_toboolean(luastate, i) != 0)
                t += "true";
            else
                t += "false";
        }
        else if (lua_isfunction(luastate, i))
            t += "function";
        else if (lua_islightuserdata(luastate, i))
            t += "lightuserdata";
        else if (lua_isthread(luastate, i))
            t += "thread";
        else
        {
            const char * str = lua_tostring(luastate, i);
            if (str)
                t += lua_tostring(luastate, i);
            else
                t += lua_typename(luastate, lua_type(luastate, i));
        }
        if (i!=nargs)
            t += "\t";
    }
    CCLOG("[LUA-print] %s", t.c_str());

    return 0;
}

int lua_release_print(lua_State * L)
{
    int nargs = lua_gettop(L);

    std::string t;
    for (int i=1; i <= nargs; i++)
    {
        if (lua_istable(L, i))
            t += "table";
        else if (lua_isnone(L, i))
            t += "none";
        else if (lua_isnil(L, i))
            t += "nil";
        else if (lua_isboolean(L, i))
        {
            if (lua_toboolean(L, i) != 0)
                t += "true";
            else
                t += "false";
        }
        else if (lua_isfunction(L, i))
            t += "function";
        else if (lua_islightuserdata(L, i))
            t += "lightuserdata";
        else if (lua_isthread(L, i))
            t += "thread";
        else
        {
            const char * str = lua_tostring(L, i);
            if (str)
                t += lua_tostring(L, i);
            else
                t += lua_typename(L, lua_type(L, i));
        }
        if (i!=nargs)
            t += "\t";
    }
    log("[LUA-print] %s", t.c_str());

    return 0;
}
}

NS_CC_BEGIN

LuaStack::~LuaStack()
{
    if (nullptr != _state)
    {
        lua_close(_state);
    }
}

LuaStack *LuaStack::create(void)
{
    LuaStack *stack = new (std::nothrow) LuaStack();
    stack->init();
    stack->autorelease();
    return stack;
}

LuaStack *LuaStack::attach(lua_State *L)
{
    LuaStack *stack = new (std::nothrow) LuaStack();
    stack->initWithLuaState(L);
    stack->autorelease();
    return stack;
}

bool LuaStack::init(void)
{
    _state = lua_open();
    luaL_openlibs(_state);
    toluafix_open(_state);

    // Register our version of the global "print" function
    const luaL_reg global_functions [] = {
        {"print", lua_print},
        {"release_print",lua_release_print},
        {nullptr, nullptr}
    };
    luaL_register(_state, "_G", global_functions);

    g_luaType.clear();
    register_all_cocos2dx(_state);
    tolua_opengl_open(_state);
    register_all_cocos2dx_manual(_state);
    register_all_cocos2dx_module_manual(_state);
    register_all_cocos2dx_math_manual(_state);
    register_all_cocos2dx_experimental(_state);
    register_all_cocos2dx_experimental_manual(_state);

    register_glnode_manual(_state);
#if CC_USE_PHYSICS
    register_all_cocos2dx_physics(_state);
    register_all_cocos2dx_physics_manual(_state);
#endif

#if (CC_TARGET_PLATFORM == CC_PLATFORM_IOS || CC_TARGET_PLATFORM == CC_PLATFORM_MAC)
    LuaObjcBridge::luaopen_luaoc(_state);
#endif

#if (CC_TARGET_PLATFORM == CC_PLATFORM_ANDROID)
    LuaJavaBridge::luaopen_luaj(_state);
#endif
    register_all_cocos2dx_deprecated(_state);
    register_all_cocos2dx_manual_deprecated(_state);

    tolua_script_handler_mgr_open(_state);

    // add cocos2dx loader
    addLuaLoader(cocos2dx_lua_loader);

    return true;
}

bool LuaStack::initWithLuaState(lua_State *L)
{
    _state = L;
    return true;
}

void LuaStack::addSearchPath(const char* path)
{
    lua_getglobal(_state, "package");                                  /* L: package */
    lua_getfield(_state, -1, "path");                /* get package.path, L: package path */
    const char* cur_path =  lua_tostring(_state, -1);
    lua_pushfstring(_state, "%s;%s/?.lua", cur_path, path);            /* L: package path newpath */
    lua_setfield(_state, -3, "path");          /* package.path = newpath, L: package path */
    lua_pop(_state, 2);                                                /* L: - */
}

void LuaStack::addLuaLoader(lua_CFunction func)
{
    if (!func) return;

    // stack content after the invoking of the function
    // get loader table
    lua_getglobal(_state, "package");                                  /* L: package */
    lua_getfield(_state, -1, "loaders");                               /* L: package, loaders */

    // insert loader into index 2
    lua_pushcfunction(_state, func);                                   /* L: package, loaders, func */
    for (int i = (int)(lua_objlen(_state, -2) + 1); i > 2; --i)
    {
        lua_rawgeti(_state, -2, i - 1);                                /* L: package, loaders, func, function */
        // we call lua_rawgeti, so the loader table now is at -3
        lua_rawseti(_state, -3, i);                                    /* L: package, loaders, func */
    }
    lua_rawseti(_state, -2, 2);                                        /* L: package, loaders */

    // set loaders into package
    lua_setfield(_state, -2, "loaders");                               /* L: package */

    lua_pop(_state, 1);
}


void LuaStack::removeScriptObjectByObject(Ref* pObj)
{
    toluafix_remove_ccobject_by_refid(_state, pObj->_luaID);
}

void LuaStack::removeScriptHandler(int nHandler)
{
    toluafix_remove_function_by_refid(_state, nHandler);
}

int LuaStack::executeString(const char *codes)
{
    luaL_loadstring(_state, codes);
    return executeFunction(0);
}

static const std::string BYTECODE_FILE_EXT    = ".luac";
static const std::string NOT_BYTECODE_FILE_EXT = ".lua";

int LuaStack::executeScriptFile(const char* filename)
{
    CCAssert(filename, "CCLuaStack::executeScriptFile() - invalid filename");

    std::string buf(filename);
    //
    // remove .lua or .luac
    //
    size_t pos = buf.rfind(BYTECODE_FILE_EXT);
    if (pos != std::string::npos)
    {
        buf = buf.substr(0, pos);
    }
    else
    {
        pos = buf.rfind(NOT_BYTECODE_FILE_EXT);
        if (pos == buf.length() - NOT_BYTECODE_FILE_EXT.length())
        {
            buf = buf.substr(0, pos);
        }
    }

    FileUtils *utils = FileUtils::getInstance();
    //
    // 1. check .lua suffix
    // 2. check .luac suffix
    //
    std::string tmpfilename = buf + NOT_BYTECODE_FILE_EXT;
    if (utils->isFileExist(tmpfilename))
    {
        buf = tmpfilename;
    }
    else
    {
        tmpfilename = buf + BYTECODE_FILE_EXT;
        if (utils->isFileExist(tmpfilename))
        {
            buf = tmpfilename;
        }
    }

    std::string fullPath = utils->fullPathForFilename(buf);
    Data data = utils->getDataFromFile(fullPath);
    int rn = 0;
    if (!data.isNull())
    {
        if (luaLoadBuffer(_state, (const char*)data.getBytes(), (int)data.getSize(), fullPath.c_str()) == 0)
        {
            rn = executeFunction(0);
        }
    }
    return rn;
}

int LuaStack::executeGlobalFunction(const char* functionName)
{
    lua_getglobal(_state, functionName);       /* query function by name, stack: function */
    if (!lua_isfunction(_state, -1))
    {
        CCLOG("[LUA ERROR] name '%s' does not represent a Lua function", functionName);
        lua_pop(_state, 1);
        return 0;
    }
    return executeFunction(0);
}

void LuaStack::clean(void)
{
    lua_settop(_state, 0);
}

void LuaStack::pushInt(int intValue)
{
    lua_pushinteger(_state, intValue);
}

void LuaStack::pushFloat(float floatValue)
{
    lua_pushnumber(_state, floatValue);
}

void LuaStack::pushLong(long longValue)
{
    lua_pushnumber(_state, longValue);
}

void LuaStack::pushBoolean(bool boolValue)
{
    lua_pushboolean(_state, boolValue);
}

void LuaStack::pushString(const char* stringValue)
{
    lua_pushstring(_state, stringValue);
}

void LuaStack::pushString(const char* stringValue, int length)
{
    lua_pushlstring(_state, stringValue, length);
}

void LuaStack::pushNil(void)
{
    lua_pushnil(_state);
}

void LuaStack::pushObject(Ref* objectValue, const char* typeName)
{
    toluafix_pushusertype_ccobject(_state, objectValue->_ID, &objectValue->_luaID, objectValue, typeName);
}

void LuaStack::pushLuaValue(const LuaValue& value)
{
    const LuaValueType type = value.getType();
    if (type == LuaValueTypeInt)
    {
        return pushInt(value.intValue());
    }
    else if (type == LuaValueTypeFloat)
    {
        return pushFloat(value.floatValue());
    }
    else if (type == LuaValueTypeBoolean)
    {
        return pushBoolean(value.booleanValue());
    }
    else if (type == LuaValueTypeString)
    {
        return pushString(value.stringValue().c_str());
    }
    else if (type == LuaValueTypeDict)
    {
        pushLuaValueDict(value.dictValue());
    }
    else if (type == LuaValueTypeArray)
    {
        pushLuaValueArray(value.arrayValue());
    }
    else if (type == LuaValueTypeObject)
    {
        pushObject(value.ccobjectValue(), value.getObjectTypename().c_str());
    }
}

void LuaStack::pushLuaValueDict(const LuaValueDict& dict)
{
    lua_newtable(_state);                                              /* L: table */
    for (LuaValueDictIterator it = dict.begin(); it != dict.end(); ++it)
    {
        lua_pushstring(_state, it->first.c_str());                     /* L: table key */
        pushLuaValue(it->second);                                     /* L: table key value */
        lua_rawset(_state, -3);                     /* table.key = value, L: table */
    }
}

void LuaStack::pushLuaValueArray(const LuaValueArray& array)
{
    lua_newtable(_state);                                              /* L: table */
    int index = 1;
    for (LuaValueArrayIterator it = array.begin(); it != array.end(); ++it)
    {
        pushLuaValue(*it);                                            /* L: table value */
        lua_rawseti(_state, -2, index);          /* table[index] = value, L: table */
        ++index;
    }
}

bool LuaStack::pushFunctionByHandler(int nHandler)
{
    toluafix_get_function_by_refid(_state, nHandler);                  /* L: ... func */
    if (!lua_isfunction(_state, -1))
    {
        CCLOG("[LUA ERROR] function refid '%d' does not reference a Lua function", nHandler);
        lua_pop(_state, 1);
        return false;
    }
    return true;
}

int LuaStack::executeFunction(int numArgs)
{
    int functionIndex = -(numArgs + 1);
    if (!lua_isfunction(_state, functionIndex))
    {
        CCLOG("value at stack [%d] is not function", functionIndex);
        lua_pop(_state, numArgs + 1); // remove function and arguments
        return 0;
    }

    int traceback = 0;
    lua_getglobal(_state, "__G__TRACKBACK__");                         /* L: ... func arg1 arg2 ... G */
    if (!lua_isfunction(_state, -1))
    {
        lua_pop(_state, 1);                                            /* L: ... func arg1 arg2 ... */
    }
    else
    {
        lua_insert(_state, functionIndex - 1);                         /* L: ... G func arg1 arg2 ... */
        traceback = functionIndex - 1;
    }

    int error = 0;
    ++_callFromLua;
    error = lua_pcall(_state, numArgs, 1, traceback);                  /* L: ... [G] ret */
    --_callFromLua;
    if (error)
    {
        if (traceback == 0)
        {
            CCLOG("[LUA ERROR] %s", lua_tostring(_state, - 1));        /* L: ... error */
            lua_pop(_state, 1); // remove error message from stack
        }
        else                                                            /* L: ... G error */
        {
            lua_pop(_state, 2); // remove __G__TRACKBACK__ and error message from stack
        }
        return 0;
    }

    // get return value
    int ret = 0;
    if (lua_isnumber(_state, -1))
    {
        ret = (int)lua_tointeger(_state, -1);
    }
    else if (lua_isboolean(_state, -1))
    {
        ret = (int)lua_toboolean(_state, -1);
    }
    // remove return value from stack
    lua_pop(_state, 1);                                                /* L: ... [G] */

    if (traceback)
    {
        lua_pop(_state, 1); // remove __G__TRACKBACK__ from stack      /* L: ... */
    }

    return ret;
}

int LuaStack::executeFunctionByHandler(int nHandler, int numArgs)
{
    int ret = 0;
    if (pushFunctionByHandler(nHandler))                                /* L: ... arg1 arg2 ... func */
    {
        if (numArgs > 0)
        {
            lua_insert(_state, -(numArgs + 1));                        /* L: ... func arg1 arg2 ... */
        }
        ret = executeFunction(numArgs);
    }
    lua_settop(_state, 0);
    return ret;
}

bool LuaStack::handleAssert(const char *msg)
{
    if (_callFromLua == 0) return false;

    lua_pushfstring(_state, "ASSERT FAILED ON LUA EXECUTE: %s", msg ? msg : "unknown");
    lua_error(_state);
    return true;
}

int LuaStack::reallocateScriptHandler(int nHandler)
{
    LUA_FUNCTION  nNewHandle = -1;

    if (pushFunctionByHandler(nHandler))
    {
       nNewHandle = toluafix_ref_function(_state,lua_gettop(_state),0);
    }
/*
    toluafix_get_function_by_refid(_state,nNewHandle);
    if (!lua_isfunction(_state, -1))
    {
        CCLOG("Error!");
    }
    lua_settop(_state, 0);
*/
    return nNewHandle;

}

int LuaStack::executeFunctionReturnArray(int handler,int numArgs,int numResults,__Array& resultArray)
{
    int top = lua_gettop(_state);
    if (pushFunctionByHandler(handler))                 /* L: ... arg1 arg2 ... func */
    {
        if (numArgs > 0)
        {
            lua_insert(_state, -(numArgs + 1));         /* L: ... func arg1 arg2 ... */
        }
        int functionIndex = -(numArgs + 1);
        if (!lua_isfunction(_state, functionIndex))
        {
            CCLOG("value at stack [%d] is not function", functionIndex);
            lua_pop(_state, numArgs + 1); // remove function and arguments
            lua_settop(_state,top);
            return 0;
        }

        int traceback = 0;
        lua_getglobal(_state, "__G__TRACKBACK__");                         /* L: ... func arg1 arg2 ... G */
        if (!lua_isfunction(_state, -1))
        {
            lua_pop(_state, 1);                                            /* L: ... func arg1 arg2 ... */
        }
        else
        {
            lua_insert(_state, functionIndex - 1);                         /* L: ... G func arg1 arg2 ... */
            traceback = functionIndex - 1;
        }

        int error = 0;
        ++_callFromLua;
        error = lua_pcall(_state, numArgs, numResults, traceback);                  /* L: ... [G] ret1 ret2 ... retResults*/
        --_callFromLua;
        if (error)
        {
            if (traceback == 0)
            {
                CCLOG("[LUA ERROR] %s", lua_tostring(_state, - 1));        /* L: ... error */
                lua_pop(_state, 1); // remove error message from stack
            }
            else                                                            /* L: ... G error */
            {
                lua_pop(_state, 2); // remove __G__TRACKBACK__ and error message from stack
            }
            lua_settop(_state,top);
            return 0;
        }

        // get return value,don't pass LUA_MULTRET to numResults,
        if (numResults <= 0)
        {
            lua_settop(_state,top);
            return 0;
        }

        for (int i = 0 ; i < numResults; i++)
        {
            if (lua_type(_state, -1) == LUA_TBOOLEAN) {

                bool value = lua_toboolean(_state, -1);
<<<<<<< HEAD
                resultArray.addObject(__Bool::create(value));
                
=======
                resultArray.addObject(__Bool::create(value)) ;

>>>>>>> 1e70fb5e
            }else if (lua_type(_state, -1) == LUA_TNUMBER) {

                double value = lua_tonumber(_state, -1);
                resultArray.addObject(__Double::create(value));
<<<<<<< HEAD
                
=======

>>>>>>> 1e70fb5e
            }else if (lua_type(_state, -1) == LUA_TSTRING) {

                const char* value = lua_tostring(_state, -1);
                resultArray.addObject(__String::create(value));
<<<<<<< HEAD
                
=======

>>>>>>> 1e70fb5e
            }else{

                resultArray.addObject(static_cast<Ref*>(tolua_tousertype(_state, -1, nullptr)));
            }
            // remove return value from stack
            lua_pop(_state, 1);                                                /* L: ... [G] ret1 ret2 ... ret*/
        }
        /* L: ... [G]*/

        if (traceback)
        {
            lua_pop(_state, 1); // remove __G__TRACKBACK__ from stack      /* L: ... */
        }
    }
    lua_settop(_state,top);
    return 1;
}

int LuaStack::executeFunction(int handler, int numArgs, int numResults, const std::function<void(lua_State*,int)>& func)
{
    if (pushFunctionByHandler(handler))                 /* L: ... arg1 arg2 ... func */
    {
        if (numArgs > 0)
        {
            lua_insert(_state, -(numArgs + 1));                        /* L: ... func arg1 arg2 ... */
        }

        int functionIndex = -(numArgs + 1);

        if (!lua_isfunction(_state, functionIndex))
        {
            CCLOG("value at stack [%d] is not function", functionIndex);
            lua_pop(_state, numArgs + 1); // remove function and arguments
            return 0;
        }

        int traceCallback = 0;
        lua_getglobal(_state, "__G__TRACKBACK__");                        /* L: ... func arg1 arg2 ... G */
        if (!lua_isfunction(_state, -1))
        {
            lua_pop(_state, 1);                                           /* L: ... func arg1 arg2 ... */
        }
        else
        {
            lua_insert(_state, functionIndex - 1);                         /* L: ... G func arg1 arg2 ... */
            traceCallback = functionIndex - 1;
        }

        int error = 0;
        ++_callFromLua;
        error = lua_pcall(_state, numArgs, numResults, traceCallback);     /* L: ... [G] ret1 ret2 ... retResults*/
        --_callFromLua;

        if (error)
        {
            if (traceCallback == 0)
            {
                CCLOG("[LUA ERROR] %s", lua_tostring(_state, - 1));        /* L: ... error */
                lua_pop(_state, 1);                                        // remove error message from stack
            }
            else                                                           /* L: ... G error */
            {
                lua_pop(_state, 2);                                        // remove __G__TRACKBACK__ and error message from stack
            }
            return 0;
        }

        // get return value,don't pass LUA_MULTRET to numResults,
        do {

            if (numResults <= 0 || nullptr == func)
                break;

            func(_state, numResults);

        } while (0);

        if (traceCallback)
        {
            lua_pop(_state, 1);                                          // remove __G__TRACKBACK__ from stack      /* L: ... */
        }
    }

    return 1;
}

int LuaStack::reload(const char* moduleFileName)
{
    if (nullptr == moduleFileName || strlen(moduleFileName) == 0)
    {
        CCLOG("moudulFileName is null");
        return 1;
    }

    lua_getglobal(_state, "package");                         /* L: package */
    lua_getfield(_state, -1, "loaded");                       /* L: package loaded */
    lua_pushstring(_state, moduleFileName);
    lua_gettable(_state, -2);                                 /* L:package loaded module */
    if (!lua_isnil(_state, -1))
    {
        lua_pushstring(_state, moduleFileName);               /* L:package loaded module name */
        lua_pushnil(_state);                                  /* L:package loaded module name nil*/
        lua_settable(_state, -4);                             /* L:package loaded module */
    }
    lua_pop(_state, 3);

    std::string name = moduleFileName;
    std::string require = "require \'" + name + "\'";
    return executeString(require.c_str());
}

void LuaStack::setXXTEAKeyAndSign(const char *key, int keyLen, const char *sign, int signLen)
{
    cleanupXXTEAKeyAndSign();

    if (key && keyLen && sign && signLen)
    {
        _xxteaKey = (char*)malloc(keyLen);
        memcpy(_xxteaKey, key, keyLen);
        _xxteaKeyLen = keyLen;

        _xxteaSign = (char*)malloc(signLen);
        memcpy(_xxteaSign, sign, signLen);
        _xxteaSignLen = signLen;

        _xxteaEnabled = true;
    }
    else
    {
        _xxteaEnabled = false;
    }
}

void LuaStack::cleanupXXTEAKeyAndSign()
{
    if (_xxteaKey)
    {
        free(_xxteaKey);
        _xxteaKey = nullptr;
        _xxteaKeyLen = 0;
    }
    if (_xxteaSign)
    {
        free(_xxteaSign);
        _xxteaSign = nullptr;
        _xxteaSignLen = 0;
    }
}

int LuaStack::loadChunksFromZIP(const char *zipFilePath)
{
    pushString(zipFilePath);
    luaLoadChunksFromZIP(_state);
    int ret = lua_toboolean(_state, -1);
    lua_pop(_state, 1);
    return ret;
}

int LuaStack::luaLoadChunksFromZIP(lua_State *L)
{
    if (lua_gettop(L) < 1) {
        CCLOG("luaLoadChunksFromZIP() - invalid arguments");
        return 0;
    }

    const char *zipFilename = lua_tostring(L, -1);
    lua_settop(L, 0);
    FileUtils *utils = FileUtils::getInstance();
    std::string zipFilePath = utils->fullPathForFilename(zipFilename);

    LuaStack *stack = this;

    do {
        void *buffer = nullptr;
        ZipFile *zip = nullptr;
<<<<<<< HEAD
        Data zipFileData(utils->getDataFromFile(zipFilePath));
        unsigned char* bytes = zipFileData.getBytes();
        ssize_t size = zipFileData.getSize();
        
        bool isXXTEA = stack && stack->_xxteaEnabled && size >= stack->_xxteaSignLen
            && memcmp(stack->_xxteaSign, bytes, stack->_xxteaSignLen) == 0;
=======

        bool isXXTEA = stack && stack->_xxteaEnabled && zipFileData;
        for (int i = 0; isXXTEA && i < stack->_xxteaSignLen && i < size; ++i) {
            isXXTEA = zipFileData[i] == stack->_xxteaSign[i];
        }
>>>>>>> 1e70fb5e

        if (isXXTEA) { // decrypt XXTEA
            xxtea_long len = 0;
            buffer = xxtea_decrypt(bytes + stack->_xxteaSignLen,
                                   (xxtea_long)size - (xxtea_long)stack->_xxteaSignLen,
                                   (unsigned char*)stack->_xxteaKey,
                                   (xxtea_long)stack->_xxteaKeyLen,
                                   &len);
            zip = ZipFile::createWithBuffer(buffer, len);
        } else {
            if (size > 0) {
                zip = ZipFile::createWithBuffer(bytes, (unsigned long)size);
            }
        }

        if (zip) {
            CCLOG("lua_loadChunksFromZIP() - load zip file: %s%s", zipFilePath.c_str(), isXXTEA ? "*" : "");
            lua_getglobal(L, "package");
            lua_getfield(L, -1, "preload");

            int count = 0;
            std::string filename = zip->getFirstFilename();
            while (filename.length()) {
                ssize_t bufferSize = 0;
                unsigned char *zbuffer = zip->getFileData(filename.c_str(), &bufferSize);
                if (bufferSize) {
                    // remove .lua or .luac extension
                    size_t pos = filename.find_last_of('.');
                    if (pos != std::string::npos)
                    {
                        std::string suffix = filename.substr(pos, filename.length());
                        if (suffix == NOT_BYTECODE_FILE_EXT || suffix == BYTECODE_FILE_EXT) {
                            filename.erase(pos);
                        }
                    }
                    // replace path separator '/' '\' to '.'
                    for (int i=0; i<filename.size(); i++) {
                        if (filename[i] == '/' || filename[i] == '\\') {
                            filename[i] = '.';
                        }
                    }
                    CCLOG("[luaLoadChunksFromZIP] add %s to preload", filename.c_str());
                    if (stack->luaLoadBuffer(L, (char*)zbuffer, (int)bufferSize, filename.c_str()) == 0) {
                        lua_setfield(L, -2, filename.c_str());
                        ++count;
                    }
                    free(zbuffer);
                }
                filename = zip->getNextFilename();
            }
            CCLOG("lua_loadChunksFromZIP() - loaded chunks count: %d", count);
            lua_pop(L, 2);
            lua_pushboolean(L, 1);

            delete zip;
        } else {
            CCLOG("lua_loadChunksFromZIP() - not found or invalid zip file: %s", zipFilePath.c_str());
            lua_pushboolean(L, 0);
        }
<<<<<<< HEAD
        
        
=======

        if (zipFileData) {
            free(zipFileData);
        }

>>>>>>> 1e70fb5e
        if (buffer) {
            free(buffer);
        }
    } while (0);

    return 1;
}

int LuaStack::luaLoadBuffer(lua_State *L, const char *chunk, int chunkSize, const char *chunkName)
{
    int r = 0;

    if (_xxteaEnabled && strncmp(chunk, _xxteaSign, _xxteaSignLen) == 0)
    {
        // decrypt XXTEA
        xxtea_long len = 0;
        unsigned char* result = xxtea_decrypt((unsigned char*)chunk + _xxteaSignLen,
                                              (xxtea_long)chunkSize - _xxteaSignLen,
                                              (unsigned char*)_xxteaKey,
                                              (xxtea_long)_xxteaKeyLen,
                                              &len);
        r = luaL_loadbuffer(L, (char*)result, len, chunkName);
        free(result);
    }
    else
    {
        r = luaL_loadbuffer(L, chunk, chunkSize, chunkName);
    }

#if defined(COCOS2D_DEBUG) && COCOS2D_DEBUG > 0
    if (r)
    {
        switch (r)
        {
            case LUA_ERRSYNTAX:
                CCLOG("[LUA ERROR] load \"%s\", error: syntax error during pre-compilation.", chunkName);
                break;

            case LUA_ERRMEM:
                CCLOG("[LUA ERROR] load \"%s\", error: memory allocation error.", chunkName);
                break;

            case LUA_ERRFILE:
                CCLOG("[LUA ERROR] load \"%s\", error: cannot open/read file.", chunkName);
                break;

            default:
                CCLOG("[LUA ERROR] load \"%s\", error: unknown.", chunkName);
        }
    }
#endif
    return r;
}

NS_CC_END<|MERGE_RESOLUTION|>--- conflicted
+++ resolved
@@ -624,31 +624,18 @@
             if (lua_type(_state, -1) == LUA_TBOOLEAN) {
 
                 bool value = lua_toboolean(_state, -1);
-<<<<<<< HEAD
                 resultArray.addObject(__Bool::create(value));
-                
-=======
-                resultArray.addObject(__Bool::create(value)) ;
-
->>>>>>> 1e70fb5e
+
             }else if (lua_type(_state, -1) == LUA_TNUMBER) {
 
                 double value = lua_tonumber(_state, -1);
                 resultArray.addObject(__Double::create(value));
-<<<<<<< HEAD
-                
-=======
-
->>>>>>> 1e70fb5e
+
             }else if (lua_type(_state, -1) == LUA_TSTRING) {
 
                 const char* value = lua_tostring(_state, -1);
                 resultArray.addObject(__String::create(value));
-<<<<<<< HEAD
-                
-=======
-
->>>>>>> 1e70fb5e
+
             }else{
 
                 resultArray.addObject(static_cast<Ref*>(tolua_tousertype(_state, -1, nullptr)));
@@ -824,21 +811,14 @@
     do {
         void *buffer = nullptr;
         ZipFile *zip = nullptr;
-<<<<<<< HEAD
         Data zipFileData(utils->getDataFromFile(zipFilePath));
         unsigned char* bytes = zipFileData.getBytes();
         ssize_t size = zipFileData.getSize();
-        
+
         bool isXXTEA = stack && stack->_xxteaEnabled && size >= stack->_xxteaSignLen
             && memcmp(stack->_xxteaSign, bytes, stack->_xxteaSignLen) == 0;
-=======
-
-        bool isXXTEA = stack && stack->_xxteaEnabled && zipFileData;
-        for (int i = 0; isXXTEA && i < stack->_xxteaSignLen && i < size; ++i) {
-            isXXTEA = zipFileData[i] == stack->_xxteaSign[i];
-        }
->>>>>>> 1e70fb5e
-
+
+        
         if (isXXTEA) { // decrypt XXTEA
             xxtea_long len = 0;
             buffer = xxtea_decrypt(bytes + stack->_xxteaSignLen,
@@ -897,16 +877,8 @@
             CCLOG("lua_loadChunksFromZIP() - not found or invalid zip file: %s", zipFilePath.c_str());
             lua_pushboolean(L, 0);
         }
-<<<<<<< HEAD
-        
-        
-=======
-
-        if (zipFileData) {
-            free(zipFileData);
-        }
-
->>>>>>> 1e70fb5e
+
+
         if (buffer) {
             free(buffer);
         }
