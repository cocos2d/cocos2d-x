--- conflicted
+++ resolved
@@ -275,7 +275,7 @@
      * @return index corresponding to the pointer of Lua function,otherwise 0.
      */
     int  getObjectHandler(void* object,ScriptHandlerMgr::HandlerType handlerType);
-<<<<<<< HEAD
+    std::vector<int> getObjectHandlers(void* object,ScriptHandlerMgr::HandlerType handlerType);
     
     /**
      * Remove the all relationship among the object, HandlerType and the refrence index corresponding to the pointer of Lua function.
@@ -283,9 +283,6 @@
      *
      * @param object the Ref object.
      */
-=======
-    std::vector<int> getObjectHandlers(void* object,ScriptHandlerMgr::HandlerType handlerType);
->>>>>>> e670c12d
     void removeObjectAllHandlers(void* object);
     
     /**
