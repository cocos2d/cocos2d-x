// !$*UTF8*$!
{
	archiveVersion = 1;
	classes = {
	};
	objectVersion = 46;
	objects = {

/* Begin PBXBuildFile section */
		150906F019D556C5002C4D97 /* lua_cocos2dx_audioengine_auto.cpp in Sources */ = {isa = PBXBuildFile; fileRef = 3E2BDB0319C5E5FE0055CDCD /* lua_cocos2dx_audioengine_auto.cpp */; };
		150906F119D556C8002C4D97 /* lua_cocos2dx_audioengine_auto.hpp in Headers */ = {isa = PBXBuildFile; fileRef = 3E2BDB0419C5E5FE0055CDCD /* lua_cocos2dx_audioengine_auto.hpp */; };
		150906F219D556CE002C4D97 /* lua_cocos2dx_audioengine_manual.cpp in Sources */ = {isa = PBXBuildFile; fileRef = 3E2BDB0819C5E6100055CDCD /* lua_cocos2dx_audioengine_manual.cpp */; };
		150906F319D556D1002C4D97 /* lua_cocos2dx_audioengine_manual.h in Headers */ = {isa = PBXBuildFile; fileRef = 3E2BDB0919C5E6100055CDCD /* lua_cocos2dx_audioengine_manual.h */; };
		15415A7019A71768004F1E71 /* lua_cocos2dx_extension_auto.cpp in Sources */ = {isa = PBXBuildFile; fileRef = 1AACE74C18BC45C200215002 /* lua_cocos2dx_extension_auto.cpp */; };
		15415A7119A71782004F1E71 /* lua_cocos2dx_extension_auto.cpp in Sources */ = {isa = PBXBuildFile; fileRef = 1AACE74C18BC45C200215002 /* lua_cocos2dx_extension_auto.cpp */; };
		15415A7219A718FB004F1E71 /* lua_cocos2dx_3d_auto.cpp in Sources */ = {isa = PBXBuildFile; fileRef = 1516227F19A0F3E3006099B8 /* lua_cocos2dx_3d_auto.cpp */; };
		15415A7319A718FB004F1E71 /* lua_cocos2dx_cocosbuilder_auto.cpp in Sources */ = {isa = PBXBuildFile; fileRef = 15C1BCC019864D8700A46ACC /* lua_cocos2dx_cocosbuilder_auto.cpp */; };
		15415A7519A718FB004F1E71 /* lua_cocos2dx_experimental_video_auto.cpp in Sources */ = {isa = PBXBuildFile; fileRef = 156EADF11977A2BA00F53709 /* lua_cocos2dx_experimental_video_auto.cpp */; };
		15415A7619A718FB004F1E71 /* lua_cocos2dx_ui_auto.cpp in Sources */ = {isa = PBXBuildFile; fileRef = 2905FACE18CF12E600240AA3 /* lua_cocos2dx_ui_auto.cpp */; };
		15415A7719A718FB004F1E71 /* lua_cocos2dx_spine_auto.cpp in Sources */ = {isa = PBXBuildFile; fileRef = 1AACE75518BC45C200215002 /* lua_cocos2dx_spine_auto.cpp */; };
		15415A7819A718FB004F1E71 /* lua_cocos2dx_studio_auto.cpp in Sources */ = {isa = PBXBuildFile; fileRef = 1AACE75818BC45C200215002 /* lua_cocos2dx_studio_auto.cpp */; };
		15415AA519A71A53004F1E71 /* auxiliar.c in Sources */ = {isa = PBXBuildFile; fileRef = 15415A8719A71A53004F1E71 /* auxiliar.c */; };
		15415AA619A71A53004F1E71 /* auxiliar.c in Sources */ = {isa = PBXBuildFile; fileRef = 15415A8719A71A53004F1E71 /* auxiliar.c */; };
		15415AA719A71A53004F1E71 /* auxiliar.h in Headers */ = {isa = PBXBuildFile; fileRef = 15415A8819A71A53004F1E71 /* auxiliar.h */; };
		15415AA819A71A53004F1E71 /* auxiliar.h in Headers */ = {isa = PBXBuildFile; fileRef = 15415A8819A71A53004F1E71 /* auxiliar.h */; };
		15415AA919A71A53004F1E71 /* buffer.c in Sources */ = {isa = PBXBuildFile; fileRef = 15415A8919A71A53004F1E71 /* buffer.c */; };
		15415AAA19A71A53004F1E71 /* buffer.c in Sources */ = {isa = PBXBuildFile; fileRef = 15415A8919A71A53004F1E71 /* buffer.c */; };
		15415AAB19A71A53004F1E71 /* buffer.h in Headers */ = {isa = PBXBuildFile; fileRef = 15415A8A19A71A53004F1E71 /* buffer.h */; };
		15415AAC19A71A53004F1E71 /* buffer.h in Headers */ = {isa = PBXBuildFile; fileRef = 15415A8A19A71A53004F1E71 /* buffer.h */; };
		15415AAD19A71A53004F1E71 /* except.c in Sources */ = {isa = PBXBuildFile; fileRef = 15415A8B19A71A53004F1E71 /* except.c */; };
		15415AAE19A71A53004F1E71 /* except.c in Sources */ = {isa = PBXBuildFile; fileRef = 15415A8B19A71A53004F1E71 /* except.c */; };
		15415AAF19A71A53004F1E71 /* except.h in Headers */ = {isa = PBXBuildFile; fileRef = 15415A8C19A71A53004F1E71 /* except.h */; };
		15415AB019A71A53004F1E71 /* except.h in Headers */ = {isa = PBXBuildFile; fileRef = 15415A8C19A71A53004F1E71 /* except.h */; };
		15415AB119A71A53004F1E71 /* inet.c in Sources */ = {isa = PBXBuildFile; fileRef = 15415A8D19A71A53004F1E71 /* inet.c */; };
		15415AB219A71A53004F1E71 /* inet.c in Sources */ = {isa = PBXBuildFile; fileRef = 15415A8D19A71A53004F1E71 /* inet.c */; };
		15415AB319A71A53004F1E71 /* inet.h in Headers */ = {isa = PBXBuildFile; fileRef = 15415A8E19A71A53004F1E71 /* inet.h */; };
		15415AB419A71A53004F1E71 /* inet.h in Headers */ = {isa = PBXBuildFile; fileRef = 15415A8E19A71A53004F1E71 /* inet.h */; };
		15415AB519A71A53004F1E71 /* io.c in Sources */ = {isa = PBXBuildFile; fileRef = 15415A8F19A71A53004F1E71 /* io.c */; };
		15415AB619A71A53004F1E71 /* io.c in Sources */ = {isa = PBXBuildFile; fileRef = 15415A8F19A71A53004F1E71 /* io.c */; };
		15415AB719A71A53004F1E71 /* io.h in Headers */ = {isa = PBXBuildFile; fileRef = 15415A9019A71A53004F1E71 /* io.h */; };
		15415AB819A71A53004F1E71 /* io.h in Headers */ = {isa = PBXBuildFile; fileRef = 15415A9019A71A53004F1E71 /* io.h */; };
		15415AB919A71A53004F1E71 /* luasocket.c in Sources */ = {isa = PBXBuildFile; fileRef = 15415A9119A71A53004F1E71 /* luasocket.c */; };
		15415ABA19A71A53004F1E71 /* luasocket.c in Sources */ = {isa = PBXBuildFile; fileRef = 15415A9119A71A53004F1E71 /* luasocket.c */; };
		15415ABB19A71A53004F1E71 /* luasocket.h in Headers */ = {isa = PBXBuildFile; fileRef = 15415A9219A71A53004F1E71 /* luasocket.h */; };
		15415ABC19A71A53004F1E71 /* luasocket.h in Headers */ = {isa = PBXBuildFile; fileRef = 15415A9219A71A53004F1E71 /* luasocket.h */; };
		15415ABD19A71A53004F1E71 /* mime.c in Sources */ = {isa = PBXBuildFile; fileRef = 15415A9319A71A53004F1E71 /* mime.c */; };
		15415ABE19A71A53004F1E71 /* mime.c in Sources */ = {isa = PBXBuildFile; fileRef = 15415A9319A71A53004F1E71 /* mime.c */; };
		15415ABF19A71A53004F1E71 /* mime.h in Headers */ = {isa = PBXBuildFile; fileRef = 15415A9419A71A53004F1E71 /* mime.h */; };
		15415AC019A71A53004F1E71 /* mime.h in Headers */ = {isa = PBXBuildFile; fileRef = 15415A9419A71A53004F1E71 /* mime.h */; };
		15415AC119A71A53004F1E71 /* options.c in Sources */ = {isa = PBXBuildFile; fileRef = 15415A9519A71A53004F1E71 /* options.c */; };
		15415AC219A71A53004F1E71 /* options.c in Sources */ = {isa = PBXBuildFile; fileRef = 15415A9519A71A53004F1E71 /* options.c */; };
		15415AC319A71A53004F1E71 /* options.h in Headers */ = {isa = PBXBuildFile; fileRef = 15415A9619A71A53004F1E71 /* options.h */; };
		15415AC419A71A53004F1E71 /* options.h in Headers */ = {isa = PBXBuildFile; fileRef = 15415A9619A71A53004F1E71 /* options.h */; };
		15415AC519A71A53004F1E71 /* select.c in Sources */ = {isa = PBXBuildFile; fileRef = 15415A9719A71A53004F1E71 /* select.c */; };
		15415AC619A71A53004F1E71 /* select.c in Sources */ = {isa = PBXBuildFile; fileRef = 15415A9719A71A53004F1E71 /* select.c */; };
		15415AC719A71A53004F1E71 /* select.h in Headers */ = {isa = PBXBuildFile; fileRef = 15415A9819A71A53004F1E71 /* select.h */; };
		15415AC819A71A53004F1E71 /* select.h in Headers */ = {isa = PBXBuildFile; fileRef = 15415A9819A71A53004F1E71 /* select.h */; };
		15415AC919A71A53004F1E71 /* serial.c in Sources */ = {isa = PBXBuildFile; fileRef = 15415A9919A71A53004F1E71 /* serial.c */; };
		15415ACA19A71A53004F1E71 /* serial.c in Sources */ = {isa = PBXBuildFile; fileRef = 15415A9919A71A53004F1E71 /* serial.c */; };
		15415ACB19A71A53004F1E71 /* socket.h in Headers */ = {isa = PBXBuildFile; fileRef = 15415A9A19A71A53004F1E71 /* socket.h */; };
		15415ACC19A71A53004F1E71 /* socket.h in Headers */ = {isa = PBXBuildFile; fileRef = 15415A9A19A71A53004F1E71 /* socket.h */; };
		15415ACD19A71A53004F1E71 /* tcp.c in Sources */ = {isa = PBXBuildFile; fileRef = 15415A9B19A71A53004F1E71 /* tcp.c */; };
		15415ACE19A71A53004F1E71 /* tcp.c in Sources */ = {isa = PBXBuildFile; fileRef = 15415A9B19A71A53004F1E71 /* tcp.c */; };
		15415ACF19A71A53004F1E71 /* tcp.h in Headers */ = {isa = PBXBuildFile; fileRef = 15415A9C19A71A53004F1E71 /* tcp.h */; };
		15415AD019A71A53004F1E71 /* tcp.h in Headers */ = {isa = PBXBuildFile; fileRef = 15415A9C19A71A53004F1E71 /* tcp.h */; };
		15415AD119A71A53004F1E71 /* timeout.c in Sources */ = {isa = PBXBuildFile; fileRef = 15415A9D19A71A53004F1E71 /* timeout.c */; };
		15415AD219A71A53004F1E71 /* timeout.c in Sources */ = {isa = PBXBuildFile; fileRef = 15415A9D19A71A53004F1E71 /* timeout.c */; };
		15415AD319A71A53004F1E71 /* timeout.h in Headers */ = {isa = PBXBuildFile; fileRef = 15415A9E19A71A53004F1E71 /* timeout.h */; };
		15415AD419A71A53004F1E71 /* timeout.h in Headers */ = {isa = PBXBuildFile; fileRef = 15415A9E19A71A53004F1E71 /* timeout.h */; };
		15415AD519A71A53004F1E71 /* udp.c in Sources */ = {isa = PBXBuildFile; fileRef = 15415A9F19A71A53004F1E71 /* udp.c */; };
		15415AD619A71A53004F1E71 /* udp.c in Sources */ = {isa = PBXBuildFile; fileRef = 15415A9F19A71A53004F1E71 /* udp.c */; };
		15415AD719A71A53004F1E71 /* udp.h in Headers */ = {isa = PBXBuildFile; fileRef = 15415AA019A71A53004F1E71 /* udp.h */; };
		15415AD819A71A53004F1E71 /* udp.h in Headers */ = {isa = PBXBuildFile; fileRef = 15415AA019A71A53004F1E71 /* udp.h */; };
		15415AD919A71A53004F1E71 /* unix.c in Sources */ = {isa = PBXBuildFile; fileRef = 15415AA119A71A53004F1E71 /* unix.c */; };
		15415ADA19A71A53004F1E71 /* unix.c in Sources */ = {isa = PBXBuildFile; fileRef = 15415AA119A71A53004F1E71 /* unix.c */; };
		15415ADB19A71A53004F1E71 /* unix.h in Headers */ = {isa = PBXBuildFile; fileRef = 15415AA219A71A53004F1E71 /* unix.h */; };
		15415ADC19A71A53004F1E71 /* unix.h in Headers */ = {isa = PBXBuildFile; fileRef = 15415AA219A71A53004F1E71 /* unix.h */; };
		15415ADD19A71A53004F1E71 /* usocket.c in Sources */ = {isa = PBXBuildFile; fileRef = 15415AA319A71A53004F1E71 /* usocket.c */; };
		15415ADE19A71A53004F1E71 /* usocket.c in Sources */ = {isa = PBXBuildFile; fileRef = 15415AA319A71A53004F1E71 /* usocket.c */; };
		15415ADF19A71A53004F1E71 /* usocket.h in Headers */ = {isa = PBXBuildFile; fileRef = 15415AA419A71A53004F1E71 /* usocket.h */; };
		15415AE019A71A53004F1E71 /* usocket.h in Headers */ = {isa = PBXBuildFile; fileRef = 15415AA419A71A53004F1E71 /* usocket.h */; };
		155C7DEA19A71BDA00F08B25 /* lua_cocos2dx_3d_auto.cpp in Sources */ = {isa = PBXBuildFile; fileRef = 1516227F19A0F3E3006099B8 /* lua_cocos2dx_3d_auto.cpp */; };
		155C7DEB19A71BE900F08B25 /* lua_cocos2dx_cocosbuilder_auto.cpp in Sources */ = {isa = PBXBuildFile; fileRef = 15C1BCC019864D8700A46ACC /* lua_cocos2dx_cocosbuilder_auto.cpp */; };
		155C7DEC19A71BF200F08B25 /* lua_cocos2dx_cocosdenshion_auto.cpp in Sources */ = {isa = PBXBuildFile; fileRef = 15C1BCC219864D8700A46ACC /* lua_cocos2dx_cocosdenshion_auto.cpp */; };
		155C7DED19A71BF400F08B25 /* lua_cocos2dx_cocosdenshion_auto.cpp in Sources */ = {isa = PBXBuildFile; fileRef = 15C1BCC219864D8700A46ACC /* lua_cocos2dx_cocosdenshion_auto.cpp */; };
		155C7DEE19A71BFC00F08B25 /* lua_cocos2dx_experimental_video_auto.cpp in Sources */ = {isa = PBXBuildFile; fileRef = 156EADF11977A2BA00F53709 /* lua_cocos2dx_experimental_video_auto.cpp */; };
		155C7DEF19A71C0900F08B25 /* lua_cocos2dx_ui_auto.cpp in Sources */ = {isa = PBXBuildFile; fileRef = 2905FACE18CF12E600240AA3 /* lua_cocos2dx_ui_auto.cpp */; };
		155C7DF019A71C1E00F08B25 /* lua_cocos2dx_spine_auto.cpp in Sources */ = {isa = PBXBuildFile; fileRef = 1AACE75518BC45C200215002 /* lua_cocos2dx_spine_auto.cpp */; };
		155C7DF119A71C2300F08B25 /* lua_cocos2dx_studio_auto.cpp in Sources */ = {isa = PBXBuildFile; fileRef = 1AACE75818BC45C200215002 /* lua_cocos2dx_studio_auto.cpp */; };
		155C7DF219A71C3200F08B25 /* lua_cocos2dx_3d_manual.cpp in Sources */ = {isa = PBXBuildFile; fileRef = 158C128519A0FA1300781A76 /* lua_cocos2dx_3d_manual.cpp */; };
		155C7DF319A71C3400F08B25 /* lua_cocos2dx_3d_manual.cpp in Sources */ = {isa = PBXBuildFile; fileRef = 158C128519A0FA1300781A76 /* lua_cocos2dx_3d_manual.cpp */; };
		155C7DF419A71C3700F08B25 /* lua_cocos2dx_3d_manual.h in Headers */ = {isa = PBXBuildFile; fileRef = 158C128619A0FA1300781A76 /* lua_cocos2dx_3d_manual.h */; };
		155C7DF519A71C3900F08B25 /* lua_cocos2dx_3d_manual.h in Headers */ = {isa = PBXBuildFile; fileRef = 158C128619A0FA1300781A76 /* lua_cocos2dx_3d_manual.h */; };
		155C7DF619A71C3E00F08B25 /* lua_cocos2dx_cocosdenshion_manual.cpp in Sources */ = {isa = PBXBuildFile; fileRef = 15427D42198F73F700DC375D /* lua_cocos2dx_cocosdenshion_manual.cpp */; };
		155C7DF719A71C4000F08B25 /* lua_cocos2dx_cocosdenshion_manual.cpp in Sources */ = {isa = PBXBuildFile; fileRef = 15427D42198F73F700DC375D /* lua_cocos2dx_cocosdenshion_manual.cpp */; };
		155C7DF819A71C4400F08B25 /* lua_cocos2dx_cocosdenshion_manual.h in Headers */ = {isa = PBXBuildFile; fileRef = 15427D43198F73F700DC375D /* lua_cocos2dx_cocosdenshion_manual.h */; };
		155C7DF919A71C4500F08B25 /* lua_cocos2dx_cocosdenshion_manual.h in Headers */ = {isa = PBXBuildFile; fileRef = 15427D43198F73F700DC375D /* lua_cocos2dx_cocosdenshion_manual.h */; };
		155C7DFA19A71C4C00F08B25 /* lua_cocos2dx_coco_studio_manual.cpp in Sources */ = {isa = PBXBuildFile; fileRef = 15EFA401198B2AB2000C57D3 /* lua_cocos2dx_coco_studio_manual.cpp */; };
		155C7DFB19A71C4E00F08B25 /* lua_cocos2dx_coco_studio_manual.cpp in Sources */ = {isa = PBXBuildFile; fileRef = 15EFA401198B2AB2000C57D3 /* lua_cocos2dx_coco_studio_manual.cpp */; };
		155C7DFC19A71C5300F08B25 /* lua_cocos2dx_coco_studio_manual.hpp in Headers */ = {isa = PBXBuildFile; fileRef = 15EFA402198B2AB2000C57D3 /* lua_cocos2dx_coco_studio_manual.hpp */; };
		155C7DFD19A71C5400F08B25 /* lua_cocos2dx_coco_studio_manual.hpp in Headers */ = {isa = PBXBuildFile; fileRef = 15EFA402198B2AB2000C57D3 /* lua_cocos2dx_coco_studio_manual.hpp */; };
		155C7DFE19A71C5A00F08B25 /* CCBProxy.cpp in Sources */ = {isa = PBXBuildFile; fileRef = 15C1BCF21986526C00A46ACC /* CCBProxy.cpp */; };
		155C7DFF19A71C5C00F08B25 /* CCBProxy.cpp in Sources */ = {isa = PBXBuildFile; fileRef = 15C1BCF21986526C00A46ACC /* CCBProxy.cpp */; };
		155C7E0019A71C6000F08B25 /* CCBProxy.h in Headers */ = {isa = PBXBuildFile; fileRef = 15C1BCF31986526C00A46ACC /* CCBProxy.h */; };
		155C7E0119A71C6300F08B25 /* CCBProxy.h in Headers */ = {isa = PBXBuildFile; fileRef = 15C1BCF31986526C00A46ACC /* CCBProxy.h */; };
		155C7E0219A71C6700F08B25 /* lua_cocos2dx_cocosbuilder_manual.cpp in Sources */ = {isa = PBXBuildFile; fileRef = 15C1BCF41986526C00A46ACC /* lua_cocos2dx_cocosbuilder_manual.cpp */; };
		155C7E0319A71C6900F08B25 /* lua_cocos2dx_cocosbuilder_manual.cpp in Sources */ = {isa = PBXBuildFile; fileRef = 15C1BCF41986526C00A46ACC /* lua_cocos2dx_cocosbuilder_manual.cpp */; };
		155C7E0419A71C6D00F08B25 /* lua_cocos2dx_cocosbuilder_manual.h in Headers */ = {isa = PBXBuildFile; fileRef = 15C1BCF51986526C00A46ACC /* lua_cocos2dx_cocosbuilder_manual.h */; };
		155C7E0519A71C6F00F08B25 /* lua_cocos2dx_cocosbuilder_manual.h in Headers */ = {isa = PBXBuildFile; fileRef = 15C1BCF51986526C00A46ACC /* lua_cocos2dx_cocosbuilder_manual.h */; };
		155C7E0619A71C7600F08B25 /* lua_cocos2dx_extension_manual.cpp in Sources */ = {isa = PBXBuildFile; fileRef = 15C1BCFE1986526C00A46ACC /* lua_cocos2dx_extension_manual.cpp */; };
		155C7E0719A71C7800F08B25 /* lua_cocos2dx_extension_manual.cpp in Sources */ = {isa = PBXBuildFile; fileRef = 15C1BCFE1986526C00A46ACC /* lua_cocos2dx_extension_manual.cpp */; };
		155C7E0819A71C7B00F08B25 /* lua_cocos2dx_extension_manual.h in Headers */ = {isa = PBXBuildFile; fileRef = 15C1BCFF1986526C00A46ACC /* lua_cocos2dx_extension_manual.h */; };
		155C7E0919A71C8500F08B25 /* lua_cocos2dx_extension_manual.h in Headers */ = {isa = PBXBuildFile; fileRef = 15C1BCFF1986526C00A46ACC /* lua_cocos2dx_extension_manual.h */; };
		155C7E0A19A71C8B00F08B25 /* lua_cocos2dx_network_manual.cpp in Sources */ = {isa = PBXBuildFile; fileRef = 15EFA694198B668C000C57D3 /* lua_cocos2dx_network_manual.cpp */; };
		155C7E0B19A71C8D00F08B25 /* lua_cocos2dx_network_manual.cpp in Sources */ = {isa = PBXBuildFile; fileRef = 15EFA694198B668C000C57D3 /* lua_cocos2dx_network_manual.cpp */; };
		155C7E0C19A71C9000F08B25 /* lua_cocos2dx_network_manual.h in Headers */ = {isa = PBXBuildFile; fileRef = 15EFA695198B668C000C57D3 /* lua_cocos2dx_network_manual.h */; };
		155C7E0D19A71C9300F08B25 /* lua_cocos2dx_network_manual.h in Headers */ = {isa = PBXBuildFile; fileRef = 15EFA695198B668C000C57D3 /* lua_cocos2dx_network_manual.h */; };
		155C7E0E19A71C9600F08B25 /* lua_extensions.c in Sources */ = {isa = PBXBuildFile; fileRef = 15C1BD011986526C00A46ACC /* lua_extensions.c */; };
		155C7E0F19A71C9800F08B25 /* lua_extensions.c in Sources */ = {isa = PBXBuildFile; fileRef = 15C1BD011986526C00A46ACC /* lua_extensions.c */; };
		155C7E1019A71C9D00F08B25 /* lua_extensions.h in Headers */ = {isa = PBXBuildFile; fileRef = 15C1BD021986526C00A46ACC /* lua_extensions.h */; };
		155C7E1119A71C9F00F08B25 /* lua_extensions.h in Headers */ = {isa = PBXBuildFile; fileRef = 15C1BD021986526C00A46ACC /* lua_extensions.h */; };
		155C7E1219A71CA200F08B25 /* Lua_web_socket.cpp in Sources */ = {isa = PBXBuildFile; fileRef = 15C1BD031986526C00A46ACC /* Lua_web_socket.cpp */; };
		155C7E1319A71CA400F08B25 /* Lua_web_socket.cpp in Sources */ = {isa = PBXBuildFile; fileRef = 15C1BD031986526C00A46ACC /* Lua_web_socket.cpp */; };
		155C7E1419A71CA800F08B25 /* Lua_web_socket.h in Headers */ = {isa = PBXBuildFile; fileRef = 15C1BD041986526C00A46ACC /* Lua_web_socket.h */; };
		155C7E1519A71CAA00F08B25 /* Lua_web_socket.h in Headers */ = {isa = PBXBuildFile; fileRef = 15C1BD041986526C00A46ACC /* Lua_web_socket.h */; };
		155C7E1619A71CAD00F08B25 /* lua_xml_http_request.cpp in Sources */ = {isa = PBXBuildFile; fileRef = 15C1BD051986526C00A46ACC /* lua_xml_http_request.cpp */; };
		155C7E1719A71CAF00F08B25 /* lua_xml_http_request.cpp in Sources */ = {isa = PBXBuildFile; fileRef = 15C1BD051986526C00A46ACC /* lua_xml_http_request.cpp */; };
		155C7E1819A71CB300F08B25 /* lua_xml_http_request.h in Headers */ = {isa = PBXBuildFile; fileRef = 15C1BD061986526C00A46ACC /* lua_xml_http_request.h */; };
		155C7E1919A71CB500F08B25 /* lua_xml_http_request.h in Headers */ = {isa = PBXBuildFile; fileRef = 15C1BD061986526C00A46ACC /* lua_xml_http_request.h */; };
		155C7E1A19A71CBC00F08B25 /* lua_cocos2dx_spine_manual.cpp in Sources */ = {isa = PBXBuildFile; fileRef = 15C1BD151986526C00A46ACC /* lua_cocos2dx_spine_manual.cpp */; };
		155C7E1B19A71CBE00F08B25 /* lua_cocos2dx_spine_manual.cpp in Sources */ = {isa = PBXBuildFile; fileRef = 15C1BD151986526C00A46ACC /* lua_cocos2dx_spine_manual.cpp */; };
		155C7E1C19A71CC200F08B25 /* lua_cocos2dx_spine_manual.hpp in Headers */ = {isa = PBXBuildFile; fileRef = 15C1BD161986526C00A46ACC /* lua_cocos2dx_spine_manual.hpp */; };
		155C7E1D19A71CC300F08B25 /* lua_cocos2dx_spine_manual.hpp in Headers */ = {isa = PBXBuildFile; fileRef = 15C1BD161986526C00A46ACC /* lua_cocos2dx_spine_manual.hpp */; };
		155C7E1E19A71CC700F08B25 /* LuaSkeletonAnimation.cpp in Sources */ = {isa = PBXBuildFile; fileRef = 15C1BD171986526C00A46ACC /* LuaSkeletonAnimation.cpp */; };
		155C7E1F19A71CC800F08B25 /* LuaSkeletonAnimation.cpp in Sources */ = {isa = PBXBuildFile; fileRef = 15C1BD171986526C00A46ACC /* LuaSkeletonAnimation.cpp */; };
		155C7E2019A71CCC00F08B25 /* LuaSkeletonAnimation.h in Headers */ = {isa = PBXBuildFile; fileRef = 15C1BD181986526C00A46ACC /* LuaSkeletonAnimation.h */; };
		155C7E2119A71CCE00F08B25 /* LuaSkeletonAnimation.h in Headers */ = {isa = PBXBuildFile; fileRef = 15C1BD181986526C00A46ACC /* LuaSkeletonAnimation.h */; };
		155C7E2219A71CD300F08B25 /* lua_cocos2dx_experimental_video_manual.cpp in Sources */ = {isa = PBXBuildFile; fileRef = 15C1C24B1987473200A46ACC /* lua_cocos2dx_experimental_video_manual.cpp */; };
		155C7E2319A71CD500F08B25 /* lua_cocos2dx_experimental_video_manual.cpp in Sources */ = {isa = PBXBuildFile; fileRef = 15C1C24B1987473200A46ACC /* lua_cocos2dx_experimental_video_manual.cpp */; };
		155C7E2419A71CD800F08B25 /* lua_cocos2dx_experimental_video_manual.hpp in Headers */ = {isa = PBXBuildFile; fileRef = 15C1C24C1987473200A46ACC /* lua_cocos2dx_experimental_video_manual.hpp */; };
		155C7E2519A71CDA00F08B25 /* lua_cocos2dx_experimental_video_manual.hpp in Headers */ = {isa = PBXBuildFile; fileRef = 15C1C24C1987473200A46ACC /* lua_cocos2dx_experimental_video_manual.hpp */; };
		155C7E2619A71CDD00F08B25 /* lua_cocos2dx_ui_manual.cpp in Sources */ = {isa = PBXBuildFile; fileRef = 15C1BD1A1986526C00A46ACC /* lua_cocos2dx_ui_manual.cpp */; };
		155C7E2719A71CDE00F08B25 /* lua_cocos2dx_ui_manual.cpp in Sources */ = {isa = PBXBuildFile; fileRef = 15C1BD1A1986526C00A46ACC /* lua_cocos2dx_ui_manual.cpp */; };
		155C7E2819A71CE600F08B25 /* lua_cocos2dx_ui_manual.hpp in Headers */ = {isa = PBXBuildFile; fileRef = 15C1BD1B1986526C00A46ACC /* lua_cocos2dx_ui_manual.hpp */; };
		155C7E2919A71CE800F08B25 /* lua_cocos2dx_ui_manual.hpp in Headers */ = {isa = PBXBuildFile; fileRef = 15C1BD1B1986526C00A46ACC /* lua_cocos2dx_ui_manual.hpp */; };
		1595523A1A25E1C5001E9FC9 /* lua_cocos2dx_csloader_auto.cpp in Sources */ = {isa = PBXBuildFile; fileRef = 159552381A25E1C5001E9FC9 /* lua_cocos2dx_csloader_auto.cpp */; };
		1595523B1A25E1C5001E9FC9 /* lua_cocos2dx_csloader_auto.cpp in Sources */ = {isa = PBXBuildFile; fileRef = 159552381A25E1C5001E9FC9 /* lua_cocos2dx_csloader_auto.cpp */; };
		1595523C1A25E1C5001E9FC9 /* lua_cocos2dx_csloader_auto.hpp in Headers */ = {isa = PBXBuildFile; fileRef = 159552391A25E1C5001E9FC9 /* lua_cocos2dx_csloader_auto.hpp */; };
		1595523D1A25E1C5001E9FC9 /* lua_cocos2dx_csloader_auto.hpp in Headers */ = {isa = PBXBuildFile; fileRef = 159552391A25E1C5001E9FC9 /* lua_cocos2dx_csloader_auto.hpp */; };
		159552401A25E4B8001E9FC9 /* lua_cocos2dx_csloader_manual.cpp in Sources */ = {isa = PBXBuildFile; fileRef = 1595523E1A25E4B8001E9FC9 /* lua_cocos2dx_csloader_manual.cpp */; };
		159552411A25E4B8001E9FC9 /* lua_cocos2dx_csloader_manual.cpp in Sources */ = {isa = PBXBuildFile; fileRef = 1595523E1A25E4B8001E9FC9 /* lua_cocos2dx_csloader_manual.cpp */; };
		159552421A25E4B8001E9FC9 /* lua_cocos2dx_csloader_manual.hpp in Headers */ = {isa = PBXBuildFile; fileRef = 1595523F1A25E4B8001E9FC9 /* lua_cocos2dx_csloader_manual.hpp */; };
		159552431A25E4B8001E9FC9 /* lua_cocos2dx_csloader_manual.hpp in Headers */ = {isa = PBXBuildFile; fileRef = 1595523F1A25E4B8001E9FC9 /* lua_cocos2dx_csloader_manual.hpp */; };
		15AC69D519876E9300D17520 /* lua_cocos2dx_physics_auto.cpp in Sources */ = {isa = PBXBuildFile; fileRef = 1AACE75218BC45C200215002 /* lua_cocos2dx_physics_auto.cpp */; };
		15AC69D619876EA200D17520 /* lua_cocos2dx_physics_auto.hpp in Headers */ = {isa = PBXBuildFile; fileRef = 1AACE75318BC45C200215002 /* lua_cocos2dx_physics_auto.hpp */; };
		15AC69D91987710400D17520 /* tolua_event.c in Sources */ = {isa = PBXBuildFile; fileRef = 1ABCA1F918CD8F6E0087CE3A /* tolua_event.c */; };
		15AC69DA1987710400D17520 /* tolua_is.c in Sources */ = {isa = PBXBuildFile; fileRef = 1ABCA1FB18CD8F6E0087CE3A /* tolua_is.c */; };
		15AC69DB1987710400D17520 /* tolua_map.c in Sources */ = {isa = PBXBuildFile; fileRef = 1ABCA1FC18CD8F6E0087CE3A /* tolua_map.c */; };
		15AC69DC1987710400D17520 /* tolua_push.c in Sources */ = {isa = PBXBuildFile; fileRef = 1ABCA1FD18CD8F6E0087CE3A /* tolua_push.c */; };
		15AC69DD1987710400D17520 /* tolua_to.c in Sources */ = {isa = PBXBuildFile; fileRef = 1ABCA1FE18CD8F6E0087CE3A /* tolua_to.c */; };
		15AC69DE1987711400D17520 /* lauxlib.h in Headers */ = {isa = PBXBuildFile; fileRef = 1ABCA1E618CD8F470087CE3A /* lauxlib.h */; };
		15AC69DF1987711400D17520 /* lua.h in Headers */ = {isa = PBXBuildFile; fileRef = 1ABCA1E718CD8F470087CE3A /* lua.h */; };
		15AC69E01987711400D17520 /* luaconf.h in Headers */ = {isa = PBXBuildFile; fileRef = 1ABCA1E818CD8F470087CE3A /* luaconf.h */; };
		15AC69E11987711400D17520 /* lualib.h in Headers */ = {isa = PBXBuildFile; fileRef = 1ABCA1E918CD8F470087CE3A /* lualib.h */; };
		15AC69E21987712500D17520 /* tolua_event.h in Headers */ = {isa = PBXBuildFile; fileRef = 1ABCA1FA18CD8F6E0087CE3A /* tolua_event.h */; };
		15AC69E31987712500D17520 /* tolua++.h in Headers */ = {isa = PBXBuildFile; fileRef = 1ABCA1FF18CD8F6E0087CE3A /* tolua++.h */; };
		15AC69E4198771FF00D17520 /* libluajit.a in Frameworks */ = {isa = PBXBuildFile; fileRef = 1ABCA1F618CD8F5F0087CE3A /* libluajit.a */; };
		15C1C2CD1987495500A46ACC /* lua_cocos2dx_auto.cpp in Sources */ = {isa = PBXBuildFile; fileRef = 1AACE74918BC45C200215002 /* lua_cocos2dx_auto.cpp */; };
		15C1C2CE1987498B00A46ACC /* LuaOpengl.cpp in Sources */ = {isa = PBXBuildFile; fileRef = 15C1C24F198747E400A46ACC /* LuaOpengl.cpp */; };
		15C1C2CF1987498B00A46ACC /* lua_cocos2dx_deprecated.cpp in Sources */ = {isa = PBXBuildFile; fileRef = 15C1BCD31986525900A46ACC /* lua_cocos2dx_deprecated.cpp */; };
		15C1C2D01987498B00A46ACC /* lua_cocos2dx_experimental_manual.cpp in Sources */ = {isa = PBXBuildFile; fileRef = 15C1BCD51986525900A46ACC /* lua_cocos2dx_experimental_manual.cpp */; };
		15C1C2D11987498B00A46ACC /* lua_cocos2dx_manual.cpp in Sources */ = {isa = PBXBuildFile; fileRef = 15C1BCD71986525900A46ACC /* lua_cocos2dx_manual.cpp */; };
		15C1C2D21987498B00A46ACC /* lua_cocos2dx_physics_manual.cpp in Sources */ = {isa = PBXBuildFile; fileRef = 15C1BCD91986525900A46ACC /* lua_cocos2dx_physics_manual.cpp */; };
		15C1C2D31987498B00A46ACC /* LuaScriptHandlerMgr.cpp in Sources */ = {isa = PBXBuildFile; fileRef = 15C1BCDB1986525900A46ACC /* LuaScriptHandlerMgr.cpp */; };
		15C1C2D41987499F00A46ACC /* lua_cocos2dx_auto.hpp in Headers */ = {isa = PBXBuildFile; fileRef = 1AACE74A18BC45C200215002 /* lua_cocos2dx_auto.hpp */; };
		15C1C2D5198749BC00A46ACC /* LuaOpengl.h in Headers */ = {isa = PBXBuildFile; fileRef = 15C1C250198747E400A46ACC /* LuaOpengl.h */; };
		15C1C2D6198749BC00A46ACC /* lua_cocos2dx_deprecated.h in Headers */ = {isa = PBXBuildFile; fileRef = 15C1BCD41986525900A46ACC /* lua_cocos2dx_deprecated.h */; };
		15C1C2D7198749BC00A46ACC /* lua_cocos2dx_experimental_manual.hpp in Headers */ = {isa = PBXBuildFile; fileRef = 15C1BCD61986525900A46ACC /* lua_cocos2dx_experimental_manual.hpp */; };
		15C1C2D8198749BC00A46ACC /* lua_cocos2dx_manual.hpp in Headers */ = {isa = PBXBuildFile; fileRef = 15C1BCD81986525900A46ACC /* lua_cocos2dx_manual.hpp */; };
		15C1C2D9198749BC00A46ACC /* lua_cocos2dx_physics_manual.hpp in Headers */ = {isa = PBXBuildFile; fileRef = 15C1BCDA1986525900A46ACC /* lua_cocos2dx_physics_manual.hpp */; };
		15C1C2DA198749BC00A46ACC /* LuaScriptHandlerMgr.h in Headers */ = {isa = PBXBuildFile; fileRef = 15C1BCDC1986525900A46ACC /* LuaScriptHandlerMgr.h */; };
		15C1C2DB19874B3D00A46ACC /* xxtea.cpp in Sources */ = {isa = PBXBuildFile; fileRef = 1540AF55193EC30500717D8E /* xxtea.cpp */; };
		15C1C2DC19874B4400A46ACC /* xxtea.h in Headers */ = {isa = PBXBuildFile; fileRef = 1540AF56193EC30500717D8E /* xxtea.h */; };
		15C1C2DD19874B8800A46ACC /* CCLuaBridge.cpp in Sources */ = {isa = PBXBuildFile; fileRef = 1AACE76018BC45C200215002 /* CCLuaBridge.cpp */; };
		15C1C2DE19874B8800A46ACC /* CCLuaEngine.cpp in Sources */ = {isa = PBXBuildFile; fileRef = 1AACE76218BC45C200215002 /* CCLuaEngine.cpp */; };
		15C1C2DF19874B8800A46ACC /* CCLuaStack.cpp in Sources */ = {isa = PBXBuildFile; fileRef = 1AACE76418BC45C200215002 /* CCLuaStack.cpp */; };
		15C1C2E019874B8800A46ACC /* CCLuaValue.cpp in Sources */ = {isa = PBXBuildFile; fileRef = 1AACE76618BC45C200215002 /* CCLuaValue.cpp */; };
		15C1C2E119874B8800A46ACC /* Cocos2dxLuaLoader.cpp in Sources */ = {isa = PBXBuildFile; fileRef = 1AACE76818BC45C200215002 /* Cocos2dxLuaLoader.cpp */; };
		15C1C2E219874BA100A46ACC /* LuaBasicConversions.cpp in Sources */ = {isa = PBXBuildFile; fileRef = 1AACE77E18BC45C200215002 /* LuaBasicConversions.cpp */; };
		15C1C2E419874C7C00A46ACC /* tolua_fix.cpp in Sources */ = {isa = PBXBuildFile; fileRef = 1A262AB718BEEF5900D2DB92 /* tolua_fix.cpp */; };
		15C1C2E519874C9200A46ACC /* CCLuaObjcBridge.mm in Sources */ = {isa = PBXBuildFile; fileRef = 1AACE78F18BC45C200215002 /* CCLuaObjcBridge.mm */; };
		15C1C2E719874CBE00A46ACC /* CCLuaBridge.h in Headers */ = {isa = PBXBuildFile; fileRef = 1AACE76118BC45C200215002 /* CCLuaBridge.h */; };
		15C1C2E819874CBE00A46ACC /* CCLuaEngine.h in Headers */ = {isa = PBXBuildFile; fileRef = 1AACE76318BC45C200215002 /* CCLuaEngine.h */; };
		15C1C2E919874CBE00A46ACC /* CCLuaStack.h in Headers */ = {isa = PBXBuildFile; fileRef = 1AACE76518BC45C200215002 /* CCLuaStack.h */; };
		15C1C2EA19874CBE00A46ACC /* CCLuaValue.h in Headers */ = {isa = PBXBuildFile; fileRef = 1AACE76718BC45C200215002 /* CCLuaValue.h */; };
		15C1C2EB19874CBE00A46ACC /* Cocos2dxLuaLoader.h in Headers */ = {isa = PBXBuildFile; fileRef = 1AACE76918BC45C200215002 /* Cocos2dxLuaLoader.h */; };
		15C1C2EC19874CBE00A46ACC /* LuaBasicConversions.h in Headers */ = {isa = PBXBuildFile; fileRef = 1AACE77F18BC45C200215002 /* LuaBasicConversions.h */; };
		15C1C2ED19874CBE00A46ACC /* CCLuaObjcBridge.h in Headers */ = {isa = PBXBuildFile; fileRef = 1AACE78E18BC45C200215002 /* CCLuaObjcBridge.h */; };
		15C1C2EE19874CBE00A46ACC /* tolua_fix.h in Headers */ = {isa = PBXBuildFile; fileRef = 1AACE7B418BC45C200215002 /* tolua_fix.h */; };
		15EFA1F61989E528000C57D3 /* lua_cocos2dx_experimental_auto.cpp in Sources */ = {isa = PBXBuildFile; fileRef = 15622967197780DE009C9067 /* lua_cocos2dx_experimental_auto.cpp */; };
		15EFA1F71989E582000C57D3 /* lua_cocos2dx_experimental_auto.hpp in Headers */ = {isa = PBXBuildFile; fileRef = 15622968197780DE009C9067 /* lua_cocos2dx_experimental_auto.hpp */; };
		15EFA5D8198B2DAA000C57D3 /* liblua.a in Frameworks */ = {isa = PBXBuildFile; fileRef = C0D9BAFA1974D30000EC35BB /* liblua.a */; };
		15EFA5D9198B2DAA000C57D3 /* libluajit.a in Frameworks */ = {isa = PBXBuildFile; fileRef = 1ABCA1F318CD8F540087CE3A /* libluajit.a */; };
		15EFA617198B2E2B000C57D3 /* lua_cocos2dx_experimental_auto.cpp in Sources */ = {isa = PBXBuildFile; fileRef = 15622967197780DE009C9067 /* lua_cocos2dx_experimental_auto.cpp */; };
		15EFA618198B2E2B000C57D3 /* lua_cocos2dx_auto.cpp in Sources */ = {isa = PBXBuildFile; fileRef = 1AACE74918BC45C200215002 /* lua_cocos2dx_auto.cpp */; };
		15EFA619198B2E2B000C57D3 /* lua_cocos2dx_physics_auto.cpp in Sources */ = {isa = PBXBuildFile; fileRef = 1AACE75218BC45C200215002 /* lua_cocos2dx_physics_auto.cpp */; };
		15EFA622198B2E74000C57D3 /* lua_cocos2dx_experimental_auto.hpp in Headers */ = {isa = PBXBuildFile; fileRef = 15622968197780DE009C9067 /* lua_cocos2dx_experimental_auto.hpp */; };
		15EFA623198B2E74000C57D3 /* lua_cocos2dx_auto.hpp in Headers */ = {isa = PBXBuildFile; fileRef = 1AACE74A18BC45C200215002 /* lua_cocos2dx_auto.hpp */; };
		15EFA624198B2E74000C57D3 /* lua_cocos2dx_physics_auto.hpp in Headers */ = {isa = PBXBuildFile; fileRef = 1AACE75318BC45C200215002 /* lua_cocos2dx_physics_auto.hpp */; };
		15EFA625198B31FB000C57D3 /* LuaOpengl.cpp in Sources */ = {isa = PBXBuildFile; fileRef = 15C1C24F198747E400A46ACC /* LuaOpengl.cpp */; };
		15EFA626198B31FB000C57D3 /* lua_cocos2dx_deprecated.cpp in Sources */ = {isa = PBXBuildFile; fileRef = 15C1BCD31986525900A46ACC /* lua_cocos2dx_deprecated.cpp */; };
		15EFA627198B31FB000C57D3 /* lua_cocos2dx_experimental_manual.cpp in Sources */ = {isa = PBXBuildFile; fileRef = 15C1BCD51986525900A46ACC /* lua_cocos2dx_experimental_manual.cpp */; };
		15EFA628198B31FB000C57D3 /* lua_cocos2dx_manual.cpp in Sources */ = {isa = PBXBuildFile; fileRef = 15C1BCD71986525900A46ACC /* lua_cocos2dx_manual.cpp */; };
		15EFA629198B31FB000C57D3 /* lua_cocos2dx_physics_manual.cpp in Sources */ = {isa = PBXBuildFile; fileRef = 15C1BCD91986525900A46ACC /* lua_cocos2dx_physics_manual.cpp */; };
		15EFA62A198B31FB000C57D3 /* LuaScriptHandlerMgr.cpp in Sources */ = {isa = PBXBuildFile; fileRef = 15C1BCDB1986525900A46ACC /* LuaScriptHandlerMgr.cpp */; };
		15EFA62B198B3220000C57D3 /* LuaOpengl.h in Headers */ = {isa = PBXBuildFile; fileRef = 15C1C250198747E400A46ACC /* LuaOpengl.h */; };
		15EFA62C198B3220000C57D3 /* lua_cocos2dx_deprecated.h in Headers */ = {isa = PBXBuildFile; fileRef = 15C1BCD41986525900A46ACC /* lua_cocos2dx_deprecated.h */; };
		15EFA62D198B3220000C57D3 /* lua_cocos2dx_experimental_manual.hpp in Headers */ = {isa = PBXBuildFile; fileRef = 15C1BCD61986525900A46ACC /* lua_cocos2dx_experimental_manual.hpp */; };
		15EFA62E198B3220000C57D3 /* lua_cocos2dx_manual.hpp in Headers */ = {isa = PBXBuildFile; fileRef = 15C1BCD81986525900A46ACC /* lua_cocos2dx_manual.hpp */; };
		15EFA62F198B3220000C57D3 /* lua_cocos2dx_physics_manual.hpp in Headers */ = {isa = PBXBuildFile; fileRef = 15C1BCDA1986525900A46ACC /* lua_cocos2dx_physics_manual.hpp */; };
		15EFA630198B3220000C57D3 /* LuaScriptHandlerMgr.h in Headers */ = {isa = PBXBuildFile; fileRef = 15C1BCDC1986525900A46ACC /* LuaScriptHandlerMgr.h */; };
		15EFA632198B328B000C57D3 /* CCLuaBridge.cpp in Sources */ = {isa = PBXBuildFile; fileRef = 1AACE76018BC45C200215002 /* CCLuaBridge.cpp */; };
		15EFA633198B328B000C57D3 /* CCLuaEngine.cpp in Sources */ = {isa = PBXBuildFile; fileRef = 1AACE76218BC45C200215002 /* CCLuaEngine.cpp */; };
		15EFA634198B328B000C57D3 /* CCLuaStack.cpp in Sources */ = {isa = PBXBuildFile; fileRef = 1AACE76418BC45C200215002 /* CCLuaStack.cpp */; };
		15EFA635198B328B000C57D3 /* CCLuaValue.cpp in Sources */ = {isa = PBXBuildFile; fileRef = 1AACE76618BC45C200215002 /* CCLuaValue.cpp */; };
		15EFA636198B328B000C57D3 /* Cocos2dxLuaLoader.cpp in Sources */ = {isa = PBXBuildFile; fileRef = 1AACE76818BC45C200215002 /* Cocos2dxLuaLoader.cpp */; };
		15EFA637198B328B000C57D3 /* LuaBasicConversions.cpp in Sources */ = {isa = PBXBuildFile; fileRef = 1AACE77E18BC45C200215002 /* LuaBasicConversions.cpp */; };
		15EFA638198B328B000C57D3 /* CCLuaObjcBridge.mm in Sources */ = {isa = PBXBuildFile; fileRef = 1AACE78F18BC45C200215002 /* CCLuaObjcBridge.mm */; };
		15EFA639198B328B000C57D3 /* tolua_fix.cpp in Sources */ = {isa = PBXBuildFile; fileRef = 1A262AB718BEEF5900D2DB92 /* tolua_fix.cpp */; };
		15EFA63B198B32BB000C57D3 /* CCLuaBridge.h in Headers */ = {isa = PBXBuildFile; fileRef = 1AACE76118BC45C200215002 /* CCLuaBridge.h */; };
		15EFA63C198B32BB000C57D3 /* CCLuaEngine.h in Headers */ = {isa = PBXBuildFile; fileRef = 1AACE76318BC45C200215002 /* CCLuaEngine.h */; };
		15EFA63D198B32BB000C57D3 /* CCLuaStack.h in Headers */ = {isa = PBXBuildFile; fileRef = 1AACE76518BC45C200215002 /* CCLuaStack.h */; };
		15EFA63E198B32BB000C57D3 /* CCLuaValue.h in Headers */ = {isa = PBXBuildFile; fileRef = 1AACE76718BC45C200215002 /* CCLuaValue.h */; };
		15EFA63F198B32BB000C57D3 /* Cocos2dxLuaLoader.h in Headers */ = {isa = PBXBuildFile; fileRef = 1AACE76918BC45C200215002 /* Cocos2dxLuaLoader.h */; };
		15EFA640198B32BB000C57D3 /* LuaBasicConversions.h in Headers */ = {isa = PBXBuildFile; fileRef = 1AACE77F18BC45C200215002 /* LuaBasicConversions.h */; };
		15EFA641198B32BB000C57D3 /* CCLuaObjcBridge.h in Headers */ = {isa = PBXBuildFile; fileRef = 1AACE78E18BC45C200215002 /* CCLuaObjcBridge.h */; };
		15EFA642198B32BB000C57D3 /* tolua_fix.h in Headers */ = {isa = PBXBuildFile; fileRef = 1AACE7B418BC45C200215002 /* tolua_fix.h */; };
		15EFA644198B32D5000C57D3 /* xxtea.h in Headers */ = {isa = PBXBuildFile; fileRef = 1540AF56193EC30500717D8E /* xxtea.h */; };
		15EFA645198B32DB000C57D3 /* xxtea.cpp in Sources */ = {isa = PBXBuildFile; fileRef = 1540AF55193EC30500717D8E /* xxtea.cpp */; };
		15EFA646198B3311000C57D3 /* tolua_event.c in Sources */ = {isa = PBXBuildFile; fileRef = 1ABCA1F918CD8F6E0087CE3A /* tolua_event.c */; };
		15EFA647198B3311000C57D3 /* tolua_is.c in Sources */ = {isa = PBXBuildFile; fileRef = 1ABCA1FB18CD8F6E0087CE3A /* tolua_is.c */; };
		15EFA648198B3311000C57D3 /* tolua_map.c in Sources */ = {isa = PBXBuildFile; fileRef = 1ABCA1FC18CD8F6E0087CE3A /* tolua_map.c */; };
		15EFA649198B3311000C57D3 /* tolua_push.c in Sources */ = {isa = PBXBuildFile; fileRef = 1ABCA1FD18CD8F6E0087CE3A /* tolua_push.c */; };
		15EFA64A198B3311000C57D3 /* tolua_to.c in Sources */ = {isa = PBXBuildFile; fileRef = 1ABCA1FE18CD8F6E0087CE3A /* tolua_to.c */; };
		15EFA64B198B3320000C57D3 /* tolua_event.h in Headers */ = {isa = PBXBuildFile; fileRef = 1ABCA1FA18CD8F6E0087CE3A /* tolua_event.h */; };
		15EFA64C198B3320000C57D3 /* tolua++.h in Headers */ = {isa = PBXBuildFile; fileRef = 1ABCA1FF18CD8F6E0087CE3A /* tolua++.h */; };
		15EFA64D198B3342000C57D3 /* lauxlib.h in Headers */ = {isa = PBXBuildFile; fileRef = 1ABCA1E618CD8F470087CE3A /* lauxlib.h */; };
		15EFA64E198B3342000C57D3 /* lua.h in Headers */ = {isa = PBXBuildFile; fileRef = 1ABCA1E718CD8F470087CE3A /* lua.h */; };
		15EFA64F198B3342000C57D3 /* luaconf.h in Headers */ = {isa = PBXBuildFile; fileRef = 1ABCA1E818CD8F470087CE3A /* luaconf.h */; };
		15EFA650198B3342000C57D3 /* lualib.h in Headers */ = {isa = PBXBuildFile; fileRef = 1ABCA1E918CD8F470087CE3A /* lualib.h */; };
		3E2BDB0519C5E5FE0055CDCD /* lua_cocos2dx_audioengine_auto.cpp in Sources */ = {isa = PBXBuildFile; fileRef = 3E2BDB0319C5E5FE0055CDCD /* lua_cocos2dx_audioengine_auto.cpp */; };
		3E2BDB0619C5E5FE0055CDCD /* lua_cocos2dx_audioengine_auto.hpp in Headers */ = {isa = PBXBuildFile; fileRef = 3E2BDB0419C5E5FE0055CDCD /* lua_cocos2dx_audioengine_auto.hpp */; };
		3E2BDB0A19C5E6100055CDCD /* lua_cocos2dx_audioengine_manual.cpp in Sources */ = {isa = PBXBuildFile; fileRef = 3E2BDB0819C5E6100055CDCD /* lua_cocos2dx_audioengine_manual.cpp */; };
		3E2BDB0B19C5E6100055CDCD /* lua_cocos2dx_audioengine_manual.h in Headers */ = {isa = PBXBuildFile; fileRef = 3E2BDB0919C5E6100055CDCD /* lua_cocos2dx_audioengine_manual.h */; };
		566F015F19B5EB0F00FCA620 /* CustomGUIReader.cpp in Sources */ = {isa = PBXBuildFile; fileRef = 566F015D19B5EB0F00FCA620 /* CustomGUIReader.cpp */; };
		566F016019B5EB0F00FCA620 /* CustomGUIReader.cpp in Sources */ = {isa = PBXBuildFile; fileRef = 566F015D19B5EB0F00FCA620 /* CustomGUIReader.cpp */; };
		566F016119B5EB0F00FCA620 /* CustomGUIReader.h in Headers */ = {isa = PBXBuildFile; fileRef = 566F015E19B5EB0F00FCA620 /* CustomGUIReader.h */; };
		566F016219B5EB0F00FCA620 /* CustomGUIReader.h in Headers */ = {isa = PBXBuildFile; fileRef = 566F015E19B5EB0F00FCA620 /* CustomGUIReader.h */; };
		DA1769F11A1A0D12006F5EA8 /* lua_cocos2dx_assetsmanager_auto.cpp in Sources */ = {isa = PBXBuildFile; fileRef = DA1769EF1A1A0D12006F5EA8 /* lua_cocos2dx_assetsmanager_auto.cpp */; };
		DA1769F21A1A0D12006F5EA8 /* lua_cocos2dx_assetsmanager_auto.cpp in Sources */ = {isa = PBXBuildFile; fileRef = DA1769EF1A1A0D12006F5EA8 /* lua_cocos2dx_assetsmanager_auto.cpp */; };
		DA1769F31A1A0D12006F5EA8 /* lua_cocos2dx_assetsmanager_auto.hpp in Headers */ = {isa = PBXBuildFile; fileRef = DA1769F01A1A0D12006F5EA8 /* lua_cocos2dx_assetsmanager_auto.hpp */; };
		DA1769F41A1A0D12006F5EA8 /* lua_cocos2dx_assetsmanager_auto.hpp in Headers */ = {isa = PBXBuildFile; fileRef = DA1769F01A1A0D12006F5EA8 /* lua_cocos2dx_assetsmanager_auto.hpp */; };
		DA1769F71A1B1351006F5EA8 /* lua_cocos2dx_csloader_auto.cpp in Sources */ = {isa = PBXBuildFile; fileRef = DA1769F51A1B1351006F5EA8 /* lua_cocos2dx_csloader_auto.cpp */; };
		DA1769F81A1B1351006F5EA8 /* lua_cocos2dx_csloader_auto.cpp in Sources */ = {isa = PBXBuildFile; fileRef = DA1769F51A1B1351006F5EA8 /* lua_cocos2dx_csloader_auto.cpp */; };
		DA1769F91A1B1351006F5EA8 /* lua_cocos2dx_csloader_auto.hpp in Headers */ = {isa = PBXBuildFile; fileRef = DA1769F61A1B1351006F5EA8 /* lua_cocos2dx_csloader_auto.hpp */; };
		DA1769FA1A1B1351006F5EA8 /* lua_cocos2dx_csloader_auto.hpp in Headers */ = {isa = PBXBuildFile; fileRef = DA1769F61A1B1351006F5EA8 /* lua_cocos2dx_csloader_auto.hpp */; };
		F4FE0D5719ECD00100B8B12B /* luasocket_scripts.c in Sources */ = {isa = PBXBuildFile; fileRef = F4FE0D5519ECD00100B8B12B /* luasocket_scripts.c */; };
		F4FE0D5819ECD00100B8B12B /* luasocket_scripts.c in Sources */ = {isa = PBXBuildFile; fileRef = F4FE0D5519ECD00100B8B12B /* luasocket_scripts.c */; };
		F4FE0D5919ECD00100B8B12B /* luasocket_scripts.h in Headers */ = {isa = PBXBuildFile; fileRef = F4FE0D5619ECD00100B8B12B /* luasocket_scripts.h */; };
		F4FE0D5A19ECD00100B8B12B /* luasocket_scripts.h in Headers */ = {isa = PBXBuildFile; fileRef = F4FE0D5619ECD00100B8B12B /* luasocket_scripts.h */; };
		F4FE0D6619ECD02400B8B12B /* lua_cocos2dx_quick_manual.cpp in Sources */ = {isa = PBXBuildFile; fileRef = F4FE0D5C19ECD02400B8B12B /* lua_cocos2dx_quick_manual.cpp */; };
		F4FE0D6719ECD02400B8B12B /* lua_cocos2dx_quick_manual.cpp in Sources */ = {isa = PBXBuildFile; fileRef = F4FE0D5C19ECD02400B8B12B /* lua_cocos2dx_quick_manual.cpp */; };
		F4FE0D6819ECD02400B8B12B /* lua_cocos2dx_quick_manual.hpp in Headers */ = {isa = PBXBuildFile; fileRef = F4FE0D5D19ECD02400B8B12B /* lua_cocos2dx_quick_manual.hpp */; };
		F4FE0D6919ECD02400B8B12B /* lua_cocos2dx_quick_manual.hpp in Headers */ = {isa = PBXBuildFile; fileRef = F4FE0D5D19ECD02400B8B12B /* lua_cocos2dx_quick_manual.hpp */; };
		F4FE0D6A19ECD02400B8B12B /* LuaEventNode.cpp in Sources */ = {isa = PBXBuildFile; fileRef = F4FE0D5E19ECD02400B8B12B /* LuaEventNode.cpp */; };
		F4FE0D6B19ECD02400B8B12B /* LuaEventNode.cpp in Sources */ = {isa = PBXBuildFile; fileRef = F4FE0D5E19ECD02400B8B12B /* LuaEventNode.cpp */; };
		F4FE0D6C19ECD02400B8B12B /* LuaEventNode.h in Headers */ = {isa = PBXBuildFile; fileRef = F4FE0D5F19ECD02400B8B12B /* LuaEventNode.h */; };
		F4FE0D6D19ECD02400B8B12B /* LuaEventNode.h in Headers */ = {isa = PBXBuildFile; fileRef = F4FE0D5F19ECD02400B8B12B /* LuaEventNode.h */; };
		F4FE0D6E19ECD02400B8B12B /* LuaNodeManager.cpp in Sources */ = {isa = PBXBuildFile; fileRef = F4FE0D6019ECD02400B8B12B /* LuaNodeManager.cpp */; };
		F4FE0D6F19ECD02400B8B12B /* LuaNodeManager.cpp in Sources */ = {isa = PBXBuildFile; fileRef = F4FE0D6019ECD02400B8B12B /* LuaNodeManager.cpp */; };
		F4FE0D7019ECD02400B8B12B /* LuaNodeManager.h in Headers */ = {isa = PBXBuildFile; fileRef = F4FE0D6119ECD02400B8B12B /* LuaNodeManager.h */; };
		F4FE0D7119ECD02400B8B12B /* LuaNodeManager.h in Headers */ = {isa = PBXBuildFile; fileRef = F4FE0D6119ECD02400B8B12B /* LuaNodeManager.h */; };
		F4FE0D7219ECD02400B8B12B /* LuaTouchEventManager.cpp in Sources */ = {isa = PBXBuildFile; fileRef = F4FE0D6219ECD02400B8B12B /* LuaTouchEventManager.cpp */; };
		F4FE0D7319ECD02400B8B12B /* LuaTouchEventManager.cpp in Sources */ = {isa = PBXBuildFile; fileRef = F4FE0D6219ECD02400B8B12B /* LuaTouchEventManager.cpp */; };
		F4FE0D7419ECD02400B8B12B /* LuaTouchEventManager.h in Headers */ = {isa = PBXBuildFile; fileRef = F4FE0D6319ECD02400B8B12B /* LuaTouchEventManager.h */; };
		F4FE0D7519ECD02400B8B12B /* LuaTouchEventManager.h in Headers */ = {isa = PBXBuildFile; fileRef = F4FE0D6319ECD02400B8B12B /* LuaTouchEventManager.h */; };
		F4FE0D7619ECD02400B8B12B /* LuaTouchTargetNode.cpp in Sources */ = {isa = PBXBuildFile; fileRef = F4FE0D6419ECD02400B8B12B /* LuaTouchTargetNode.cpp */; };
		F4FE0D7719ECD02400B8B12B /* LuaTouchTargetNode.cpp in Sources */ = {isa = PBXBuildFile; fileRef = F4FE0D6419ECD02400B8B12B /* LuaTouchTargetNode.cpp */; };
		F4FE0D7819ECD02400B8B12B /* LuaTouchTargetNode.h in Headers */ = {isa = PBXBuildFile; fileRef = F4FE0D6519ECD02400B8B12B /* LuaTouchTargetNode.h */; };
		F4FE0D7919ECD02400B8B12B /* LuaTouchTargetNode.h in Headers */ = {isa = PBXBuildFile; fileRef = F4FE0D6519ECD02400B8B12B /* LuaTouchTargetNode.h */; };
/* End PBXBuildFile section */

/* Begin PBXFileReference section */
		1516227F19A0F3E3006099B8 /* lua_cocos2dx_3d_auto.cpp */ = {isa = PBXFileReference; fileEncoding = 4; lastKnownFileType = sourcecode.cpp.cpp; path = lua_cocos2dx_3d_auto.cpp; sourceTree = "<group>"; };
		1516228019A0F3E3006099B8 /* lua_cocos2dx_3d_auto.hpp */ = {isa = PBXFileReference; fileEncoding = 4; lastKnownFileType = sourcecode.cpp.h; path = lua_cocos2dx_3d_auto.hpp; sourceTree = "<group>"; };
		1540AF55193EC30500717D8E /* xxtea.cpp */ = {isa = PBXFileReference; fileEncoding = 4; lastKnownFileType = sourcecode.cpp.cpp; path = xxtea.cpp; sourceTree = "<group>"; };
		1540AF56193EC30500717D8E /* xxtea.h */ = {isa = PBXFileReference; fileEncoding = 4; lastKnownFileType = sourcecode.c.h; path = xxtea.h; sourceTree = "<group>"; };
		15415A8719A71A53004F1E71 /* auxiliar.c */ = {isa = PBXFileReference; fileEncoding = 4; lastKnownFileType = sourcecode.c.c; path = auxiliar.c; sourceTree = "<group>"; };
		15415A8819A71A53004F1E71 /* auxiliar.h */ = {isa = PBXFileReference; fileEncoding = 4; lastKnownFileType = sourcecode.c.h; path = auxiliar.h; sourceTree = "<group>"; };
		15415A8919A71A53004F1E71 /* buffer.c */ = {isa = PBXFileReference; fileEncoding = 4; lastKnownFileType = sourcecode.c.c; path = buffer.c; sourceTree = "<group>"; };
		15415A8A19A71A53004F1E71 /* buffer.h */ = {isa = PBXFileReference; fileEncoding = 4; lastKnownFileType = sourcecode.c.h; path = buffer.h; sourceTree = "<group>"; };
		15415A8B19A71A53004F1E71 /* except.c */ = {isa = PBXFileReference; fileEncoding = 4; lastKnownFileType = sourcecode.c.c; path = except.c; sourceTree = "<group>"; };
		15415A8C19A71A53004F1E71 /* except.h */ = {isa = PBXFileReference; fileEncoding = 4; lastKnownFileType = sourcecode.c.h; path = except.h; sourceTree = "<group>"; };
		15415A8D19A71A53004F1E71 /* inet.c */ = {isa = PBXFileReference; fileEncoding = 4; lastKnownFileType = sourcecode.c.c; path = inet.c; sourceTree = "<group>"; };
		15415A8E19A71A53004F1E71 /* inet.h */ = {isa = PBXFileReference; fileEncoding = 4; lastKnownFileType = sourcecode.c.h; path = inet.h; sourceTree = "<group>"; };
		15415A8F19A71A53004F1E71 /* io.c */ = {isa = PBXFileReference; fileEncoding = 4; lastKnownFileType = sourcecode.c.c; path = io.c; sourceTree = "<group>"; };
		15415A9019A71A53004F1E71 /* io.h */ = {isa = PBXFileReference; fileEncoding = 4; lastKnownFileType = sourcecode.c.h; path = io.h; sourceTree = "<group>"; };
		15415A9119A71A53004F1E71 /* luasocket.c */ = {isa = PBXFileReference; fileEncoding = 4; lastKnownFileType = sourcecode.c.c; path = luasocket.c; sourceTree = "<group>"; };
		15415A9219A71A53004F1E71 /* luasocket.h */ = {isa = PBXFileReference; fileEncoding = 4; lastKnownFileType = sourcecode.c.h; path = luasocket.h; sourceTree = "<group>"; };
		15415A9319A71A53004F1E71 /* mime.c */ = {isa = PBXFileReference; fileEncoding = 4; lastKnownFileType = sourcecode.c.c; path = mime.c; sourceTree = "<group>"; };
		15415A9419A71A53004F1E71 /* mime.h */ = {isa = PBXFileReference; fileEncoding = 4; lastKnownFileType = sourcecode.c.h; path = mime.h; sourceTree = "<group>"; };
		15415A9519A71A53004F1E71 /* options.c */ = {isa = PBXFileReference; fileEncoding = 4; lastKnownFileType = sourcecode.c.c; path = options.c; sourceTree = "<group>"; };
		15415A9619A71A53004F1E71 /* options.h */ = {isa = PBXFileReference; fileEncoding = 4; lastKnownFileType = sourcecode.c.h; path = options.h; sourceTree = "<group>"; };
		15415A9719A71A53004F1E71 /* select.c */ = {isa = PBXFileReference; fileEncoding = 4; lastKnownFileType = sourcecode.c.c; path = select.c; sourceTree = "<group>"; };
		15415A9819A71A53004F1E71 /* select.h */ = {isa = PBXFileReference; fileEncoding = 4; lastKnownFileType = sourcecode.c.h; path = select.h; sourceTree = "<group>"; };
		15415A9919A71A53004F1E71 /* serial.c */ = {isa = PBXFileReference; fileEncoding = 4; lastKnownFileType = sourcecode.c.c; path = serial.c; sourceTree = "<group>"; };
		15415A9A19A71A53004F1E71 /* socket.h */ = {isa = PBXFileReference; fileEncoding = 4; lastKnownFileType = sourcecode.c.h; path = socket.h; sourceTree = "<group>"; };
		15415A9B19A71A53004F1E71 /* tcp.c */ = {isa = PBXFileReference; fileEncoding = 4; lastKnownFileType = sourcecode.c.c; path = tcp.c; sourceTree = "<group>"; };
		15415A9C19A71A53004F1E71 /* tcp.h */ = {isa = PBXFileReference; fileEncoding = 4; lastKnownFileType = sourcecode.c.h; path = tcp.h; sourceTree = "<group>"; };
		15415A9D19A71A53004F1E71 /* timeout.c */ = {isa = PBXFileReference; fileEncoding = 4; lastKnownFileType = sourcecode.c.c; path = timeout.c; sourceTree = "<group>"; };
		15415A9E19A71A53004F1E71 /* timeout.h */ = {isa = PBXFileReference; fileEncoding = 4; lastKnownFileType = sourcecode.c.h; path = timeout.h; sourceTree = "<group>"; };
		15415A9F19A71A53004F1E71 /* udp.c */ = {isa = PBXFileReference; fileEncoding = 4; lastKnownFileType = sourcecode.c.c; path = udp.c; sourceTree = "<group>"; };
		15415AA019A71A53004F1E71 /* udp.h */ = {isa = PBXFileReference; fileEncoding = 4; lastKnownFileType = sourcecode.c.h; path = udp.h; sourceTree = "<group>"; };
		15415AA119A71A53004F1E71 /* unix.c */ = {isa = PBXFileReference; fileEncoding = 4; lastKnownFileType = sourcecode.c.c; path = unix.c; sourceTree = "<group>"; };
		15415AA219A71A53004F1E71 /* unix.h */ = {isa = PBXFileReference; fileEncoding = 4; lastKnownFileType = sourcecode.c.h; path = unix.h; sourceTree = "<group>"; };
		15415AA319A71A53004F1E71 /* usocket.c */ = {isa = PBXFileReference; fileEncoding = 4; lastKnownFileType = sourcecode.c.c; path = usocket.c; sourceTree = "<group>"; };
		15415AA419A71A53004F1E71 /* usocket.h */ = {isa = PBXFileReference; fileEncoding = 4; lastKnownFileType = sourcecode.c.h; path = usocket.h; sourceTree = "<group>"; };
		15427D42198F73F700DC375D /* lua_cocos2dx_cocosdenshion_manual.cpp */ = {isa = PBXFileReference; fileEncoding = 4; lastKnownFileType = sourcecode.cpp.cpp; path = lua_cocos2dx_cocosdenshion_manual.cpp; sourceTree = "<group>"; };
		15427D43198F73F700DC375D /* lua_cocos2dx_cocosdenshion_manual.h */ = {isa = PBXFileReference; fileEncoding = 4; lastKnownFileType = sourcecode.c.h; path = lua_cocos2dx_cocosdenshion_manual.h; sourceTree = "<group>"; };
		15622967197780DE009C9067 /* lua_cocos2dx_experimental_auto.cpp */ = {isa = PBXFileReference; fileEncoding = 4; lastKnownFileType = sourcecode.cpp.cpp; path = lua_cocos2dx_experimental_auto.cpp; sourceTree = "<group>"; };
		15622968197780DE009C9067 /* lua_cocos2dx_experimental_auto.hpp */ = {isa = PBXFileReference; fileEncoding = 4; lastKnownFileType = sourcecode.cpp.h; path = lua_cocos2dx_experimental_auto.hpp; sourceTree = "<group>"; };
		156EADF11977A2BA00F53709 /* lua_cocos2dx_experimental_video_auto.cpp */ = {isa = PBXFileReference; fileEncoding = 4; lastKnownFileType = sourcecode.cpp.cpp; path = lua_cocos2dx_experimental_video_auto.cpp; sourceTree = "<group>"; };
		156EADF21977A2BA00F53709 /* lua_cocos2dx_experimental_video_auto.hpp */ = {isa = PBXFileReference; fileEncoding = 4; lastKnownFileType = sourcecode.cpp.h; path = lua_cocos2dx_experimental_video_auto.hpp; sourceTree = "<group>"; };
		158C128519A0FA1300781A76 /* lua_cocos2dx_3d_manual.cpp */ = {isa = PBXFileReference; fileEncoding = 4; lastKnownFileType = sourcecode.cpp.cpp; path = lua_cocos2dx_3d_manual.cpp; sourceTree = "<group>"; };
		158C128619A0FA1300781A76 /* lua_cocos2dx_3d_manual.h */ = {isa = PBXFileReference; fileEncoding = 4; lastKnownFileType = sourcecode.c.h; path = lua_cocos2dx_3d_manual.h; sourceTree = "<group>"; };
		159552381A25E1C5001E9FC9 /* lua_cocos2dx_csloader_auto.cpp */ = {isa = PBXFileReference; fileEncoding = 4; lastKnownFileType = sourcecode.cpp.cpp; path = lua_cocos2dx_csloader_auto.cpp; sourceTree = "<group>"; };
		159552391A25E1C5001E9FC9 /* lua_cocos2dx_csloader_auto.hpp */ = {isa = PBXFileReference; fileEncoding = 4; lastKnownFileType = sourcecode.cpp.h; path = lua_cocos2dx_csloader_auto.hpp; sourceTree = "<group>"; };
		1595523E1A25E4B8001E9FC9 /* lua_cocos2dx_csloader_manual.cpp */ = {isa = PBXFileReference; fileEncoding = 4; lastKnownFileType = sourcecode.cpp.cpp; path = lua_cocos2dx_csloader_manual.cpp; sourceTree = "<group>"; };
		1595523F1A25E4B8001E9FC9 /* lua_cocos2dx_csloader_manual.hpp */ = {isa = PBXFileReference; fileEncoding = 4; lastKnownFileType = sourcecode.cpp.h; path = lua_cocos2dx_csloader_manual.hpp; sourceTree = "<group>"; };
		15C1BCC019864D8700A46ACC /* lua_cocos2dx_cocosbuilder_auto.cpp */ = {isa = PBXFileReference; fileEncoding = 4; lastKnownFileType = sourcecode.cpp.cpp; path = lua_cocos2dx_cocosbuilder_auto.cpp; sourceTree = "<group>"; };
		15C1BCC119864D8700A46ACC /* lua_cocos2dx_cocosbuilder_auto.hpp */ = {isa = PBXFileReference; fileEncoding = 4; lastKnownFileType = sourcecode.cpp.h; path = lua_cocos2dx_cocosbuilder_auto.hpp; sourceTree = "<group>"; };
		15C1BCC219864D8700A46ACC /* lua_cocos2dx_cocosdenshion_auto.cpp */ = {isa = PBXFileReference; fileEncoding = 4; lastKnownFileType = sourcecode.cpp.cpp; path = lua_cocos2dx_cocosdenshion_auto.cpp; sourceTree = "<group>"; };
		15C1BCC319864D8700A46ACC /* lua_cocos2dx_cocosdenshion_auto.hpp */ = {isa = PBXFileReference; fileEncoding = 4; lastKnownFileType = sourcecode.cpp.h; path = lua_cocos2dx_cocosdenshion_auto.hpp; sourceTree = "<group>"; };
		15C1BCD31986525900A46ACC /* lua_cocos2dx_deprecated.cpp */ = {isa = PBXFileReference; fileEncoding = 4; lastKnownFileType = sourcecode.cpp.cpp; path = lua_cocos2dx_deprecated.cpp; sourceTree = "<group>"; };
		15C1BCD41986525900A46ACC /* lua_cocos2dx_deprecated.h */ = {isa = PBXFileReference; fileEncoding = 4; lastKnownFileType = sourcecode.c.h; path = lua_cocos2dx_deprecated.h; sourceTree = "<group>"; };
		15C1BCD51986525900A46ACC /* lua_cocos2dx_experimental_manual.cpp */ = {isa = PBXFileReference; fileEncoding = 4; lastKnownFileType = sourcecode.cpp.cpp; path = lua_cocos2dx_experimental_manual.cpp; sourceTree = "<group>"; };
		15C1BCD61986525900A46ACC /* lua_cocos2dx_experimental_manual.hpp */ = {isa = PBXFileReference; fileEncoding = 4; lastKnownFileType = sourcecode.cpp.h; path = lua_cocos2dx_experimental_manual.hpp; sourceTree = "<group>"; };
		15C1BCD71986525900A46ACC /* lua_cocos2dx_manual.cpp */ = {isa = PBXFileReference; fileEncoding = 4; lastKnownFileType = sourcecode.cpp.cpp; path = lua_cocos2dx_manual.cpp; sourceTree = "<group>"; };
		15C1BCD81986525900A46ACC /* lua_cocos2dx_manual.hpp */ = {isa = PBXFileReference; fileEncoding = 4; lastKnownFileType = sourcecode.cpp.h; path = lua_cocos2dx_manual.hpp; sourceTree = "<group>"; };
		15C1BCD91986525900A46ACC /* lua_cocos2dx_physics_manual.cpp */ = {isa = PBXFileReference; fileEncoding = 4; lastKnownFileType = sourcecode.cpp.cpp; path = lua_cocos2dx_physics_manual.cpp; sourceTree = "<group>"; };
		15C1BCDA1986525900A46ACC /* lua_cocos2dx_physics_manual.hpp */ = {isa = PBXFileReference; fileEncoding = 4; lastKnownFileType = sourcecode.cpp.h; path = lua_cocos2dx_physics_manual.hpp; sourceTree = "<group>"; };
		15C1BCDB1986525900A46ACC /* LuaScriptHandlerMgr.cpp */ = {isa = PBXFileReference; fileEncoding = 4; lastKnownFileType = sourcecode.cpp.cpp; path = LuaScriptHandlerMgr.cpp; sourceTree = "<group>"; };
		15C1BCDC1986525900A46ACC /* LuaScriptHandlerMgr.h */ = {isa = PBXFileReference; fileEncoding = 4; lastKnownFileType = sourcecode.c.h; path = LuaScriptHandlerMgr.h; sourceTree = "<group>"; };
		15C1BCF21986526C00A46ACC /* CCBProxy.cpp */ = {isa = PBXFileReference; fileEncoding = 4; lastKnownFileType = sourcecode.cpp.cpp; path = CCBProxy.cpp; sourceTree = "<group>"; };
		15C1BCF31986526C00A46ACC /* CCBProxy.h */ = {isa = PBXFileReference; fileEncoding = 4; lastKnownFileType = sourcecode.c.h; path = CCBProxy.h; sourceTree = "<group>"; };
		15C1BCF41986526C00A46ACC /* lua_cocos2dx_cocosbuilder_manual.cpp */ = {isa = PBXFileReference; fileEncoding = 4; lastKnownFileType = sourcecode.cpp.cpp; path = lua_cocos2dx_cocosbuilder_manual.cpp; sourceTree = "<group>"; };
		15C1BCF51986526C00A46ACC /* lua_cocos2dx_cocosbuilder_manual.h */ = {isa = PBXFileReference; fileEncoding = 4; lastKnownFileType = sourcecode.c.h; path = lua_cocos2dx_cocosbuilder_manual.h; sourceTree = "<group>"; };
		15C1BCFE1986526C00A46ACC /* lua_cocos2dx_extension_manual.cpp */ = {isa = PBXFileReference; fileEncoding = 4; lastKnownFileType = sourcecode.cpp.cpp; path = lua_cocos2dx_extension_manual.cpp; sourceTree = "<group>"; };
		15C1BCFF1986526C00A46ACC /* lua_cocos2dx_extension_manual.h */ = {isa = PBXFileReference; fileEncoding = 4; lastKnownFileType = sourcecode.c.h; path = lua_cocos2dx_extension_manual.h; sourceTree = "<group>"; };
		15C1BD011986526C00A46ACC /* lua_extensions.c */ = {isa = PBXFileReference; fileEncoding = 4; lastKnownFileType = sourcecode.c.c; path = lua_extensions.c; sourceTree = "<group>"; };
		15C1BD021986526C00A46ACC /* lua_extensions.h */ = {isa = PBXFileReference; fileEncoding = 4; lastKnownFileType = sourcecode.c.h; path = lua_extensions.h; sourceTree = "<group>"; };
		15C1BD031986526C00A46ACC /* Lua_web_socket.cpp */ = {isa = PBXFileReference; fileEncoding = 4; lastKnownFileType = sourcecode.cpp.cpp; path = Lua_web_socket.cpp; sourceTree = "<group>"; };
		15C1BD041986526C00A46ACC /* Lua_web_socket.h */ = {isa = PBXFileReference; fileEncoding = 4; lastKnownFileType = sourcecode.c.h; path = Lua_web_socket.h; sourceTree = "<group>"; };
		15C1BD051986526C00A46ACC /* lua_xml_http_request.cpp */ = {isa = PBXFileReference; fileEncoding = 4; lastKnownFileType = sourcecode.cpp.cpp; path = lua_xml_http_request.cpp; sourceTree = "<group>"; };
		15C1BD061986526C00A46ACC /* lua_xml_http_request.h */ = {isa = PBXFileReference; fileEncoding = 4; lastKnownFileType = sourcecode.c.h; path = lua_xml_http_request.h; sourceTree = "<group>"; };
		15C1BD151986526C00A46ACC /* lua_cocos2dx_spine_manual.cpp */ = {isa = PBXFileReference; fileEncoding = 4; lastKnownFileType = sourcecode.cpp.cpp; path = lua_cocos2dx_spine_manual.cpp; sourceTree = "<group>"; };
		15C1BD161986526C00A46ACC /* lua_cocos2dx_spine_manual.hpp */ = {isa = PBXFileReference; fileEncoding = 4; lastKnownFileType = sourcecode.cpp.h; path = lua_cocos2dx_spine_manual.hpp; sourceTree = "<group>"; };
		15C1BD171986526C00A46ACC /* LuaSkeletonAnimation.cpp */ = {isa = PBXFileReference; fileEncoding = 4; lastKnownFileType = sourcecode.cpp.cpp; path = LuaSkeletonAnimation.cpp; sourceTree = "<group>"; };
		15C1BD181986526C00A46ACC /* LuaSkeletonAnimation.h */ = {isa = PBXFileReference; fileEncoding = 4; lastKnownFileType = sourcecode.c.h; path = LuaSkeletonAnimation.h; sourceTree = "<group>"; };
		15C1BD1A1986526C00A46ACC /* lua_cocos2dx_ui_manual.cpp */ = {isa = PBXFileReference; fileEncoding = 4; lastKnownFileType = sourcecode.cpp.cpp; path = lua_cocos2dx_ui_manual.cpp; sourceTree = "<group>"; };
		15C1BD1B1986526C00A46ACC /* lua_cocos2dx_ui_manual.hpp */ = {isa = PBXFileReference; fileEncoding = 4; lastKnownFileType = sourcecode.cpp.h; path = lua_cocos2dx_ui_manual.hpp; sourceTree = "<group>"; };
		15C1C24B1987473200A46ACC /* lua_cocos2dx_experimental_video_manual.cpp */ = {isa = PBXFileReference; fileEncoding = 4; lastKnownFileType = sourcecode.cpp.cpp; path = lua_cocos2dx_experimental_video_manual.cpp; sourceTree = "<group>"; };
		15C1C24C1987473200A46ACC /* lua_cocos2dx_experimental_video_manual.hpp */ = {isa = PBXFileReference; fileEncoding = 4; lastKnownFileType = sourcecode.cpp.h; path = lua_cocos2dx_experimental_video_manual.hpp; sourceTree = "<group>"; };
		15C1C24F198747E400A46ACC /* LuaOpengl.cpp */ = {isa = PBXFileReference; fileEncoding = 4; lastKnownFileType = sourcecode.cpp.cpp; path = LuaOpengl.cpp; sourceTree = "<group>"; };
		15C1C250198747E400A46ACC /* LuaOpengl.h */ = {isa = PBXFileReference; fileEncoding = 4; lastKnownFileType = sourcecode.c.h; path = LuaOpengl.h; sourceTree = "<group>"; };
		15C1C2CC198748D200A46ACC /* libluacocos2d Mac.a */ = {isa = PBXFileReference; explicitFileType = archive.ar; includeInIndex = 0; path = "libluacocos2d Mac.a"; sourceTree = BUILT_PRODUCTS_DIR; };
		15EFA401198B2AB2000C57D3 /* lua_cocos2dx_coco_studio_manual.cpp */ = {isa = PBXFileReference; fileEncoding = 4; lastKnownFileType = sourcecode.cpp.cpp; path = lua_cocos2dx_coco_studio_manual.cpp; sourceTree = "<group>"; };
		15EFA402198B2AB2000C57D3 /* lua_cocos2dx_coco_studio_manual.hpp */ = {isa = PBXFileReference; fileEncoding = 4; lastKnownFileType = sourcecode.cpp.h; path = lua_cocos2dx_coco_studio_manual.hpp; sourceTree = "<group>"; };
		15EFA616198B2DAA000C57D3 /* libluacocos2d iOS.a */ = {isa = PBXFileReference; explicitFileType = archive.ar; includeInIndex = 0; path = "libluacocos2d iOS.a"; sourceTree = BUILT_PRODUCTS_DIR; };
		15EFA694198B668C000C57D3 /* lua_cocos2dx_network_manual.cpp */ = {isa = PBXFileReference; fileEncoding = 4; lastKnownFileType = sourcecode.cpp.cpp; path = lua_cocos2dx_network_manual.cpp; sourceTree = "<group>"; };
		15EFA695198B668C000C57D3 /* lua_cocos2dx_network_manual.h */ = {isa = PBXFileReference; fileEncoding = 4; lastKnownFileType = sourcecode.c.h; path = lua_cocos2dx_network_manual.h; sourceTree = "<group>"; };
		1A262AB718BEEF5900D2DB92 /* tolua_fix.cpp */ = {isa = PBXFileReference; fileEncoding = 4; lastKnownFileType = sourcecode.cpp.cpp; path = tolua_fix.cpp; sourceTree = "<group>"; };
		1AACE74918BC45C200215002 /* lua_cocos2dx_auto.cpp */ = {isa = PBXFileReference; fileEncoding = 4; lastKnownFileType = sourcecode.cpp.cpp; lineEnding = 0; path = lua_cocos2dx_auto.cpp; sourceTree = "<group>"; xcLanguageSpecificationIdentifier = xcode.lang.cpp; };
		1AACE74A18BC45C200215002 /* lua_cocos2dx_auto.hpp */ = {isa = PBXFileReference; fileEncoding = 4; lastKnownFileType = sourcecode.cpp.h; path = lua_cocos2dx_auto.hpp; sourceTree = "<group>"; };
		1AACE74C18BC45C200215002 /* lua_cocos2dx_extension_auto.cpp */ = {isa = PBXFileReference; fileEncoding = 4; lastKnownFileType = sourcecode.cpp.cpp; path = lua_cocos2dx_extension_auto.cpp; sourceTree = "<group>"; };
		1AACE74D18BC45C200215002 /* lua_cocos2dx_extension_auto.hpp */ = {isa = PBXFileReference; fileEncoding = 4; lastKnownFileType = sourcecode.cpp.h; path = lua_cocos2dx_extension_auto.hpp; sourceTree = "<group>"; };
		1AACE75218BC45C200215002 /* lua_cocos2dx_physics_auto.cpp */ = {isa = PBXFileReference; fileEncoding = 4; lastKnownFileType = sourcecode.cpp.cpp; path = lua_cocos2dx_physics_auto.cpp; sourceTree = "<group>"; };
		1AACE75318BC45C200215002 /* lua_cocos2dx_physics_auto.hpp */ = {isa = PBXFileReference; fileEncoding = 4; lastKnownFileType = sourcecode.cpp.h; path = lua_cocos2dx_physics_auto.hpp; sourceTree = "<group>"; };
		1AACE75518BC45C200215002 /* lua_cocos2dx_spine_auto.cpp */ = {isa = PBXFileReference; fileEncoding = 4; lastKnownFileType = sourcecode.cpp.cpp; path = lua_cocos2dx_spine_auto.cpp; sourceTree = "<group>"; };
		1AACE75618BC45C200215002 /* lua_cocos2dx_spine_auto.hpp */ = {isa = PBXFileReference; fileEncoding = 4; lastKnownFileType = sourcecode.cpp.h; path = lua_cocos2dx_spine_auto.hpp; sourceTree = "<group>"; };
		1AACE75818BC45C200215002 /* lua_cocos2dx_studio_auto.cpp */ = {isa = PBXFileReference; fileEncoding = 4; lastKnownFileType = sourcecode.cpp.cpp; path = lua_cocos2dx_studio_auto.cpp; sourceTree = "<group>"; };
		1AACE75918BC45C200215002 /* lua_cocos2dx_studio_auto.hpp */ = {isa = PBXFileReference; fileEncoding = 4; lastKnownFileType = sourcecode.cpp.h; path = lua_cocos2dx_studio_auto.hpp; sourceTree = "<group>"; };
		1AACE76018BC45C200215002 /* CCLuaBridge.cpp */ = {isa = PBXFileReference; fileEncoding = 4; lastKnownFileType = sourcecode.cpp.cpp; path = CCLuaBridge.cpp; sourceTree = "<group>"; };
		1AACE76118BC45C200215002 /* CCLuaBridge.h */ = {isa = PBXFileReference; fileEncoding = 4; lastKnownFileType = sourcecode.c.h; path = CCLuaBridge.h; sourceTree = "<group>"; };
		1AACE76218BC45C200215002 /* CCLuaEngine.cpp */ = {isa = PBXFileReference; fileEncoding = 4; lastKnownFileType = sourcecode.cpp.cpp; path = CCLuaEngine.cpp; sourceTree = "<group>"; };
		1AACE76318BC45C200215002 /* CCLuaEngine.h */ = {isa = PBXFileReference; fileEncoding = 4; lastKnownFileType = sourcecode.c.h; path = CCLuaEngine.h; sourceTree = "<group>"; };
		1AACE76418BC45C200215002 /* CCLuaStack.cpp */ = {isa = PBXFileReference; fileEncoding = 4; lastKnownFileType = sourcecode.cpp.cpp; path = CCLuaStack.cpp; sourceTree = "<group>"; };
		1AACE76518BC45C200215002 /* CCLuaStack.h */ = {isa = PBXFileReference; fileEncoding = 4; lastKnownFileType = sourcecode.c.h; path = CCLuaStack.h; sourceTree = "<group>"; };
		1AACE76618BC45C200215002 /* CCLuaValue.cpp */ = {isa = PBXFileReference; fileEncoding = 4; lastKnownFileType = sourcecode.cpp.cpp; path = CCLuaValue.cpp; sourceTree = "<group>"; };
		1AACE76718BC45C200215002 /* CCLuaValue.h */ = {isa = PBXFileReference; fileEncoding = 4; lastKnownFileType = sourcecode.c.h; path = CCLuaValue.h; sourceTree = "<group>"; };
		1AACE76818BC45C200215002 /* Cocos2dxLuaLoader.cpp */ = {isa = PBXFileReference; fileEncoding = 4; lastKnownFileType = sourcecode.cpp.cpp; path = Cocos2dxLuaLoader.cpp; sourceTree = "<group>"; };
		1AACE76918BC45C200215002 /* Cocos2dxLuaLoader.h */ = {isa = PBXFileReference; fileEncoding = 4; lastKnownFileType = sourcecode.c.h; path = Cocos2dxLuaLoader.h; sourceTree = "<group>"; };
		1AACE77E18BC45C200215002 /* LuaBasicConversions.cpp */ = {isa = PBXFileReference; fileEncoding = 4; lastKnownFileType = sourcecode.cpp.cpp; path = LuaBasicConversions.cpp; sourceTree = "<group>"; };
		1AACE77F18BC45C200215002 /* LuaBasicConversions.h */ = {isa = PBXFileReference; fileEncoding = 4; lastKnownFileType = sourcecode.c.h; path = LuaBasicConversions.h; sourceTree = "<group>"; };
		1AACE78E18BC45C200215002 /* CCLuaObjcBridge.h */ = {isa = PBXFileReference; fileEncoding = 4; lastKnownFileType = sourcecode.c.h; path = CCLuaObjcBridge.h; sourceTree = "<group>"; };
		1AACE78F18BC45C200215002 /* CCLuaObjcBridge.mm */ = {isa = PBXFileReference; fileEncoding = 4; lastKnownFileType = sourcecode.cpp.objcpp; path = CCLuaObjcBridge.mm; sourceTree = "<group>"; };
		1AACE7B418BC45C200215002 /* tolua_fix.h */ = {isa = PBXFileReference; fileEncoding = 4; lastKnownFileType = sourcecode.c.h; path = tolua_fix.h; sourceTree = "<group>"; };
		1ABCA1E618CD8F470087CE3A /* lauxlib.h */ = {isa = PBXFileReference; fileEncoding = 4; lastKnownFileType = sourcecode.c.h; path = lauxlib.h; sourceTree = "<group>"; };
		1ABCA1E718CD8F470087CE3A /* lua.h */ = {isa = PBXFileReference; fileEncoding = 4; lastKnownFileType = sourcecode.c.h; path = lua.h; sourceTree = "<group>"; };
		1ABCA1E818CD8F470087CE3A /* luaconf.h */ = {isa = PBXFileReference; fileEncoding = 4; lastKnownFileType = sourcecode.c.h; path = luaconf.h; sourceTree = "<group>"; };
		1ABCA1E918CD8F470087CE3A /* lualib.h */ = {isa = PBXFileReference; fileEncoding = 4; lastKnownFileType = sourcecode.c.h; path = lualib.h; sourceTree = "<group>"; };
		1ABCA1F318CD8F540087CE3A /* libluajit.a */ = {isa = PBXFileReference; lastKnownFileType = archive.ar; path = libluajit.a; sourceTree = "<group>"; };
		1ABCA1F618CD8F5F0087CE3A /* libluajit.a */ = {isa = PBXFileReference; lastKnownFileType = archive.ar; path = libluajit.a; sourceTree = "<group>"; };
		1ABCA1F918CD8F6E0087CE3A /* tolua_event.c */ = {isa = PBXFileReference; fileEncoding = 4; lastKnownFileType = sourcecode.c.c; name = tolua_event.c; path = ../../../../external/lua/tolua/tolua_event.c; sourceTree = "<group>"; };
		1ABCA1FA18CD8F6E0087CE3A /* tolua_event.h */ = {isa = PBXFileReference; fileEncoding = 4; lastKnownFileType = sourcecode.c.h; name = tolua_event.h; path = ../../../../external/lua/tolua/tolua_event.h; sourceTree = "<group>"; };
		1ABCA1FB18CD8F6E0087CE3A /* tolua_is.c */ = {isa = PBXFileReference; fileEncoding = 4; lastKnownFileType = sourcecode.c.c; name = tolua_is.c; path = ../../../../external/lua/tolua/tolua_is.c; sourceTree = "<group>"; };
		1ABCA1FC18CD8F6E0087CE3A /* tolua_map.c */ = {isa = PBXFileReference; fileEncoding = 4; lastKnownFileType = sourcecode.c.c; name = tolua_map.c; path = ../../../../external/lua/tolua/tolua_map.c; sourceTree = "<group>"; };
		1ABCA1FD18CD8F6E0087CE3A /* tolua_push.c */ = {isa = PBXFileReference; fileEncoding = 4; lastKnownFileType = sourcecode.c.c; name = tolua_push.c; path = ../../../../external/lua/tolua/tolua_push.c; sourceTree = "<group>"; };
		1ABCA1FE18CD8F6E0087CE3A /* tolua_to.c */ = {isa = PBXFileReference; fileEncoding = 4; lastKnownFileType = sourcecode.c.c; name = tolua_to.c; path = ../../../../external/lua/tolua/tolua_to.c; sourceTree = "<group>"; };
		1ABCA1FF18CD8F6E0087CE3A /* tolua++.h */ = {isa = PBXFileReference; fileEncoding = 4; lastKnownFileType = sourcecode.c.h; name = "tolua++.h"; path = "../../../../external/lua/tolua/tolua++.h"; sourceTree = "<group>"; };
		2905FACE18CF12E600240AA3 /* lua_cocos2dx_ui_auto.cpp */ = {isa = PBXFileReference; fileEncoding = 4; lastKnownFileType = sourcecode.cpp.cpp; path = lua_cocos2dx_ui_auto.cpp; sourceTree = "<group>"; };
		2905FACF18CF12E600240AA3 /* lua_cocos2dx_ui_auto.hpp */ = {isa = PBXFileReference; fileEncoding = 4; lastKnownFileType = sourcecode.cpp.h; path = lua_cocos2dx_ui_auto.hpp; sourceTree = "<group>"; };
		3E2BDB0319C5E5FE0055CDCD /* lua_cocos2dx_audioengine_auto.cpp */ = {isa = PBXFileReference; fileEncoding = 4; lastKnownFileType = sourcecode.cpp.cpp; path = lua_cocos2dx_audioengine_auto.cpp; sourceTree = "<group>"; };
		3E2BDB0419C5E5FE0055CDCD /* lua_cocos2dx_audioengine_auto.hpp */ = {isa = PBXFileReference; fileEncoding = 4; lastKnownFileType = sourcecode.cpp.h; path = lua_cocos2dx_audioengine_auto.hpp; sourceTree = "<group>"; };
		3E2BDB0819C5E6100055CDCD /* lua_cocos2dx_audioengine_manual.cpp */ = {isa = PBXFileReference; fileEncoding = 4; lastKnownFileType = sourcecode.cpp.cpp; path = lua_cocos2dx_audioengine_manual.cpp; sourceTree = "<group>"; };
		3E2BDB0919C5E6100055CDCD /* lua_cocos2dx_audioengine_manual.h */ = {isa = PBXFileReference; fileEncoding = 4; lastKnownFileType = sourcecode.c.h; path = lua_cocos2dx_audioengine_manual.h; sourceTree = "<group>"; };
		566F015D19B5EB0F00FCA620 /* CustomGUIReader.cpp */ = {isa = PBXFileReference; fileEncoding = 4; lastKnownFileType = sourcecode.cpp.cpp; path = CustomGUIReader.cpp; sourceTree = "<group>"; };
		566F015E19B5EB0F00FCA620 /* CustomGUIReader.h */ = {isa = PBXFileReference; fileEncoding = 4; lastKnownFileType = sourcecode.c.h; path = CustomGUIReader.h; sourceTree = "<group>"; };
		C0D9BAFA1974D30000EC35BB /* liblua.a */ = {isa = PBXFileReference; lastKnownFileType = archive.ar; name = liblua.a; path = ../../../../external/lua/lua/prebuilt/ios/liblua.a; sourceTree = "<group>"; };
		DA1769EF1A1A0D12006F5EA8 /* lua_cocos2dx_assetsmanager_auto.cpp */ = {isa = PBXFileReference; fileEncoding = 4; lastKnownFileType = sourcecode.cpp.cpp; path = lua_cocos2dx_assetsmanager_auto.cpp; sourceTree = "<group>"; };
		DA1769F01A1A0D12006F5EA8 /* lua_cocos2dx_assetsmanager_auto.hpp */ = {isa = PBXFileReference; fileEncoding = 4; lastKnownFileType = sourcecode.cpp.h; path = lua_cocos2dx_assetsmanager_auto.hpp; sourceTree = "<group>"; };
		DA1769F51A1B1351006F5EA8 /* lua_cocos2dx_csloader_auto.cpp */ = {isa = PBXFileReference; fileEncoding = 4; lastKnownFileType = sourcecode.cpp.cpp; path = lua_cocos2dx_csloader_auto.cpp; sourceTree = "<group>"; };
		DA1769F61A1B1351006F5EA8 /* lua_cocos2dx_csloader_auto.hpp */ = {isa = PBXFileReference; fileEncoding = 4; lastKnownFileType = sourcecode.cpp.h; path = lua_cocos2dx_csloader_auto.hpp; sourceTree = "<group>"; };
		F4FE0D5519ECD00100B8B12B /* luasocket_scripts.c */ = {isa = PBXFileReference; fileEncoding = 4; lastKnownFileType = sourcecode.c.c; path = luasocket_scripts.c; sourceTree = "<group>"; };
		F4FE0D5619ECD00100B8B12B /* luasocket_scripts.h */ = {isa = PBXFileReference; fileEncoding = 4; lastKnownFileType = sourcecode.c.h; path = luasocket_scripts.h; sourceTree = "<group>"; };
		F4FE0D5C19ECD02400B8B12B /* lua_cocos2dx_quick_manual.cpp */ = {isa = PBXFileReference; fileEncoding = 4; lastKnownFileType = sourcecode.cpp.cpp; path = lua_cocos2dx_quick_manual.cpp; sourceTree = "<group>"; };
		F4FE0D5D19ECD02400B8B12B /* lua_cocos2dx_quick_manual.hpp */ = {isa = PBXFileReference; fileEncoding = 4; lastKnownFileType = sourcecode.cpp.h; path = lua_cocos2dx_quick_manual.hpp; sourceTree = "<group>"; };
		F4FE0D5E19ECD02400B8B12B /* LuaEventNode.cpp */ = {isa = PBXFileReference; fileEncoding = 4; lastKnownFileType = sourcecode.cpp.cpp; path = LuaEventNode.cpp; sourceTree = "<group>"; };
		F4FE0D5F19ECD02400B8B12B /* LuaEventNode.h */ = {isa = PBXFileReference; fileEncoding = 4; lastKnownFileType = sourcecode.c.h; path = LuaEventNode.h; sourceTree = "<group>"; };
		F4FE0D6019ECD02400B8B12B /* LuaNodeManager.cpp */ = {isa = PBXFileReference; fileEncoding = 4; lastKnownFileType = sourcecode.cpp.cpp; path = LuaNodeManager.cpp; sourceTree = "<group>"; };
		F4FE0D6119ECD02400B8B12B /* LuaNodeManager.h */ = {isa = PBXFileReference; fileEncoding = 4; lastKnownFileType = sourcecode.c.h; path = LuaNodeManager.h; sourceTree = "<group>"; };
		F4FE0D6219ECD02400B8B12B /* LuaTouchEventManager.cpp */ = {isa = PBXFileReference; fileEncoding = 4; lastKnownFileType = sourcecode.cpp.cpp; path = LuaTouchEventManager.cpp; sourceTree = "<group>"; };
		F4FE0D6319ECD02400B8B12B /* LuaTouchEventManager.h */ = {isa = PBXFileReference; fileEncoding = 4; lastKnownFileType = sourcecode.c.h; path = LuaTouchEventManager.h; sourceTree = "<group>"; };
		F4FE0D6419ECD02400B8B12B /* LuaTouchTargetNode.cpp */ = {isa = PBXFileReference; fileEncoding = 4; lastKnownFileType = sourcecode.cpp.cpp; path = LuaTouchTargetNode.cpp; sourceTree = "<group>"; };
		F4FE0D6519ECD02400B8B12B /* LuaTouchTargetNode.h */ = {isa = PBXFileReference; fileEncoding = 4; lastKnownFileType = sourcecode.c.h; path = LuaTouchTargetNode.h; sourceTree = "<group>"; };
/* End PBXFileReference section */

/* Begin PBXFrameworksBuildPhase section */
		15C1C28E198748D200A46ACC /* Frameworks */ = {
			isa = PBXFrameworksBuildPhase;
			buildActionMask = 2147483647;
			files = (
				15AC69E4198771FF00D17520 /* libluajit.a in Frameworks */,
			);
			runOnlyForDeploymentPostprocessing = 0;
		};
		15EFA5D7198B2DAA000C57D3 /* Frameworks */ = {
			isa = PBXFrameworksBuildPhase;
			buildActionMask = 2147483647;
			files = (
				15EFA5D8198B2DAA000C57D3 /* liblua.a in Frameworks */,
				15EFA5D9198B2DAA000C57D3 /* libluajit.a in Frameworks */,
			);
			runOnlyForDeploymentPostprocessing = 0;
		};
/* End PBXFrameworksBuildPhase section */

/* Begin PBXGroup section */
		1540AF54193EC30500717D8E /* xxtea */ = {
			isa = PBXGroup;
			children = (
				1540AF55193EC30500717D8E /* xxtea.cpp */,
				1540AF56193EC30500717D8E /* xxtea.h */,
			);
			name = xxtea;
			path = ../../../../external/xxtea;
			sourceTree = "<group>";
		};
		15427D41198F73F700DC375D /* cocosdenshion */ = {
			isa = PBXGroup;
			children = (
				15427D42198F73F700DC375D /* lua_cocos2dx_cocosdenshion_manual.cpp */,
				15427D43198F73F700DC375D /* lua_cocos2dx_cocosdenshion_manual.h */,
			);
			path = cocosdenshion;
			sourceTree = "<group>";
		};
		1551A334158F2AB200E66CFE = {
			isa = PBXGroup;
			children = (
				C0D9BAFA1974D30000EC35BB /* liblua.a */,
				1ABCA1E218CD8F230087CE3A /* external */,
				1AACE74818BC45C200215002 /* auto */,
				1AACE75B18BC45C200215002 /* manual */,
				15C1C2CC198748D200A46ACC /* libluacocos2d Mac.a */,
				15EFA616198B2DAA000C57D3 /* libluacocos2d iOS.a */,
			);
			sourceTree = "<group>";
		};
		158C128419A0FA1300781A76 /* 3d */ = {
			isa = PBXGroup;
			children = (
				158C128519A0FA1300781A76 /* lua_cocos2dx_3d_manual.cpp */,
				158C128619A0FA1300781A76 /* lua_cocos2dx_3d_manual.h */,
			);
			path = 3d;
			sourceTree = "<group>";
		};
		15C1BCD21986525900A46ACC /* cocos2d */ = {
			isa = PBXGroup;
			children = (
				15C1C24F198747E400A46ACC /* LuaOpengl.cpp */,
				15C1C250198747E400A46ACC /* LuaOpengl.h */,
				15C1BCD31986525900A46ACC /* lua_cocos2dx_deprecated.cpp */,
				15C1BCD41986525900A46ACC /* lua_cocos2dx_deprecated.h */,
				15C1BCD51986525900A46ACC /* lua_cocos2dx_experimental_manual.cpp */,
				15C1BCD61986525900A46ACC /* lua_cocos2dx_experimental_manual.hpp */,
				15C1BCD71986525900A46ACC /* lua_cocos2dx_manual.cpp */,
				15C1BCD81986525900A46ACC /* lua_cocos2dx_manual.hpp */,
				15C1BCD91986525900A46ACC /* lua_cocos2dx_physics_manual.cpp */,
				15C1BCDA1986525900A46ACC /* lua_cocos2dx_physics_manual.hpp */,
				15C1BCDB1986525900A46ACC /* LuaScriptHandlerMgr.cpp */,
				15C1BCDC1986525900A46ACC /* LuaScriptHandlerMgr.h */,
			);
			path = cocos2d;
			sourceTree = "<group>";
		};
		15C1BCF11986526C00A46ACC /* cocosbuilder */ = {
			isa = PBXGroup;
			children = (
				15C1BCF21986526C00A46ACC /* CCBProxy.cpp */,
				15C1BCF31986526C00A46ACC /* CCBProxy.h */,
				15C1BCF41986526C00A46ACC /* lua_cocos2dx_cocosbuilder_manual.cpp */,
				15C1BCF51986526C00A46ACC /* lua_cocos2dx_cocosbuilder_manual.h */,
			);
			path = cocosbuilder;
			sourceTree = "<group>";
		};
		15C1BCFD1986526C00A46ACC /* extension */ = {
			isa = PBXGroup;
			children = (
				15C1BCFE1986526C00A46ACC /* lua_cocos2dx_extension_manual.cpp */,
				15C1BCFF1986526C00A46ACC /* lua_cocos2dx_extension_manual.h */,
			);
			path = extension;
			sourceTree = "<group>";
		};
		15C1BD001986526C00A46ACC /* network */ = {
			isa = PBXGroup;
			children = (
				15EFA694198B668C000C57D3 /* lua_cocos2dx_network_manual.cpp */,
				15EFA695198B668C000C57D3 /* lua_cocos2dx_network_manual.h */,
				15C1BD011986526C00A46ACC /* lua_extensions.c */,
				15C1BD021986526C00A46ACC /* lua_extensions.h */,
				15C1BD031986526C00A46ACC /* Lua_web_socket.cpp */,
				15C1BD041986526C00A46ACC /* Lua_web_socket.h */,
				15C1BD051986526C00A46ACC /* lua_xml_http_request.cpp */,
				15C1BD061986526C00A46ACC /* lua_xml_http_request.h */,
			);
			path = network;
			sourceTree = "<group>";
		};
		15C1BD141986526C00A46ACC /* spine */ = {
			isa = PBXGroup;
			children = (
				15C1BD151986526C00A46ACC /* lua_cocos2dx_spine_manual.cpp */,
				15C1BD161986526C00A46ACC /* lua_cocos2dx_spine_manual.hpp */,
				15C1BD171986526C00A46ACC /* LuaSkeletonAnimation.cpp */,
				15C1BD181986526C00A46ACC /* LuaSkeletonAnimation.h */,
			);
			path = spine;
			sourceTree = "<group>";
		};
		15C1BD191986526C00A46ACC /* ui */ = {
			isa = PBXGroup;
			children = (
				15C1C24B1987473200A46ACC /* lua_cocos2dx_experimental_video_manual.cpp */,
				15C1C24C1987473200A46ACC /* lua_cocos2dx_experimental_video_manual.hpp */,
				15C1BD1A1986526C00A46ACC /* lua_cocos2dx_ui_manual.cpp */,
				15C1BD1B1986526C00A46ACC /* lua_cocos2dx_ui_manual.hpp */,
			);
			path = ui;
			sourceTree = "<group>";
		};
		15EFA400198B2AB2000C57D3 /* cocostudio */ = {
			isa = PBXGroup;
			children = (
				1595523E1A25E4B8001E9FC9 /* lua_cocos2dx_csloader_manual.cpp */,
				1595523F1A25E4B8001E9FC9 /* lua_cocos2dx_csloader_manual.hpp */,
				566F015D19B5EB0F00FCA620 /* CustomGUIReader.cpp */,
				566F015E19B5EB0F00FCA620 /* CustomGUIReader.h */,
				15EFA401198B2AB2000C57D3 /* lua_cocos2dx_coco_studio_manual.cpp */,
				15EFA402198B2AB2000C57D3 /* lua_cocos2dx_coco_studio_manual.hpp */,
			);
			path = cocostudio;
			sourceTree = "<group>";
		};
		1AACE74818BC45C200215002 /* auto */ = {
			isa = PBXGroup;
			children = (
<<<<<<< HEAD
				DA1769F51A1B1351006F5EA8 /* lua_cocos2dx_csloader_auto.cpp */,
				DA1769F61A1B1351006F5EA8 /* lua_cocos2dx_csloader_auto.hpp */,
				DA1769EF1A1A0D12006F5EA8 /* lua_cocos2dx_assetsmanager_auto.cpp */,
				DA1769F01A1A0D12006F5EA8 /* lua_cocos2dx_assetsmanager_auto.hpp */,
=======
				159552381A25E1C5001E9FC9 /* lua_cocos2dx_csloader_auto.cpp */,
				159552391A25E1C5001E9FC9 /* lua_cocos2dx_csloader_auto.hpp */,
>>>>>>> 9894c738
				3E2BDB0319C5E5FE0055CDCD /* lua_cocos2dx_audioengine_auto.cpp */,
				3E2BDB0419C5E5FE0055CDCD /* lua_cocos2dx_audioengine_auto.hpp */,
				1516227F19A0F3E3006099B8 /* lua_cocos2dx_3d_auto.cpp */,
				1516228019A0F3E3006099B8 /* lua_cocos2dx_3d_auto.hpp */,
				15C1BCC019864D8700A46ACC /* lua_cocos2dx_cocosbuilder_auto.cpp */,
				15C1BCC119864D8700A46ACC /* lua_cocos2dx_cocosbuilder_auto.hpp */,
				15C1BCC219864D8700A46ACC /* lua_cocos2dx_cocosdenshion_auto.cpp */,
				15C1BCC319864D8700A46ACC /* lua_cocos2dx_cocosdenshion_auto.hpp */,
				156EADF11977A2BA00F53709 /* lua_cocos2dx_experimental_video_auto.cpp */,
				156EADF21977A2BA00F53709 /* lua_cocos2dx_experimental_video_auto.hpp */,
				15622967197780DE009C9067 /* lua_cocos2dx_experimental_auto.cpp */,
				15622968197780DE009C9067 /* lua_cocos2dx_experimental_auto.hpp */,
				2905FACE18CF12E600240AA3 /* lua_cocos2dx_ui_auto.cpp */,
				2905FACF18CF12E600240AA3 /* lua_cocos2dx_ui_auto.hpp */,
				1AACE74918BC45C200215002 /* lua_cocos2dx_auto.cpp */,
				1AACE74A18BC45C200215002 /* lua_cocos2dx_auto.hpp */,
				1AACE74C18BC45C200215002 /* lua_cocos2dx_extension_auto.cpp */,
				1AACE74D18BC45C200215002 /* lua_cocos2dx_extension_auto.hpp */,
				1AACE75218BC45C200215002 /* lua_cocos2dx_physics_auto.cpp */,
				1AACE75318BC45C200215002 /* lua_cocos2dx_physics_auto.hpp */,
				1AACE75518BC45C200215002 /* lua_cocos2dx_spine_auto.cpp */,
				1AACE75618BC45C200215002 /* lua_cocos2dx_spine_auto.hpp */,
				1AACE75818BC45C200215002 /* lua_cocos2dx_studio_auto.cpp */,
				1AACE75918BC45C200215002 /* lua_cocos2dx_studio_auto.hpp */,
			);
			name = auto;
			path = ../auto;
			sourceTree = "<group>";
		};
		1AACE75B18BC45C200215002 /* manual */ = {
			isa = PBXGroup;
			children = (
				3E2BDB0719C5E6100055CDCD /* audioengine */,
				158C128419A0FA1300781A76 /* 3d */,
				15427D41198F73F700DC375D /* cocosdenshion */,
				15EFA400198B2AB2000C57D3 /* cocostudio */,
				15C1BCF11986526C00A46ACC /* cocosbuilder */,
				15C1BCFD1986526C00A46ACC /* extension */,
				15C1BD001986526C00A46ACC /* network */,
				15C1BD141986526C00A46ACC /* spine */,
				15C1BD191986526C00A46ACC /* ui */,
				15C1BCD21986525900A46ACC /* cocos2d */,
				1AACE76018BC45C200215002 /* CCLuaBridge.cpp */,
				1AACE76118BC45C200215002 /* CCLuaBridge.h */,
				1AACE76218BC45C200215002 /* CCLuaEngine.cpp */,
				1AACE76318BC45C200215002 /* CCLuaEngine.h */,
				1AACE76418BC45C200215002 /* CCLuaStack.cpp */,
				1AACE76518BC45C200215002 /* CCLuaStack.h */,
				1AACE76618BC45C200215002 /* CCLuaValue.cpp */,
				1AACE76718BC45C200215002 /* CCLuaValue.h */,
				1AACE76818BC45C200215002 /* Cocos2dxLuaLoader.cpp */,
				1AACE76918BC45C200215002 /* Cocos2dxLuaLoader.h */,
				1AACE77E18BC45C200215002 /* LuaBasicConversions.cpp */,
				1AACE77F18BC45C200215002 /* LuaBasicConversions.h */,
				1AACE78618BC45C200215002 /* platform */,
				1A262AB718BEEF5900D2DB92 /* tolua_fix.cpp */,
				1AACE7B418BC45C200215002 /* tolua_fix.h */,
			);
			name = manual;
			path = ../manual;
			sourceTree = "<group>";
		};
		1AACE78618BC45C200215002 /* platform */ = {
			isa = PBXGroup;
			children = (
				1AACE78D18BC45C200215002 /* ios */,
			);
			path = platform;
			sourceTree = "<group>";
		};
		1AACE78D18BC45C200215002 /* ios */ = {
			isa = PBXGroup;
			children = (
				1AACE78E18BC45C200215002 /* CCLuaObjcBridge.h */,
				1AACE78F18BC45C200215002 /* CCLuaObjcBridge.mm */,
			);
			path = ios;
			sourceTree = "<group>";
		};
		1ABCA1E218CD8F230087CE3A /* external */ = {
			isa = PBXGroup;
			children = (
				1ABCA1E318CD8F2D0087CE3A /* luajit */,
				1ABCA20E18CD8F7D0087CE3A /* luasocket */,
				F4FE0D5B19ECD02400B8B12B /* quick */,
				1ABCA1E418CD8F330087CE3A /* tolua */,
				1540AF54193EC30500717D8E /* xxtea */,
			);
			name = external;
			sourceTree = "<group>";
		};
		1ABCA1E318CD8F2D0087CE3A /* luajit */ = {
			isa = PBXGroup;
			children = (
				1ABCA1E518CD8F470087CE3A /* include */,
				1ABCA1F218CD8F540087CE3A /* ios */,
				1ABCA1F518CD8F5F0087CE3A /* mac */,
			);
			name = luajit;
			sourceTree = "<group>";
		};
		1ABCA1E418CD8F330087CE3A /* tolua */ = {
			isa = PBXGroup;
			children = (
				1ABCA1F918CD8F6E0087CE3A /* tolua_event.c */,
				1ABCA1FA18CD8F6E0087CE3A /* tolua_event.h */,
				1ABCA1FB18CD8F6E0087CE3A /* tolua_is.c */,
				1ABCA1FC18CD8F6E0087CE3A /* tolua_map.c */,
				1ABCA1FD18CD8F6E0087CE3A /* tolua_push.c */,
				1ABCA1FE18CD8F6E0087CE3A /* tolua_to.c */,
				1ABCA1FF18CD8F6E0087CE3A /* tolua++.h */,
			);
			name = tolua;
			sourceTree = "<group>";
		};
		1ABCA1E518CD8F470087CE3A /* include */ = {
			isa = PBXGroup;
			children = (
				1ABCA1E618CD8F470087CE3A /* lauxlib.h */,
				1ABCA1E718CD8F470087CE3A /* lua.h */,
				1ABCA1E818CD8F470087CE3A /* luaconf.h */,
				1ABCA1E918CD8F470087CE3A /* lualib.h */,
			);
			name = include;
			path = ../../../../external/lua/luajit/include;
			sourceTree = "<group>";
		};
		1ABCA1F218CD8F540087CE3A /* ios */ = {
			isa = PBXGroup;
			children = (
				1ABCA1F318CD8F540087CE3A /* libluajit.a */,
			);
			name = ios;
			path = ../../../../external/lua/luajit/prebuilt/ios;
			sourceTree = "<group>";
		};
		1ABCA1F518CD8F5F0087CE3A /* mac */ = {
			isa = PBXGroup;
			children = (
				1ABCA1F618CD8F5F0087CE3A /* libluajit.a */,
			);
			name = mac;
			path = ../../../../external/lua/luajit/prebuilt/mac;
			sourceTree = "<group>";
		};
		1ABCA20E18CD8F7D0087CE3A /* luasocket */ = {
			isa = PBXGroup;
			children = (
				15415A8719A71A53004F1E71 /* auxiliar.c */,
				15415A8819A71A53004F1E71 /* auxiliar.h */,
				15415A8919A71A53004F1E71 /* buffer.c */,
				15415A8A19A71A53004F1E71 /* buffer.h */,
				15415A8B19A71A53004F1E71 /* except.c */,
				15415A8C19A71A53004F1E71 /* except.h */,
				15415A8D19A71A53004F1E71 /* inet.c */,
				15415A8E19A71A53004F1E71 /* inet.h */,
				15415A8F19A71A53004F1E71 /* io.c */,
				15415A9019A71A53004F1E71 /* io.h */,
				F4FE0D5519ECD00100B8B12B /* luasocket_scripts.c */,
				F4FE0D5619ECD00100B8B12B /* luasocket_scripts.h */,
				15415A9119A71A53004F1E71 /* luasocket.c */,
				15415A9219A71A53004F1E71 /* luasocket.h */,
				15415A9319A71A53004F1E71 /* mime.c */,
				15415A9419A71A53004F1E71 /* mime.h */,
				15415A9519A71A53004F1E71 /* options.c */,
				15415A9619A71A53004F1E71 /* options.h */,
				15415A9719A71A53004F1E71 /* select.c */,
				15415A9819A71A53004F1E71 /* select.h */,
				15415A9919A71A53004F1E71 /* serial.c */,
				15415A9A19A71A53004F1E71 /* socket.h */,
				15415A9B19A71A53004F1E71 /* tcp.c */,
				15415A9C19A71A53004F1E71 /* tcp.h */,
				15415A9D19A71A53004F1E71 /* timeout.c */,
				15415A9E19A71A53004F1E71 /* timeout.h */,
				15415A9F19A71A53004F1E71 /* udp.c */,
				15415AA019A71A53004F1E71 /* udp.h */,
				15415AA119A71A53004F1E71 /* unix.c */,
				15415AA219A71A53004F1E71 /* unix.h */,
				15415AA319A71A53004F1E71 /* usocket.c */,
				15415AA419A71A53004F1E71 /* usocket.h */,
			);
			name = luasocket;
			path = ../../../../external/lua/luasocket;
			sourceTree = "<group>";
		};
		3E2BDB0719C5E6100055CDCD /* audioengine */ = {
			isa = PBXGroup;
			children = (
				3E2BDB0819C5E6100055CDCD /* lua_cocos2dx_audioengine_manual.cpp */,
				3E2BDB0919C5E6100055CDCD /* lua_cocos2dx_audioengine_manual.h */,
			);
			path = audioengine;
			sourceTree = "<group>";
		};
		F4FE0D5B19ECD02400B8B12B /* quick */ = {
			isa = PBXGroup;
			children = (
				F4FE0D5C19ECD02400B8B12B /* lua_cocos2dx_quick_manual.cpp */,
				F4FE0D5D19ECD02400B8B12B /* lua_cocos2dx_quick_manual.hpp */,
				F4FE0D5E19ECD02400B8B12B /* LuaEventNode.cpp */,
				F4FE0D5F19ECD02400B8B12B /* LuaEventNode.h */,
				F4FE0D6019ECD02400B8B12B /* LuaNodeManager.cpp */,
				F4FE0D6119ECD02400B8B12B /* LuaNodeManager.h */,
				F4FE0D6219ECD02400B8B12B /* LuaTouchEventManager.cpp */,
				F4FE0D6319ECD02400B8B12B /* LuaTouchEventManager.h */,
				F4FE0D6419ECD02400B8B12B /* LuaTouchTargetNode.cpp */,
				F4FE0D6519ECD02400B8B12B /* LuaTouchTargetNode.h */,
			);
			name = quick;
			path = ../../../../external/lua/quick;
			sourceTree = "<group>";
		};
/* End PBXGroup section */

/* Begin PBXHeadersBuildPhase section */
		15C1C290198748D200A46ACC /* Headers */ = {
			isa = PBXHeadersBuildPhase;
			buildActionMask = 2147483647;
			files = (
				15EFA1F71989E582000C57D3 /* lua_cocos2dx_experimental_auto.hpp in Headers */,
				15415AA719A71A53004F1E71 /* auxiliar.h in Headers */,
				155C7E1019A71C9D00F08B25 /* lua_extensions.h in Headers */,
				15415ABF19A71A53004F1E71 /* mime.h in Headers */,
				15AC69E21987712500D17520 /* tolua_event.h in Headers */,
				15415AD719A71A53004F1E71 /* udp.h in Headers */,
				15AC69E31987712500D17520 /* tolua++.h in Headers */,
				15415ADB19A71A53004F1E71 /* unix.h in Headers */,
				155C7DF419A71C3700F08B25 /* lua_cocos2dx_3d_manual.h in Headers */,
				15415ABB19A71A53004F1E71 /* luasocket.h in Headers */,
				159552421A25E4B8001E9FC9 /* lua_cocos2dx_csloader_manual.hpp in Headers */,
				155C7E2419A71CD800F08B25 /* lua_cocos2dx_experimental_video_manual.hpp in Headers */,
				15415ACF19A71A53004F1E71 /* tcp.h in Headers */,
				15415AAB19A71A53004F1E71 /* buffer.h in Headers */,
				15AC69DE1987711400D17520 /* lauxlib.h in Headers */,
				155C7E1419A71CA800F08B25 /* Lua_web_socket.h in Headers */,
				15AC69DF1987711400D17520 /* lua.h in Headers */,
				15AC69E01987711400D17520 /* luaconf.h in Headers */,
				155C7DF819A71C4400F08B25 /* lua_cocos2dx_cocosdenshion_manual.h in Headers */,
				F4FE0D7419ECD02400B8B12B /* LuaTouchEventManager.h in Headers */,
				15415AAF19A71A53004F1E71 /* except.h in Headers */,
				150906F319D556D1002C4D97 /* lua_cocos2dx_audioengine_manual.h in Headers */,
				155C7E0419A71C6D00F08B25 /* lua_cocos2dx_cocosbuilder_manual.h in Headers */,
				15415ACB19A71A53004F1E71 /* socket.h in Headers */,
				15415ADF19A71A53004F1E71 /* usocket.h in Headers */,
				15415AC319A71A53004F1E71 /* options.h in Headers */,
				15AC69E11987711400D17520 /* lualib.h in Headers */,
				15C1C2E719874CBE00A46ACC /* CCLuaBridge.h in Headers */,
				15C1C2E819874CBE00A46ACC /* CCLuaEngine.h in Headers */,
				15C1C2E919874CBE00A46ACC /* CCLuaStack.h in Headers */,
				15C1C2EA19874CBE00A46ACC /* CCLuaValue.h in Headers */,
				DA1769F91A1B1351006F5EA8 /* lua_cocos2dx_csloader_auto.hpp in Headers */,
				155C7E0C19A71C9000F08B25 /* lua_cocos2dx_network_manual.h in Headers */,
				15C1C2EB19874CBE00A46ACC /* Cocos2dxLuaLoader.h in Headers */,
				15C1C2EC19874CBE00A46ACC /* LuaBasicConversions.h in Headers */,
				15415AB319A71A53004F1E71 /* inet.h in Headers */,
				15C1C2ED19874CBE00A46ACC /* CCLuaObjcBridge.h in Headers */,
				15C1C2EE19874CBE00A46ACC /* tolua_fix.h in Headers */,
				155C7E2019A71CCC00F08B25 /* LuaSkeletonAnimation.h in Headers */,
				1595523C1A25E1C5001E9FC9 /* lua_cocos2dx_csloader_auto.hpp in Headers */,
				15415AB719A71A53004F1E71 /* io.h in Headers */,
				566F016119B5EB0F00FCA620 /* CustomGUIReader.h in Headers */,
				15C1C2DC19874B4400A46ACC /* xxtea.h in Headers */,
				15415AD319A71A53004F1E71 /* timeout.h in Headers */,
				15C1C2D5198749BC00A46ACC /* LuaOpengl.h in Headers */,
				155C7E2819A71CE600F08B25 /* lua_cocos2dx_ui_manual.hpp in Headers */,
				15C1C2D6198749BC00A46ACC /* lua_cocos2dx_deprecated.h in Headers */,
				F4FE0D6C19ECD02400B8B12B /* LuaEventNode.h in Headers */,
				15C1C2D7198749BC00A46ACC /* lua_cocos2dx_experimental_manual.hpp in Headers */,
				F4FE0D7019ECD02400B8B12B /* LuaNodeManager.h in Headers */,
				F4FE0D6819ECD02400B8B12B /* lua_cocos2dx_quick_manual.hpp in Headers */,
				15C1C2D8198749BC00A46ACC /* lua_cocos2dx_manual.hpp in Headers */,
				155C7E0819A71C7B00F08B25 /* lua_cocos2dx_extension_manual.h in Headers */,
				155C7E1819A71CB300F08B25 /* lua_xml_http_request.h in Headers */,
				155C7DFC19A71C5300F08B25 /* lua_cocos2dx_coco_studio_manual.hpp in Headers */,
				15C1C2D9198749BC00A46ACC /* lua_cocos2dx_physics_manual.hpp in Headers */,
				15C1C2DA198749BC00A46ACC /* LuaScriptHandlerMgr.h in Headers */,
				15AC69D619876EA200D17520 /* lua_cocos2dx_physics_auto.hpp in Headers */,
				155C7E0019A71C6000F08B25 /* CCBProxy.h in Headers */,
				F4FE0D7819ECD02400B8B12B /* LuaTouchTargetNode.h in Headers */,
				15415AC719A71A53004F1E71 /* select.h in Headers */,
				155C7E1C19A71CC200F08B25 /* lua_cocos2dx_spine_manual.hpp in Headers */,
				15C1C2D41987499F00A46ACC /* lua_cocos2dx_auto.hpp in Headers */,
				150906F119D556C8002C4D97 /* lua_cocos2dx_audioengine_auto.hpp in Headers */,
				DA1769F31A1A0D12006F5EA8 /* lua_cocos2dx_assetsmanager_auto.hpp in Headers */,
				F4FE0D5919ECD00100B8B12B /* luasocket_scripts.h in Headers */,
			);
			runOnlyForDeploymentPostprocessing = 0;
		};
		15EFA5DA198B2DAA000C57D3 /* Headers */ = {
			isa = PBXHeadersBuildPhase;
			buildActionMask = 2147483647;
			files = (
				15EFA64D198B3342000C57D3 /* lauxlib.h in Headers */,
				15415AA819A71A53004F1E71 /* auxiliar.h in Headers */,
				155C7E1119A71C9F00F08B25 /* lua_extensions.h in Headers */,
				15415AC019A71A53004F1E71 /* mime.h in Headers */,
				15EFA64E198B3342000C57D3 /* lua.h in Headers */,
				15415AD819A71A53004F1E71 /* udp.h in Headers */,
				15EFA64F198B3342000C57D3 /* luaconf.h in Headers */,
				15415ADC19A71A53004F1E71 /* unix.h in Headers */,
				155C7DF519A71C3900F08B25 /* lua_cocos2dx_3d_manual.h in Headers */,
				15415ABC19A71A53004F1E71 /* luasocket.h in Headers */,
				159552431A25E4B8001E9FC9 /* lua_cocos2dx_csloader_manual.hpp in Headers */,
				155C7E2519A71CDA00F08B25 /* lua_cocos2dx_experimental_video_manual.hpp in Headers */,
				15415AD019A71A53004F1E71 /* tcp.h in Headers */,
				15415AAC19A71A53004F1E71 /* buffer.h in Headers */,
				15EFA650198B3342000C57D3 /* lualib.h in Headers */,
				155C7E1519A71CAA00F08B25 /* Lua_web_socket.h in Headers */,
				15EFA64B198B3320000C57D3 /* tolua_event.h in Headers */,
				15EFA64C198B3320000C57D3 /* tolua++.h in Headers */,
				155C7DF919A71C4500F08B25 /* lua_cocos2dx_cocosdenshion_manual.h in Headers */,
				F4FE0D7519ECD02400B8B12B /* LuaTouchEventManager.h in Headers */,
				15415AB019A71A53004F1E71 /* except.h in Headers */,
				3E2BDB0B19C5E6100055CDCD /* lua_cocos2dx_audioengine_manual.h in Headers */,
				155C7E0519A71C6F00F08B25 /* lua_cocos2dx_cocosbuilder_manual.h in Headers */,
				15415ACC19A71A53004F1E71 /* socket.h in Headers */,
				15415AE019A71A53004F1E71 /* usocket.h in Headers */,
				15415AC419A71A53004F1E71 /* options.h in Headers */,
				15EFA644198B32D5000C57D3 /* xxtea.h in Headers */,
				15EFA63B198B32BB000C57D3 /* CCLuaBridge.h in Headers */,
				15EFA63C198B32BB000C57D3 /* CCLuaEngine.h in Headers */,
				15EFA63D198B32BB000C57D3 /* CCLuaStack.h in Headers */,
				15EFA63E198B32BB000C57D3 /* CCLuaValue.h in Headers */,
				DA1769FA1A1B1351006F5EA8 /* lua_cocos2dx_csloader_auto.hpp in Headers */,
				155C7E0D19A71C9300F08B25 /* lua_cocos2dx_network_manual.h in Headers */,
				15EFA63F198B32BB000C57D3 /* Cocos2dxLuaLoader.h in Headers */,
				15EFA640198B32BB000C57D3 /* LuaBasicConversions.h in Headers */,
				15415AB419A71A53004F1E71 /* inet.h in Headers */,
				15EFA641198B32BB000C57D3 /* CCLuaObjcBridge.h in Headers */,
				15EFA642198B32BB000C57D3 /* tolua_fix.h in Headers */,
				155C7E2119A71CCE00F08B25 /* LuaSkeletonAnimation.h in Headers */,
				1595523D1A25E1C5001E9FC9 /* lua_cocos2dx_csloader_auto.hpp in Headers */,
				15415AB819A71A53004F1E71 /* io.h in Headers */,
				566F016219B5EB0F00FCA620 /* CustomGUIReader.h in Headers */,
				15EFA62B198B3220000C57D3 /* LuaOpengl.h in Headers */,
				15415AD419A71A53004F1E71 /* timeout.h in Headers */,
				15EFA62C198B3220000C57D3 /* lua_cocos2dx_deprecated.h in Headers */,
				155C7E2919A71CE800F08B25 /* lua_cocos2dx_ui_manual.hpp in Headers */,
				15EFA62D198B3220000C57D3 /* lua_cocos2dx_experimental_manual.hpp in Headers */,
				F4FE0D6D19ECD02400B8B12B /* LuaEventNode.h in Headers */,
				15EFA62E198B3220000C57D3 /* lua_cocos2dx_manual.hpp in Headers */,
				F4FE0D7119ECD02400B8B12B /* LuaNodeManager.h in Headers */,
				F4FE0D6919ECD02400B8B12B /* lua_cocos2dx_quick_manual.hpp in Headers */,
				15EFA62F198B3220000C57D3 /* lua_cocos2dx_physics_manual.hpp in Headers */,
				155C7E0919A71C8500F08B25 /* lua_cocos2dx_extension_manual.h in Headers */,
				155C7E1919A71CB500F08B25 /* lua_xml_http_request.h in Headers */,
				155C7DFD19A71C5400F08B25 /* lua_cocos2dx_coco_studio_manual.hpp in Headers */,
				15EFA630198B3220000C57D3 /* LuaScriptHandlerMgr.h in Headers */,
				15EFA622198B2E74000C57D3 /* lua_cocos2dx_experimental_auto.hpp in Headers */,
				15EFA623198B2E74000C57D3 /* lua_cocos2dx_auto.hpp in Headers */,
				155C7E0119A71C6300F08B25 /* CCBProxy.h in Headers */,
				F4FE0D7919ECD02400B8B12B /* LuaTouchTargetNode.h in Headers */,
				15415AC819A71A53004F1E71 /* select.h in Headers */,
				155C7E1D19A71CC300F08B25 /* lua_cocos2dx_spine_manual.hpp in Headers */,
				15EFA624198B2E74000C57D3 /* lua_cocos2dx_physics_auto.hpp in Headers */,
				3E2BDB0619C5E5FE0055CDCD /* lua_cocos2dx_audioengine_auto.hpp in Headers */,
				DA1769F41A1A0D12006F5EA8 /* lua_cocos2dx_assetsmanager_auto.hpp in Headers */,
				F4FE0D5A19ECD00100B8B12B /* luasocket_scripts.h in Headers */,
			);
			runOnlyForDeploymentPostprocessing = 0;
		};
/* End PBXHeadersBuildPhase section */

/* Begin PBXNativeTarget section */
		15C1C255198748D200A46ACC /* libluacocos2d Mac */ = {
			isa = PBXNativeTarget;
			buildConfigurationList = 15C1C2C9198748D200A46ACC /* Build configuration list for PBXNativeTarget "libluacocos2d Mac" */;
			buildPhases = (
				15C1C256198748D200A46ACC /* Sources */,
				15C1C28E198748D200A46ACC /* Frameworks */,
				15C1C290198748D200A46ACC /* Headers */,
			);
			buildRules = (
			);
			dependencies = (
			);
			name = "libluacocos2d Mac";
			productName = cocos2dx;
			productReference = 15C1C2CC198748D200A46ACC /* libluacocos2d Mac.a */;
			productType = "com.apple.product-type.library.static";
		};
		15EFA59E198B2DAA000C57D3 /* libluacocos2d iOS */ = {
			isa = PBXNativeTarget;
			buildConfigurationList = 15EFA613198B2DAA000C57D3 /* Build configuration list for PBXNativeTarget "libluacocos2d iOS" */;
			buildPhases = (
				15EFA59F198B2DAA000C57D3 /* Sources */,
				15EFA5D7198B2DAA000C57D3 /* Frameworks */,
				15EFA5DA198B2DAA000C57D3 /* Headers */,
			);
			buildRules = (
			);
			dependencies = (
			);
			name = "libluacocos2d iOS";
			productName = cocos2dx;
			productReference = 15EFA616198B2DAA000C57D3 /* libluacocos2d iOS.a */;
			productType = "com.apple.product-type.library.static";
		};
/* End PBXNativeTarget section */

/* Begin PBXProject section */
		1551A336158F2AB200E66CFE /* Project object */ = {
			isa = PBXProject;
			attributes = {
				LastUpgradeCheck = 0600;
				ORGANIZATIONNAME = "";
			};
			buildConfigurationList = 1551A339158F2AB200E66CFE /* Build configuration list for PBXProject "cocos2d_lua_bindings" */;
			compatibilityVersion = "Xcode 3.2";
			developmentRegion = English;
			hasScannedForEncodings = 0;
			knownRegions = (
				en,
			);
			mainGroup = 1551A334158F2AB200E66CFE;
			productRefGroup = 1551A334158F2AB200E66CFE;
			projectDirPath = "";
			projectRoot = "";
			targets = (
				15C1C255198748D200A46ACC /* libluacocos2d Mac */,
				15EFA59E198B2DAA000C57D3 /* libluacocos2d iOS */,
			);
		};
/* End PBXProject section */

/* Begin PBXSourcesBuildPhase section */
		15C1C256198748D200A46ACC /* Sources */ = {
			isa = PBXSourcesBuildPhase;
			buildActionMask = 2147483647;
			files = (
				15415A7219A718FB004F1E71 /* lua_cocos2dx_3d_auto.cpp in Sources */,
				15415A7319A718FB004F1E71 /* lua_cocos2dx_cocosbuilder_auto.cpp in Sources */,
				150906F219D556CE002C4D97 /* lua_cocos2dx_audioengine_manual.cpp in Sources */,
				15415A7519A718FB004F1E71 /* lua_cocos2dx_experimental_video_auto.cpp in Sources */,
				15415A7619A718FB004F1E71 /* lua_cocos2dx_ui_auto.cpp in Sources */,
				15415A7719A718FB004F1E71 /* lua_cocos2dx_spine_auto.cpp in Sources */,
				15415A7819A718FB004F1E71 /* lua_cocos2dx_studio_auto.cpp in Sources */,
				155C7DEC19A71BF200F08B25 /* lua_cocos2dx_cocosdenshion_auto.cpp in Sources */,
				15AC69D91987710400D17520 /* tolua_event.c in Sources */,
				15AC69DA1987710400D17520 /* tolua_is.c in Sources */,
				15415ACD19A71A53004F1E71 /* tcp.c in Sources */,
				15AC69DB1987710400D17520 /* tolua_map.c in Sources */,
				15415AD519A71A53004F1E71 /* udp.c in Sources */,
				15415ADD19A71A53004F1E71 /* usocket.c in Sources */,
				DA1769F71A1B1351006F5EA8 /* lua_cocos2dx_csloader_auto.cpp in Sources */,
				15AC69DC1987710400D17520 /* tolua_push.c in Sources */,
				15AC69DD1987710400D17520 /* tolua_to.c in Sources */,
				15415AAD19A71A53004F1E71 /* except.c in Sources */,
				15415ABD19A71A53004F1E71 /* mime.c in Sources */,
				15C1C2E519874C9200A46ACC /* CCLuaObjcBridge.mm in Sources */,
				155C7E1619A71CAD00F08B25 /* lua_xml_http_request.cpp in Sources */,
				15C1C2E419874C7C00A46ACC /* tolua_fix.cpp in Sources */,
				15C1C2E219874BA100A46ACC /* LuaBasicConversions.cpp in Sources */,
				F4FE0D5719ECD00100B8B12B /* luasocket_scripts.c in Sources */,
				15415AC519A71A53004F1E71 /* select.c in Sources */,
				155C7DFE19A71C5A00F08B25 /* CCBProxy.cpp in Sources */,
				1595523A1A25E1C5001E9FC9 /* lua_cocos2dx_csloader_auto.cpp in Sources */,
				15415AD919A71A53004F1E71 /* unix.c in Sources */,
				155C7E0619A71C7600F08B25 /* lua_cocos2dx_extension_manual.cpp in Sources */,
				15C1C2DD19874B8800A46ACC /* CCLuaBridge.cpp in Sources */,
				15C1C2DE19874B8800A46ACC /* CCLuaEngine.cpp in Sources */,
				15415AC919A71A53004F1E71 /* serial.c in Sources */,
				155C7E0219A71C6700F08B25 /* lua_cocos2dx_cocosbuilder_manual.cpp in Sources */,
				15C1C2DF19874B8800A46ACC /* CCLuaStack.cpp in Sources */,
				F4FE0D6619ECD02400B8B12B /* lua_cocos2dx_quick_manual.cpp in Sources */,
				F4FE0D6E19ECD02400B8B12B /* LuaNodeManager.cpp in Sources */,
				15C1C2E019874B8800A46ACC /* CCLuaValue.cpp in Sources */,
				DA1769F11A1A0D12006F5EA8 /* lua_cocos2dx_assetsmanager_auto.cpp in Sources */,
				155C7DF219A71C3200F08B25 /* lua_cocos2dx_3d_manual.cpp in Sources */,
				15415AB119A71A53004F1E71 /* inet.c in Sources */,
				15C1C2E119874B8800A46ACC /* Cocos2dxLuaLoader.cpp in Sources */,
				15C1C2DB19874B3D00A46ACC /* xxtea.cpp in Sources */,
				155C7E0E19A71C9600F08B25 /* lua_extensions.c in Sources */,
				15EFA1F61989E528000C57D3 /* lua_cocos2dx_experimental_auto.cpp in Sources */,
				15AC69D519876E9300D17520 /* lua_cocos2dx_physics_auto.cpp in Sources */,
				155C7E1E19A71CC700F08B25 /* LuaSkeletonAnimation.cpp in Sources */,
				15415AB519A71A53004F1E71 /* io.c in Sources */,
				15C1C2CE1987498B00A46ACC /* LuaOpengl.cpp in Sources */,
				566F015F19B5EB0F00FCA620 /* CustomGUIReader.cpp in Sources */,
				15415AC119A71A53004F1E71 /* options.c in Sources */,
				150906F019D556C5002C4D97 /* lua_cocos2dx_audioengine_auto.cpp in Sources */,
				F4FE0D7619ECD02400B8B12B /* LuaTouchTargetNode.cpp in Sources */,
				155C7E0A19A71C8B00F08B25 /* lua_cocos2dx_network_manual.cpp in Sources */,
				15415AD119A71A53004F1E71 /* timeout.c in Sources */,
				15C1C2CF1987498B00A46ACC /* lua_cocos2dx_deprecated.cpp in Sources */,
				155C7E2219A71CD300F08B25 /* lua_cocos2dx_experimental_video_manual.cpp in Sources */,
				155C7DFA19A71C4C00F08B25 /* lua_cocos2dx_coco_studio_manual.cpp in Sources */,
				155C7E2619A71CDD00F08B25 /* lua_cocos2dx_ui_manual.cpp in Sources */,
				F4FE0D6A19ECD02400B8B12B /* LuaEventNode.cpp in Sources */,
				F4FE0D7219ECD02400B8B12B /* LuaTouchEventManager.cpp in Sources */,
				15415A7019A71768004F1E71 /* lua_cocos2dx_extension_auto.cpp in Sources */,
				155C7DF619A71C3E00F08B25 /* lua_cocos2dx_cocosdenshion_manual.cpp in Sources */,
				15415AA519A71A53004F1E71 /* auxiliar.c in Sources */,
				155C7E1A19A71CBC00F08B25 /* lua_cocos2dx_spine_manual.cpp in Sources */,
				15C1C2D01987498B00A46ACC /* lua_cocos2dx_experimental_manual.cpp in Sources */,
				15C1C2D11987498B00A46ACC /* lua_cocos2dx_manual.cpp in Sources */,
				15C1C2D21987498B00A46ACC /* lua_cocos2dx_physics_manual.cpp in Sources */,
				15C1C2D31987498B00A46ACC /* LuaScriptHandlerMgr.cpp in Sources */,
				15415AA919A71A53004F1E71 /* buffer.c in Sources */,
				15C1C2CD1987495500A46ACC /* lua_cocos2dx_auto.cpp in Sources */,
				15415AB919A71A53004F1E71 /* luasocket.c in Sources */,
				159552401A25E4B8001E9FC9 /* lua_cocos2dx_csloader_manual.cpp in Sources */,
				155C7E1219A71CA200F08B25 /* Lua_web_socket.cpp in Sources */,
			);
			runOnlyForDeploymentPostprocessing = 0;
		};
		15EFA59F198B2DAA000C57D3 /* Sources */ = {
			isa = PBXSourcesBuildPhase;
			buildActionMask = 2147483647;
			files = (
				15415AC619A71A53004F1E71 /* select.c in Sources */,
				15EFA646198B3311000C57D3 /* tolua_event.c in Sources */,
				3E2BDB0A19C5E6100055CDCD /* lua_cocos2dx_audioengine_manual.cpp in Sources */,
				15415AA619A71A53004F1E71 /* auxiliar.c in Sources */,
				15EFA647198B3311000C57D3 /* tolua_is.c in Sources */,
				15EFA648198B3311000C57D3 /* tolua_map.c in Sources */,
				15EFA649198B3311000C57D3 /* tolua_push.c in Sources */,
				15EFA64A198B3311000C57D3 /* tolua_to.c in Sources */,
				15415AC219A71A53004F1E71 /* options.c in Sources */,
				15EFA645198B32DB000C57D3 /* xxtea.cpp in Sources */,
				15EFA632198B328B000C57D3 /* CCLuaBridge.cpp in Sources */,
				15EFA633198B328B000C57D3 /* CCLuaEngine.cpp in Sources */,
				155C7DEE19A71BFC00F08B25 /* lua_cocos2dx_experimental_video_auto.cpp in Sources */,
				15EFA634198B328B000C57D3 /* CCLuaStack.cpp in Sources */,
				DA1769F81A1B1351006F5EA8 /* lua_cocos2dx_csloader_auto.cpp in Sources */,
				15EFA635198B328B000C57D3 /* CCLuaValue.cpp in Sources */,
				15EFA636198B328B000C57D3 /* Cocos2dxLuaLoader.cpp in Sources */,
				155C7DEB19A71BE900F08B25 /* lua_cocos2dx_cocosbuilder_auto.cpp in Sources */,
				15EFA637198B328B000C57D3 /* LuaBasicConversions.cpp in Sources */,
				15EFA638198B328B000C57D3 /* CCLuaObjcBridge.mm in Sources */,
				155C7E1719A71CAF00F08B25 /* lua_xml_http_request.cpp in Sources */,
				15415ACE19A71A53004F1E71 /* tcp.c in Sources */,
				15415AD219A71A53004F1E71 /* timeout.c in Sources */,
				F4FE0D5819ECD00100B8B12B /* luasocket_scripts.c in Sources */,
				15EFA639198B328B000C57D3 /* tolua_fix.cpp in Sources */,
				155C7DFF19A71C5C00F08B25 /* CCBProxy.cpp in Sources */,
				1595523B1A25E1C5001E9FC9 /* lua_cocos2dx_csloader_auto.cpp in Sources */,
				155C7DF019A71C1E00F08B25 /* lua_cocos2dx_spine_auto.cpp in Sources */,
				155C7E0719A71C7800F08B25 /* lua_cocos2dx_extension_manual.cpp in Sources */,
				15EFA625198B31FB000C57D3 /* LuaOpengl.cpp in Sources */,
				15EFA626198B31FB000C57D3 /* lua_cocos2dx_deprecated.cpp in Sources */,
				15EFA627198B31FB000C57D3 /* lua_cocos2dx_experimental_manual.cpp in Sources */,
				155C7E0319A71C6900F08B25 /* lua_cocos2dx_cocosbuilder_manual.cpp in Sources */,
				15415ABE19A71A53004F1E71 /* mime.c in Sources */,
				F4FE0D6719ECD02400B8B12B /* lua_cocos2dx_quick_manual.cpp in Sources */,
				F4FE0D6F19ECD02400B8B12B /* LuaNodeManager.cpp in Sources */,
				15415ADA19A71A53004F1E71 /* unix.c in Sources */,
				DA1769F21A1A0D12006F5EA8 /* lua_cocos2dx_assetsmanager_auto.cpp in Sources */,
				155C7DF319A71C3400F08B25 /* lua_cocos2dx_3d_manual.cpp in Sources */,
				15415ADE19A71A53004F1E71 /* usocket.c in Sources */,
				155C7DED19A71BF400F08B25 /* lua_cocos2dx_cocosdenshion_auto.cpp in Sources */,
				15EFA628198B31FB000C57D3 /* lua_cocos2dx_manual.cpp in Sources */,
				155C7E0F19A71C9800F08B25 /* lua_extensions.c in Sources */,
				15415AD619A71A53004F1E71 /* udp.c in Sources */,
				15415ABA19A71A53004F1E71 /* luasocket.c in Sources */,
				155C7E1F19A71CC800F08B25 /* LuaSkeletonAnimation.cpp in Sources */,
				15415ACA19A71A53004F1E71 /* serial.c in Sources */,
				155C7DEA19A71BDA00F08B25 /* lua_cocos2dx_3d_auto.cpp in Sources */,
				566F016019B5EB0F00FCA620 /* CustomGUIReader.cpp in Sources */,
				155C7DF119A71C2300F08B25 /* lua_cocos2dx_studio_auto.cpp in Sources */,
				3E2BDB0519C5E5FE0055CDCD /* lua_cocos2dx_audioengine_auto.cpp in Sources */,
				F4FE0D7719ECD02400B8B12B /* LuaTouchTargetNode.cpp in Sources */,
				155C7E0B19A71C8D00F08B25 /* lua_cocos2dx_network_manual.cpp in Sources */,
				15415AAE19A71A53004F1E71 /* except.c in Sources */,
				15415AAA19A71A53004F1E71 /* buffer.c in Sources */,
				155C7E2319A71CD500F08B25 /* lua_cocos2dx_experimental_video_manual.cpp in Sources */,
				155C7DFB19A71C4E00F08B25 /* lua_cocos2dx_coco_studio_manual.cpp in Sources */,
				155C7E2719A71CDE00F08B25 /* lua_cocos2dx_ui_manual.cpp in Sources */,
				F4FE0D6B19ECD02400B8B12B /* LuaEventNode.cpp in Sources */,
				F4FE0D7319ECD02400B8B12B /* LuaTouchEventManager.cpp in Sources */,
				15415AB619A71A53004F1E71 /* io.c in Sources */,
				155C7DF719A71C4000F08B25 /* lua_cocos2dx_cocosdenshion_manual.cpp in Sources */,
				155C7DEF19A71C0900F08B25 /* lua_cocos2dx_ui_auto.cpp in Sources */,
				155C7E1B19A71CBE00F08B25 /* lua_cocos2dx_spine_manual.cpp in Sources */,
				15415A7119A71782004F1E71 /* lua_cocos2dx_extension_auto.cpp in Sources */,
				15EFA629198B31FB000C57D3 /* lua_cocos2dx_physics_manual.cpp in Sources */,
				15EFA62A198B31FB000C57D3 /* LuaScriptHandlerMgr.cpp in Sources */,
				15EFA617198B2E2B000C57D3 /* lua_cocos2dx_experimental_auto.cpp in Sources */,
				15EFA618198B2E2B000C57D3 /* lua_cocos2dx_auto.cpp in Sources */,
				15EFA619198B2E2B000C57D3 /* lua_cocos2dx_physics_auto.cpp in Sources */,
				15415AB219A71A53004F1E71 /* inet.c in Sources */,
				159552411A25E4B8001E9FC9 /* lua_cocos2dx_csloader_manual.cpp in Sources */,
				155C7E1319A71CA400F08B25 /* Lua_web_socket.cpp in Sources */,
			);
			runOnlyForDeploymentPostprocessing = 0;
		};
/* End PBXSourcesBuildPhase section */

/* Begin XCBuildConfiguration section */
		1551A34A158F2AB200E66CFE /* Debug */ = {
			isa = XCBuildConfiguration;
			buildSettings = {
				ALWAYS_SEARCH_USER_PATHS = YES;
				CLANG_CXX_LANGUAGE_STANDARD = "c++0x";
				CLANG_CXX_LIBRARY = "libc++";
				CLANG_WARN_BOOL_CONVERSION = YES;
				CLANG_WARN_CONSTANT_CONVERSION = YES;
				COPY_PHASE_STRIP = NO;
				GCC_C_LANGUAGE_STANDARD = c99;
				GCC_DYNAMIC_NO_PIC = NO;
				GCC_OPTIMIZATION_LEVEL = 0;
				GCC_PREPROCESSOR_DEFINITIONS = (
					"COCOS2D_DEBUG=1",
					USE_FILE32API,
					"CC_ENABLE_CHIPMUNK_INTEGRATION=1",
				);
				GCC_SYMBOLS_PRIVATE_EXTERN = YES;
				GCC_TREAT_IMPLICIT_FUNCTION_DECLARATIONS_AS_ERRORS = YES;
				GCC_TREAT_INCOMPATIBLE_POINTER_TYPE_WARNINGS_AS_ERRORS = YES;
				GCC_WARN_64_TO_32_BIT_CONVERSION = YES;
				GCC_WARN_ABOUT_RETURN_TYPE = YES;
				GCC_WARN_HIDDEN_VIRTUAL_FUNCTIONS = YES;
				GCC_WARN_NON_VIRTUAL_DESTRUCTOR = YES;
				GCC_WARN_SHADOW = YES;
				GCC_WARN_UNINITIALIZED_AUTOS = YES;
				GCC_WARN_UNUSED_VARIABLE = YES;
				HEADER_SEARCH_PATHS = "";
				MACOSX_DEPLOYMENT_TARGET = 10.7;
				ONLY_ACTIVE_ARCH = YES;
				PRODUCT_NAME = "$(TARGET_NAME)";
				SDKROOT = macosx;
				SKIP_INSTALL = YES;
				USER_HEADER_SEARCH_PATHS = "$(SRCROOT)/../../../.. $(SRCROOT)/../../.. $(SRCROOT)/../../../base $(SRCROOT)/../../../3d $(SRCROOT)/../../../2d $(SRCROOT)/../../../deprecated $(SRCROOT)/../../../physics $(SRCROOT)/../../../math/kazmath $(SRCROOT)/../../../2d/platform $(SRCROOT)/../../../audio/include $(SRCROOT)/../../../editor-support $(SRCROOT)/../../../editor-support/spine $(SRCROOT)/../../../editor-support/cocostudio $(SRCROOT)/../../../editor-support/cocosbuilder $(SRCROOT)/../../../ui $(SRCROOT)/../../../storage $(SRCROOT)/../../../../extensions $(SRCROOT)/../../../../external $(SRCROOT)/../../../../external/chipmunk/include/chipmunk $(SRCROOT)/../../../../external/lua $(SRCROOT)/../../../../external/lua/luajit/include $(SRCROOT)/../../../../external/lua/tolua $(SRCROOT)/../../../editor-support/cocostudio/ActionTimeline";
			};
			name = Debug;
		};
		1551A34B158F2AB200E66CFE /* Release */ = {
			isa = XCBuildConfiguration;
			buildSettings = {
				ALWAYS_SEARCH_USER_PATHS = YES;
				CLANG_CXX_LANGUAGE_STANDARD = "c++0x";
				CLANG_CXX_LIBRARY = "libc++";
				CLANG_WARN_BOOL_CONVERSION = YES;
				CLANG_WARN_CONSTANT_CONVERSION = YES;
				GCC_C_LANGUAGE_STANDARD = c99;
				GCC_PREPROCESSOR_DEFINITIONS = (
					"CC_ENABLE_CHIPMUNK_INTEGRATION=1",
					NDEBUG,
					USE_FILE32API,
				);
				GCC_SYMBOLS_PRIVATE_EXTERN = YES;
				GCC_TREAT_IMPLICIT_FUNCTION_DECLARATIONS_AS_ERRORS = YES;
				GCC_TREAT_INCOMPATIBLE_POINTER_TYPE_WARNINGS_AS_ERRORS = YES;
				GCC_WARN_64_TO_32_BIT_CONVERSION = YES;
				GCC_WARN_ABOUT_RETURN_TYPE = YES;
				GCC_WARN_HIDDEN_VIRTUAL_FUNCTIONS = YES;
				GCC_WARN_NON_VIRTUAL_DESTRUCTOR = YES;
				GCC_WARN_SHADOW = YES;
				GCC_WARN_UNINITIALIZED_AUTOS = YES;
				GCC_WARN_UNUSED_VARIABLE = YES;
				HEADER_SEARCH_PATHS = "";
				MACOSX_DEPLOYMENT_TARGET = 10.7;
				PRODUCT_NAME = "$(TARGET_NAME)";
				SDKROOT = macosx;
				SKIP_INSTALL = YES;
				USER_HEADER_SEARCH_PATHS = "$(SRCROOT)/../../../.. $(SRCROOT)/../../.. $(SRCROOT)/../../../base $(SRCROOT)/../../../3d $(SRCROOT)/../../../2d $(SRCROOT)/../../../deprecated $(SRCROOT)/../../../physics $(SRCROOT)/../../../math/kazmath $(SRCROOT)/../../../2d/platform $(SRCROOT)/../../../audio/include $(SRCROOT)/../../../editor-support $(SRCROOT)/../../../editor-support/spine $(SRCROOT)/../../../editor-support/cocostudio $(SRCROOT)/../../../editor-support/cocosbuilder $(SRCROOT)/../../../ui $(SRCROOT)/../../../storage $(SRCROOT)/../../../../extensions $(SRCROOT)/../../../../external $(SRCROOT)/../../../../external/chipmunk/include/chipmunk $(SRCROOT)/../../../../external/lua $(SRCROOT)/../../../../external/lua/luajit/include $(SRCROOT)/../../../../external/lua/tolua $(SRCROOT)/../../../editor-support/cocostudio/ActionTimeline";
				VALIDATE_PRODUCT = YES;
			};
			name = Release;
		};
		15C1C2CA198748D200A46ACC /* Debug */ = {
			isa = XCBuildConfiguration;
			buildSettings = {
				ALWAYS_SEARCH_USER_PATHS = YES;
				COMBINE_HIDPI_IMAGES = YES;
				EXECUTABLE_PREFIX = "";
				GCC_PRECOMPILE_PREFIX_HEADER = YES;
				GCC_PREFIX_HEADER = "";
				GCC_PREPROCESSOR_DEFINITIONS = (
					"$(inherited)",
					CC_TARGET_OS_MAC,
					CC_KEYBOARD_SUPPORT,
				);
				HEADER_SEARCH_PATHS = "";
				IPHONEOS_DEPLOYMENT_TARGET = 5.0;
				LIBRARY_SEARCH_PATHS = "$(SRCROOT)/../../../../external/lua/luajit/prebuilt/mac";
				PRODUCT_NAME = "libluacocos2d Mac";
				TARGETED_DEVICE_FAMILY = "1,2";
				USER_HEADER_SEARCH_PATHS = "$(inherited) $(SRCROOT)/../../../platform/mac $(SRCROOT)/../../../../external/glfw3/include/mac";
			};
			name = Debug;
		};
		15C1C2CB198748D200A46ACC /* Release */ = {
			isa = XCBuildConfiguration;
			buildSettings = {
				ALWAYS_SEARCH_USER_PATHS = YES;
				COMBINE_HIDPI_IMAGES = YES;
				EXECUTABLE_PREFIX = "";
				GCC_GENERATE_DEBUGGING_SYMBOLS = NO;
				GCC_PRECOMPILE_PREFIX_HEADER = YES;
				GCC_PREFIX_HEADER = "";
				GCC_PREPROCESSOR_DEFINITIONS = (
					"$(inherited)",
					CC_TARGET_OS_MAC,
					CC_KEYBOARD_SUPPORT,
				);
				HEADER_SEARCH_PATHS = "";
				IPHONEOS_DEPLOYMENT_TARGET = 5.0;
				LIBRARY_SEARCH_PATHS = "$(SRCROOT)/../../../../external/lua/luajit/prebuilt/mac";
				PRODUCT_NAME = "libluacocos2d Mac";
				TARGETED_DEVICE_FAMILY = "1,2";
				USER_HEADER_SEARCH_PATHS = "$(inherited) $(SRCROOT)/../../../platform/mac $(SRCROOT)/../../../../external/glfw3/include/mac";
			};
			name = Release;
		};
		15EFA614198B2DAA000C57D3 /* Debug */ = {
			isa = XCBuildConfiguration;
			buildSettings = {
				ALWAYS_SEARCH_USER_PATHS = YES;
				EXECUTABLE_PREFIX = "";
				GCC_PRECOMPILE_PREFIX_HEADER = YES;
				GCC_PREFIX_HEADER = "";
				GCC_PREPROCESSOR_DEFINITIONS = (
					"$(inherited)",
					CC_TARGET_OS_IPHONE,
				);
				HEADER_SEARCH_PATHS = "";
				IPHONEOS_DEPLOYMENT_TARGET = 5.1;
				LIBRARY_SEARCH_PATHS = (
					"$(SRCROOT)/../../../../external/lua/luajit/prebuilt/ios",
					"$(SRCROOT)/../../../../external/lua/lua/prebuilt/ios",
				);
				"OTHER_LDFLAGS[sdk=iphonesimulator7.1]" = "-llua";
				"OTHER_LDFLAGS[sdk=iphonesimulator8.0]" = "-llua";
				PRODUCT_NAME = "libluacocos2d iOS";
				SDKROOT = iphoneos;
				TARGETED_DEVICE_FAMILY = "1,2";
				USER_HEADER_SEARCH_PATHS = "$(inherited) $(SRCROOT)/../../../platform/ios";
			};
			name = Debug;
		};
		15EFA615198B2DAA000C57D3 /* Release */ = {
			isa = XCBuildConfiguration;
			buildSettings = {
				ALWAYS_SEARCH_USER_PATHS = YES;
				EXECUTABLE_PREFIX = "";
				GCC_GENERATE_DEBUGGING_SYMBOLS = NO;
				GCC_PRECOMPILE_PREFIX_HEADER = YES;
				GCC_PREFIX_HEADER = "";
				GCC_PREPROCESSOR_DEFINITIONS = (
					"$(inherited)",
					CC_TARGET_OS_IPHONE,
				);
				HEADER_SEARCH_PATHS = "";
				IPHONEOS_DEPLOYMENT_TARGET = 5.1;
				LIBRARY_SEARCH_PATHS = (
					"$(SRCROOT)/../../../../external/lua/luajit/prebuilt/ios",
					"$(SRCROOT)/../../../../external/lua/lua/prebuilt/ios",
				);
				"OTHER_LDFLAGS[sdk=iphonesimulator7.1]" = "-llua";
				"OTHER_LDFLAGS[sdk=iphonesimulator8.0]" = "-llua";
				PRODUCT_NAME = "libluacocos2d iOS";
				SDKROOT = iphoneos;
				TARGETED_DEVICE_FAMILY = "1,2";
				USER_HEADER_SEARCH_PATHS = "$(inherited) $(SRCROOT)/../../../platform/ios";
			};
			name = Release;
		};
/* End XCBuildConfiguration section */

/* Begin XCConfigurationList section */
		1551A339158F2AB200E66CFE /* Build configuration list for PBXProject "cocos2d_lua_bindings" */ = {
			isa = XCConfigurationList;
			buildConfigurations = (
				1551A34A158F2AB200E66CFE /* Debug */,
				1551A34B158F2AB200E66CFE /* Release */,
			);
			defaultConfigurationIsVisible = 0;
			defaultConfigurationName = Release;
		};
		15C1C2C9198748D200A46ACC /* Build configuration list for PBXNativeTarget "libluacocos2d Mac" */ = {
			isa = XCConfigurationList;
			buildConfigurations = (
				15C1C2CA198748D200A46ACC /* Debug */,
				15C1C2CB198748D200A46ACC /* Release */,
			);
			defaultConfigurationIsVisible = 0;
			defaultConfigurationName = Release;
		};
		15EFA613198B2DAA000C57D3 /* Build configuration list for PBXNativeTarget "libluacocos2d iOS" */ = {
			isa = XCConfigurationList;
			buildConfigurations = (
				15EFA614198B2DAA000C57D3 /* Debug */,
				15EFA615198B2DAA000C57D3 /* Release */,
			);
			defaultConfigurationIsVisible = 0;
			defaultConfigurationName = Release;
		};
/* End XCConfigurationList section */
	};
	rootObject = 1551A336158F2AB200E66CFE /* Project object */;
}<|MERGE_RESOLUTION|>--- conflicted
+++ resolved
@@ -598,15 +598,10 @@
 		1AACE74818BC45C200215002 /* auto */ = {
 			isa = PBXGroup;
 			children = (
-<<<<<<< HEAD
 				DA1769F51A1B1351006F5EA8 /* lua_cocos2dx_csloader_auto.cpp */,
 				DA1769F61A1B1351006F5EA8 /* lua_cocos2dx_csloader_auto.hpp */,
 				DA1769EF1A1A0D12006F5EA8 /* lua_cocos2dx_assetsmanager_auto.cpp */,
 				DA1769F01A1A0D12006F5EA8 /* lua_cocos2dx_assetsmanager_auto.hpp */,
-=======
-				159552381A25E1C5001E9FC9 /* lua_cocos2dx_csloader_auto.cpp */,
-				159552391A25E1C5001E9FC9 /* lua_cocos2dx_csloader_auto.hpp */,
->>>>>>> 9894c738
 				3E2BDB0319C5E5FE0055CDCD /* lua_cocos2dx_audioengine_auto.cpp */,
 				3E2BDB0419C5E5FE0055CDCD /* lua_cocos2dx_audioengine_auto.hpp */,
 				1516227F19A0F3E3006099B8 /* lua_cocos2dx_3d_auto.cpp */,
