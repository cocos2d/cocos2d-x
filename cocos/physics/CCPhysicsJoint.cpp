/****************************************************************************
 Copyright (c) 2013 Chukong Technologies Inc.
 
 http://www.cocos2d-x.org
 
 Permission is hereby granted, free of charge, to any person obtaining a copy
 of this software and associated documentation files (the "Software"), to deal
 in the Software without restriction, including without limitation the rights
 to use, copy, modify, merge, publish, distribute, sublicense, and/or sell
 copies of the Software, and to permit persons to whom the Software is
 furnished to do so, subject to the following conditions:
 
 The above copyright notice and this permission notice shall be included in
 all copies or substantial portions of the Software.
 
 THE SOFTWARE IS PROVIDED "AS IS", WITHOUT WARRANTY OF ANY KIND, EXPRESS OR
 IMPLIED, INCLUDING BUT NOT LIMITED TO THE WARRANTIES OF MERCHANTABILITY,
 FITNESS FOR A PARTICULAR PURPOSE AND NONINFRINGEMENT. IN NO EVENT SHALL THE
 AUTHORS OR COPYRIGHT HOLDERS BE LIABLE FOR ANY CLAIM, DAMAGES OR OTHER
 LIABILITY, WHETHER IN AN ACTION OF CONTRACT, TORT OR OTHERWISE, ARISING FROM,
 OUT OF OR IN CONNECTION WITH THE SOFTWARE OR THE USE OR OTHER DEALINGS IN
 THE SOFTWARE.
 ****************************************************************************/

#include "physics/CCPhysicsJoint.h"
#if CC_USE_PHYSICS
#include "chipmunk.h"

#include "CCPhysicsBody.h"
#include "CCPhysicsWorld.h"
#include "CCPhysicsHelper.h"
#include "2d/CCNode.h"

NS_CC_BEGIN

PhysicsJoint::PhysicsJoint()
: _bodyA(nullptr)
, _bodyB(nullptr)
, _world(nullptr)
, _enable(false)
, _collisionEnable(true)
, _destoryMark(false)
, _initDirty(true)
, _tag(0)
, _maxForce(PHYSICS_INFINITY)
<<<<<<< HEAD
=======
, _initDirty(true)
>>>>>>> 15bf9190
{

}

PhysicsJoint::~PhysicsJoint()
{
    // reset the shapes collision group
    setCollisionEnable(true);

    for (cpConstraint* joint : _cpConstraints)
    {
        cpConstraintFree(joint);
    }
    _cpConstraints.clear();
}

bool PhysicsJoint::init(cocos2d::PhysicsBody *a, cocos2d::PhysicsBody *b)
{
    do
    {
        CCASSERT(a != nullptr && b != nullptr, "the body passed in is nil");
        CCASSERT(a != b, "the two bodies are equal");

        _bodyA = a;
        _bodyB = b;
        _bodyA->_joints.push_back(this);
        _bodyB->_joints.push_back(this);

        return true;
    } while (false);

    return false;
}

bool PhysicsJoint::initJoint()
{
    bool ret = !_initDirty;
    while (_initDirty)
    {
        ret = createConstraints();
        CC_BREAK_IF(!ret);

        for (auto subjoint : _cpConstraints)
        {
            subjoint->maxForce = _maxForce;
            subjoint->errorBias = cpfpow(1.0f - 0.15f, 60.0f);
            cpSpaceAddConstraint(_world->_cpSpace, subjoint);
        }
        _initDirty = false;
        ret = true;
    }

    return ret;
}

void PhysicsJoint::setEnable(bool enable)
{
    if (_enable != enable)
    {
        _enable = enable;

        if (_world)
        {
            if (enable)
            {
                _world->addJoint(this);
            }
            else
            {
                _world->removeJoint(this, false);
            }
        }
    }
}

void PhysicsJoint::setCollisionEnable(bool enable)
{
    if (_collisionEnable != enable)
    {
        _collisionEnable = enable;
    }
}

void PhysicsJoint::removeFormWorld()
{
    if (_world)
    {
        _world->removeJoint(this, false);
    }
}

void PhysicsJoint::setMaxForce(float force)
{
    _maxForce = force;
    for (auto joint : _cpConstraints)
    {
        joint->maxForce = PhysicsHelper::float2cpfloat(force);
    }
}

PhysicsJointFixed* PhysicsJointFixed::construct(PhysicsBody* a, PhysicsBody* b, const Vec2& anchr)
{
    auto joint = new (std::nothrow) PhysicsJointFixed();

    if (joint && joint->init(a, b))
    {
        joint->_anchr = anchr;
        return joint;
    }

    CC_SAFE_DELETE(joint);
    return nullptr;
}

bool PhysicsJointFixed::createConstraints()
{
    do
    {
        _bodyA->getNode()->setPosition(_anchr);
        _bodyB->getNode()->setPosition(_anchr);

        // add a pivot joint to fixed two body together
        auto joint = cpPivotJointNew(_bodyA->getCPBody(), _bodyB->getCPBody(),
            PhysicsHelper::point2cpv(_anchr));
        CC_BREAK_IF(joint == nullptr);
        _cpConstraints.push_back(joint);

        // add a gear joint to make two body have the same rotation.
        joint = cpGearJointNew(_bodyA->getCPBody(), _bodyB->getCPBody(), 0, 1);
        CC_BREAK_IF(joint == nullptr);
        _cpConstraints.push_back(joint);

        _collisionEnable = false;

        return true;
    } while (false);

    return false;
}

PhysicsJointPin* PhysicsJointPin::construct(PhysicsBody* a, PhysicsBody* b, const Vec2& pivot)
{
    auto joint = new (std::nothrow) PhysicsJointPin();

    if (joint && joint->init(a, b))
    {
        joint->_anchr1 = pivot;
        joint->_useSpecificAnchr = false;
        return joint;
    }

    CC_SAFE_DELETE(joint);
    return nullptr;
}

PhysicsJointPin* PhysicsJointPin::construct(PhysicsBody* a, PhysicsBody* b, const Vec2& anchr1, const Vec2& anchr2)
{
    auto joint = new (std::nothrow) PhysicsJointPin();

    if (joint && joint->init(a, b))
    {
        joint->_anchr1 = anchr1;
        joint->_anchr2 = anchr2;
        joint->_useSpecificAnchr = true;

        return joint;
    }

    CC_SAFE_DELETE(joint);
    return nullptr;
}

bool PhysicsJointPin::createConstraints()
{
    do
    {
        cpConstraint* joint = nullptr;
        if (_useSpecificAnchr)
        {
            joint = cpPivotJointNew2(_bodyA->getCPBody(), _bodyB->getCPBody(),
                PhysicsHelper::point2cpv(_anchr1), PhysicsHelper::point2cpv(_anchr2));
        }
        else
        {
            joint = cpPivotJointNew(_bodyA->getCPBody(), _bodyB->getCPBody(),
                PhysicsHelper::point2cpv(_anchr1));
        }

        CC_BREAK_IF(joint == nullptr);
        _cpConstraints.push_back(joint);

        return true;
    } while (false);

    return false;
}

PhysicsJointLimit* PhysicsJointLimit::construct(PhysicsBody* a, PhysicsBody* b, const Vec2& anchr1, const Vec2& anchr2, float min, float max)
{
    auto joint = new (std::nothrow) PhysicsJointLimit();

    if (joint && joint->init(a, b))
    {
        joint->_anchr1 = anchr1;
        joint->_anchr2 = anchr2;
        joint->_min = min;
        joint->_max = max;

        return joint;
    }

    CC_SAFE_DELETE(joint);
    return nullptr;
}

PhysicsJointLimit* PhysicsJointLimit::construct(PhysicsBody* a, PhysicsBody* b, const Vec2& anchr1, const Vec2& anchr2)
{
    return construct(a, b, anchr1, anchr2, 0, b->local2World(anchr1).getDistance(a->local2World(anchr2)));
}

bool PhysicsJointLimit::createConstraints()
{
    do
    {
        auto joint = cpSlideJointNew(_bodyA->getCPBody(), _bodyB->getCPBody(),
            PhysicsHelper::point2cpv(_anchr1),
            PhysicsHelper::point2cpv(_anchr2),
            PhysicsHelper::float2cpfloat(_min),
            PhysicsHelper::float2cpfloat(_max));

        CC_BREAK_IF(joint == nullptr);
        _cpConstraints.push_back(joint);

        return true;
    } while (false);

    return false;
}

float PhysicsJointLimit::getMin() const
{
    return PhysicsHelper::cpfloat2float(cpSlideJointGetMin(_cpConstraints.front()));
}

void PhysicsJointLimit::setMin(float min)
{
    cpSlideJointSetMin(_cpConstraints.front(), PhysicsHelper::float2cpfloat(min));
}

float PhysicsJointLimit::getMax() const
{
    return PhysicsHelper::cpfloat2float(cpSlideJointGetMax(_cpConstraints.front()));
}

void PhysicsJointLimit::setMax(float max)
{
    cpSlideJointSetMax(_cpConstraints.front(), PhysicsHelper::float2cpfloat(max));
}

Vec2 PhysicsJointLimit::getAnchr1() const
{
    return PhysicsHelper::cpv2point(cpSlideJointGetAnchr1(_cpConstraints.front()));
}

void PhysicsJointLimit::setAnchr1(const Vec2& anchr)
{
    cpSlideJointSetAnchr1(_cpConstraints.front(), PhysicsHelper::point2cpv(anchr));
}

Vec2 PhysicsJointLimit::getAnchr2() const
{
    return PhysicsHelper::cpv2point(cpSlideJointGetAnchr2(_cpConstraints.front()));
}

void PhysicsJointLimit::setAnchr2(const Vec2& anchr)
{
    cpSlideJointSetAnchr1(_cpConstraints.front(), PhysicsHelper::point2cpv(anchr));
}

PhysicsJointDistance* PhysicsJointDistance::construct(PhysicsBody* a, PhysicsBody* b, const Vec2& anchr1, const Vec2& anchr2)
{
    auto joint = new (std::nothrow) PhysicsJointDistance();

    if (joint && joint->init(a, b))
    {
        joint->_anchr1 = anchr1;
        joint->_anchr2 = anchr2;

        return joint;
    }

    CC_SAFE_DELETE(joint);
    return nullptr;
}

bool PhysicsJointDistance::createConstraints()
{
    do
    {
        auto joint = cpPinJointNew(_bodyA->getCPBody(),
            _bodyB->getCPBody(),
            PhysicsHelper::point2cpv(_anchr1),
            PhysicsHelper::point2cpv(_anchr2));
        CC_BREAK_IF(joint == nullptr);
        _cpConstraints.push_back(joint);

        return true;
    } while (false);

    return false;
}

float PhysicsJointDistance::getDistance() const
{
    return PhysicsHelper::cpfloat2float(cpPinJointGetDist(_cpConstraints.front()));
}

void PhysicsJointDistance::setDistance(float distance)
{
    cpPinJointSetDist(_cpConstraints.front(), PhysicsHelper::float2cpfloat(distance));
}

PhysicsJointSpring* PhysicsJointSpring::construct(PhysicsBody* a, PhysicsBody* b, const Vec2& anchr1, const Vec2& anchr2, float stiffness, float damping)
{
    auto joint = new (std::nothrow) PhysicsJointSpring();

    if (joint && joint->init(a, b))
    {
        joint->_anchr1 = anchr1;
        joint->_anchr2 = anchr2;
        joint->_stiffness = stiffness;
        joint->_damping = damping;

        return joint;
    }

    CC_SAFE_DELETE(joint);
    return nullptr;
}

bool PhysicsJointSpring::createConstraints()
{
    do {
        auto joint = cpDampedSpringNew(_bodyA->getCPBody(),
            _bodyB->getCPBody(),
            PhysicsHelper::point2cpv(_anchr1),
            PhysicsHelper::point2cpv(_anchr2),
            PhysicsHelper::float2cpfloat(_bodyB->local2World(_anchr1).getDistance(_bodyA->local2World(_anchr2))),
            PhysicsHelper::float2cpfloat(_stiffness),
            PhysicsHelper::float2cpfloat(_damping));

        CC_BREAK_IF(joint == nullptr);
        _cpConstraints.push_back(joint);

        return true;
    } while (false);

    return false;
}

Vec2 PhysicsJointSpring::getAnchr1() const
{
    return PhysicsHelper::cpv2point(cpDampedSpringGetAnchr1(_cpConstraints.front()));
}

void PhysicsJointSpring::setAnchr1(const Vec2& anchr)
{
    cpDampedSpringSetAnchr1(_cpConstraints.front(), PhysicsHelper::point2cpv(anchr));
}

Vec2 PhysicsJointSpring::getAnchr2() const
{
    return PhysicsHelper::cpv2point(cpDampedSpringGetAnchr2(_cpConstraints.front()));
}

void PhysicsJointSpring::setAnchr2(const Vec2& anchr)
{
    cpDampedSpringSetAnchr1(_cpConstraints.front(), PhysicsHelper::point2cpv(anchr));
}

float PhysicsJointSpring::getRestLength() const
{
    return PhysicsHelper::cpfloat2float(cpDampedSpringGetRestLength(_cpConstraints.front()));
}

void PhysicsJointSpring::setRestLength(float restLength)
{
    cpDampedSpringSetRestLength(_cpConstraints.front(), PhysicsHelper::float2cpfloat(restLength));
}

float PhysicsJointSpring::getStiffness() const
{
    return PhysicsHelper::cpfloat2float(cpDampedSpringGetStiffness(_cpConstraints.front()));
}

void PhysicsJointSpring::setStiffness(float stiffness)
{
    cpDampedSpringSetStiffness(_cpConstraints.front(), PhysicsHelper::float2cpfloat(stiffness));
}

float PhysicsJointSpring::getDamping() const
{
    return PhysicsHelper::cpfloat2float(cpDampedSpringGetDamping(_cpConstraints.front()));
}

void PhysicsJointSpring::setDamping(float damping)
{
    cpDampedSpringSetDamping(_cpConstraints.front(), PhysicsHelper::float2cpfloat(damping));
}

PhysicsJointGroove* PhysicsJointGroove::construct(PhysicsBody* a, PhysicsBody* b, const Vec2& grooveA, const Vec2& grooveB, const Vec2& anchr2)
{
    auto joint = new (std::nothrow) PhysicsJointGroove();

    if (joint && joint->init(a, b))
    {
        joint->_grooveA = grooveA;
        joint->_grooveB = grooveB;
        joint->_anchr2 = anchr2;

        return joint;
    }

    CC_SAFE_DELETE(joint);
    return nullptr;
}

bool PhysicsJointGroove::createConstraints()
{
    do {
        auto joint = cpGrooveJointNew(_bodyA->getCPBody(),
            _bodyB->getCPBody(),
            PhysicsHelper::point2cpv(_grooveA),
            PhysicsHelper::point2cpv(_grooveB),
            PhysicsHelper::point2cpv(_anchr2));

        CC_BREAK_IF(joint == nullptr);
        _cpConstraints.push_back(joint);

        return true;
    } while (false);

    return false;
}

Vec2 PhysicsJointGroove::getGrooveA() const
{
    return PhysicsHelper::cpv2point(cpGrooveJointGetGrooveA(_cpConstraints.front()));
}

void PhysicsJointGroove::setGrooveA(const Vec2& grooveA)
{
    cpGrooveJointSetGrooveA(_cpConstraints.front(), PhysicsHelper::point2cpv(grooveA));
}

Vec2 PhysicsJointGroove::getGrooveB() const
{
    return PhysicsHelper::cpv2point(cpGrooveJointGetGrooveB(_cpConstraints.front()));
}

void PhysicsJointGroove::setGrooveB(const Vec2& grooveB)
{
    cpGrooveJointSetGrooveB(_cpConstraints.front(), PhysicsHelper::point2cpv(grooveB));
}

Vec2 PhysicsJointGroove::getAnchr2() const
{
    return PhysicsHelper::cpv2point(cpGrooveJointGetAnchr2(_cpConstraints.front()));
}

void PhysicsJointGroove::setAnchr2(const Vec2& anchr2)
{
    cpGrooveJointSetAnchr2(_cpConstraints.front(), PhysicsHelper::point2cpv(anchr2));
}

PhysicsJointRotarySpring* PhysicsJointRotarySpring::construct(PhysicsBody* a, PhysicsBody* b, float stiffness, float damping)
{
    auto joint = new (std::nothrow) PhysicsJointRotarySpring();

    if (joint && joint->init(a, b))
    {
        joint->_stiffness = stiffness;
        joint->_damping = damping;

        return joint;
    }

    CC_SAFE_DELETE(joint);
    return nullptr;
}

bool PhysicsJointRotarySpring::createConstraints()
{
    do {
        auto joint = cpDampedRotarySpringNew(_bodyA->getCPBody(),
            _bodyB->getCPBody(),
            PhysicsHelper::float2cpfloat(_bodyB->getRotation() - _bodyA->getRotation()),
            PhysicsHelper::float2cpfloat(_stiffness),
            PhysicsHelper::float2cpfloat(_damping));

        CC_BREAK_IF(joint == nullptr);
        _cpConstraints.push_back(joint);

        return true;
    } while (false);

    return false;
}

float PhysicsJointRotarySpring::getRestAngle() const
{
    return PhysicsHelper::cpfloat2float(cpDampedRotarySpringGetRestAngle(_cpConstraints.front()));
}

void PhysicsJointRotarySpring::setRestAngle(float restAngle)
{
    cpDampedRotarySpringSetRestAngle(_cpConstraints.front(), PhysicsHelper::float2cpfloat(restAngle));
}

float PhysicsJointRotarySpring::getStiffness() const
{
    return PhysicsHelper::cpfloat2float(cpDampedRotarySpringGetStiffness(_cpConstraints.front()));
}

void PhysicsJointRotarySpring::setStiffness(float stiffness)
{
    cpDampedRotarySpringSetStiffness(_cpConstraints.front(), PhysicsHelper::float2cpfloat(stiffness));
}

float PhysicsJointRotarySpring::getDamping() const
{
    return PhysicsHelper::cpfloat2float(cpDampedRotarySpringGetDamping(_cpConstraints.front()));
}

void PhysicsJointRotarySpring::setDamping(float damping)
{
    cpDampedRotarySpringSetDamping(_cpConstraints.front(), PhysicsHelper::float2cpfloat(damping));
}

PhysicsJointRotaryLimit* PhysicsJointRotaryLimit::construct(PhysicsBody* a, PhysicsBody* b, float min, float max)
{
    auto joint = new (std::nothrow) PhysicsJointRotaryLimit();

    if (joint && joint->init(a, b))
    {
        joint->_min = min;
        joint->_max = max;

        return joint;
    }

    CC_SAFE_DELETE(joint);
    return nullptr;
}

PhysicsJointRotaryLimit* PhysicsJointRotaryLimit::construct(PhysicsBody* a, PhysicsBody* b)
{
    return construct(a, b, 0.0f, 0.0f);
}

bool PhysicsJointRotaryLimit::createConstraints()
{
    do
    {
        auto joint = cpRotaryLimitJointNew(_bodyA->getCPBody(),
            _bodyB->getCPBody(),
            PhysicsHelper::float2cpfloat(_min),
            PhysicsHelper::float2cpfloat(_max));

        CC_BREAK_IF(joint == nullptr);
        _cpConstraints.push_back(joint);

        return true;
    } while (false);

    return false;
}

float PhysicsJointRotaryLimit::getMin() const
{
    return PhysicsHelper::cpfloat2float(cpRotaryLimitJointGetMin(_cpConstraints.front()));
}

void PhysicsJointRotaryLimit::setMin(float min)
{
    cpRotaryLimitJointSetMin(_cpConstraints.front(), PhysicsHelper::float2cpfloat(min));
}

float PhysicsJointRotaryLimit::getMax() const
{
    return PhysicsHelper::cpfloat2float(cpRotaryLimitJointGetMax(_cpConstraints.front()));
}

void PhysicsJointRotaryLimit::setMax(float max)
{
    cpRotaryLimitJointSetMax(_cpConstraints.front(), PhysicsHelper::float2cpfloat(max));
}

PhysicsJointRatchet* PhysicsJointRatchet::construct(PhysicsBody* a, PhysicsBody* b, float phase, float ratchet)
{
    auto joint = new (std::nothrow) PhysicsJointRatchet();

    if (joint && joint->init(a, b))
    {
        joint->_phase = phase;
        joint->_ratchet = ratchet;

        return joint;
    }

    CC_SAFE_DELETE(joint);
    return nullptr;
}

bool PhysicsJointRatchet::createConstraints()
{
    do
    {
        auto joint = cpRatchetJointNew(_bodyA->getCPBody(),
            _bodyB->getCPBody(),
            PhysicsHelper::float2cpfloat(_phase),
            PhysicsHelper::cpfloat2float(_ratchet));

        CC_BREAK_IF(joint == nullptr);
        _cpConstraints.push_back(joint);

        return true;
    } while (false);

    return false;
}

float PhysicsJointRatchet::getAngle() const
{
    return PhysicsHelper::cpfloat2float(cpRatchetJointGetAngle(_cpConstraints.front()));
}

void PhysicsJointRatchet::setAngle(float angle)
{
    cpRatchetJointSetAngle(_cpConstraints.front(), PhysicsHelper::float2cpfloat(angle));
}

float PhysicsJointRatchet::getPhase() const
{
    return PhysicsHelper::cpfloat2float(cpRatchetJointGetPhase(_cpConstraints.front()));
}

void PhysicsJointRatchet::setPhase(float phase)
{
    cpRatchetJointSetPhase(_cpConstraints.front(), PhysicsHelper::float2cpfloat(phase));
}

float PhysicsJointRatchet::getRatchet() const
{
    return PhysicsHelper::cpfloat2float(cpRatchetJointGetRatchet(_cpConstraints.front()));
}

void PhysicsJointRatchet::setRatchet(float ratchet)
{
    cpRatchetJointSetRatchet(_cpConstraints.front(), PhysicsHelper::float2cpfloat(ratchet));
}

PhysicsJointGear* PhysicsJointGear::construct(PhysicsBody* a, PhysicsBody* b, float phase, float ratio)
{
    auto joint = new (std::nothrow) PhysicsJointGear();

    if (joint && joint->init(a, b))
    {
        joint->_phase = phase;
        joint->_ratio = ratio;

        return joint;
    }

    CC_SAFE_DELETE(joint);
    return nullptr;
}

bool PhysicsJointGear::createConstraints()
{
    do
    {
        auto joint = cpGearJointNew(_bodyA->getCPBody(),
            _bodyB->getCPBody(),
            PhysicsHelper::float2cpfloat(_phase),
            PhysicsHelper::float2cpfloat(_ratio));

        CC_BREAK_IF(joint == nullptr);
        _cpConstraints.push_back(joint);

        return true;
    } while (false);

    return false;
}

float PhysicsJointGear::getPhase() const
{
    return PhysicsHelper::cpfloat2float(cpGearJointGetPhase(_cpConstraints.front()));
}

void PhysicsJointGear::setPhase(float phase)
{
    cpGearJointSetPhase(_cpConstraints.front(), PhysicsHelper::float2cpfloat(phase));
}

float PhysicsJointGear::getRatio() const
{
    return PhysicsHelper::cpfloat2float(cpGearJointGetRatio(_cpConstraints.front()));
}

void PhysicsJointGear::setRatio(float ratio)
{
    cpGearJointSetRatio(_cpConstraints.front(), PhysicsHelper::float2cpfloat(ratio));
}

PhysicsJointMotor* PhysicsJointMotor::construct(PhysicsBody* a, PhysicsBody* b, float rate)
{
    auto joint = new (std::nothrow) PhysicsJointMotor();

    if (joint && joint->init(a, b))
    {
        joint->_rate = rate;

        return joint;
    }

    CC_SAFE_DELETE(joint);
    return nullptr;
}

bool PhysicsJointMotor::createConstraints()
{
    do
    {
        auto joint = cpSimpleMotorNew(_bodyA->getCPBody(),
            _bodyB->getCPBody(),
            PhysicsHelper::float2cpfloat(_rate));

        CC_BREAK_IF(joint == nullptr);
        _cpConstraints.push_back(joint);

        return true;
    } while (false);

    return false;
}

float PhysicsJointMotor::getRate() const
{
    return PhysicsHelper::cpfloat2float(cpSimpleMotorGetRate(_cpConstraints.front()));
}

void PhysicsJointMotor::setRate(float rate)
{
    cpSimpleMotorSetRate(_cpConstraints.front(), PhysicsHelper::float2cpfloat(rate));
}

NS_CC_END
#endif // CC_USE_PHYSICS<|MERGE_RESOLUTION|>--- conflicted
+++ resolved
@@ -40,13 +40,9 @@
 , _enable(false)
 , _collisionEnable(true)
 , _destoryMark(false)
-, _initDirty(true)
 , _tag(0)
 , _maxForce(PHYSICS_INFINITY)
-<<<<<<< HEAD
-=======
 , _initDirty(true)
->>>>>>> 15bf9190
 {
 
 }
