/****************************************************************************
 Copyright (c) 2013 Chukong Technologies Inc.
 
 http://www.cocos2d-x.org
 
 Permission is hereby granted, free of charge, to any person obtaining a copy
 of this software and associated documentation files (the "Software"), to deal
 in the Software without restriction, including without limitation the rights
 to use, copy, modify, merge, publish, distribute, sublicense, and/or sell
 copies of the Software, and to permit persons to whom the Software is
 furnished to do so, subject to the following conditions:
 
 The above copyright notice and this permission notice shall be included in
 all copies or substantial portions of the Software.
 
 THE SOFTWARE IS PROVIDED "AS IS", WITHOUT WARRANTY OF ANY KIND, EXPRESS OR
 IMPLIED, INCLUDING BUT NOT LIMITED TO THE WARRANTIES OF MERCHANTABILITY,
 FITNESS FOR A PARTICULAR PURPOSE AND NONINFRINGEMENT. IN NO EVENT SHALL THE
 AUTHORS OR COPYRIGHT HOLDERS BE LIABLE FOR ANY CLAIM, DAMAGES OR OTHER
 LIABILITY, WHETHER IN AN ACTION OF CONTRACT, TORT OR OTHERWISE, ARISING FROM,
 OUT OF OR IN CONNECTION WITH THE SOFTWARE OR THE USE OR OTHER DEALINGS IN
 THE SOFTWARE.
 ****************************************************************************/

#ifndef __CCPHYSICS_CONTACT_H__
#define __CCPHYSICS_CONTACT_H__

#include "ccConfig.h"
#if CC_USE_PHYSICS

#include "CCObject.h"
#include "CCGeometry.h"
#include "CCEventListenerCustom.h"
#include "CCEvent.h"
#include "CCEventCustom.h"

NS_CC_BEGIN

class PhysicsShape;
class PhysicsBody;
class PhysicsWorld;

class PhysicsContactInfo;

typedef Point Vect;

typedef struct PhysicsContactData
{
    static const int POINT_MAX = 4;
    Point points[POINT_MAX];
    int   count;
    Point normal;
    
    PhysicsContactData()
    : count(0)
    {}
}PhysicsContactData;

/**
 * @brief Contact infomation. it will created automatically when two shape contact with each other. and it will destoried automatically when two shape separated.
 */
<<<<<<< HEAD
class PhysicsContact : public Event
=======
class PhysicsContact : public EventCustom
>>>>>>> 3f62a87e
{
public:
    
    enum class EventCode
    {
        NONE,
        BEGIN,
        PRESOLVE,
        POSTSOLVE,
        SEPERATE
    };
    
    /** get contact shape A. */
    inline PhysicsShape* getShapeA() const { return _shapeA; }
    /** get contact shape B. */
    inline PhysicsShape* getShapeB() const { return _shapeB; }
    /** get contact data */
    inline const PhysicsContactData* getContactData() const { return _contactData; }
    /** get data. */
    inline void* getData() const { return _data; }
    /**
     * @brief set data to contact. you must manage the memory yourself, Generally you can set data at contact begin, and distory it at contact seperate.
     */
    inline void setData(void* data) { _data = data; }
    /** get the event code */
    EventCode getEventCode() const { return _eventCode; };

private:
    static PhysicsContact* construct(PhysicsShape* a, PhysicsShape* b);
    bool init(PhysicsShape* a, PhysicsShape* b);
    
    void setEventCode(EventCode eventCode) { _eventCode = eventCode; };
    inline bool isNotificationEnabled() const { return _notificationEnable; }
    inline void setNotificationEnable(bool enable) { _notificationEnable = enable; }
    inline PhysicsWorld* getWorld() const { return _world; }
    inline void setWorld(PhysicsWorld* world) { _world = world; }
    inline void setResult(bool result) { _result = result; }
    inline bool resetResult() { bool ret = _result; _result = true; return ret; }
    
    void generateContactData();

private:
    PhysicsContact();
    ~PhysicsContact();
    
private:
    PhysicsWorld* _world;
    PhysicsShape* _shapeA;
    PhysicsShape* _shapeB;
    EventCode _eventCode;
    PhysicsContactInfo* _info;
    bool _notificationEnable;
    bool _begin;
    bool _result;
    
    void* _data;
    void* _contactInfo;
    PhysicsContactData* _contactData;
    
    friend class EventListenerPhysicsContact;
    friend class PhysicsWorldCallback;
    friend class PhysicsWorld;
};

/*
 * @brief presolve value generated when onContactPreSolve called.
 */
class PhysicsContactPreSolve
{
public:
    /** get elasticity between two bodies*/
    float getElasticity() const;
    /** get friction between two bodies*/
    float getFriction() const;
    /** get surface velocity between two bodies*/
    Point getSurfaceVelocity() const;
    /** set the elasticity*/
    void setElasticity(float elasticity);
    /** set the friction*/
    void setFriction(float friction);
    /** set the surface velocity*/
    void setSurfaceVelocity(const Vect& velocity);
    /** ignore the rest of the contact presolve and postsolve callbacks */
    void ignore();
    
private:
    PhysicsContactPreSolve(PhysicsContactData* data, void* contactInfo);
    ~PhysicsContactPreSolve();
    
private:
    float _elasticity;
    float _friction;
    Point _surfaceVelocity;
    PhysicsContactData* _preContactData;
    void* _contactInfo;
    
    friend class EventListenerPhysicsContact;
};

/*
 * @brief postsolve value generated when onContactPostSolve called.
 */
class PhysicsContactPostSolve
{
public:
    /** get elasticity between two bodies*/
    float getElasticity() const;
    /** get friction between two bodies*/
    float getFriction() const;
    /** get surface velocity between two bodies*/
    Point getSurfaceVelocity() const;
    
private:
    PhysicsContactPostSolve(void* contactInfo);
    ~PhysicsContactPostSolve();
    
private:
    void* _contactInfo;
    
    friend class EventListenerPhysicsContact;
};

/* contact listener. it will recive all the contact callbacks. */
class EventListenerPhysicsContact : public EventListenerCustom
{
public:
    /** create the listener */
    static EventListenerPhysicsContact* create();
    virtual bool checkAvailable() override;
    virtual EventListenerPhysicsContact* clone() override;
    
protected:
    /**
     * it will be call when two body have contact.
     * if return false, it will not invoke callbacks
     */
    virtual bool hitTest(PhysicsShape* shapeA, PhysicsShape* shapeB);
    
public:
    /*
     * @brief it will called at two shapes start to contact, and only call it once.
     */
    std::function<bool(EventCustom* event, const PhysicsContact& contact)> onContactBegin;
    /*
     * @brief Two shapes are touching during this step. Return false from the callback to make world ignore the collision this step or true to process it normally. Additionally, you may override collision values, elasticity, or surface velocity values.
     */
    std::function<bool(EventCustom* event, const PhysicsContact& contact, const PhysicsContactPreSolve& solve)> onContactPreSolve;
    /*
     * @brief Two shapes are touching and their collision response has been processed. You can retrieve the collision impulse or kinetic energy at this time if you want to use it to calculate sound volumes or damage amounts. See cpArbiter for more info
     */
    std::function<void(EventCustom* event, const PhysicsContact& contact, const PhysicsContactPostSolve& solve)> onContactPostSolve;
    /*
     * @brief it will called at two shapes separated, and only call it once.
     * onContactBegin and onContactSeperate will called in pairs.
     */
    std::function<void(EventCustom* event, const PhysicsContact& contact)> onContactSeperate;
    
protected:
    bool init();
    void onEvent(EventCustom* event);
    
protected:
    EventListenerPhysicsContact();
    virtual ~EventListenerPhysicsContact();
    
    friend class PhysicsWorld;
};

/** this event listener only be called when bodyA and bodyB have contacts */
class EventListenerPhysicsContactWithBodies : public EventListenerPhysicsContact
{
public:
    static EventListenerPhysicsContactWithBodies* create(PhysicsBody* bodyA, PhysicsBody* bodyB);
    
    virtual bool hitTest(PhysicsShape* shapeA, PhysicsShape* shapeB) override;
    virtual EventListenerPhysicsContactWithBodies* clone() override;
    
protected:
    PhysicsBody* _a;
    PhysicsBody* _b;
    
protected:
    EventListenerPhysicsContactWithBodies();
    virtual ~EventListenerPhysicsContactWithBodies();
};

/** this event listener only be called when shapeA and shapeB have contacts */
class EventListenerPhysicsContactWithShapes : public EventListenerPhysicsContact
{
public:
    static EventListenerPhysicsContactWithShapes* create(PhysicsShape* shapeA, PhysicsShape* shapeB);
    
    virtual bool hitTest(PhysicsShape* shapeA, PhysicsShape* shapeB) override;
    virtual EventListenerPhysicsContactWithShapes* clone() override;
    
protected:
    PhysicsShape* _a;
    PhysicsShape* _b;
    
protected:
    EventListenerPhysicsContactWithShapes();
    virtual ~EventListenerPhysicsContactWithShapes();
};

/** this event listener only be called when shapeA or shapeB is in the group your specified */
class EventListenerPhysicsContactWithGroup : public EventListenerPhysicsContact
{
public:
    static EventListenerPhysicsContactWithGroup* create(int group);
    
    virtual bool hitTest(PhysicsShape* shapeA, PhysicsShape* shapeB) override;
    virtual EventListenerPhysicsContactWithGroup* clone() override;
    
protected:
    int _group;
    
protected:
    EventListenerPhysicsContactWithGroup();
    virtual ~EventListenerPhysicsContactWithGroup();
};

NS_CC_END

#endif // CC_USE_PHYSICS
#endif //__CCPHYSICS_CONTACT_H__<|MERGE_RESOLUTION|>--- conflicted
+++ resolved
@@ -59,11 +59,7 @@
 /**
  * @brief Contact infomation. it will created automatically when two shape contact with each other. and it will destoried automatically when two shape separated.
  */
-<<<<<<< HEAD
-class PhysicsContact : public Event
-=======
 class PhysicsContact : public EventCustom
->>>>>>> 3f62a87e
 {
 public:
     
