--- conflicted
+++ resolved
@@ -204,16 +204,10 @@
     float calculateDefaultArea() override;
     float calculateDefaultMoment() override;
     
-<<<<<<< HEAD
     Point getPoint(int i) const;
     void getPoints(Point* outPoints) const;
-    int getPointsCount() const;
+    long getPointsCount() const;
     virtual Point getCenter() override;
-=======
-    Point* getPoints(Point* points) const;
-    long getPointsCount() const;
-    Point getCenter() override;
->>>>>>> 4a691942
 protected:
     bool init(const Point* points, int count, const PhysicsMaterial& material = PHYSICSSHAPE_MATERIAL_DEFAULT, const Point& offset = Point::ZERO);
     
@@ -252,17 +246,10 @@
 class PhysicsShapeEdgeBox : public PhysicsShape
 {
 public:
-<<<<<<< HEAD
     static PhysicsShapeEdgeBox* create(const Size& size, const PhysicsMaterial& material = PHYSICSSHAPE_MATERIAL_DEFAULT, float border = 0, const Point& offset = Point::ZERO);
     virtual Point getOffset() override { return _offset; }
     void getPoints(const Point* outPoints) const;
-    int getPointsCount() const;
-=======
-    static PhysicsShapeEdgeBox* create(Size size, PhysicsMaterial material = PHYSICSSHAPE_MATERIAL_DEFAULT, float border = 0, Point offset = Point(0, 0));
-    Point getOffset() override { return _offset; }
-    Point* getPoints(Point* points) const;
     long getPointsCount() const;
->>>>>>> 4a691942
     
 protected:
     bool init(const Size& size, const PhysicsMaterial& material = PHYSICSSHAPE_MATERIAL_DEFAULT, float border = 1, const Point& offset = Point::ZERO);
@@ -281,17 +268,10 @@
 class PhysicsShapeEdgePolygon : public PhysicsShape
 {
 public:
-<<<<<<< HEAD
     static PhysicsShapeEdgePolygon* create(const Point* points, int count, const PhysicsMaterial& material = PHYSICSSHAPE_MATERIAL_DEFAULT, float border = 1);
     virtual Point getCenter() override;
     void getPoints(Point* outPoints) const;
-    int getPointsCount() const;
-=======
-    static PhysicsShapeEdgePolygon* create(Point* points, int count, PhysicsMaterial material = PHYSICSSHAPE_MATERIAL_DEFAULT, float border = 1);
-    Point getCenter() override;
-    Point* getPoints(Point* points) const;
     long getPointsCount() const;
->>>>>>> 4a691942
     
 protected:
     bool init(const Point* points, int count, const PhysicsMaterial& material = PHYSICSSHAPE_MATERIAL_DEFAULT, float border = 1);
@@ -310,17 +290,10 @@
 class PhysicsShapeEdgeChain : public PhysicsShape
 {
 public:
-<<<<<<< HEAD
     static PhysicsShapeEdgeChain* create(const Point* points, int count, const PhysicsMaterial& material = PHYSICSSHAPE_MATERIAL_DEFAULT, float border = 1);
     virtual Point getCenter() override;
     void getPoints(Point* outPoints) const;
-    int getPointsCount() const;
-=======
-    static PhysicsShapeEdgeChain* create(Point* points, int count, PhysicsMaterial material = PHYSICSSHAPE_MATERIAL_DEFAULT, float border = 1);
-    Point getCenter() override;
-    Point* getPoints(Point* points) const;
     long getPointsCount() const;
->>>>>>> 4a691942
     
 protected:
     bool init(const Point* points, int count, const PhysicsMaterial& material = PHYSICSSHAPE_MATERIAL_DEFAULT, float border = 1);
