--- conflicted
+++ resolved
@@ -264,15 +264,10 @@
     void updateAtlasIndex(Sprite* sprite, ssize_t* curIndex);
     void swap(ssize_t oldIndex, ssize_t newIndex);
     void updateBlendFunc();
-<<<<<<< HEAD
-
-    void setProgramState(backend::ProgramState* programState) override;
-=======
     void setVertexLayout();
     void setUniformLocation();
     
-    virtual void updateShaders(const std::string& vertexShader, const std::string& fragmentShader);
->>>>>>> c0332b7a
+    void setProgramState(backend::ProgramState* programState) override;
 
     TextureAtlas *_textureAtlas = nullptr;
     BlendFunc _blendFunc;
