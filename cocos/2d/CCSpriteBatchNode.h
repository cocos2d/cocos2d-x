--- conflicted
+++ resolved
@@ -162,12 +162,7 @@
     virtual void removeChild(Node *child, bool cleanup) override;
     virtual void removeAllChildrenWithCleanup(bool cleanup) override;
     virtual void sortAllChildren() override;
-<<<<<<< HEAD
-    virtual void draw() override;
-=======
     virtual void draw(void) override;
-    virtual std::string getDescription() const override;
->>>>>>> a52eafc3
 
 protected:
     /** Inserts a quad at a certain index into the texture atlas. The Sprite won't be added into the children array.
