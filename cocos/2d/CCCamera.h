/****************************************************************************
Copyright (c) 2014 Chukong Technologies Inc.

http://www.cocos2d-x.org

Permission is hereby granted, free of charge, to any person obtaining a copy
of this software and associated documentation files (the "Software"), to deal
in the Software without restriction, including without limitation the rights
to use, copy, modify, merge, publish, distribute, sublicense, and/or sell
copies of the Software, and to permit persons to whom the Software is
furnished to do so, subject to the following conditions:

The above copyright notice and this permission notice shall be included in
all copies or substantial portions of the Software.

THE SOFTWARE IS PROVIDED "AS IS", WITHOUT WARRANTY OF ANY KIND, EXPRESS OR
IMPLIED, INCLUDING BUT NOT LIMITED TO THE WARRANTIES OF MERCHANTABILITY,
FITNESS FOR A PARTICULAR PURPOSE AND NONINFRINGEMENT. IN NO EVENT SHALL THE
AUTHORS OR COPYRIGHT HOLDERS BE LIABLE FOR ANY CLAIM, DAMAGES OR OTHER
LIABILITY, WHETHER IN AN ACTION OF CONTRACT, TORT OR OTHERWISE, ARISING FROM,
OUT OF OR IN CONNECTION WITH THE SOFTWARE OR THE USE OR OTHER DEALINGS IN
THE SOFTWARE.
****************************************************************************/
#ifndef _CCCAMERA_H__
#define _CCCAMERA_H__

#include "2d/CCNode.h"
#include "3d/CCFrustum.h"
#include "renderer/CCQuadCommand.h"
#include "renderer/CCCustomCommand.h"

NS_CC_BEGIN

class Scene;
class FrameBufferObject;
<<<<<<< HEAD
=======
/**
 Viewport is a normalized to FrameBufferObject
 But for default FBO, the size is absolute.
 */
struct CC_DLL Viewport
{
    Viewport(float left, float bottom, float width, float height);
    Viewport();
    
    float _left;
    float _bottom;
    float _width;
    float _height;
};

>>>>>>> 27d0f632
/**
 * Note: 
 * Scene creates a default camera. And the default camera mask of Node is 1, therefore it can be seen by the default camera.
 * During rendering the scene, it draws the objects seen by each camera in the added order except default camera. The default camera is the last one being drawn with.
 * It's usually a good idea to render 3D objects in a separate camera.
 * And set the 3d camera flag to CameraFlag::USER1 or anything else except DEFAULT. Dedicate The DEFAULT camera for UI, because it is rendered at last.
 * You can change the camera order to get different result when depth test is not enabled.
 * For each camera, transparent 3d sprite is rendered after opaque 3d sprite and other 2d objects.
 */
enum class CameraFlag
{
    DEFAULT = 1,
    USER1 = 1 << 1,
    USER2 = 1 << 2,
    USER3 = 1 << 3,
    USER4 = 1 << 4,
    USER5 = 1 << 5,
    USER6 = 1 << 6,
    USER7 = 1 << 7,
    USER8 = 1 << 8,
};
/**
 * Defines a camera .
 */
class CC_DLL Camera :public Node
{
    friend class Scene;
    friend class EventDispatcher;
public:
    /**
    * The type of camera.
    */
    enum class Type
    {
        PERSPECTIVE = 1,
        ORTHOGRAPHIC = 2
    };
public:
    /**
    * Creates a perspective camera.
    *
    * @param fieldOfView The field of view for the perspective camera (normally in the range of 40-60 degrees).
    * @param aspectRatio The aspect ratio of the camera (normally the width of the viewport divided by the height of the viewport).
    * @param nearPlane The near plane distance.
    * @param farPlane The far plane distance.
    */
    static Camera* createPerspective(float fieldOfView, float aspectRatio, float nearPlane, float farPlane);
    /**
    * Creates an orthographic camera.
    *
    * @param zoomX The zoom factor along the X-axis of the orthographic projection (the width of the ortho projection).
    * @param zoomY The zoom factor along the Y-axis of the orthographic projection (the height of the ortho projection).
    * @param nearPlane The near plane distance.
    * @param farPlane The far plane distance.
    */
    static Camera* createOrthographic(float zoomX, float zoomY, float nearPlane, float farPlane);

    /** create default camera, the camera type depends on Director::getProjection, the depth of the default camera is 0 */
    static Camera* create();
    
    /**
    * Gets the type of camera.
    *
    * @return The camera type.
    */
    Camera::Type getType() const { return _type; }

    /**get & set Camera flag*/
    CameraFlag getCameraFlag() const { return (CameraFlag)_cameraFlag; }
    void setCameraFlag(CameraFlag flag) { _cameraFlag = (unsigned short)flag; }

    /**
    * Make Camera looks at target
    *
    * @param target The target camera is point at
    * @param up The up vector, usually it's Y axis
    */
    virtual void lookAt(const Vec3& target, const Vec3& up = Vec3::UNIT_Y);

    /**
    * Gets the camera's projection matrix.
    *
    * @return The camera projection matrix.
    */
    const Mat4& getProjectionMatrix() const;
    /**
    * Gets the camera's view matrix.
    *
    * @return The camera view matrix.
    */
    const Mat4& getViewMatrix() const;

    /**get view projection matrix*/
    const Mat4& getViewProjectionMatrix() const;
    
    /* convert the specified point in 3D world-space coordinates into the screen-space coordinates.
     *
     * Origin point at left top corner in screen-space.
     * @param src The world-space position.
     * @return The screen-space position.
     */
    Vec2 project(const Vec3& src) const;
    
    /* convert the specified point in 3D world-space coordinates into the GL-screen-space coordinates.
     *
     * Origin point at left bottom corner in GL-screen-space.
     * @param src The 3D world-space position.
     * @return The GL-screen-space position.
     */
    Vec2 projectGL(const Vec3& src) const;
    
    /**
     * Convert the specified point of screen-space coordinate into the 3D world-space coordinate.
     *
     * Origin point at left top corner in screen-space.
     * @param src The screen-space position.
     * @return The 3D world-space position.
     */
    Vec3 unproject(const Vec3& src) const;
    
    /**
     * Convert the specified point of GL-screen-space coordinate into the 3D world-space coordinate.
     *
     * Origin point at left bottom corner in GL-screen-space.
     * @param src The GL-screen-space position.
     * @return The 3D world-space position.
     */
    Vec3 unprojectGL(const Vec3& src) const;
    
    /**
     * Convert the specified point of screen-space coordinate into the 3D world-space coordinate.
     *
     * Origin point at left top corner in screen-space.
     * @param size The window size to use.
     * @param src  The screen-space position.
     * @param dst  The 3D world-space position.
     */
    void unproject(const Size& size, const Vec3* src, Vec3* dst) const;
    
    /**
     * Convert the specified point of GL-screen-space coordinate into the 3D world-space coordinate.
     *
     * Origin point at left bottom corner in GL-screen-space.
     * @param size The window size to use.
     * @param src  The GL-screen-space position.
     * @param dst  The 3D world-space position.
     */
    void unprojectGL(const Size& size, const Vec3* src, Vec3* dst) const;

    /**
     * Is this aabb visible in frustum
     */
    bool isVisibleInFrustum(const AABB* aabb) const;
    
    /**
     * Get object depth towards camera
     */
    float getDepthInView(const Mat4& transform) const;
    
    /**
     * set depth, camera with larger depth is drawn on top of camera with smaller depth, the depth of camera with CameraFlag::DEFAULT is 0, user defined camera is -1 by default
     */
    void setDepth(int8_t depth);
    
    /**
     * get depth, camera with larger depth is drawn on top of camera with smaller depth, the depth of camera with CameraFlag::DEFAULT is 0, user defined camera is -1 by default
     */
    int8_t getDepth() const { return _depth; }
    
    /**
     get rendered order
     */
    int getRenderOrder() const;
    
    /**
     * Get the frustum's far plane.
     */
    float getFarPlane() const { return _farPlane; }

    /**
     * Get the frustum's near plane.
     */
    float getNearPlane() const { return _nearPlane; }
    
    //override
    virtual void onEnter() override;
    virtual void onExit() override;

    /**
     * Get the visiting camera , the visiting camera shall be set on Scene::render
     */
    static const Camera* getVisitingCamera() { return _visitingCamera; }

    /**
     * Get the default camera of the current running scene.
     */
    static Camera* getDefaultCamera();
    /**
     Before rendering scene with this camera, the background need to be cleared.
     */
    void clearBackground(float depth);
    /**
     Apply the FBO, RenderTargets and viewport.
     */
    void apply();
    /**
     Set FBO, which will attacha several render target for the rendered result.
    */
    void setFrameBufferObject(FrameBufferObject* fbo);
<<<<<<< HEAD
    
=======
    /**
     Set Viewport for camera.
     */
    void setViewport(const Viewport& vp) { _viewport = vp; }
>>>>>>> 27d0f632
CC_CONSTRUCTOR_ACCESS:
    Camera();
    ~Camera();
    
    /**
     * Set the scene,this method shall not be invoke manually
     */
    void setScene(Scene* scene);
    
    /**set additional matrix for the projection matrix, it multiplys mat to projection matrix when called, used by WP8*/
    void setAdditionalProjection(const Mat4& mat);
    
    /** init camera */
    bool initDefault();
    bool initPerspective(float fieldOfView, float aspectRatio, float nearPlane, float farPlane);
    bool initOrthographic(float zoomX, float zoomY, float nearPlane, float farPlane);
    void applyFrameBufferObject();
<<<<<<< HEAD
=======
    void applyViewport();
>>>>>>> 27d0f632
protected:

    Scene* _scene; //Scene camera belongs to
    Mat4 _projection;
    mutable Mat4 _view;
    mutable Mat4 _viewInv;
    mutable Mat4 _viewProjection;
    Vec3 _up;
    Camera::Type _type;
    float _fieldOfView;
    float _zoom[2];
    float _aspectRatio;
    float _nearPlane;
    float _farPlane;
    mutable bool  _viewProjectionDirty;
    unsigned short _cameraFlag; // camera flag
    mutable Frustum _frustum;   // camera frustum
    mutable bool _frustumDirty;
    int8_t  _depth;                 //camera depth, the depth of camera with CameraFlag::DEFAULT flag is 0 by default, a camera with larger depth is drawn on top of camera with smaller detph
    static Camera* _visitingCamera;
    
    friend class Director;
<<<<<<< HEAD
    
    FrameBufferObject* _fbo;
=======
    Viewport _viewport;
    
    FrameBufferObject* _fbo;
protected:
    static Viewport _defaultViewport;
public:
    static const Viewport& getDefaultViewport() { return _defaultViewport; }
    static void setDefaultViewport(const Viewport& vp) { _defaultViewport = vp; }
>>>>>>> 27d0f632
};

NS_CC_END

#endif// __CCCAMERA_H_<|MERGE_RESOLUTION|>--- conflicted
+++ resolved
@@ -33,8 +33,6 @@
 
 class Scene;
 class FrameBufferObject;
-<<<<<<< HEAD
-=======
 /**
  Viewport is a normalized to FrameBufferObject
  But for default FBO, the size is absolute.
@@ -50,7 +48,6 @@
     float _height;
 };
 
->>>>>>> 27d0f632
 /**
  * Note: 
  * Scene creates a default camera. And the default camera mask of Node is 1, therefore it can be seen by the default camera.
@@ -260,14 +257,10 @@
      Set FBO, which will attacha several render target for the rendered result.
     */
     void setFrameBufferObject(FrameBufferObject* fbo);
-<<<<<<< HEAD
-    
-=======
     /**
      Set Viewport for camera.
      */
     void setViewport(const Viewport& vp) { _viewport = vp; }
->>>>>>> 27d0f632
 CC_CONSTRUCTOR_ACCESS:
     Camera();
     ~Camera();
@@ -285,10 +278,7 @@
     bool initPerspective(float fieldOfView, float aspectRatio, float nearPlane, float farPlane);
     bool initOrthographic(float zoomX, float zoomY, float nearPlane, float farPlane);
     void applyFrameBufferObject();
-<<<<<<< HEAD
-=======
     void applyViewport();
->>>>>>> 27d0f632
 protected:
 
     Scene* _scene; //Scene camera belongs to
@@ -311,10 +301,6 @@
     static Camera* _visitingCamera;
     
     friend class Director;
-<<<<<<< HEAD
-    
-    FrameBufferObject* _fbo;
-=======
     Viewport _viewport;
     
     FrameBufferObject* _fbo;
@@ -323,7 +309,6 @@
 public:
     static const Viewport& getDefaultViewport() { return _defaultViewport; }
     static void setDefaultViewport(const Viewport& vp) { _defaultViewport = vp; }
->>>>>>> 27d0f632
 };
 
 NS_CC_END
