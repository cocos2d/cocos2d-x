﻿/****************************************************************************
Copyright (c) 2014 Chukong Technologies Inc.

http://www.cocos2d-x.org

Permission is hereby granted, free of charge, to any person obtaining a copy
of this software and associated documentation files (the "Software"), to deal
in the Software without restriction, including without limitation the rights
to use, copy, modify, merge, publish, distribute, sublicense, and/or sell
copies of the Software, and to permit persons to whom the Software is
furnished to do so, subject to the following conditions:

The above copyright notice and this permission notice shall be included in
all copies or substantial portions of the Software.

THE SOFTWARE IS PROVIDED "AS IS", WITHOUT WARRANTY OF ANY KIND, EXPRESS OR
IMPLIED, INCLUDING BUT NOT LIMITED TO THE WARRANTIES OF MERCHANTABILITY,
FITNESS FOR A PARTICULAR PURPOSE AND NONINFRINGEMENT. IN NO EVENT SHALL THE
AUTHORS OR COPYRIGHT HOLDERS BE LIABLE FOR ANY CLAIM, DAMAGES OR OTHER
LIABILITY, WHETHER IN AN ACTION OF CONTRACT, TORT OR OTHERWISE, ARISING FROM,
OUT OF OR IN CONNECTION WITH THE SOFTWARE OR THE USE OR OTHER DEALINGS IN
THE SOFTWARE.

 Code based GamePlay3D's Camera: http://gameplay3d.org

 ****************************************************************************/
#ifndef _CCCAMERA_H__
#define _CCCAMERA_H__

#include "2d/CCNode.h"
#include "3d/CCFrustum.h"
#include "renderer/CCQuadCommand.h"
#include "renderer/CCCustomCommand.h"
#include "renderer/CCFrameBuffer.h"

NS_CC_BEGIN

class Scene;
class CameraBackgroundBrush;

/**@~english
 * Note: 
 * Scene creates a default camera. And the default camera mask of Node is 1, therefore it can be seen by the default camera.
 * During rendering the scene, it draws the objects seen by each camera in the added order except default camera. The default camera is the last one being drawn with.
 * It's usually a good idea to render 3D objects in a separate camera.
 * And set the 3d camera flag to CameraFlag::USER1 or anything else except DEFAULT. Dedicate The DEFAULT camera for UI, because it is rendered at last.
 * You can change the camera order to get different result when depth test is not enabled.
 * For each camera, transparent 3d sprite is rendered after opaque 3d sprite and other 2d objects.
 * @~chinese 
 * 注意:
 * 场景创建一个默认的相机。节点的默认相机掩码是1,因此它可以被默认的相机看到。
 * 在渲染场景期间，除了默认相机以外，其余相机会通过按添加顺序对所看到的物体进行绘制，默认的相机是最后一个进行绘制的。
 * 这对使用一个单独的相机来渲染3d对象来说是一个不错的主意。
 * 除了DEFAULT以外，可以使用CameraFlag::USER1或者其他值来设置3d相机标识，把默认的相机留给UI,是因为它最后渲染。
 * 当不启用深度测试时你可以改变相机以得到不同的结果。
 * 对于每一个相机,会先渲染完不透明的3d精灵和2d对象后才会渲染透明的3d精灵。
 */
enum class CameraFlag
{
    DEFAULT = 1,
    USER1 = 1 << 1,
    USER2 = 1 << 2,
    USER3 = 1 << 3,
    USER4 = 1 << 4,
    USER5 = 1 << 5,
    USER6 = 1 << 6,
    USER7 = 1 << 7,
    USER8 = 1 << 8,
};

/**@~english
* Defines a camera .
 * @~chinese 
 * 定义了一个相机。
*/
class CC_DLL Camera :public Node
{
    friend class Scene;
    friend class Director;
    friend class EventDispatcher;
public:
    /**@~english
    * The type of camera.
     * @~chinese 
     * 相机的类型。
    */
    enum class Type
    {
        PERSPECTIVE = 1,
        ORTHOGRAPHIC = 2
    };
public:
    /**@~english
    * Creates a perspective camera.
    *
     * @~chinese 
     * 创建一个透视相机。
     * 
    * @param fieldOfView @~english The field of view for the perspective camera (normally in the range of 40-60 degrees).
     * @~chinese 透视相机的可视角度 (一般是在40-60度之间).
    * @param aspectRatio @~english The aspect ratio of the camera (normally the width of the viewport divided by the height of the viewport).
     * @~chinese 相机的长宽比(通常会使用视窗的宽度除以视窗的高度)。
    * @param nearPlane @~english The near plane distance.
     * @~chinese 近平面的距离。
    * @param farPlane @~english The far plane distance.
     * @~chinese 远平面的距离。
    */
    static Camera* createPerspective(float fieldOfView, float aspectRatio, float nearPlane, float farPlane);
    /**@~english
    * Creates an orthographic camera.
    *
     * @~chinese 
     * 创建一个正交相机。
     * 
    * @param zoomX @~english The zoom factor along the X-axis of the orthographic projection (the width of the ortho projection).
    * @~chinese 沿x轴的正交投影的缩放因子(正交投影的宽度)。
    * @param zoomY @~english The zoom factor along the Y-axis of the orthographic projection (the height of the ortho projection).
    * @~chinese 沿y轴的正交投影的缩放因子(正交投影的高度)。
    * @param nearPlane @~english The near plane distance.
     * @~chinese 近平面的距离。
    * @param farPlane @~english The far plane distance.
     * @~chinese 远平面的距离。
    */
    static Camera* createOrthographic(float zoomX, float zoomY, float nearPlane, float farPlane);

    /** @~english create default camera, the camera type depends on Director::getProjection, the depth of the default camera is 0
     * @~chinese 创建默认的相机,相机的类型取决于Director::getProjection,默认的相机深度是0*/
    static Camera* create();
<<<<<<< HEAD
    
    /**@~english
=======

    /**
     * Get the visiting camera , the visiting camera shall be set on Scene::render
     */
    static const Camera* getVisitingCamera();

    static const experimental::Viewport& getDefaultViewport();
    static void setDefaultViewport(const experimental::Viewport& vp);

    /**
     * Get the default camera of the current running scene.
     */
    static Camera* getDefaultCamera();

    /**
>>>>>>> 4dfa9d17
    * Gets the type of camera.
    *
     * @~chinese 
     * 得到相机的类型。
     * 
    * @return @~english The camera type.
     * @~chinese 相机的类型。
    */
    Camera::Type getType() const { return _type; }

    /**@~english get & set Camera flag @~chinese 获取和设置相机标识*/
    CameraFlag getCameraFlag() const { return (CameraFlag)_cameraFlag; }
    void setCameraFlag(CameraFlag flag) { _cameraFlag = (unsigned short)flag; }

    /**@~english
    * Make Camera looks at target
    *
     * @~chinese 
     * 使相机看着目标
     * 
    * @param target @~english The target camera is point at
     * @~chinese 目标的位置
    * @param up @~english The up vector, usually it's Y axis
     * @~chinese 相机向上的向量,通常这是Y轴
    */
    virtual void lookAt(const Vec3& target, const Vec3& up = Vec3::UNIT_Y);

    /**@~english
    * Gets the camera's projection matrix.
    *
     * @~chinese 
     * 获取相机的投影矩阵。
     * 
    * @return @~english The camera projection matrix.
     * @~chinese 相机投影矩阵。
    */
    const Mat4& getProjectionMatrix() const;
    /**@~english
    * Gets the camera's view matrix.
    *
     * @~chinese 
     * 获取相机的视图矩阵。
     * 
    * @return @~english The camera view matrix.
     * @~chinese 相机视图矩阵。
    */
    const Mat4& getViewMatrix() const;

    /**@~english get view projection matrix @~chinese 得到视图投影矩阵*/
    const Mat4& getViewProjectionMatrix() const;
    
    /** @~english convert the specified point of viewport from world-space coordinates into the screen-space coordinates.
     * Origin point at left top corner in screen-space.
     * @~chinese 把指定坐标点从世界坐标转换为屏幕坐标。
     * 原点在GL屏幕坐标系的左下角。
     * @param src @~english The world-space position.
     * @~chinese 世界的位置。
     * @return @~english The screen-space position.
     * @~chinese 屏幕的位置。
     */
    Vec2 project(const Vec3& src) const;
    
    /**@~english
     * Convert the specified point of viewport from screen-space coordinate into the world-space coordinate.
     * Origin point at left top corner in screen-space.
     * @~chinese 
     * 把指定坐标点从屏幕坐标转换为世界坐标。
     * 原点在GL屏幕坐标系的左下角。
     * @param src @~english The screen-space position.
     * @~chinese 屏幕的位置。
     * @return @~english The world-space position.
     * @~chinese 世界的位置。
     */
    Vec3 unproject(const Vec3& src) const;
    
    /** @~english convert the specified point in 3D world-space coordinates into the GL-screen-space coordinates.
     * Origin point at left bottom corner in GL-screen-space.
     * @~chinese 把指定坐标点从3D世界坐标转换为屏幕坐标。
     * 原点在GL屏幕坐标系的左下角。
     * @param src @~english The 3D world-space position.
     * @~chinese 3D世界的位置。
     * @return @~english The GL-screen-space position.
     * @~chinese GL屏幕空间的位置。
     */
    Vec2 projectGL(const Vec3& src) const;
    
    /**@~english
     * Convert the specified point of GL-screen-space coordinate into the 3D world-space coordinate.
     * Origin point at left bottom corner in GL-screen-space.
     * @~chinese 
     * 把指定坐标点从屏幕坐标转换为3D世界坐标。
     * 原点在GL屏幕坐标系的左下角。
     * @param src @~english The GL-screen-space position.
     * @~chinese GL屏幕空间的位置。
     * @return @~english The 3D world-space position.
     * @~chinese 3D世界的位置。
     */
    Vec3 unprojectGL(const Vec3& src) const;

    /**@~english
     * Convert the specified point of viewport from screen-space coordinate into the world-space coordinate.
     * Origin point at left bottom corner in GL-screen-space.
     * @~chinese 
     * 把指定坐标点从屏幕坐标转换为世界坐标。
     * 原点在GL屏幕坐标系的左下角。
     *
     * @param size @~english The viewport size to use.
     * @~chinese 使用的视窗大小。
     * @param src @~english The screen-space position.
     * @~chinese 屏幕的位置。
     * @param dst @~english The world-space position.
     * @~chinese 世界的位置。
     */
    void unproject(const Size& size, const Vec3* src, Vec3* dst) const;

    /**@~english
     * Convert the specified point of GL-screen-space coordinate into the 3D world-space coordinate.
     * Origin point at left bottom corner in GL-screen-space.
     * @~chinese 
     * 把指定坐标点从屏幕坐标转换为3D世界坐标。
     * 原点在GL屏幕坐标系的左下角。
     * @param size @~english The window size to use.
     * @~chinese 使用的窗口大小。
     * @param src  @~english The GL-screen-space position.
     * @~chinese GL屏幕空间的位置。
     * @param dst  @~english The 3D world-space position.
     * @~chinese 3D世界的位置。
     */
    void unprojectGL(const Size& size, const Vec3* src, Vec3* dst) const;

    /**@~english
     * Is this aabb visible in frustum
     * @~chinese 
     * aabb在视椎体内是否可见
     */
    bool isVisibleInFrustum(const AABB* aabb) const;
    
    /**@~english
     * Get object depth towards camera
     * @~chinese 
     * 获取朝向相机的物体深度
     */
    float getDepthInView(const Mat4& transform) const;
    
    /**@~english
     * set depth, camera with larger depth is drawn on top of camera with smaller depth, the depth of camera with CameraFlag::DEFAULT is 0, user defined camera is -1 by default
     * @~chinese
     * 设置深度，相比深度小的，深度较大的相机会绘制在顶端，标识是CameraFlag::DEFAULT的相机深度是0，用户定义的相机深度默认为-1
     */
    void setDepth(int8_t depth);
    
    /**@~english
     * get depth, camera with larger depth is drawn on top of camera with smaller depth, the depth of camera with CameraFlag::DEFAULT is 0, user defined camera is -1 by default
     * @~chinese 
     * 获取深度，相比深度小的，深度较大的相机会绘制在顶端，标识是CameraFlag::DEFAULT的相机深度是0，用户定义的相机深度默认为-1
     */
    int8_t getDepth() const { return _depth; }
    
    /**
     get rendered order
     */
    int getRenderOrder() const;
    
    /**@~english
     * Get the frustum's far plane.
     * @~chinese 
     * 获取视椎体远平面。
     */
    float getFarPlane() const { return _farPlane; }

    /**@~english
     * Get the frustum's near plane.
     * @~chinese 
     * 获取视椎体近平面。
     */
    float getNearPlane() const { return _nearPlane; }
    
    //override
    virtual void onEnter() override;
    virtual void onExit() override;

<<<<<<< HEAD
    /**@~english
     * Get the visiting camera , the visiting camera shall be set on Scene::render
     * @~chinese 
     * 获取绘制的相机,绘制的相机会在Scene::render中设置。
     */
    static const Camera* getVisitingCamera() { return _visitingCamera; }

    /**@~english
     * Get the default camera of the current running scene.
     * @~chinese 
     * 获取到当前运行场景的默认相机。
     */
    static Camera* getDefaultCamera();
    /**
     @~english Before rendering scene with this camera, the background need to be cleared. It clears the depth buffer with max depth by default. Use setBackgroundBrush to modify the default behavior
     * @~chinese 场景渲染前该函数被调用，用来清除背景，默认情况下用最大深度值来清除背景深度，使用setBackgroundBrush来修改默认行为。
=======
    /**
     Before rendering scene with this camera, the background need to be cleared. It clears the depth buffer with max depth by default. Use setBackgroundBrush to modify the default behavior
>>>>>>> 4dfa9d17
     */
    void clearBackground();
    /**
     @~english Apply the FBO, RenderTargets and viewport.
     * @~chinese 应用FBO、渲染目标和视口。
     */
    void apply();
    /**
<<<<<<< HEAD
     @~english Set FBO, which will attach several render target for the rendered result.
     * @~chinese 设置FBO，FBO上可以绑定Render target用来绘制渲染结果。
     * @param fbo @~english FBO.
     * @~chinese 用来绑定到相机的FBO
    */
=======
     Restor the FBO, RenderTargets and viewport.
     */
    void restore();

    /**
     Set FBO, which will attach several render target for the rendered result.
     */
>>>>>>> 4dfa9d17
    void setFrameBufferObject(experimental::FrameBuffer* fbo);
    /**
     @~english Set Viewport for camera.
     * @~chinese 设置相机的viewport
     * @param vp @~english Viewport
     * @~chinese 视口
     */
    void setViewport(const experimental::Viewport& vp);

    /**
     * @~english Whether or not the viewprojection matrix was updated since the last frame.
     * @~chinese viewprojection矩阵是否需要更新
     * @return @~english True if the viewprojection matrix was updated since the last frame.
     * @~chinese 如果viewprojection矩阵需要更新返回true，否则false
     */
    bool isViewProjectionUpdated() const {return _viewProjectionUpdated;}

    /**
     * @~english set the background brush. See CameraBackgroundBrush for more information.
     * @~chinese 设置背景刷。
     * @param clearBrush @~english Brush used to clear the background
     * @~chinese 用来清除背景的背景刷
     */
    void setBackgroundBrush(CameraBackgroundBrush* clearBrush);

    /**
     * @~english Get clear brush
     * @~chinese 获取背景刷
     */
    CameraBackgroundBrush* getBackgroundBrush() const { return _clearBrush; }
<<<<<<< HEAD
    
    /** @~english override visit routine which inherites from Node
     * @~chinese 从Node继承来的visit方法，这里进行了重写
     */
=======

>>>>>>> 4dfa9d17
    virtual void visit(Renderer* renderer, const Mat4 &parentTransform, uint32_t parentFlags) override;

    /**@~english Check if the background clear brush valid
    * @~chinese 获取背景清空画刷是否有效
    * @return @~english If the background brush is valid.
    * @chinese 背景画刷是否有效。
    */
    bool isBrushValid();

CC_CONSTRUCTOR_ACCESS:
    Camera();
    ~Camera();
<<<<<<< HEAD
    
    /**@~english
     * Set the scene,this method should not be invoke manually
     * @~chinese 
     * 设置场景,这个方法不应该手动调用
     */
    void setScene(Scene* scene);
    
    /**@~english set additional matrix for the projection matrix, it multiplys mat to projection matrix when called, used by WP8
     * @~chinese 对投影矩阵设置额外的矩阵,在WP8平台使用时，调用的时候它会乘以投影矩阵*/
    void setAdditionalProjection(const Mat4& mat);
    
    /** @~english init camera  @~chinese 初始化相机*/
=======

    /**
     * Set the scene,this method shall not be invoke manually
     */
    void setScene(Scene* scene);

    /**set additional matrix for the projection matrix, it multiplies mat to projection matrix when called, used by WP8*/
    void setAdditionalProjection(const Mat4& mat);

    /** init camera */
>>>>>>> 4dfa9d17
    bool initDefault();
    bool initPerspective(float fieldOfView, float aspectRatio, float nearPlane, float farPlane);
    bool initOrthographic(float zoomX, float zoomY, float nearPlane, float farPlane);
    void applyFrameBufferObject();
    void applyViewport();
    void restoreFrameBufferObject();
    void restoreViewport();

protected:
    static Camera* _visitingCamera;
    static experimental::Viewport _defaultViewport;

    Scene* _scene; //Scene camera belongs to
    Mat4 _projection;
    mutable Mat4 _view;
    mutable Mat4 _viewInv;
    mutable Mat4 _viewProjection;

    Vec3 _up;
    Camera::Type _type;
    float _fieldOfView;
    float _zoom[2];
    float _aspectRatio;
    float _nearPlane;
    float _farPlane;
    mutable bool  _viewProjectionDirty;
    bool _viewProjectionUpdated; //Whether or not the viewprojection matrix was updated since the last frame.
    unsigned short _cameraFlag; // camera flag
    mutable Frustum _frustum;   // camera frustum
    mutable bool _frustumDirty;
    int8_t  _depth;                 //camera depth, the depth of camera with CameraFlag::DEFAULT flag is 0 by default, a camera with larger depth is drawn on top of camera with smaller depth

    CameraBackgroundBrush* _clearBrush; //brush used to clear the back ground

    experimental::Viewport _viewport;
    experimental::FrameBuffer* _fbo;
    GLint _oldViewport[4];
};

NS_CC_END

#endif// __CCCAMERA_H_<|MERGE_RESOLUTION|>--- conflicted
+++ resolved
@@ -126,13 +126,10 @@
     /** @~english create default camera, the camera type depends on Director::getProjection, the depth of the default camera is 0
      * @~chinese 创建默认的相机,相机的类型取决于Director::getProjection,默认的相机深度是0*/
     static Camera* create();
-<<<<<<< HEAD
-    
-    /**@~english
-=======
-
-    /**
-     * Get the visiting camera , the visiting camera shall be set on Scene::render
+
+    /**
+     * @~english Get the visiting camera , the visiting camera shall be set on Scene::render
+     * @~chinese 获取正在遍历的相机，该相机必须在`Scene::render`设置
      */
     static const Camera* getVisitingCamera();
 
@@ -140,12 +137,12 @@
     static void setDefaultViewport(const experimental::Viewport& vp);
 
     /**
-     * Get the default camera of the current running scene.
+     * @~english Get the default camera of the current running scene.
+     * @~chinese 从当前运行场景中获取默认相机。
      */
     static Camera* getDefaultCamera();
 
     /**
->>>>>>> 4dfa9d17
     * Gets the type of camera.
     *
      * @~chinese 
@@ -327,27 +324,9 @@
     virtual void onEnter() override;
     virtual void onExit() override;
 
-<<<<<<< HEAD
-    /**@~english
-     * Get the visiting camera , the visiting camera shall be set on Scene::render
-     * @~chinese 
-     * 获取绘制的相机,绘制的相机会在Scene::render中设置。
-     */
-    static const Camera* getVisitingCamera() { return _visitingCamera; }
-
-    /**@~english
-     * Get the default camera of the current running scene.
-     * @~chinese 
-     * 获取到当前运行场景的默认相机。
-     */
-    static Camera* getDefaultCamera();
     /**
      @~english Before rendering scene with this camera, the background need to be cleared. It clears the depth buffer with max depth by default. Use setBackgroundBrush to modify the default behavior
      * @~chinese 场景渲染前该函数被调用，用来清除背景，默认情况下用最大深度值来清除背景深度，使用setBackgroundBrush来修改默认行为。
-=======
-    /**
-     Before rendering scene with this camera, the background need to be cleared. It clears the depth buffer with max depth by default. Use setBackgroundBrush to modify the default behavior
->>>>>>> 4dfa9d17
      */
     void clearBackground();
     /**
@@ -356,21 +335,16 @@
      */
     void apply();
     /**
-<<<<<<< HEAD
+     Restor the FBO, RenderTargets and viewport.
+     */
+    void restore();
+
+    /**
      @~english Set FBO, which will attach several render target for the rendered result.
      * @~chinese 设置FBO，FBO上可以绑定Render target用来绘制渲染结果。
      * @param fbo @~english FBO.
      * @~chinese 用来绑定到相机的FBO
-    */
-=======
-     Restor the FBO, RenderTargets and viewport.
-     */
-    void restore();
-
-    /**
-     Set FBO, which will attach several render target for the rendered result.
-     */
->>>>>>> 4dfa9d17
+     */
     void setFrameBufferObject(experimental::FrameBuffer* fbo);
     /**
      @~english Set Viewport for camera.
@@ -401,14 +375,7 @@
      * @~chinese 获取背景刷
      */
     CameraBackgroundBrush* getBackgroundBrush() const { return _clearBrush; }
-<<<<<<< HEAD
-    
-    /** @~english override visit routine which inherites from Node
-     * @~chinese 从Node继承来的visit方法，这里进行了重写
-     */
-=======
-
->>>>>>> 4dfa9d17
+
     virtual void visit(Renderer* renderer, const Mat4 &parentTransform, uint32_t parentFlags) override;
 
     /**@~english Check if the background clear brush valid
@@ -421,32 +388,19 @@
 CC_CONSTRUCTOR_ACCESS:
     Camera();
     ~Camera();
-<<<<<<< HEAD
-    
-    /**@~english
-     * Set the scene,this method should not be invoke manually
+
+    /**@~english
+     * Set the scene,this method shall not be invoke manually
      * @~chinese 
      * 设置场景,这个方法不应该手动调用
      */
     void setScene(Scene* scene);
     
-    /**@~english set additional matrix for the projection matrix, it multiplys mat to projection matrix when called, used by WP8
+    /**@~english set additional matrix for the projection matrix, it multiplies mat to projection matrix when called, used by WP8
      * @~chinese 对投影矩阵设置额外的矩阵,在WP8平台使用时，调用的时候它会乘以投影矩阵*/
     void setAdditionalProjection(const Mat4& mat);
     
     /** @~english init camera  @~chinese 初始化相机*/
-=======
-
-    /**
-     * Set the scene,this method shall not be invoke manually
-     */
-    void setScene(Scene* scene);
-
-    /**set additional matrix for the projection matrix, it multiplies mat to projection matrix when called, used by WP8*/
-    void setAdditionalProjection(const Mat4& mat);
-
-    /** init camera */
->>>>>>> 4dfa9d17
     bool initDefault();
     bool initPerspective(float fieldOfView, float aspectRatio, float nearPlane, float farPlane);
     bool initOrthographic(float zoomX, float zoomY, float nearPlane, float farPlane);
