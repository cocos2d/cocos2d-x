/****************************************************************************
Copyright (c) 2008-2010 Ricardo Quesada
Copyright (c) 2010-2012 cocos2d-x.org
Copyright (c) 2011      Zynga Inc.
Copyright (c) 2013-2014 Chukong Technologies Inc.

http://www.cocos2d-x.org

Permission is hereby granted, free of charge, to any person obtaining a copy
of this software and associated documentation files (the "Software"), to deal
in the Software without restriction, including without limitation the rights
to use, copy, modify, merge, publish, distribute, sublicense, and/or sell
copies of the Software, and to permit persons to whom the Software is
furnished to do so, subject to the following conditions:

The above copyright notice and this permission notice shall be included in
all copies or substantial portions of the Software.

THE SOFTWARE IS PROVIDED "AS IS", WITHOUT WARRANTY OF ANY KIND, EXPRESS OR
IMPLIED, INCLUDING BUT NOT LIMITED TO THE WARRANTIES OF MERCHANTABILITY,
FITNESS FOR A PARTICULAR PURPOSE AND NONINFRINGEMENT. IN NO EVENT SHALL THE
AUTHORS OR COPYRIGHT HOLDERS BE LIABLE FOR ANY CLAIM, DAMAGES OR OTHER
LIABILITY, WHETHER IN AN ACTION OF CONTRACT, TORT OR OTHERWISE, ARISING FROM,
OUT OF OR IN CONNECTION WITH THE SOFTWARE OR THE USE OR OTHER DEALINGS IN
THE SOFTWARE.
****************************************************************************/

#ifndef __CCSCENE_H__
#define __CCSCENE_H__

#include <string>
#include "2d/CCNode.h"

NS_CC_BEGIN

class Camera;
<<<<<<< HEAD
class BaseLight3D;
=======
class Renderer;
>>>>>>> 99064b09
class EventListenerCustom;
class EventCustom;
#if CC_USE_PHYSICS
class PhysicsWorld;
#endif
/**
 * @addtogroup scene
 * @{
 */

/** @brief Scene is a subclass of Node that is used only as an abstract concept.

Scene and Node are almost identical with the difference that Scene has its
anchor point (by default) at the center of the screen.

For the moment Scene has no other logic than that, but in future releases it might have
additional logic.

It is a good practice to use a Scene as the parent of all your nodes.
*/
class CC_DLL Scene : public Node
{
public:
    /** creates a new Scene object */
    static Scene *create();

    /** creates a new Scene object with a predefined Size */
    static Scene *createWithSize(const Size& size);

    // Overrides
    virtual Scene *getScene() const override;

    using Node::addChild;
    virtual std::string getDescription() const override;
    
    /** get all cameras */
    const std::vector<Camera*>& getCameras() const { return _cameras; }

    const std::vector<BaseLight3D*>& getLights() const { return _lights; }
    
    /** render the scene */
    void render(Renderer* renderer);
    
CC_CONSTRUCTOR_ACCESS:
    Scene();
    virtual ~Scene();
    
    bool init();
    bool initWithSize(const Size& size);
    
    void onProjectionChanged(EventCustom* event);

protected:
    friend class Node;
    friend class ProtectedNode;
    friend class SpriteBatchNode;
    friend class Camera;
<<<<<<< HEAD
    friend class Director;
    friend class BaseLight3D;
=======
>>>>>>> 99064b09
    friend class Renderer;
    
    std::vector<Camera*> _cameras; //weak ref to Camera
    Camera*              _defaultCamera; //weak ref, default camera created by scene, _cameras[0], Caution that the default camera can not be added to _cameras before onEnter is called
    EventListenerCustom*       _event;

    std::vector<BaseLight3D *> _lights;
    
private:
    CC_DISALLOW_COPY_AND_ASSIGN(Scene);
    
#if CC_USE_PHYSICS
public:
    virtual void addChild(Node* child, int zOrder, int tag) override;
    virtual void addChild(Node* child, int zOrder, const std::string &name) override;
    virtual void update(float delta) override;
    inline PhysicsWorld* getPhysicsWorld() { return _physicsWorld; }
    static Scene *createWithPhysics();
    
CC_CONSTRUCTOR_ACCESS:
    bool initWithPhysics();
    
protected:
    void addChildToPhysicsWorld(Node* child);

    PhysicsWorld* _physicsWorld;
#endif // CC_USE_PHYSICS
};

// end of scene group
/// @}

NS_CC_END

#endif // __CCSCENE_H__<|MERGE_RESOLUTION|>--- conflicted
+++ resolved
@@ -34,11 +34,8 @@
 NS_CC_BEGIN
 
 class Camera;
-<<<<<<< HEAD
 class BaseLight3D;
-=======
 class Renderer;
->>>>>>> 99064b09
 class EventListenerCustom;
 class EventCustom;
 #if CC_USE_PHYSICS
@@ -96,11 +93,7 @@
     friend class ProtectedNode;
     friend class SpriteBatchNode;
     friend class Camera;
-<<<<<<< HEAD
-    friend class Director;
     friend class BaseLight3D;
-=======
->>>>>>> 99064b09
     friend class Renderer;
     
     std::vector<Camera*> _cameras; //weak ref to Camera
