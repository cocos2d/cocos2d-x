/****************************************************************************
Copyright (c) 2010 cocos2d-x.org

http://www.cocos2d-x.org

Permission is hereby granted, free of charge, to any person obtaining a copy
of this software and associated documentation files (the "Software"), to deal
in the Software without restriction, including without limitation the rights
to use, copy, modify, merge, publish, distribute, sublicense, and/or sell
copies of the Software, and to permit persons to whom the Software is
furnished to do so, subject to the following conditions:

The above copyright notice and this permission notice shall be included in
all copies or substantial portions of the Software.

THE SOFTWARE IS PROVIDED "AS IS", WITHOUT WARRANTY OF ANY KIND, EXPRESS OR
IMPLIED, INCLUDING BUT NOT LIMITED TO THE WARRANTIES OF MERCHANTABILITY,
FITNESS FOR A PARTICULAR PURPOSE AND NONINFRINGEMENT. IN NO EVENT SHALL THE
AUTHORS OR COPYRIGHT HOLDERS BE LIABLE FOR ANY CLAIM, DAMAGES OR OTHER
LIABILITY, WHETHER IN AN ACTION OF CONTRACT, TORT OR OTHERWISE, ARISING FROM,
OUT OF OR IN CONNECTION WITH THE SOFTWARE OR THE USE OR OTHER DEALINGS IN
THE SOFTWARE.
****************************************************************************/
#ifndef __SUPPORT_ZIPUTILS_H__
#define __SUPPORT_ZIPUTILS_H__

#include <string>
#include "CCPlatformConfig.h"
#include "CCPlatformDefine.h"
#include "CCPlatformMacros.h"

#if (CC_TARGET_PLATFORM == CC_PLATFORM_ANDROID)
#include "platform/android/CCFileUtilsAndroid.h"
#endif

namespace cocos2d
{
    /* XXX: pragma pack ??? */
    /** @struct CCZHeader
    */
    struct CCZHeader {
        unsigned char   sig[4];             // signature. Should be 'CCZ!' 4 bytes
        unsigned short  compression_type;   // should 0
        unsigned short  version;            // should be 2 (although version type==1 is also supported)
        unsigned int    reserved;           // Reserved for users.
        unsigned int    len;                // size of the uncompressed file
    };

    enum {
        CCZ_COMPRESSION_ZLIB,               // zlib format.
        CCZ_COMPRESSION_BZIP2,              // bzip2 format (not supported yet)
        CCZ_COMPRESSION_GZIP,               // gzip format (not supported yet)
        CCZ_COMPRESSION_NONE,               // plain (not supported yet)
    };

    class CC_DLL ZipUtils
    {
    public:
        /** 
        * Inflates either zlib or gzip deflated memory. The inflated memory is
        * expected to be freed by the caller.
        *
        * It will allocate 256k for the destination buffer. If it is not enough it will multiply the previous buffer size per 2, until there is enough memory.
        * @returns the length of the deflated buffer
        *
        @since v0.8.1
        */
<<<<<<< HEAD
        static long ccInflateMemory(unsigned char *in, long inLength, unsigned char **out);
=======
        CC_DEPRECATED_ATTRIBUTE static int ccInflateMemory(unsigned char *in, long inLength, unsigned char **out) { return inflateMemory(in, inLength, out); }
        static int inflateMemory(unsigned char *in, long inLength, unsigned char **out);
>>>>>>> bdc99a74

        /** 
        * Inflates either zlib or gzip deflated memory. The inflated memory is
        * expected to be freed by the caller.
        *
        * outLenghtHint is assumed to be the needed room to allocate the inflated buffer.
        *
        * @returns the length of the deflated buffer
        *
        @since v1.0.0
        */
<<<<<<< HEAD
        static long ccInflateMemoryWithHint(unsigned char *in, long inLength, unsigned char **out, long outLenghtHint);
=======
        CC_DEPRECATED_ATTRIBUTE static int ccInflateMemoryWithHint(unsigned char *in, long inLength, unsigned char **out, long outLengthHint) { return inflateMemoryWithHint(in, inLength, out, outLengthHint); }
        static int inflateMemoryWithHint(unsigned char *in, long inLength, unsigned char **out, long outLengthHint);
>>>>>>> bdc99a74

        /** inflates a GZip file into memory
        *
        * @returns the length of the deflated buffer
        *
        * @since v0.99.5
        */
        CC_DEPRECATED_ATTRIBUTE static int ccInflateGZipFile(const char *filename, unsigned char **out) { return inflateGZipFile(filename, out); }
        static int inflateGZipFile(const char *filename, unsigned char **out);
        
        /** test a file is a GZip format file or not
        *
        * @returns true is a GZip format file. false is not
        *
        * @since v3.0
        */
        CC_DEPRECATED_ATTRIBUTE static bool ccIsGZipFile(const char *filename) { return isGZipFile(filename); }
        static bool isGZipFile(const char *filename);

        /** test the buffer is GZip format or not
        *
        * @returns true is GZip format. false is not
        *
        * @since v3.0
        */
        CC_DEPRECATED_ATTRIBUTE static bool ccIsGZipBuffer(const unsigned char *buffer, long len) { return isGZipBuffer(buffer, len); }
        static bool isGZipBuffer(const unsigned char *buffer, long len);

        /** inflates a CCZ file into memory
        *
        * @returns the length of the deflated buffer
        *
        * @since v0.99.5
        */
        CC_DEPRECATED_ATTRIBUTE static int ccInflateCCZFile(const char *filename, unsigned char **out) { return inflateCCZFile(filename, out); }
        static int inflateCCZFile(const char *filename, unsigned char **out);

        /** inflates a buffer with CCZ format into memory
        *
        * @returns the length of the deflated buffer
        *
        * @since v3.0
        */
        CC_DEPRECATED_ATTRIBUTE static int ccInflateCCZBuffer(const unsigned char *buffer, long len, unsigned char **out) { return inflateCCZBuffer(buffer, len, out); }
        static int inflateCCZBuffer(const unsigned char *buffer, long len, unsigned char **out);
        
        /** test a file is a CCZ format file or not
        *
        * @returns true is a CCZ format file. false is not
        *
        * @since v3.0
        */
        CC_DEPRECATED_ATTRIBUTE static bool ccIsCCZFile(const char *filename) { return isCCZFile(filename); }
        static bool isCCZFile(const char *filename);

        /** test the buffer is CCZ format or not
        *
        * @returns true is CCZ format. false is not
        *
        * @since v3.0
        */
        CC_DEPRECATED_ATTRIBUTE static bool ccIsCCZBuffer(const unsigned char *buffer, long len) { return isCCZBuffer(buffer, len); }
        static bool isCCZBuffer(const unsigned char *buffer, long len);

        /** Sets the pvr.ccz encryption key parts separately for added
        * security.
        *
        * Example: If the key used to encrypt the pvr.ccz file is
        * 0xaaaaaaaabbbbbbbbccccccccdddddddd you will call this function 4 
        * different times, preferably from 4 different source files, as follows
        *
        * ZipUtils::setPvrEncryptionKeyPart(0, 0xaaaaaaaa);
        * ZipUtils::setPvrEncryptionKeyPart(1, 0xbbbbbbbb);
        * ZipUtils::setPvrEncryptionKeyPart(2, 0xcccccccc);
        * ZipUtils::setPvrEncryptionKeyPart(3, 0xdddddddd);
        *
        * Splitting the key into 4 parts and calling the function
        * from 4 different source files increases the difficulty to
        * reverse engineer the encryption key. Be aware that encrpytion 
        * is *never* 100% secure and the key code can be cracked by
        * knowledgable persons.
        *
        * IMPORTANT: Be sure to call setPvrEncryptionKey or
        * setPvrEncryptionKeyPart with all of the key parts *before* loading
        * the spritesheet or decryption will fail and the spritesheet
        * will fail to load.
        *
        * @param index part of the key [0..3]
        * @param value value of the key part
        */
        CC_DEPRECATED_ATTRIBUTE static void ccSetPvrEncryptionKeyPart(int index, unsigned int value) { setPvrEncryptionKeyPart(index, value); }
        static void setPvrEncryptionKeyPart(int index, unsigned int value);
        
        /** Sets the pvr.ccz encryption key.
        *
        * Example: If the key used to encrypt the pvr.ccz file is
        * 0xaaaaaaaabbbbbbbbccccccccdddddddd you will call this function with
        * the key split into 4 parts as follows
        *
        * ZipUtils::setPvrEncryptionKey(0xaaaaaaaa, 0xbbbbbbbb, 0xcccccccc, 0xdddddddd);
        *
        * Note that using this function makes it easier to reverse engineer and
        * discover the complete key because the key parts are present in one 
        * function call.
        *
        * IMPORTANT: Be sure to call setPvrEncryptionKey or
        * setPvrEncryptionKeyPart with all of the key parts *before* loading
        * the spritesheet or decryption will fail and the spritesheet
        * will fail to load.
        *
        * @param keyPart1 the key value part 1.
        * @param keyPart2 the key value part 2.
        * @param keyPart3 the key value part 3.
        * @param keyPart4 the key value part 4.
        */
        CC_DEPRECATED_ATTRIBUTE static void ccSetPvrEncryptionKey(unsigned int keyPart1, unsigned int keyPart2, unsigned int keyPart3, unsigned int keyPart4) { setPvrEncryptionKey(keyPart1, keyPart2, keyPart3, keyPart4); }
        static void setPvrEncryptionKey(unsigned int keyPart1, unsigned int keyPart2, unsigned int keyPart3, unsigned int keyPart4);

    private:
        static int inflateMemoryWithHint(unsigned char *in, long inLength, unsigned char **out, long *outLength, long outLenghtHint);
        static inline void decodeEncodedPvr (unsigned int *data, long len);
        static inline unsigned int checksumPvr(const unsigned int *data, long len);

        static unsigned int s_uEncryptedPvrKeyParts[4];
        static unsigned int s_uEncryptionKey[1024];
        static bool s_bEncryptionKeyIsValid;
    };

    // forward declaration
    class ZipFilePrivate;

    /**
    * Zip file - reader helper class.
    *
    * It will cache the file list of a particular zip file with positions inside an archive,
    * so it would be much faster to read some particular files or to check their existance.
    *
    * @since v2.0.5
    */
    class ZipFile
    {
    public:
        /**
        * Constructor, open zip file and store file list.
        *
        * @param zipFile Zip file name
        * @param filter The first part of file names, which should be accessible.
        *               For example, "assets/". Other files will be missed.
        *
        * @since v2.0.5
        */
        ZipFile(const std::string &zipFile, const std::string &filter = std::string());
        virtual ~ZipFile();

        /**
        * Regenerate accessible file list based on a new filter string.
        *
        * @param filter New filter string (first part of files names)
        * @return true whenever zip file is open successfully and it is possible to locate
        *              at least the first file, false otherwise
        *
        * @since v2.0.5
        */
        bool setFilter(const std::string &filter);

        /**
        * Check does a file exists or not in zip file
        *
        * @param fileName File to be checked on existance
        * @return true whenever file exists, false otherwise
        *
        * @since v2.0.5
        */
        bool fileExists(const std::string &fileName) const;

        /**
        * Get resource file data from a zip file.
        * @param fileName File name
        * @param[out] pSize If the file read operation succeeds, it will be the data size, otherwise 0.
        * @return Upon success, a pointer to the data is returned, otherwise NULL.
        * @warning Recall: you are responsible for calling free() on any Non-NULL pointer returned.
        *
        * @since v2.0.5
        */
        unsigned char *getFileData(const std::string &fileName, long *size);

    private:
        /** Internal data like zip file pointer / file list array and so on */
        ZipFilePrivate *_data;
    };
} // end of namespace cocos2d
#endif // __SUPPORT_ZIPUTILS_H__
<|MERGE_RESOLUTION|>--- conflicted
+++ resolved
@@ -65,12 +65,8 @@
         *
         @since v0.8.1
         */
-<<<<<<< HEAD
-        static long ccInflateMemory(unsigned char *in, long inLength, unsigned char **out);
-=======
-        CC_DEPRECATED_ATTRIBUTE static int ccInflateMemory(unsigned char *in, long inLength, unsigned char **out) { return inflateMemory(in, inLength, out); }
-        static int inflateMemory(unsigned char *in, long inLength, unsigned char **out);
->>>>>>> bdc99a74
+        CC_DEPRECATED_ATTRIBUTE static long ccInflateMemory(unsigned char *in, long inLength, unsigned char **out) { return inflateMemory(in, inLength, out); }
+        static long inflateMemory(unsigned char *in, long inLength, unsigned char **out);
 
         /** 
         * Inflates either zlib or gzip deflated memory. The inflated memory is
@@ -82,12 +78,8 @@
         *
         @since v1.0.0
         */
-<<<<<<< HEAD
-        static long ccInflateMemoryWithHint(unsigned char *in, long inLength, unsigned char **out, long outLenghtHint);
-=======
-        CC_DEPRECATED_ATTRIBUTE static int ccInflateMemoryWithHint(unsigned char *in, long inLength, unsigned char **out, long outLengthHint) { return inflateMemoryWithHint(in, inLength, out, outLengthHint); }
-        static int inflateMemoryWithHint(unsigned char *in, long inLength, unsigned char **out, long outLengthHint);
->>>>>>> bdc99a74
+        CC_DEPRECATED_ATTRIBUTE static long ccInflateMemoryWithHint(unsigned char *in, long inLength, unsigned char **out, long outLengthHint) { return inflateMemoryWithHint(in, inLength, out, outLengthHint); }
+        static long inflateMemoryWithHint(unsigned char *in, long inLength, unsigned char **out, long outLenghtHint);
 
         /** inflates a GZip file into memory
         *
