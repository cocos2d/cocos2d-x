/* Copyright (c) 2012 Scott Lembcke and Howling Moon Software
 * Copyright (c) 2012 cocos2d-x.org
 * Copyright (c) 2013-2014 Chukong Technologies Inc.
 *
 * Permission is hereby granted, free of charge, to any person obtaining a copy
 * of this software and associated documentation files (the "Software"), to deal
 * in the Software without restriction, including without limitation the rights
 * to use, copy, modify, merge, publish, distribute, sublicense, and/or sell
 * copies of the Software, and to permit persons to whom the Software is
 * furnished to do so, subject to the following conditions:
 *
 * The above copyright notice and this permission notice shall be included in
 * all copies or substantial portions of the Software.
 *
 * THE SOFTWARE IS PROVIDED "AS IS", WITHOUT WARRANTY OF ANY KIND, EXPRESS OR
 * IMPLIED, INCLUDING BUT NOT LIMITED TO THE WARRANTIES OF MERCHANTABILITY,
 * FITNESS FOR A PARTICULAR PURPOSE AND NONINFRINGEMENT. IN NO EVENT SHALL THE
 * AUTHORS OR COPYRIGHT HOLDERS BE LIABLE FOR ANY CLAIM, DAMAGES OR OTHER
 * LIABILITY, WHETHER IN AN ACTION OF CONTRACT, TORT OR OTHERWISE, ARISING FROM,
 * OUT OF OR IN CONNECTION WITH THE SOFTWARE OR THE USE OR OTHER DEALINGS IN THE
 * SOFTWARE.
 */

#include "2d/CCDrawNode.h"
#include "base/CCEventType.h"
#include "base/CCConfiguration.h"
#include "renderer/CCRenderer.h"
#include "renderer/CCVertexIndexBuffer.h"
#include "renderer/CCVertexIndexData.h"
#include "renderer/ccGLStateCache.h"
#include "renderer/CCGLProgramState.h"
#include "renderer/CCGLProgramCache.h"
#include "base/CCDirector.h"
#include "base/CCEventListenerCustom.h"
#include "base/CCEventDispatcher.h"
#include "2d/CCActionCatmullRom.h"
#include "base/allocator/CCAllocatorMacros.h"
//#include "platform/CCGL.h"

NS_CC_BEGIN

// Vec2 == CGPoint in 32-bits, but not in 64-bits (OS X)
// that's why the "v2f" functions are needed
static Vec2 v2fzero(0.0f,0.0f);

static inline Vec2 v2f(float x, float y)
{
    Vec2 ret(x, y);
    return ret;
}

static inline Vec2 v2fadd(const Vec2 &v0, const Vec2 &v1)
{
    return v2f(v0.x+v1.x, v0.y+v1.y);
}

static inline Vec2 v2fsub(const Vec2 &v0, const Vec2 &v1)
{
    return v2f(v0.x-v1.x, v0.y-v1.y);
}

static inline Vec2 v2fmult(const Vec2 &v, float s)
{
    return v2f(v.x * s, v.y * s);
}

static inline Vec2 v2fperp(const Vec2 &p0)
{
    return v2f(-p0.y, p0.x);
}

static inline Vec2 v2fneg(const Vec2 &p0)
{
    return v2f(-p0.x, - p0.y);
}

static inline float v2fdot(const Vec2 &p0, const Vec2 &p1)
{
    return  p0.x * p1.x + p0.y * p1.y;
}

static inline Vec2 v2fforangle(float _a_)
{
    return v2f(cosf(_a_), sinf(_a_));
}

static inline Vec2 v2fnormalize(const Vec2 &p)
{
    Vec2 r = Vec2(p.x, p.y).getNormalized();
    return v2f(r.x, r.y);
}

static inline Vec2 __v2f(const Vec2 &v)
{
//#ifdef __LP64__
    return v2f(v.x, v.y);
// #else
//     return * ((Vec2*) &v);
// #endif
}

static inline Tex2F __t(const Vec2 &v)
{
    return *(Tex2F*)&v;
}

// implementation of DrawNode

DrawNode::DrawNode()
//: _vao(0)
//, _vbo(0)
//, _vaoGLPoint(0)
//, _vboGLPoint(0)
//, _vaoGLLine(0)
//, _vboGLLine(0)
//, _bufferCapacity(0)
//, _bufferCount(0)
//, _buffer(nullptr)
//, _bufferCapacityGLPoint(0)
//, _bufferCountGLPoint(0)
//, _bufferGLPoint(nullptr)
: _pointColor(1,1,1,1)
, _pointSize(1)
, _vbTriangles(nullptr)
, _vdTriangles(nullptr)
//, _bufferCapacityGLLine(0)
//, _bufferCountGLLine(0)
//, _bufferGLLine(nullptr)
//, _dirty(false)
//, _dirtyGLPoint(false)
//, _dirtyGLLine(false)

{
    _blendFunc = BlendFunc::ALPHA_PREMULTIPLIED;
}

DrawNode::~DrawNode()
{
<<<<<<< HEAD
    CC_SAFE_RELEASE(_vdTriangles);
    CC_SAFE_RELEASE(_vbTriangles);
    
//    free(_buffer);
//    _buffer = nullptr;
//    free(_bufferGLPoint);
//    _bufferGLPoint = nullptr;
//    free(_bufferGLLine);
//    _bufferGLLine = nullptr;
//    
//    glDeleteBuffers(1, &_vbo);
//    glDeleteBuffers(1, &_vboGLLine);
//    glDeleteBuffers(1, &_vboGLPoint);
//    _vbo = 0;
//    _vboGLPoint = 0;
//    _vboGLLine = 0;
//    
//    if (Configuration::getInstance()->supportsShareableVAO())
//    {
//        glDeleteVertexArrays(1, &_vao);
//        glDeleteVertexArrays(1, &_vaoGLLine);
//        glDeleteVertexArrays(1, &_vaoGLPoint);
//        GL::bindVAO(0);
//        _vao = 0;
//    }
=======
    free(_buffer);
    _buffer = nullptr;
    free(_bufferGLPoint);
    _bufferGLPoint = nullptr;
    free(_bufferGLLine);
    _bufferGLLine = nullptr;
    
    glDeleteBuffers(1, &_vbo);
    glDeleteBuffers(1, &_vboGLLine);
    glDeleteBuffers(1, &_vboGLPoint);
    _vbo = 0;
    _vboGLPoint = 0;
    _vboGLLine = 0;
    
    if (Configuration::getInstance()->supportsShareableVAO())
    {
        GL::bindVAO(0);
        glDeleteVertexArrays(1, &_vao);
        glDeleteVertexArrays(1, &_vaoGLLine);
        glDeleteVertexArrays(1, &_vaoGLPoint);
        _vao = _vaoGLLine = _vaoGLPoint = 0;
    }
>>>>>>> 81caa9f3
}

DrawNode* DrawNode::create()
{
    DrawNode* ret = new (std::nothrow) DrawNode();
    if (ret && ret->init())
    {
        ret->autorelease();
    }
    else
    {
        CC_SAFE_DELETE(ret);
    }
    
    return ret;
}

//void DrawNode::ensureCapacity(int count)
//{
//    CCASSERT(count>=0, "capacity must be >= 0");
//    
//    if(_bufferCount + count > _bufferCapacity)
//    {
//        _bufferCapacity += MAX(_bufferCapacity, count);
//        _buffer = (V2F_C4B_T2F*)realloc(_buffer, _bufferCapacity*sizeof(V2F_C4B_T2F));
//    }
//}
//
//void DrawNode::ensureCapacityGLPoint(int count)
//{
//    CCASSERT(count>=0, "capacity must be >= 0");
//    
//    if(_bufferCountGLPoint + count > _bufferCapacityGLPoint)
//    {
//        _bufferCapacityGLPoint += MAX(_bufferCapacityGLPoint, count);
//        _bufferGLPoint = (V2F_C4B_PF*)realloc(_bufferGLPoint, _bufferCapacityGLPoint*sizeof(V2F_C4B_PF));
//    }
//}
//
//void DrawNode::ensureCapacityGLLine(int count)
//{
//    CCASSERT(count>=0, "capacity must be >= 0");
//    
//    if(_bufferCountGLLine + count > _bufferCapacityGLLine)
//    {
//        _bufferCapacityGLLine += MAX(_bufferCapacityGLLine, count);
//        _bufferGLLine = (V2F_C4B_T2F*)realloc(_bufferGLLine, _bufferCapacityGLLine*sizeof(V2F_C4B_T2F));
//    }
//}

bool DrawNode::init()
{
    setGLProgramState(GLProgramState::getOrCreateWithGLProgramName(GLProgram::SHADER_NAME_POSITION_LENGTH_TEXTURE_COLOR));
<<<<<<< HEAD
=======
    
    ensureCapacity(512);
    ensureCapacityGLPoint(64);
    ensureCapacityGLLine(256);
    
    if (Configuration::getInstance()->supportsShareableVAO())
    {
        glGenVertexArrays(1, &_vao);
        GL::bindVAO(_vao);
        glGenBuffers(1, &_vbo);
        glBindBuffer(GL_ARRAY_BUFFER, _vbo);
        glBufferData(GL_ARRAY_BUFFER, sizeof(V2F_C4B_T2F)* _bufferCapacity, _buffer, GL_STREAM_DRAW);
        // vertex
        glEnableVertexAttribArray(GLProgram::VERTEX_ATTRIB_POSITION);
        glVertexAttribPointer(GLProgram::VERTEX_ATTRIB_POSITION, 2, GL_FLOAT, GL_FALSE, sizeof(V2F_C4B_T2F), (GLvoid *)offsetof(V2F_C4B_T2F, vertices));
        // color
        glEnableVertexAttribArray(GLProgram::VERTEX_ATTRIB_COLOR);
        glVertexAttribPointer(GLProgram::VERTEX_ATTRIB_COLOR, 4, GL_UNSIGNED_BYTE, GL_TRUE, sizeof(V2F_C4B_T2F), (GLvoid *)offsetof(V2F_C4B_T2F, colors));
        // texcood
        glEnableVertexAttribArray(GLProgram::VERTEX_ATTRIB_TEX_COORD);
        glVertexAttribPointer(GLProgram::VERTEX_ATTRIB_TEX_COORD, 2, GL_FLOAT, GL_FALSE, sizeof(V2F_C4B_T2F), (GLvoid *)offsetof(V2F_C4B_T2F, texCoords));
        
        glGenVertexArrays(1, &_vaoGLLine);
        GL::bindVAO(_vaoGLLine);
        glGenBuffers(1, &_vboGLLine);
        glBindBuffer(GL_ARRAY_BUFFER, _vboGLLine);
        glBufferData(GL_ARRAY_BUFFER, sizeof(V2F_C4B_T2F)*_bufferCapacityGLLine, _bufferGLLine, GL_STREAM_DRAW);
        // vertex
        glEnableVertexAttribArray(GLProgram::VERTEX_ATTRIB_POSITION);
        glVertexAttribPointer(GLProgram::VERTEX_ATTRIB_POSITION, 2, GL_FLOAT, GL_FALSE, sizeof(V2F_C4B_T2F), (GLvoid *)offsetof(V2F_C4B_T2F, vertices));
        // color
        glEnableVertexAttribArray(GLProgram::VERTEX_ATTRIB_COLOR);
        glVertexAttribPointer(GLProgram::VERTEX_ATTRIB_COLOR, 4, GL_UNSIGNED_BYTE, GL_TRUE, sizeof(V2F_C4B_T2F), (GLvoid *)offsetof(V2F_C4B_T2F, colors));
        // texcood
        glEnableVertexAttribArray(GLProgram::VERTEX_ATTRIB_TEX_COORD);
        glVertexAttribPointer(GLProgram::VERTEX_ATTRIB_TEX_COORD, 2, GL_FLOAT, GL_FALSE, sizeof(V2F_C4B_T2F), (GLvoid *)offsetof(V2F_C4B_T2F, texCoords));
        
        glGenVertexArrays(1, &_vaoGLPoint);
        GL::bindVAO(_vaoGLPoint);
        glGenBuffers(1, &_vboGLPoint);
        glBindBuffer(GL_ARRAY_BUFFER, _vboGLPoint);
        glBufferData(GL_ARRAY_BUFFER, sizeof(V2F_C4B_T2F)*_bufferCapacityGLPoint, _bufferGLPoint, GL_STREAM_DRAW);
        // vertex
        glEnableVertexAttribArray(GLProgram::VERTEX_ATTRIB_POSITION);
        glVertexAttribPointer(GLProgram::VERTEX_ATTRIB_POSITION, 2, GL_FLOAT, GL_FALSE, sizeof(V2F_C4B_T2F), (GLvoid *)offsetof(V2F_C4B_T2F, vertices));
        // color
        glEnableVertexAttribArray(GLProgram::VERTEX_ATTRIB_COLOR);
        glVertexAttribPointer(GLProgram::VERTEX_ATTRIB_COLOR, 4, GL_UNSIGNED_BYTE, GL_TRUE, sizeof(V2F_C4B_T2F), (GLvoid *)offsetof(V2F_C4B_T2F, colors));
        // Texture coord as pointsize
        glEnableVertexAttribArray(GLProgram::VERTEX_ATTRIB_TEX_COORD);
        glVertexAttribPointer(GLProgram::VERTEX_ATTRIB_TEX_COORD, 2, GL_FLOAT, GL_FALSE, sizeof(V2F_C4B_T2F), (GLvoid *)offsetof(V2F_C4B_T2F, texCoords));
        
        GL::bindVAO(0);
        glBindBuffer(GL_ARRAY_BUFFER, 0);
        
    }
    else
    {
        glGenBuffers(1, &_vbo);
        glBindBuffer(GL_ARRAY_BUFFER, _vbo);
        glBufferData(GL_ARRAY_BUFFER, sizeof(V2F_C4B_T2F)* _bufferCapacity, _buffer, GL_STREAM_DRAW);
        
        glGenBuffers(1, &_vboGLLine);
        glBindBuffer(GL_ARRAY_BUFFER, _vboGLLine);
        glBufferData(GL_ARRAY_BUFFER, sizeof(V2F_C4B_T2F)*_bufferCapacityGLLine, _bufferGLLine, GL_STREAM_DRAW);
        
        glGenBuffers(1, &_vboGLPoint);
        glBindBuffer(GL_ARRAY_BUFFER, _vboGLPoint);
        glBufferData(GL_ARRAY_BUFFER, sizeof(V2F_C4B_T2F)*_bufferCapacityGLPoint, _bufferGLPoint, GL_STREAM_DRAW);
    }
    
    CHECK_GL_ERROR_DEBUG();
    
    _dirty = true;
    _dirtyGLLine = true;
    _dirtyGLPoint = true;
    
#if CC_ENABLE_CACHE_TEXTURE_DATA
    // Need to listen the event only when not use batchnode, because it will use VBO
    auto listener = EventListenerCustom::create(EVENT_RENDERER_RECREATED, [this](EventCustom* event){
   /** listen the event that renderer was recreated on Android/WP8 */
        this->init();
    });

    _eventDispatcher->addEventListenerWithSceneGraphPriority(listener, this);
#endif
    
    return true;
}

void DrawNode::draw(Renderer *renderer, const Mat4 &transform, uint32_t flags)
{
    if(_bufferCount)
    {
        _customCommand.init(_globalZOrder, transform, flags);
        _customCommand.func = CC_CALLBACK_0(DrawNode::onDraw, this, transform, flags);
        renderer->addCommand(&_customCommand);
    }
    
    if(_bufferCountGLPoint)
    {
        _customCommandGLPoint.init(_globalZOrder, transform, flags);
        _customCommandGLPoint.func = CC_CALLBACK_0(DrawNode::onDrawGLPoint, this, transform, flags);
        renderer->addCommand(&_customCommandGLPoint);
    }
    
    if(_bufferCountGLLine)
    {
        _customCommandGLLine.init(_globalZOrder, transform, flags);
        _customCommandGLLine.func = CC_CALLBACK_0(DrawNode::onDrawGLLine, this, transform, flags);
        renderer->addCommand(&_customCommandGLLine);
    }
}

void DrawNode::onDraw(const Mat4 &transform, uint32_t flags)
{
    auto glProgram = getGLProgram();
    glProgram->use();
    glProgram->setUniformsForBuiltins(transform);
    
    GL::blendFunc(_blendFunc.src, _blendFunc.dst);

    if (_dirty)
    {
        glBindBuffer(GL_ARRAY_BUFFER, _vbo);
        glBufferData(GL_ARRAY_BUFFER, sizeof(V2F_C4B_T2F)*_bufferCapacity, _buffer, GL_STREAM_DRAW);
        
        _dirty = false;
    }
    if (Configuration::getInstance()->supportsShareableVAO())
    {
        GL::bindVAO(_vao);
    }
    else
    {
        GL::enableVertexAttribs(GL::VERTEX_ATTRIB_FLAG_POS_COLOR_TEX);

        glBindBuffer(GL_ARRAY_BUFFER, _vbo);
        // vertex
        glVertexAttribPointer(GLProgram::VERTEX_ATTRIB_POSITION, 2, GL_FLOAT, GL_FALSE, sizeof(V2F_C4B_T2F), (GLvoid *)offsetof(V2F_C4B_T2F, vertices));
        // color
        glVertexAttribPointer(GLProgram::VERTEX_ATTRIB_COLOR, 4, GL_UNSIGNED_BYTE, GL_TRUE, sizeof(V2F_C4B_T2F), (GLvoid *)offsetof(V2F_C4B_T2F, colors));
        // texcood
        glVertexAttribPointer(GLProgram::VERTEX_ATTRIB_TEX_COORD, 2, GL_FLOAT, GL_FALSE, sizeof(V2F_C4B_T2F), (GLvoid *)offsetof(V2F_C4B_T2F, texCoords));
    }
>>>>>>> 81caa9f3

    _vbTriangles = VertexBuffer::create(sizeof(V2F_C4B_T2F), 2048, VertexBuffer::ArrayType::All, VertexBuffer::ArrayMode::Dynamic);
    _vdTriangles = VertexData::create(VertexData::Primitive::Triangles);
    _vdTriangles->addStream(_vbTriangles, VertexStreamAttribute(offsetof(V3F_C4B_T2F, vertices),  GLProgram::VERTEX_ATTRIB_POSITION, GL_FLOAT, 3));
    _vdTriangles->addStream(_vbTriangles, VertexStreamAttribute(offsetof(V3F_C4B_T2F, colors),    GLProgram::VERTEX_ATTRIB_COLOR, GL_UNSIGNED_BYTE, 4, true));
    _vdTriangles->addStream(_vbTriangles, VertexStreamAttribute(offsetof(V3F_C4B_T2F, texCoords), GLProgram::VERTEX_ATTRIB_TEX_COORD, GL_FLOAT, 2));
    CC_SAFE_RETAIN(_vdTriangles);
    CC_SAFE_RETAIN(_vbTriangles);
    
    _vbLines = VertexBuffer::create(sizeof(V2F_C4B_T2F), 2048, VertexBuffer::ArrayType::All, VertexBuffer::ArrayMode::Dynamic);
    _vdLines = VertexData::create(VertexData::Primitive::Lines);
    _vdLines->addStream(_vbLines, VertexStreamAttribute(offsetof(V3F_C4B_T2F, vertices),  GLProgram::VERTEX_ATTRIB_POSITION, GL_FLOAT, 3));
    _vdLines->addStream(_vbLines, VertexStreamAttribute(offsetof(V3F_C4B_T2F, colors),    GLProgram::VERTEX_ATTRIB_COLOR, GL_UNSIGNED_BYTE, 4, true));
    _vdLines->addStream(_vbLines, VertexStreamAttribute(offsetof(V3F_C4B_T2F, texCoords), GLProgram::VERTEX_ATTRIB_TEX_COORD, GL_FLOAT, 2));
    CC_SAFE_RETAIN(_vdLines);
    CC_SAFE_RETAIN(_vbLines);

    _vbPoints = VertexBuffer::create(sizeof(V2F_C4B_PF), 2048, VertexBuffer::ArrayType::All, VertexBuffer::ArrayMode::Dynamic);
    _vdPoints = VertexData::create(VertexData::Primitive::Points);
    _vdPoints->addStream(_vbPoints, VertexStreamAttribute(offsetof(V2F_C4B_PF, vertices),  GLProgram::VERTEX_ATTRIB_POSITION, GL_FLOAT, 3));
    _vdPoints->addStream(_vbPoints, VertexStreamAttribute(offsetof(V2F_C4B_PF, colors),    GLProgram::VERTEX_ATTRIB_COLOR, GL_UNSIGNED_BYTE, 4, true));
    _vdPoints->addStream(_vbPoints, VertexStreamAttribute(offsetof(V2F_C4B_PF, pointSize), GLProgram::VERTEX_ATTRIB_POINTSIZE, GL_FLOAT, 2));
    CC_SAFE_RETAIN(_vdPoints);
    CC_SAFE_RETAIN(_vbPoints);
    
//    ensureCapacity(512);
//    ensureCapacityGLPoint(64);
//    ensureCapacityGLLine(256);
//    
//    if (Configuration::getInstance()->supportsShareableVAO())
//    {
//        glGenVertexArrays(1, &_vao);
//        GL::bindVAO(_vao);
//    }
//    glGenBuffers(1, &_vbo);
//    glBindBuffer(GL_ARRAY_BUFFER, _vbo);
//    glBufferData(GL_ARRAY_BUFFER, sizeof(V2F_C4B_T2F)* _bufferCapacity, _buffer, GL_STREAM_DRAW);
//    // vertex
//    glEnableVertexAttribArray(GLProgram::VERTEX_ATTRIB_POSITION);
//    glVertexAttribPointer(GLProgram::VERTEX_ATTRIB_POSITION, 2, GL_FLOAT, GL_FALSE, sizeof(V2F_C4B_T2F), (GLvoid *)offsetof(V2F_C4B_T2F, vertices));
//    // color
//    glEnableVertexAttribArray(GLProgram::VERTEX_ATTRIB_COLOR);
//    glVertexAttribPointer(GLProgram::VERTEX_ATTRIB_COLOR, 4, GL_UNSIGNED_BYTE, GL_TRUE, sizeof(V2F_C4B_T2F), (GLvoid *)offsetof(V2F_C4B_T2F, colors));
//    // texcood
//    glEnableVertexAttribArray(GLProgram::VERTEX_ATTRIB_TEX_COORD);
//    glVertexAttribPointer(GLProgram::VERTEX_ATTRIB_TEX_COORD, 2, GL_FLOAT, GL_FALSE, sizeof(V2F_C4B_T2F), (GLvoid *)offsetof(V2F_C4B_T2F, texCoords));
//    
//    if (Configuration::getInstance()->supportsShareableVAO())
//    {
//        glGenVertexArrays(1, &_vaoGLLine);
//        GL::bindVAO(_vaoGLLine);
//    }
//    glGenBuffers(1, &_vboGLLine);
//    glBindBuffer(GL_ARRAY_BUFFER, _vboGLLine);
//    glBufferData(GL_ARRAY_BUFFER, sizeof(V2F_C4B_T2F)*_bufferCapacityGLLine, _bufferGLLine, GL_STREAM_DRAW);
//    // vertex
//    glEnableVertexAttribArray(GLProgram::VERTEX_ATTRIB_POSITION);
//    glVertexAttribPointer(GLProgram::VERTEX_ATTRIB_POSITION, 2, GL_FLOAT, GL_FALSE, sizeof(V2F_C4B_T2F), (GLvoid *)offsetof(V2F_C4B_T2F, vertices));
//    // color
//    glEnableVertexAttribArray(GLProgram::VERTEX_ATTRIB_COLOR);
//    glVertexAttribPointer(GLProgram::VERTEX_ATTRIB_COLOR, 4, GL_UNSIGNED_BYTE, GL_TRUE, sizeof(V2F_C4B_T2F), (GLvoid *)offsetof(V2F_C4B_T2F, colors));
//    // texcood
//    glEnableVertexAttribArray(GLProgram::VERTEX_ATTRIB_TEX_COORD);
//    glVertexAttribPointer(GLProgram::VERTEX_ATTRIB_TEX_COORD, 2, GL_FLOAT, GL_FALSE, sizeof(V2F_C4B_T2F), (GLvoid *)offsetof(V2F_C4B_T2F, texCoords));
//    
//    if (Configuration::getInstance()->supportsShareableVAO())
//    {
//        glGenVertexArrays(1, &_vaoGLPoint);
//        GL::bindVAO(_vaoGLPoint);
//    }
//    glGenBuffers(1, &_vboGLPoint);
//    glBindBuffer(GL_ARRAY_BUFFER, _vboGLPoint);
//    glBufferData(GL_ARRAY_BUFFER, sizeof(V2F_C4B_PF)*_bufferCapacityGLPoint, _bufferGLPoint, GL_STREAM_DRAW);
//    // vertex
//    glEnableVertexAttribArray(GLProgram::VERTEX_ATTRIB_POSITION);
//    glVertexAttribPointer(GLProgram::VERTEX_ATTRIB_POSITION, 2, GL_FLOAT, GL_FALSE, sizeof(V2F_C4B_PF), (GLvoid *)offsetof(V2F_C4B_PF, vertices));
//    // color
//    glEnableVertexAttribArray(GLProgram::VERTEX_ATTRIB_COLOR);
//    glVertexAttribPointer(GLProgram::VERTEX_ATTRIB_COLOR, 4, GL_UNSIGNED_BYTE, GL_TRUE, sizeof(V2F_C4B_PF), (GLvoid *)offsetof(V2F_C4B_PF, colors));
//    // pointsize
//    glEnableVertexAttribArray(GLProgram::VERTEX_ATTRIB_POINTSIZE);
//    glVertexAttribPointer(GLProgram::VERTEX_ATTRIB_POINTSIZE, 1, GL_FLOAT, GL_FALSE, sizeof(V2F_C4B_PF), (GLvoid *)offsetof(V2F_C4B_PF, pointSize));
//
//    glBindBuffer(GL_ARRAY_BUFFER, 0);
//    if (Configuration::getInstance()->supportsShareableVAO())
//    {
//        GL::bindVAO(0);
//    }
//    
//    CHECK_GL_ERROR_DEBUG();
//    
//    _dirty = true;
//    _dirtyGLLine = true;
//    _dirtyGLPoint = true;
//    
//#if CC_ENABLE_CACHE_TEXTURE_DATA
//    // Need to listen the event only when not use batchnode, because it will use VBO
//    auto listener = EventListenerCustom::create(EVENT_RENDERER_RECREATED, [this](EventCustom* event){
//   /** listen the event that renderer was recreated on Android/WP8 */
//        this->init();
//    });
//
//    _eventDispatcher->addEventListenerWithSceneGraphPriority(listener, this);
//#endif
    
<<<<<<< HEAD
    return true;
}

void DrawNode::draw(Renderer* renderer, const Mat4& transform, uint32_t flags)
{
    if (!_vdTriangles->empty())
    {
        _batchCommandTriangles.init(_globalZOrder, getGLProgram(), _blendFunc, nullptr, _vdTriangles, _transform);
        renderer->addCommand(&_batchCommandTriangles);
    }
    
    if (!_vdLines->empty())
    {
        _batchCommandLines.init(_globalZOrder, getGLProgram(), _blendFunc, nullptr, _vdLines, _transform);
        renderer->addCommand(&_batchCommandLines);
    }
    
    if (!_vdPoints->empty())
    {
        _batchCommandPoints.init(_globalZOrder, getGLProgram(), _blendFunc, nullptr, _vdPoints, _transform);
        renderer->addCommand(&_batchCommandPoints);
    }
}

//void DrawNode::onDraw(const Mat4 &transform, uint32_t flags)
//{
//    auto glProgram = getGLProgram();
//    glProgram->use();
//    glProgram->setUniformsForBuiltins(transform);
//    
//    GL::blendFunc(_blendFunc.src, _blendFunc.dst);
//
//    if (_dirty)
//    {
//        glBindBuffer(GL_ARRAY_BUFFER, _vbo);
//        glBufferData(GL_ARRAY_BUFFER, sizeof(V2F_C4B_T2F)*_bufferCapacity, _buffer, GL_STREAM_DRAW);
//        
//        _dirty = false;
//    }
//    if (Configuration::getInstance()->supportsShareableVAO())
//    {
//        GL::bindVAO(_vao);
//    }
//    else
//    {
//        GL::enableVertexAttribs(GL::VERTEX_ATTRIB_FLAG_POS_COLOR_TEX);
//
//        glBindBuffer(GL_ARRAY_BUFFER, _vbo);
//        // vertex
//        glVertexAttribPointer(GLProgram::VERTEX_ATTRIB_POSITION, 2, GL_FLOAT, GL_FALSE, sizeof(V2F_C4B_T2F), (GLvoid *)offsetof(V2F_C4B_T2F, vertices));
//        // color
//        glVertexAttribPointer(GLProgram::VERTEX_ATTRIB_COLOR, 4, GL_UNSIGNED_BYTE, GL_TRUE, sizeof(V2F_C4B_T2F), (GLvoid *)offsetof(V2F_C4B_T2F, colors));
//        // texcood
//        glVertexAttribPointer(GLProgram::VERTEX_ATTRIB_TEX_COORD, 2, GL_FLOAT, GL_FALSE, sizeof(V2F_C4B_T2F), (GLvoid *)offsetof(V2F_C4B_T2F, texCoords));
//    }
//
//    glDrawArrays(GL_TRIANGLES, 0, _bufferCount);
//    glBindBuffer(GL_ARRAY_BUFFER, 0);
//    
//    CC_INCREMENT_GL_DRAWN_BATCHES_AND_VERTICES(1, _bufferCount);
//    CHECK_GL_ERROR_DEBUG();
//}
//
//void DrawNode::onDrawGLLine(const Mat4 &transform, uint32_t flags)
//{
//    auto glProgram = GLProgramCache::getInstance()->getGLProgram(GLProgram::SHADER_NAME_POSITION_LENGTH_TEXTURE_COLOR);
//    glProgram->use();
//    glProgram->setUniformsForBuiltins(transform);
//    
//    if (_dirtyGLLine)
//    {
//        glBindBuffer(GL_ARRAY_BUFFER, _vboGLLine);
//        glBufferData(GL_ARRAY_BUFFER, sizeof(V2F_C4B_T2F)*_bufferCapacityGLLine, _bufferGLLine, GL_STREAM_DRAW);
//        _dirtyGLLine = false;
//    }
//    if (Configuration::getInstance()->supportsShareableVAO())
//    {
//        GL::bindVAO(_vaoGLLine);
//    }
//    else
//    {
//        glBindBuffer(GL_ARRAY_BUFFER, _vboGLLine);
//        GL::enableVertexAttribs(GL::VERTEX_ATTRIB_FLAG_POS_COLOR_TEX);
//        // vertex
//        glVertexAttribPointer(GLProgram::VERTEX_ATTRIB_POSITION, 2, GL_FLOAT, GL_FALSE, sizeof(V2F_C4B_T2F), (GLvoid *)offsetof(V2F_C4B_T2F, vertices));
//        // color
//        glVertexAttribPointer(GLProgram::VERTEX_ATTRIB_COLOR, 4, GL_UNSIGNED_BYTE, GL_TRUE, sizeof(V2F_C4B_T2F), (GLvoid *)offsetof(V2F_C4B_T2F, colors));
//        // texcood
//        glVertexAttribPointer(GLProgram::VERTEX_ATTRIB_TEX_COORD, 2, GL_FLOAT, GL_FALSE, sizeof(V2F_C4B_T2F), (GLvoid *)offsetof(V2F_C4B_T2F, texCoords));
//    }
//    glLineWidth(2);
//    glDrawArrays(GL_LINES, 0, _bufferCountGLLine);
//    glBindBuffer(GL_ARRAY_BUFFER, 0);
//    
//    CC_INCREMENT_GL_DRAWN_BATCHES_AND_VERTICES(1,_bufferCountGLLine);
//    CHECK_GL_ERROR_DEBUG();
//}
//
//void DrawNode::onDrawGLPoint(const Mat4 &transform, uint32_t flags)
//{
//    auto glProgram = GLProgramCache::getInstance()->getGLProgram(GLProgram::SHADER_NAME_POSITION_U_COLOR);
//    glProgram->use();
//    glProgram->setUniformsForBuiltins(transform);
//    
//    glProgram->setUniformLocationWith4fv(glProgram->getUniformLocation("u_color"), (GLfloat*) &_pointColor.r, 1);
//    glProgram->setUniformLocationWith1f(glProgram->getUniformLocation("u_pointSize"), _pointSize);
//    
//    if (_dirtyGLPoint)
//    {
//        glBindBuffer(GL_ARRAY_BUFFER, _vboGLPoint);
//        glBufferData(GL_ARRAY_BUFFER, sizeof(V2F_C4B_T2F)*_bufferCapacityGLPoint, _bufferGLPoint, GL_STREAM_DRAW);
//        
//        _dirtyGLPoint = false;
//    }
//    
//    if (Configuration::getInstance()->supportsShareableVAO())
//    {
//        GL::bindVAO(_vaoGLPoint);
//    }
//    else
//    {
//        glBindBuffer(GL_ARRAY_BUFFER, _vboGLPoint);
//        GL::enableVertexAttribs( GL::VERTEX_ATTRIB_FLAG_POSITION | GL::VERTEX_ATTRIB_FLAG_COLOR);
//        glVertexAttribPointer(GLProgram::VERTEX_ATTRIB_POSITION, 2, GL_FLOAT, GL_FALSE, sizeof(V2F_C4B_T2F), (GLvoid *)offsetof(V2F_C4B_T2F, vertices));
//        glVertexAttribPointer(GLProgram::VERTEX_ATTRIB_COLOR, 4, GL_UNSIGNED_BYTE, GL_TRUE, sizeof(V2F_C4B_T2F), (GLvoid *)offsetof(V2F_C4B_T2F, colors));
//        glBindBuffer(GL_ARRAY_BUFFER, _vboGLPoint);
//    }
//    
//    glDrawArrays(GL_POINTS, 0, _bufferCountGLPoint);
//    glBindBuffer(GL_ARRAY_BUFFER, 0);
//    
//    CC_INCREMENT_GL_DRAWN_BATCHES_AND_VERTICES(1,_bufferCountGLPoint);
//    CHECK_GL_ERROR_DEBUG();
//}
=======
    if (Configuration::getInstance()->supportsShareableVAO())
    {
        GL::bindVAO(0);
    }
    
    CC_INCREMENT_GL_DRAWN_BATCHES_AND_VERTICES(1, _bufferCount);
    CHECK_GL_ERROR_DEBUG();
}

void DrawNode::onDrawGLLine(const Mat4 &transform, uint32_t flags)
{
    auto glProgram = GLProgramCache::getInstance()->getGLProgram(GLProgram::SHADER_NAME_POSITION_LENGTH_TEXTURE_COLOR);
    glProgram->use();
    glProgram->setUniformsForBuiltins(transform);
    
    if (_dirtyGLLine)
    {
        glBindBuffer(GL_ARRAY_BUFFER, _vboGLLine);
        glBufferData(GL_ARRAY_BUFFER, sizeof(V2F_C4B_T2F)*_bufferCapacityGLLine, _bufferGLLine, GL_STREAM_DRAW);
        _dirtyGLLine = false;
    }
    if (Configuration::getInstance()->supportsShareableVAO())
    {
        GL::bindVAO(_vaoGLLine);
    }
    else
    {
        glBindBuffer(GL_ARRAY_BUFFER, _vboGLLine);
        GL::enableVertexAttribs(GL::VERTEX_ATTRIB_FLAG_POS_COLOR_TEX);
        // vertex
        glVertexAttribPointer(GLProgram::VERTEX_ATTRIB_POSITION, 2, GL_FLOAT, GL_FALSE, sizeof(V2F_C4B_T2F), (GLvoid *)offsetof(V2F_C4B_T2F, vertices));
        // color
        glVertexAttribPointer(GLProgram::VERTEX_ATTRIB_COLOR, 4, GL_UNSIGNED_BYTE, GL_TRUE, sizeof(V2F_C4B_T2F), (GLvoid *)offsetof(V2F_C4B_T2F, colors));
        // texcood
        glVertexAttribPointer(GLProgram::VERTEX_ATTRIB_TEX_COORD, 2, GL_FLOAT, GL_FALSE, sizeof(V2F_C4B_T2F), (GLvoid *)offsetof(V2F_C4B_T2F, texCoords));
    }
    glLineWidth(2);
    glDrawArrays(GL_LINES, 0, _bufferCountGLLine);
    
    if (Configuration::getInstance()->supportsShareableVAO())
    {
        GL::bindVAO(0);
    }
    
    glBindBuffer(GL_ARRAY_BUFFER, 0);
    
    CC_INCREMENT_GL_DRAWN_BATCHES_AND_VERTICES(1,_bufferCountGLLine);
    CHECK_GL_ERROR_DEBUG();
}

void DrawNode::onDrawGLPoint(const Mat4 &transform, uint32_t flags)
{
    auto glProgram = GLProgramCache::getInstance()->getGLProgram(GLProgram::SHADER_NAME_POSITION_COLOR_TEXASPOINTSIZE);
    glProgram->use();
    glProgram->setUniformsForBuiltins(transform);
    
    if (_dirtyGLPoint)
    {
        glBindBuffer(GL_ARRAY_BUFFER, _vboGLPoint);
        glBufferData(GL_ARRAY_BUFFER, sizeof(V2F_C4B_T2F)*_bufferCapacityGLPoint, _bufferGLPoint, GL_STREAM_DRAW);
        
        _dirtyGLPoint = false;
    }
    
    if (Configuration::getInstance()->supportsShareableVAO())
    {
        GL::bindVAO(_vaoGLPoint);
    }
    else
    {
        glBindBuffer(GL_ARRAY_BUFFER, _vboGLPoint);
        GL::enableVertexAttribs( GL::VERTEX_ATTRIB_FLAG_POS_COLOR_TEX);
        glVertexAttribPointer(GLProgram::VERTEX_ATTRIB_POSITION, 2, GL_FLOAT, GL_FALSE, sizeof(V2F_C4B_T2F), (GLvoid *)offsetof(V2F_C4B_T2F, vertices));
        glVertexAttribPointer(GLProgram::VERTEX_ATTRIB_COLOR, 4, GL_UNSIGNED_BYTE, GL_TRUE, sizeof(V2F_C4B_T2F), (GLvoid *)offsetof(V2F_C4B_T2F, colors));
        glVertexAttribPointer(GLProgram::VERTEX_ATTRIB_TEX_COORD, 2, GL_FLOAT, GL_FALSE, sizeof(V2F_C4B_T2F), (GLvoid *)offsetof(V2F_C4B_T2F, texCoords));
    }
    
    glDrawArrays(GL_POINTS, 0, _bufferCountGLPoint);
    
    if (Configuration::getInstance()->supportsShareableVAO())
    {
        GL::bindVAO(0);
    }
    
    glBindBuffer(GL_ARRAY_BUFFER, 0);
    
    CC_INCREMENT_GL_DRAWN_BATCHES_AND_VERTICES(1,_bufferCountGLPoint);
    CHECK_GL_ERROR_DEBUG();
}
>>>>>>> 81caa9f3

void DrawNode::drawPoint(const Vec2& position, const float pointSize, const Color4F &color)
{
    _vdPoints->append<V2F_C4B_PF>({position, Color4B(color), pointSize});
}

void DrawNode::drawPoints(const Vec2 *position, unsigned int numberOfPoints, const Color4F &color, float pointSize)
{
    for (auto i = 0; i < numberOfPoints; ++i)
        _vdPoints->append<V2F_C4B_PF>({position[i], Color4B(color), pointSize});
}

void DrawNode::drawLine(const Vec2 &origin, const Vec2 &destination, const Color4F &color)
{
    _vdLines->append<V2F_C4B_T2F>({origin,      Color4B(color), Tex2F(0.0, 0.0)});
    _vdLines->append<V2F_C4B_T2F>({destination, Color4B(color), Tex2F(0.0, 0.0)});
}

void DrawNode::drawRect(const Vec2 &origin, const Vec2 &destination, const Color4F &color)
{
    drawLine(Vec2(origin.x, origin.y),           Vec2(destination.x, origin.y), color);
    drawLine(Vec2(destination.x, origin.y),      Vec2(destination.x, destination.y), color);
    drawLine(Vec2(destination.x, destination.y), Vec2(origin.x, destination.y), color);
    drawLine(Vec2(origin.x, destination.y),      Vec2(origin.x, origin.y), color);
}

void DrawNode::drawPoly(const Vec2* poli, unsigned int numberOfPoints, bool closePolygon, const Color4F &color)
{
    int i = 0;
    for(; i < numberOfPoints - 1; ++i)
    {
        _vdLines->append<V2F_C4B_T2F>({poli[i],   Color4B(color), Tex2F(0.0, 0.0)});
        _vdLines->append<V2F_C4B_T2F>({poli[i+1], Color4B(color), Tex2F(0.0, 0.0)});
    }

    if (closePolygon)
    {
        _vdLines->append<V2F_C4B_T2F>({poli[i], Color4B(color), Tex2F(0.0, 0.0)});
        _vdLines->append<V2F_C4B_T2F>({poli[0], Color4B(color), Tex2F(0.0, 0.0)});
    }
}

void DrawNode::drawCircle(const Vec2& center, float radius, float angle, unsigned int segments, bool drawLineToCenter, float scaleX, float scaleY, const Color4F &color)
{
    const float coef = 2.0f * (float)M_PI/segments;
    
    auto vertices = (Vec2*)CC_ALLOCA((segments + 2) * sizeof(Vec2));
    
    for (auto i = 0; i <= segments; ++i)
    {
        float rads = i*coef;
        GLfloat j = radius * cosf(rads + angle) * scaleX + center.x;
        GLfloat k = radius * sinf(rads + angle) * scaleY + center.y;
        
        vertices[i].x = j;
        vertices[i].y = k;
    }
    if(drawLineToCenter)
    {
        vertices[segments+1].x = center.x;
        vertices[segments+1].y = center.y;
        drawPoly(vertices, segments+2, true, color);
    }
    else
        drawPoly(vertices, segments+1, true, color);
}

void DrawNode::drawCircle(const Vec2 &center, float radius, float angle, unsigned int segments, bool drawLineToCenter, const Color4F &color)
{
    drawCircle(center, radius, angle, segments, drawLineToCenter, 1.0f, 1.0f, color);
}

void DrawNode::drawQuadBezier(const Vec2 &origin, const Vec2 &control, const Vec2 &destination, unsigned int segments, const Color4F &color)
{
    auto vertices = (Vec2*)CC_ALLOCA((segments + 1) * sizeof(Vec2));
    
    float t = 0.0f;
    for (auto i = 0; i < segments; ++i)
    {
        vertices[i].x = powf(1 - t, 2) * origin.x + 2.0f * (1 - t) * t * control.x + t * t * destination.x;
        vertices[i].y = powf(1 - t, 2) * origin.y + 2.0f * (1 - t) * t * control.y + t * t * destination.y;
        t += 1.0f / segments;
    }
    vertices[segments].x = destination.x;
    vertices[segments].y = destination.y;
    
    drawPoly(vertices, segments+1, false, color);
}

void DrawNode::drawCubicBezier(const Vec2 &origin, const Vec2 &control1, const Vec2 &control2, const Vec2 &destination, unsigned int segments, const Color4F &color)
{
    auto vertices = (Vec2*)CC_ALLOCA((segments + 1) * sizeof(Vec2));
    
    float t = 0;
    for (unsigned int i = 0; i < segments; i++)
    {
        vertices[i].x = powf(1 - t, 3) * origin.x + 3.0f * powf(1 - t, 2) * t * control1.x + 3.0f * (1 - t) * t * t * control2.x + t * t * t * destination.x;
        vertices[i].y = powf(1 - t, 3) * origin.y + 3.0f * powf(1 - t, 2) * t * control1.y + 3.0f * (1 - t) * t * t * control2.y + t * t * t * destination.y;
        t += 1.0f / segments;
    }
    vertices[segments].x = destination.x;
    vertices[segments].y = destination.y;
    
    drawPoly(vertices, segments+1, false, color);
}

void DrawNode::drawCardinalSpline(PointArray *config, float tension,  unsigned int segments, const Color4F &color)
{
    auto vertices = (Vec2*)CC_ALLOCA((segments + 1) * sizeof(Vec2));
    
    ssize_t p;
    float lt;
    float deltaT = 1.0f / config->count();
    
    for( unsigned int i=0; i < segments+1;i++) {
        
        float dt = (float)i / segments;
        
        // border
        if( dt == 1 ) {
            p = config->count() - 1;
            lt = 1;
        } else {
            p = dt / deltaT;
            lt = (dt - deltaT * (float)p) / deltaT;
        }
        
        // Interpolate
        Vec2 pp0 = config->getControlPointAtIndex(p-1);
        Vec2 pp1 = config->getControlPointAtIndex(p+0);
        Vec2 pp2 = config->getControlPointAtIndex(p+1);
        Vec2 pp3 = config->getControlPointAtIndex(p+2);
        
        Vec2 newPos = ccCardinalSplineAt( pp0, pp1, pp2, pp3, tension, lt);
        vertices[i].x = newPos.x;
        vertices[i].y = newPos.y;
    }
    
    drawPoly(vertices, segments+1, false, color);
}

void DrawNode::drawCatmullRom(PointArray *points, unsigned int segments, const Color4F &color)
{
    drawCardinalSpline( points, 0.5f, segments, color);
}

void DrawNode::drawDot(const Vec2 &pos, float radius, const Color4F &color)
{
    V2F_C4B_T2F a = {Vec2(pos.x - radius, pos.y - radius), Color4B(color), Tex2F(-1.0, -1.0) };
    V2F_C4B_T2F b = {Vec2(pos.x - radius, pos.y + radius), Color4B(color), Tex2F(-1.0,  1.0) };
    V2F_C4B_T2F c = {Vec2(pos.x + radius, pos.y + radius), Color4B(color), Tex2F( 1.0,  1.0) };
    V2F_C4B_T2F d = {Vec2(pos.x + radius, pos.y - radius), Color4B(color), Tex2F( 1.0, -1.0) };
    _vdTriangles->append<V2F_C4B_T2F>(a);
    _vdTriangles->append<V2F_C4B_T2F>(b);
    _vdTriangles->append<V2F_C4B_T2F>(c);
    _vdTriangles->append<V2F_C4B_T2F>(a);
    _vdTriangles->append<V2F_C4B_T2F>(c);
    _vdTriangles->append<V2F_C4B_T2F>(d);
}

void DrawNode::drawRect(const Vec2 &p1, const Vec2 &p2, const Vec2 &p3, const Vec2& p4, const Color4F &color)
{
    drawLine(Vec2(p1.x, p1.y), Vec2(p2.x, p2.y), color);
    drawLine(Vec2(p2.x, p2.y), Vec2(p3.x, p3.y), color);
    drawLine(Vec2(p3.x, p3.y), Vec2(p4.x, p4.y), color);
    drawLine(Vec2(p4.x, p4.y), Vec2(p1.x, p1.y), color);
}

void DrawNode::drawSegment(const Vec2 &from, const Vec2 &to, float radius, const Color4F &color)
{
    Vec2 a = __v2f(from);
    Vec2 b = __v2f(to);
    
    
    Vec2 n = v2fnormalize(v2fperp(v2fsub(b, a)));
    Vec2 t = v2fperp(n);
    
    Vec2 nw = v2fmult(n, radius);
    Vec2 tw = v2fmult(t, radius);
    Vec2 v0 = v2fsub(b, v2fadd(nw, tw));
    Vec2 v1 = v2fadd(b, v2fsub(nw, tw));
    Vec2 v2 = v2fsub(b, nw);
    Vec2 v3 = v2fadd(b, nw);
    Vec2 v4 = v2fsub(a, nw);
    Vec2 v5 = v2fadd(a, nw);
    Vec2 v6 = v2fsub(a, v2fsub(nw, tw));
    Vec2 v7 = v2fadd(a, v2fadd(nw, tw));

    _vdTriangles->append<V2F_C4B_T2F>({v0, Color4B(color), __t(v2fneg(v2fadd(n, t)))});
    _vdTriangles->append<V2F_C4B_T2F>({v1, Color4B(color), __t(v2fsub(n, t))});
    _vdTriangles->append<V2F_C4B_T2F>({v2, Color4B(color), __t(v2fneg(n))});
    _vdTriangles->append<V2F_C4B_T2F>({v3, Color4B(color), __t(n)});
    _vdTriangles->append<V2F_C4B_T2F>({v1, Color4B(color), __t(v2fsub(n, t))});
    _vdTriangles->append<V2F_C4B_T2F>({v2, Color4B(color), __t(v2fneg(n))});
    _vdTriangles->append<V2F_C4B_T2F>({v3, Color4B(color), __t(n)});
    _vdTriangles->append<V2F_C4B_T2F>({v4, Color4B(color), __t(v2fneg(n))});
    _vdTriangles->append<V2F_C4B_T2F>({v2, Color4B(color), __t(v2fneg(n))});
    _vdTriangles->append<V2F_C4B_T2F>({v3, Color4B(color), __t(n)});
    _vdTriangles->append<V2F_C4B_T2F>({v4, Color4B(color), __t(v2fneg(n))});
    _vdTriangles->append<V2F_C4B_T2F>({v5, Color4B(color), __t(n)});
    _vdTriangles->append<V2F_C4B_T2F>({v6, Color4B(color), __t(v2fsub(t, n))});
    _vdTriangles->append<V2F_C4B_T2F>({v4, Color4B(color), __t(v2fneg(n))});
    _vdTriangles->append<V2F_C4B_T2F>({v5, Color4B(color), __t(n)});
    _vdTriangles->append<V2F_C4B_T2F>({v6, Color4B(color), __t(v2fsub(t, n))});
    _vdTriangles->append<V2F_C4B_T2F>({v7, Color4B(color), __t(v2fadd(n, t))});
    _vdTriangles->append<V2F_C4B_T2F>({v5, Color4B(color), __t(n)});
}

void DrawNode::drawPolygon(const Vec2 *verts, int count, const Color4F &fillColor, float borderWidth, const Color4F &borderColor)
{
    CCASSERT(count >= 0, "invalid count value");
    
    bool outline = (borderColor.a > 0.0 && borderWidth > 0.0);
    
    for (int i = 0; i < count-2; i++)
    {
        _vdTriangles->append<V2F_C4B_T2F>({verts[0],   Color4B(fillColor), __t(v2fzero)});
        _vdTriangles->append<V2F_C4B_T2F>({verts[i+1], Color4B(fillColor), __t(v2fzero)});
        _vdTriangles->append<V2F_C4B_T2F>({verts[i+2], Color4B(fillColor), __t(v2fzero)});
    }
    
    if (outline)
    {
        struct ExtrudeVerts {Vec2 offset, n;};
        struct ExtrudeVerts* extrude = (struct ExtrudeVerts*)malloc(sizeof(struct ExtrudeVerts)*count);
        memset(extrude, 0, sizeof(struct ExtrudeVerts)*count);
        
        for (int i = 0; i < count; i++)
        {
            Vec2 v0 = __v2f(verts[(i-1+count)%count]);
            Vec2 v1 = __v2f(verts[i]);
            Vec2 v2 = __v2f(verts[(i+1)%count]);
            
            Vec2 n1 = v2fnormalize(v2fperp(v2fsub(v1, v0)));
            Vec2 n2 = v2fnormalize(v2fperp(v2fsub(v2, v1)));
            
            Vec2 offset = v2fmult(v2fadd(n1, n2), 1.0/(v2fdot(n1, n2) + 1.0));
            struct ExtrudeVerts tmp = {offset, n2};
            extrude[i] = tmp;
        }
        
        for(int i = 0; i < count; i++)
        {
            int j = (i+1)%count;
            Vec2 v0 = __v2f(verts[i]);
            Vec2 v1 = __v2f(verts[j]);
            
            Vec2 n0 = extrude[i].n;
            
            Vec2 offset0 = extrude[i].offset;
            Vec2 offset1 = extrude[j].offset;
            
            Vec2 inner0 = v2fsub(v0, v2fmult(offset0, borderWidth));
            Vec2 inner1 = v2fsub(v1, v2fmult(offset1, borderWidth));
            Vec2 outer0 = v2fadd(v0, v2fmult(offset0, borderWidth));
            Vec2 outer1 = v2fadd(v1, v2fmult(offset1, borderWidth));
            
            _vdTriangles->append<V2F_C4B_T2F>({inner0, Color4B(borderColor), __t(v2fneg(n0))});
            _vdTriangles->append<V2F_C4B_T2F>({inner1, Color4B(borderColor), __t(v2fneg(n0))});
            _vdTriangles->append<V2F_C4B_T2F>({outer1, Color4B(borderColor), __t(n0)});
            _vdTriangles->append<V2F_C4B_T2F>({inner0, Color4B(borderColor), __t(v2fneg(n0))});
            _vdTriangles->append<V2F_C4B_T2F>({outer0, Color4B(borderColor), __t(n0)});
            _vdTriangles->append<V2F_C4B_T2F>({outer1, Color4B(borderColor), __t(n0)});
        }
        
        free(extrude);
    }
}

void DrawNode::drawSolidRect(const Vec2 &origin, const Vec2 &destination, const Color4F &color)
{
    Vec2 vertices[] = {
        origin,
        Vec2(destination.x, origin.y),
        destination,
        Vec2(origin.x, destination.y)
    };
    
    drawSolidPoly(vertices, 4, color );
}

void DrawNode::drawSolidPoly(const Vec2 *poli, unsigned int numberOfPoints, const Color4F &color)
{
    drawPolygon(poli, numberOfPoints, color, 0.0, Color4F(0.0, 0.0, 0.0, 0.0));
}

void DrawNode::drawSolidCircle(const Vec2& center, float radius, float angle, unsigned int segments, float scaleX, float scaleY, const Color4F &color)
{
    const float coef = 2.0f * (float)M_PI/segments;
    
    Vec2 *vertices = new (std::nothrow) Vec2[segments];
    if( ! vertices )
        return;
    
    for(unsigned int i = 0;i < segments; i++)
    {
        float rads = i*coef;
        GLfloat j = radius * cosf(rads + angle) * scaleX + center.x;
        GLfloat k = radius * sinf(rads + angle) * scaleY + center.y;
        
        vertices[i].x = j;
        vertices[i].y = k;
    }
    
    drawSolidPoly(vertices, segments, color);
    
    CC_SAFE_DELETE_ARRAY(vertices);
}

void DrawNode::drawSolidCircle( const Vec2& center, float radius, float angle, unsigned int segments, const Color4F& color)
{
    drawSolidCircle(center, radius, angle, segments, 1.0f, 1.0f, color);
}

void DrawNode::drawTriangle(const Vec2 &p1, const Vec2 &p2, const Vec2 &p3, const Color4F &color)
{
    Color4B col = Color4B(color);
    V2F_C4B_T2F a = {Vec2(p1.x, p1.y), col, Tex2F(0.0, 0.0) };
    V2F_C4B_T2F b = {Vec2(p2.x, p2.y), col, Tex2F(0.0,  0.0) };
    V2F_C4B_T2F c = {Vec2(p3.x, p3.y), col, Tex2F(0.0,  0.0) };
    _vdTriangles->append<V2F_C4B_T2F>(a);
    _vdTriangles->append<V2F_C4B_T2F>(b);
    _vdTriangles->append<V2F_C4B_T2F>(c);
}

void DrawNode::drawQuadraticBezier(const Vec2& from, const Vec2& control, const Vec2& to, unsigned int segments, const Color4F &color)
{
    drawQuadBezier(from, control, to, segments, color);
}

void DrawNode::clear()
{
    _vdTriangles->clear();
    _vdLines->clear();
    _vdPoints->clear();
}

const BlendFunc& DrawNode::getBlendFunc() const
{
    return _blendFunc;
}

void DrawNode::setBlendFunc(const BlendFunc &blendFunc)
{
    _blendFunc = blendFunc;
}

NS_CC_END<|MERGE_RESOLUTION|>--- conflicted
+++ resolved
@@ -136,7 +136,6 @@
 
 DrawNode::~DrawNode()
 {
-<<<<<<< HEAD
     CC_SAFE_RELEASE(_vdTriangles);
     CC_SAFE_RELEASE(_vbTriangles);
     
@@ -156,36 +155,13 @@
 //    
 //    if (Configuration::getInstance()->supportsShareableVAO())
 //    {
+//        GL::bindVAO(0);
 //        glDeleteVertexArrays(1, &_vao);
 //        glDeleteVertexArrays(1, &_vaoGLLine);
 //        glDeleteVertexArrays(1, &_vaoGLPoint);
 //        GL::bindVAO(0);
-//        _vao = 0;
-//    }
-=======
-    free(_buffer);
-    _buffer = nullptr;
-    free(_bufferGLPoint);
-    _bufferGLPoint = nullptr;
-    free(_bufferGLLine);
-    _bufferGLLine = nullptr;
-    
-    glDeleteBuffers(1, &_vbo);
-    glDeleteBuffers(1, &_vboGLLine);
-    glDeleteBuffers(1, &_vboGLPoint);
-    _vbo = 0;
-    _vboGLPoint = 0;
-    _vboGLLine = 0;
-    
-    if (Configuration::getInstance()->supportsShareableVAO())
-    {
-        GL::bindVAO(0);
-        glDeleteVertexArrays(1, &_vao);
-        glDeleteVertexArrays(1, &_vaoGLLine);
-        glDeleteVertexArrays(1, &_vaoGLPoint);
-        _vao = _vaoGLLine = _vaoGLPoint = 0;
-    }
->>>>>>> 81caa9f3
+//        _vao = _vaoGLLine = _vaoGLPoint = 0;
+//    }
 }
 
 DrawNode* DrawNode::create()
@@ -239,154 +215,6 @@
 bool DrawNode::init()
 {
     setGLProgramState(GLProgramState::getOrCreateWithGLProgramName(GLProgram::SHADER_NAME_POSITION_LENGTH_TEXTURE_COLOR));
-<<<<<<< HEAD
-=======
-    
-    ensureCapacity(512);
-    ensureCapacityGLPoint(64);
-    ensureCapacityGLLine(256);
-    
-    if (Configuration::getInstance()->supportsShareableVAO())
-    {
-        glGenVertexArrays(1, &_vao);
-        GL::bindVAO(_vao);
-        glGenBuffers(1, &_vbo);
-        glBindBuffer(GL_ARRAY_BUFFER, _vbo);
-        glBufferData(GL_ARRAY_BUFFER, sizeof(V2F_C4B_T2F)* _bufferCapacity, _buffer, GL_STREAM_DRAW);
-        // vertex
-        glEnableVertexAttribArray(GLProgram::VERTEX_ATTRIB_POSITION);
-        glVertexAttribPointer(GLProgram::VERTEX_ATTRIB_POSITION, 2, GL_FLOAT, GL_FALSE, sizeof(V2F_C4B_T2F), (GLvoid *)offsetof(V2F_C4B_T2F, vertices));
-        // color
-        glEnableVertexAttribArray(GLProgram::VERTEX_ATTRIB_COLOR);
-        glVertexAttribPointer(GLProgram::VERTEX_ATTRIB_COLOR, 4, GL_UNSIGNED_BYTE, GL_TRUE, sizeof(V2F_C4B_T2F), (GLvoid *)offsetof(V2F_C4B_T2F, colors));
-        // texcood
-        glEnableVertexAttribArray(GLProgram::VERTEX_ATTRIB_TEX_COORD);
-        glVertexAttribPointer(GLProgram::VERTEX_ATTRIB_TEX_COORD, 2, GL_FLOAT, GL_FALSE, sizeof(V2F_C4B_T2F), (GLvoid *)offsetof(V2F_C4B_T2F, texCoords));
-        
-        glGenVertexArrays(1, &_vaoGLLine);
-        GL::bindVAO(_vaoGLLine);
-        glGenBuffers(1, &_vboGLLine);
-        glBindBuffer(GL_ARRAY_BUFFER, _vboGLLine);
-        glBufferData(GL_ARRAY_BUFFER, sizeof(V2F_C4B_T2F)*_bufferCapacityGLLine, _bufferGLLine, GL_STREAM_DRAW);
-        // vertex
-        glEnableVertexAttribArray(GLProgram::VERTEX_ATTRIB_POSITION);
-        glVertexAttribPointer(GLProgram::VERTEX_ATTRIB_POSITION, 2, GL_FLOAT, GL_FALSE, sizeof(V2F_C4B_T2F), (GLvoid *)offsetof(V2F_C4B_T2F, vertices));
-        // color
-        glEnableVertexAttribArray(GLProgram::VERTEX_ATTRIB_COLOR);
-        glVertexAttribPointer(GLProgram::VERTEX_ATTRIB_COLOR, 4, GL_UNSIGNED_BYTE, GL_TRUE, sizeof(V2F_C4B_T2F), (GLvoid *)offsetof(V2F_C4B_T2F, colors));
-        // texcood
-        glEnableVertexAttribArray(GLProgram::VERTEX_ATTRIB_TEX_COORD);
-        glVertexAttribPointer(GLProgram::VERTEX_ATTRIB_TEX_COORD, 2, GL_FLOAT, GL_FALSE, sizeof(V2F_C4B_T2F), (GLvoid *)offsetof(V2F_C4B_T2F, texCoords));
-        
-        glGenVertexArrays(1, &_vaoGLPoint);
-        GL::bindVAO(_vaoGLPoint);
-        glGenBuffers(1, &_vboGLPoint);
-        glBindBuffer(GL_ARRAY_BUFFER, _vboGLPoint);
-        glBufferData(GL_ARRAY_BUFFER, sizeof(V2F_C4B_T2F)*_bufferCapacityGLPoint, _bufferGLPoint, GL_STREAM_DRAW);
-        // vertex
-        glEnableVertexAttribArray(GLProgram::VERTEX_ATTRIB_POSITION);
-        glVertexAttribPointer(GLProgram::VERTEX_ATTRIB_POSITION, 2, GL_FLOAT, GL_FALSE, sizeof(V2F_C4B_T2F), (GLvoid *)offsetof(V2F_C4B_T2F, vertices));
-        // color
-        glEnableVertexAttribArray(GLProgram::VERTEX_ATTRIB_COLOR);
-        glVertexAttribPointer(GLProgram::VERTEX_ATTRIB_COLOR, 4, GL_UNSIGNED_BYTE, GL_TRUE, sizeof(V2F_C4B_T2F), (GLvoid *)offsetof(V2F_C4B_T2F, colors));
-        // Texture coord as pointsize
-        glEnableVertexAttribArray(GLProgram::VERTEX_ATTRIB_TEX_COORD);
-        glVertexAttribPointer(GLProgram::VERTEX_ATTRIB_TEX_COORD, 2, GL_FLOAT, GL_FALSE, sizeof(V2F_C4B_T2F), (GLvoid *)offsetof(V2F_C4B_T2F, texCoords));
-        
-        GL::bindVAO(0);
-        glBindBuffer(GL_ARRAY_BUFFER, 0);
-        
-    }
-    else
-    {
-        glGenBuffers(1, &_vbo);
-        glBindBuffer(GL_ARRAY_BUFFER, _vbo);
-        glBufferData(GL_ARRAY_BUFFER, sizeof(V2F_C4B_T2F)* _bufferCapacity, _buffer, GL_STREAM_DRAW);
-        
-        glGenBuffers(1, &_vboGLLine);
-        glBindBuffer(GL_ARRAY_BUFFER, _vboGLLine);
-        glBufferData(GL_ARRAY_BUFFER, sizeof(V2F_C4B_T2F)*_bufferCapacityGLLine, _bufferGLLine, GL_STREAM_DRAW);
-        
-        glGenBuffers(1, &_vboGLPoint);
-        glBindBuffer(GL_ARRAY_BUFFER, _vboGLPoint);
-        glBufferData(GL_ARRAY_BUFFER, sizeof(V2F_C4B_T2F)*_bufferCapacityGLPoint, _bufferGLPoint, GL_STREAM_DRAW);
-    }
-    
-    CHECK_GL_ERROR_DEBUG();
-    
-    _dirty = true;
-    _dirtyGLLine = true;
-    _dirtyGLPoint = true;
-    
-#if CC_ENABLE_CACHE_TEXTURE_DATA
-    // Need to listen the event only when not use batchnode, because it will use VBO
-    auto listener = EventListenerCustom::create(EVENT_RENDERER_RECREATED, [this](EventCustom* event){
-   /** listen the event that renderer was recreated on Android/WP8 */
-        this->init();
-    });
-
-    _eventDispatcher->addEventListenerWithSceneGraphPriority(listener, this);
-#endif
-    
-    return true;
-}
-
-void DrawNode::draw(Renderer *renderer, const Mat4 &transform, uint32_t flags)
-{
-    if(_bufferCount)
-    {
-        _customCommand.init(_globalZOrder, transform, flags);
-        _customCommand.func = CC_CALLBACK_0(DrawNode::onDraw, this, transform, flags);
-        renderer->addCommand(&_customCommand);
-    }
-    
-    if(_bufferCountGLPoint)
-    {
-        _customCommandGLPoint.init(_globalZOrder, transform, flags);
-        _customCommandGLPoint.func = CC_CALLBACK_0(DrawNode::onDrawGLPoint, this, transform, flags);
-        renderer->addCommand(&_customCommandGLPoint);
-    }
-    
-    if(_bufferCountGLLine)
-    {
-        _customCommandGLLine.init(_globalZOrder, transform, flags);
-        _customCommandGLLine.func = CC_CALLBACK_0(DrawNode::onDrawGLLine, this, transform, flags);
-        renderer->addCommand(&_customCommandGLLine);
-    }
-}
-
-void DrawNode::onDraw(const Mat4 &transform, uint32_t flags)
-{
-    auto glProgram = getGLProgram();
-    glProgram->use();
-    glProgram->setUniformsForBuiltins(transform);
-    
-    GL::blendFunc(_blendFunc.src, _blendFunc.dst);
-
-    if (_dirty)
-    {
-        glBindBuffer(GL_ARRAY_BUFFER, _vbo);
-        glBufferData(GL_ARRAY_BUFFER, sizeof(V2F_C4B_T2F)*_bufferCapacity, _buffer, GL_STREAM_DRAW);
-        
-        _dirty = false;
-    }
-    if (Configuration::getInstance()->supportsShareableVAO())
-    {
-        GL::bindVAO(_vao);
-    }
-    else
-    {
-        GL::enableVertexAttribs(GL::VERTEX_ATTRIB_FLAG_POS_COLOR_TEX);
-
-        glBindBuffer(GL_ARRAY_BUFFER, _vbo);
-        // vertex
-        glVertexAttribPointer(GLProgram::VERTEX_ATTRIB_POSITION, 2, GL_FLOAT, GL_FALSE, sizeof(V2F_C4B_T2F), (GLvoid *)offsetof(V2F_C4B_T2F, vertices));
-        // color
-        glVertexAttribPointer(GLProgram::VERTEX_ATTRIB_COLOR, 4, GL_UNSIGNED_BYTE, GL_TRUE, sizeof(V2F_C4B_T2F), (GLvoid *)offsetof(V2F_C4B_T2F, colors));
-        // texcood
-        glVertexAttribPointer(GLProgram::VERTEX_ATTRIB_TEX_COORD, 2, GL_FLOAT, GL_FALSE, sizeof(V2F_C4B_T2F), (GLvoid *)offsetof(V2F_C4B_T2F, texCoords));
-    }
->>>>>>> 81caa9f3
 
     _vbTriangles = VertexBuffer::create(sizeof(V2F_C4B_T2F), 2048, VertexBuffer::ArrayType::All, VertexBuffer::ArrayMode::Dynamic);
     _vdTriangles = VertexData::create(VertexData::Primitive::Triangles);
@@ -420,60 +248,66 @@
 //    {
 //        glGenVertexArrays(1, &_vao);
 //        GL::bindVAO(_vao);
-//    }
-//    glGenBuffers(1, &_vbo);
-//    glBindBuffer(GL_ARRAY_BUFFER, _vbo);
-//    glBufferData(GL_ARRAY_BUFFER, sizeof(V2F_C4B_T2F)* _bufferCapacity, _buffer, GL_STREAM_DRAW);
-//    // vertex
-//    glEnableVertexAttribArray(GLProgram::VERTEX_ATTRIB_POSITION);
-//    glVertexAttribPointer(GLProgram::VERTEX_ATTRIB_POSITION, 2, GL_FLOAT, GL_FALSE, sizeof(V2F_C4B_T2F), (GLvoid *)offsetof(V2F_C4B_T2F, vertices));
-//    // color
-//    glEnableVertexAttribArray(GLProgram::VERTEX_ATTRIB_COLOR);
-//    glVertexAttribPointer(GLProgram::VERTEX_ATTRIB_COLOR, 4, GL_UNSIGNED_BYTE, GL_TRUE, sizeof(V2F_C4B_T2F), (GLvoid *)offsetof(V2F_C4B_T2F, colors));
-//    // texcood
-//    glEnableVertexAttribArray(GLProgram::VERTEX_ATTRIB_TEX_COORD);
-//    glVertexAttribPointer(GLProgram::VERTEX_ATTRIB_TEX_COORD, 2, GL_FLOAT, GL_FALSE, sizeof(V2F_C4B_T2F), (GLvoid *)offsetof(V2F_C4B_T2F, texCoords));
-//    
-//    if (Configuration::getInstance()->supportsShareableVAO())
-//    {
+//        glGenBuffers(1, &_vbo);
+//        glBindBuffer(GL_ARRAY_BUFFER, _vbo);
+//        glBufferData(GL_ARRAY_BUFFER, sizeof(V2F_C4B_T2F)* _bufferCapacity, _buffer, GL_STREAM_DRAW);
+//        // vertex
+//        glEnableVertexAttribArray(GLProgram::VERTEX_ATTRIB_POSITION);
+//        glVertexAttribPointer(GLProgram::VERTEX_ATTRIB_POSITION, 2, GL_FLOAT, GL_FALSE, sizeof(V2F_C4B_T2F), (GLvoid *)offsetof(V2F_C4B_T2F, vertices));
+//        // color
+//        glEnableVertexAttribArray(GLProgram::VERTEX_ATTRIB_COLOR);
+//        glVertexAttribPointer(GLProgram::VERTEX_ATTRIB_COLOR, 4, GL_UNSIGNED_BYTE, GL_TRUE, sizeof(V2F_C4B_T2F), (GLvoid *)offsetof(V2F_C4B_T2F, colors));
+//        // texcood
+//        glEnableVertexAttribArray(GLProgram::VERTEX_ATTRIB_TEX_COORD);
+//        glVertexAttribPointer(GLProgram::VERTEX_ATTRIB_TEX_COORD, 2, GL_FLOAT, GL_FALSE, sizeof(V2F_C4B_T2F), (GLvoid *)offsetof(V2F_C4B_T2F, texCoords));
+//        
 //        glGenVertexArrays(1, &_vaoGLLine);
 //        GL::bindVAO(_vaoGLLine);
-//    }
-//    glGenBuffers(1, &_vboGLLine);
-//    glBindBuffer(GL_ARRAY_BUFFER, _vboGLLine);
-//    glBufferData(GL_ARRAY_BUFFER, sizeof(V2F_C4B_T2F)*_bufferCapacityGLLine, _bufferGLLine, GL_STREAM_DRAW);
-//    // vertex
-//    glEnableVertexAttribArray(GLProgram::VERTEX_ATTRIB_POSITION);
-//    glVertexAttribPointer(GLProgram::VERTEX_ATTRIB_POSITION, 2, GL_FLOAT, GL_FALSE, sizeof(V2F_C4B_T2F), (GLvoid *)offsetof(V2F_C4B_T2F, vertices));
-//    // color
-//    glEnableVertexAttribArray(GLProgram::VERTEX_ATTRIB_COLOR);
-//    glVertexAttribPointer(GLProgram::VERTEX_ATTRIB_COLOR, 4, GL_UNSIGNED_BYTE, GL_TRUE, sizeof(V2F_C4B_T2F), (GLvoid *)offsetof(V2F_C4B_T2F, colors));
-//    // texcood
-//    glEnableVertexAttribArray(GLProgram::VERTEX_ATTRIB_TEX_COORD);
-//    glVertexAttribPointer(GLProgram::VERTEX_ATTRIB_TEX_COORD, 2, GL_FLOAT, GL_FALSE, sizeof(V2F_C4B_T2F), (GLvoid *)offsetof(V2F_C4B_T2F, texCoords));
-//    
-//    if (Configuration::getInstance()->supportsShareableVAO())
-//    {
+//        glGenBuffers(1, &_vboGLLine);
+//        glBindBuffer(GL_ARRAY_BUFFER, _vboGLLine);
+//        glBufferData(GL_ARRAY_BUFFER, sizeof(V2F_C4B_T2F)*_bufferCapacityGLLine, _bufferGLLine, GL_STREAM_DRAW);
+//        // vertex
+//        glEnableVertexAttribArray(GLProgram::VERTEX_ATTRIB_POSITION);
+//        glVertexAttribPointer(GLProgram::VERTEX_ATTRIB_POSITION, 2, GL_FLOAT, GL_FALSE, sizeof(V2F_C4B_T2F), (GLvoid *)offsetof(V2F_C4B_T2F, vertices));
+//        // color
+//        glEnableVertexAttribArray(GLProgram::VERTEX_ATTRIB_COLOR);
+//        glVertexAttribPointer(GLProgram::VERTEX_ATTRIB_COLOR, 4, GL_UNSIGNED_BYTE, GL_TRUE, sizeof(V2F_C4B_T2F), (GLvoid *)offsetof(V2F_C4B_T2F, colors));
+//        // texcood
+//        glEnableVertexAttribArray(GLProgram::VERTEX_ATTRIB_TEX_COORD);
+//        glVertexAttribPointer(GLProgram::VERTEX_ATTRIB_TEX_COORD, 2, GL_FLOAT, GL_FALSE, sizeof(V2F_C4B_T2F), (GLvoid *)offsetof(V2F_C4B_T2F, texCoords));
+//        
 //        glGenVertexArrays(1, &_vaoGLPoint);
 //        GL::bindVAO(_vaoGLPoint);
-//    }
-//    glGenBuffers(1, &_vboGLPoint);
-//    glBindBuffer(GL_ARRAY_BUFFER, _vboGLPoint);
-//    glBufferData(GL_ARRAY_BUFFER, sizeof(V2F_C4B_PF)*_bufferCapacityGLPoint, _bufferGLPoint, GL_STREAM_DRAW);
-//    // vertex
-//    glEnableVertexAttribArray(GLProgram::VERTEX_ATTRIB_POSITION);
-//    glVertexAttribPointer(GLProgram::VERTEX_ATTRIB_POSITION, 2, GL_FLOAT, GL_FALSE, sizeof(V2F_C4B_PF), (GLvoid *)offsetof(V2F_C4B_PF, vertices));
-//    // color
-//    glEnableVertexAttribArray(GLProgram::VERTEX_ATTRIB_COLOR);
-//    glVertexAttribPointer(GLProgram::VERTEX_ATTRIB_COLOR, 4, GL_UNSIGNED_BYTE, GL_TRUE, sizeof(V2F_C4B_PF), (GLvoid *)offsetof(V2F_C4B_PF, colors));
-//    // pointsize
-//    glEnableVertexAttribArray(GLProgram::VERTEX_ATTRIB_POINTSIZE);
-//    glVertexAttribPointer(GLProgram::VERTEX_ATTRIB_POINTSIZE, 1, GL_FLOAT, GL_FALSE, sizeof(V2F_C4B_PF), (GLvoid *)offsetof(V2F_C4B_PF, pointSize));
-//
-//    glBindBuffer(GL_ARRAY_BUFFER, 0);
-//    if (Configuration::getInstance()->supportsShareableVAO())
-//    {
+//        glGenBuffers(1, &_vboGLPoint);
+//        glBindBuffer(GL_ARRAY_BUFFER, _vboGLPoint);
+//        glBufferData(GL_ARRAY_BUFFER, sizeof(V2F_C4B_T2F)*_bufferCapacityGLPoint, _bufferGLPoint, GL_STREAM_DRAW);
+//        // vertex
+//        glEnableVertexAttribArray(GLProgram::VERTEX_ATTRIB_POSITION);
+//        glVertexAttribPointer(GLProgram::VERTEX_ATTRIB_POSITION, 2, GL_FLOAT, GL_FALSE, sizeof(V2F_C4B_T2F), (GLvoid *)offsetof(V2F_C4B_T2F, vertices));
+//        // color
+//        glEnableVertexAttribArray(GLProgram::VERTEX_ATTRIB_COLOR);
+//        glVertexAttribPointer(GLProgram::VERTEX_ATTRIB_COLOR, 4, GL_UNSIGNED_BYTE, GL_TRUE, sizeof(V2F_C4B_T2F), (GLvoid *)offsetof(V2F_C4B_T2F, colors));
+//        // Texture coord as pointsize
+//        glEnableVertexAttribArray(GLProgram::VERTEX_ATTRIB_TEX_COORD);
+//        glVertexAttribPointer(GLProgram::VERTEX_ATTRIB_TEX_COORD, 2, GL_FLOAT, GL_FALSE, sizeof(V2F_C4B_T2F), (GLvoid *)offsetof(V2F_C4B_T2F, texCoords));
+//        
 //        GL::bindVAO(0);
+//        glBindBuffer(GL_ARRAY_BUFFER, 0);
+//        
+//    }
+//    else
+//    {
+//        glGenBuffers(1, &_vbo);
+//        glBindBuffer(GL_ARRAY_BUFFER, _vbo);
+//        glBufferData(GL_ARRAY_BUFFER, sizeof(V2F_C4B_T2F)* _bufferCapacity, _buffer, GL_STREAM_DRAW);
+//        
+//        glGenBuffers(1, &_vboGLLine);
+//        glBindBuffer(GL_ARRAY_BUFFER, _vboGLLine);
+//        glBufferData(GL_ARRAY_BUFFER, sizeof(V2F_C4B_T2F)*_bufferCapacityGLLine, _bufferGLLine, GL_STREAM_DRAW);
+//        
+//        glGenBuffers(1, &_vboGLPoint);
+//        glBindBuffer(GL_ARRAY_BUFFER, _vboGLPoint);
+//        glBufferData(GL_ARRAY_BUFFER, sizeof(V2F_C4B_T2F)*_bufferCapacityGLPoint, _bufferGLPoint, GL_STREAM_DRAW);
 //    }
 //    
 //    CHECK_GL_ERROR_DEBUG();
@@ -481,7 +315,7 @@
 //    _dirty = true;
 //    _dirtyGLLine = true;
 //    _dirtyGLPoint = true;
-//    
+//
 //#if CC_ENABLE_CACHE_TEXTURE_DATA
 //    // Need to listen the event only when not use batchnode, because it will use VBO
 //    auto listener = EventListenerCustom::create(EVENT_RENDERER_RECREATED, [this](EventCustom* event){
@@ -492,7 +326,6 @@
 //    _eventDispatcher->addEventListenerWithSceneGraphPriority(listener, this);
 //#endif
     
-<<<<<<< HEAD
     return true;
 }
 
@@ -627,97 +460,6 @@
 //    CC_INCREMENT_GL_DRAWN_BATCHES_AND_VERTICES(1,_bufferCountGLPoint);
 //    CHECK_GL_ERROR_DEBUG();
 //}
-=======
-    if (Configuration::getInstance()->supportsShareableVAO())
-    {
-        GL::bindVAO(0);
-    }
-    
-    CC_INCREMENT_GL_DRAWN_BATCHES_AND_VERTICES(1, _bufferCount);
-    CHECK_GL_ERROR_DEBUG();
-}
-
-void DrawNode::onDrawGLLine(const Mat4 &transform, uint32_t flags)
-{
-    auto glProgram = GLProgramCache::getInstance()->getGLProgram(GLProgram::SHADER_NAME_POSITION_LENGTH_TEXTURE_COLOR);
-    glProgram->use();
-    glProgram->setUniformsForBuiltins(transform);
-    
-    if (_dirtyGLLine)
-    {
-        glBindBuffer(GL_ARRAY_BUFFER, _vboGLLine);
-        glBufferData(GL_ARRAY_BUFFER, sizeof(V2F_C4B_T2F)*_bufferCapacityGLLine, _bufferGLLine, GL_STREAM_DRAW);
-        _dirtyGLLine = false;
-    }
-    if (Configuration::getInstance()->supportsShareableVAO())
-    {
-        GL::bindVAO(_vaoGLLine);
-    }
-    else
-    {
-        glBindBuffer(GL_ARRAY_BUFFER, _vboGLLine);
-        GL::enableVertexAttribs(GL::VERTEX_ATTRIB_FLAG_POS_COLOR_TEX);
-        // vertex
-        glVertexAttribPointer(GLProgram::VERTEX_ATTRIB_POSITION, 2, GL_FLOAT, GL_FALSE, sizeof(V2F_C4B_T2F), (GLvoid *)offsetof(V2F_C4B_T2F, vertices));
-        // color
-        glVertexAttribPointer(GLProgram::VERTEX_ATTRIB_COLOR, 4, GL_UNSIGNED_BYTE, GL_TRUE, sizeof(V2F_C4B_T2F), (GLvoid *)offsetof(V2F_C4B_T2F, colors));
-        // texcood
-        glVertexAttribPointer(GLProgram::VERTEX_ATTRIB_TEX_COORD, 2, GL_FLOAT, GL_FALSE, sizeof(V2F_C4B_T2F), (GLvoid *)offsetof(V2F_C4B_T2F, texCoords));
-    }
-    glLineWidth(2);
-    glDrawArrays(GL_LINES, 0, _bufferCountGLLine);
-    
-    if (Configuration::getInstance()->supportsShareableVAO())
-    {
-        GL::bindVAO(0);
-    }
-    
-    glBindBuffer(GL_ARRAY_BUFFER, 0);
-    
-    CC_INCREMENT_GL_DRAWN_BATCHES_AND_VERTICES(1,_bufferCountGLLine);
-    CHECK_GL_ERROR_DEBUG();
-}
-
-void DrawNode::onDrawGLPoint(const Mat4 &transform, uint32_t flags)
-{
-    auto glProgram = GLProgramCache::getInstance()->getGLProgram(GLProgram::SHADER_NAME_POSITION_COLOR_TEXASPOINTSIZE);
-    glProgram->use();
-    glProgram->setUniformsForBuiltins(transform);
-    
-    if (_dirtyGLPoint)
-    {
-        glBindBuffer(GL_ARRAY_BUFFER, _vboGLPoint);
-        glBufferData(GL_ARRAY_BUFFER, sizeof(V2F_C4B_T2F)*_bufferCapacityGLPoint, _bufferGLPoint, GL_STREAM_DRAW);
-        
-        _dirtyGLPoint = false;
-    }
-    
-    if (Configuration::getInstance()->supportsShareableVAO())
-    {
-        GL::bindVAO(_vaoGLPoint);
-    }
-    else
-    {
-        glBindBuffer(GL_ARRAY_BUFFER, _vboGLPoint);
-        GL::enableVertexAttribs( GL::VERTEX_ATTRIB_FLAG_POS_COLOR_TEX);
-        glVertexAttribPointer(GLProgram::VERTEX_ATTRIB_POSITION, 2, GL_FLOAT, GL_FALSE, sizeof(V2F_C4B_T2F), (GLvoid *)offsetof(V2F_C4B_T2F, vertices));
-        glVertexAttribPointer(GLProgram::VERTEX_ATTRIB_COLOR, 4, GL_UNSIGNED_BYTE, GL_TRUE, sizeof(V2F_C4B_T2F), (GLvoid *)offsetof(V2F_C4B_T2F, colors));
-        glVertexAttribPointer(GLProgram::VERTEX_ATTRIB_TEX_COORD, 2, GL_FLOAT, GL_FALSE, sizeof(V2F_C4B_T2F), (GLvoid *)offsetof(V2F_C4B_T2F, texCoords));
-    }
-    
-    glDrawArrays(GL_POINTS, 0, _bufferCountGLPoint);
-    
-    if (Configuration::getInstance()->supportsShareableVAO())
-    {
-        GL::bindVAO(0);
-    }
-    
-    glBindBuffer(GL_ARRAY_BUFFER, 0);
-    
-    CC_INCREMENT_GL_DRAWN_BATCHES_AND_VERTICES(1,_bufferCountGLPoint);
-    CHECK_GL_ERROR_DEBUG();
-}
->>>>>>> 81caa9f3
 
 void DrawNode::drawPoint(const Vec2& position, const float pointSize, const Color4F &color)
 {
