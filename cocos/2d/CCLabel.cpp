/****************************************************************************
 Copyright (c) 2013      Zynga Inc.
 Copyright (c) 2013-2014 Chukong Technologies Inc.

 http://www.cocos2d-x.org

 Permission is hereby granted, free of charge, to any person obtaining a copy
 of this software and associated documentation files (the "Software"), to deal
 in the Software without restriction, including without limitation the rights
 to use, copy, modify, merge, publish, distribute, sublicense, and/or sell
 copies of the Software, and to permit persons to whom the Software is
 furnished to do so, subject to the following conditions:

 The above copyright notice and this permission notice shall be included in
 all copies or substantial portions of the Software.

 THE SOFTWARE IS PROVIDED "AS IS", WITHOUT WARRANTY OF ANY KIND, EXPRESS OR
 IMPLIED, INCLUDING BUT NOT LIMITED TO THE WARRANTIES OF MERCHANTABILITY,
 FITNESS FOR A PARTICULAR PURPOSE AND NONINFRINGEMENT. IN NO EVENT SHALL THE
 AUTHORS OR COPYRIGHT HOLDERS BE LIABLE FOR ANY CLAIM, DAMAGES OR OTHER
 LIABILITY, WHETHER IN AN ACTION OF CONTRACT, TORT OR OTHERWISE, ARISING FROM,
 OUT OF OR IN CONNECTION WITH THE SOFTWARE OR THE USE OR OTHER DEALINGS IN
 THE SOFTWARE.
 ****************************************************************************/

#include "CCLabel.h"
#include "CCFontAtlasCache.h"
#include "CCLabelTextFormatter.h"
#include "CCSprite.h"
#include "CCShaderCache.h"
#include "ccUTF8.h"
#include "CCSpriteFrame.h"
#include "CCDirector.h"
#include "renderer/CCRenderer.h"
#include "CCFont.h"

#define DISTANCEFIELD_ATLAS_FONTSIZE 50

NS_CC_BEGIN

Label* Label::create()
{
    Label *ret = new Label();

    if (!ret)
        return nullptr;

    ret->autorelease();

    return ret;
}

Label* Label::createWithTTF(const TTFConfig& ttfConfig, const std::string& text, TextHAlignment alignment /* = TextHAlignment::CENTER */, int lineSize /* = 0 */)
{
    Label *ret = new Label(nullptr,alignment);

    if (!ret)
        return nullptr;
      
    if (ret->setTTFConfig(ttfConfig))
    {
        if(ttfConfig.distanceFieldEnabled)
            ret->setFontSize(ttfConfig.fontSize);
        ret->setWidth(lineSize);
        ret->setString(text);
        ret->autorelease();
        return ret;
    }
    else
    {
        delete ret;
        return nullptr;
    }
}

Label* Label::createWithTTF(const std::string& text, const std::string& fontFilePath, int fontSize, int lineSize /* = 0 */, TextHAlignment alignment /* = TextHAlignment::CENTER */, GlyphCollection glyphs /* = GlyphCollection::NEHE */, const char *customGlyphs /* = 0 */, bool useDistanceField /* = false */)
{
    TTFConfig ttfConfig(fontFilePath.c_str(),fontSize,glyphs,customGlyphs,useDistanceField);
    return createWithTTF(ttfConfig,text,alignment,lineSize);
}

Label* Label::createWithBMFont(const std::string& bmfontFilePath, const std::string& text,const TextHAlignment& alignment /* = TextHAlignment::CENTER */, int lineSize /* = 0 */)
{
    Label *ret = new Label(nullptr,alignment);

    if (!ret)
        return nullptr;

    if (ret->setBMFontFilePath(bmfontFilePath))
    {
        ret->setWidth(lineSize);
        ret->setString(text);
        ret->autorelease();
        return ret;
    }
    else
    {
        delete ret;
        return nullptr;
    }
}

Label* Label::createWithCharMap(const std::string& plistFile)
{
    Label *ret = new Label();

    if (!ret)
        return nullptr;

    if (ret->setCharMap(plistFile))
    {
        ret->autorelease();
        return ret;
    }
    else
    {
        delete ret;
        return nullptr;
    }
}

Label* Label::createWithCharMap(Texture2D* texture, int itemWidth, int itemHeight, int startCharMap)
{
    Label *ret = new Label();

    if (!ret)
        return nullptr;

    if (ret->setCharMap(texture,itemWidth,itemHeight,startCharMap))
    {
        ret->autorelease();
        return ret;
    }
    else
    {
        delete ret;
        return nullptr;
    }
}

Label* Label::createWithCharMap(const std::string& charMapFile, int itemWidth, int itemHeight, int startCharMap)
{
    Label *ret = new Label();

    if (!ret)
        return nullptr;

    if (ret->setCharMap(charMapFile,itemWidth,itemHeight,startCharMap))
    {
        ret->autorelease();
        return ret;
    }
    else
    {
        delete ret;
        return nullptr;
    }
}

bool Label::setCharMap(const std::string& plistFile)
{
    FontAtlas *newAtlas = FontAtlasCache::getFontAtlasCharMap(plistFile);

    if (!newAtlas)
        return false;

    return initWithFontAtlas(newAtlas);
}

bool Label::setCharMap(Texture2D* texture, int itemWidth, int itemHeight, int startCharMap)
{
    FontAtlas *newAtlas = FontAtlasCache::getFontAtlasCharMap(texture,itemWidth,itemHeight,startCharMap);

    if (!newAtlas)
        return false;

    return initWithFontAtlas(newAtlas);
}

bool Label::setCharMap(const std::string& charMapFile, int itemWidth, int itemHeight, int startCharMap)
{
    FontAtlas *newAtlas = FontAtlasCache::getFontAtlasCharMap(charMapFile,itemWidth,itemHeight,startCharMap);

    if (!newAtlas)
        return false;

    return initWithFontAtlas(newAtlas);
}

Label::Label(FontAtlas *atlas, TextHAlignment alignment, bool useDistanceField,bool useA8Shader)
: _reusedLetter(nullptr)
, _commonLineHeight(0.0f)
, _lineBreakWithoutSpaces(false)
, _width(0.0f)
, _alignment(alignment)
, _currentUTF16String(nullptr)
, _originalUTF16String(nullptr)
, _horizontalKernings(nullptr)
, _fontAtlas(atlas)
, _isOpacityModifyRGB(true)
, _useDistanceField(useDistanceField)
, _useA8Shader(useA8Shader)
, _fontSize(0)
, _uniformEffectColor(0)
{
    _cascadeColorEnabled = true;
}

Label::~Label()
{   
    delete [] _currentUTF16String;
    delete [] _originalUTF16String;
    delete [] _horizontalKernings;
    
    if (_fontAtlas)
        FontAtlasCache::releaseFontAtlas(_fontAtlas);

    _reusedLetter->release();
}

bool Label::init()
{ 
    bool ret = true;
    if(_fontAtlas)
    {
        if (_reusedLetter == nullptr)
        {
            _reusedLetter = Sprite::createWithTexture(&_fontAtlas->getTexture(0));
            _reusedLetter->setOpacityModifyRGB(_isOpacityModifyRGB);            
            _reusedLetter->retain();
            _reusedLetter->setAnchorPoint(Point::ANCHOR_TOP_LEFT);
        }
       ret = SpriteBatchNode::initWithTexture(&_fontAtlas->getTexture(0), 30);
    }
    if (_useDistanceField)
        setLabelEffect(LabelEffect::NORMAL,Color3B::BLACK);
    else if(_useA8Shader)
        setShaderProgram(ShaderCache::getInstance()->getProgram(GLProgram::SHADER_NAME_POSITION_TEXTURE_A8_COLOR));
    else
        setShaderProgram(ShaderCache::getInstance()->getProgram(GLProgram::SHADER_NAME_POSITION_TEXTURE_COLOR));

    return ret;
}

bool Label::initWithFontAtlas(FontAtlas* atlas,bool distanceFieldEnabled /* = false */, bool useA8Shader /* = false */)
{
    FontAtlas *oldAtlas = _fontAtlas;
    bool oldDistanceFieldEnable = _useDistanceField;
    bool oldA8ShaderEnabel = _useA8Shader;

    _fontAtlas = atlas;
    _useDistanceField = distanceFieldEnabled;
    _useA8Shader = useA8Shader;

    bool ret = Label::init();
    if (oldAtlas)
    {
        if (ret)
        {
            FontAtlasCache::releaseFontAtlas(oldAtlas);        
        }
        else
        {
            _fontAtlas = oldAtlas;
            _useDistanceField = oldDistanceFieldEnable;
            _useA8Shader = oldA8ShaderEnabel;
            Label::init();

            FontAtlasCache::releaseFontAtlas(atlas);
        }
    }

    if (_fontAtlas)
    {
        _commonLineHeight = _fontAtlas->getCommonLineHeight();
        if(_currentUTF16String)
        {
            resetCurrentString();
            alignText();
        }
    }

    return ret;
}

bool Label::setTTFConfig(const TTFConfig& ttfConfig)
{
    FontAtlas *newAtlas = nullptr;
    if(ttfConfig.distanceFieldEnabled)
        newAtlas = FontAtlasCache::getFontAtlasTTF(ttfConfig.fontFilePath, DISTANCEFIELD_ATLAS_FONTSIZE, ttfConfig.glyphs, ttfConfig.customGlyphs,true);
    else
        newAtlas = FontAtlasCache::getFontAtlasTTF(ttfConfig.fontFilePath, ttfConfig.fontSize, ttfConfig.glyphs, ttfConfig.customGlyphs,false);

    if (!newAtlas)
        return false;

    return initWithFontAtlas(newAtlas,ttfConfig.distanceFieldEnabled,true);
}

bool Label::setBMFontFilePath(const std::string& bmfontFilePath)
{
    FontAtlas *newAtlas = FontAtlasCache::getFontAtlasFNT(bmfontFilePath);

    if (!newAtlas)
        return false;

    return initWithFontAtlas(newAtlas);
}

void Label::setString(const std::string& text)
{
    if (!_fontAtlas || _commonLineHeight <= 0)
        return ;
    
    unsigned short* utf16String = cc_utf8_to_utf16(text.c_str());
    if(!utf16String)
        return ;
    _originalUTF8String = text;
    setCurrentString(utf16String);
    setOriginalString(utf16String);
    
    // align text
    alignText();
<<<<<<< HEAD

    updateColor();

    // done here
    return true;
=======
>>>>>>> 3352e0ce
}

void Label::setAlignment(TextHAlignment alignment)
{
    // store the new alignment
    if (alignment != _alignment)
    {
        // store
        _alignment = alignment;
        
        if (_currentUTF16String)
        {
            // reset the string
            resetCurrentString();

            // need to align text again
            alignText();
        }
    }
}

void Label::setWidth(float width)
{
    if (width != _width)
    {
        // store
        _width = width;
        
        if (_currentUTF16String)
        {
            // reset the string
            resetCurrentString();

            // need to align text again
            alignText();
        }
    }
}

void Label::setLineBreakWithoutSpace(bool breakWithoutSpace)
{
    if (breakWithoutSpace != _lineBreakWithoutSpaces)
    {
        // store
        _lineBreakWithoutSpaces = breakWithoutSpace;
        
        // need to align text again
        if(_currentUTF16String)
        {
            resetCurrentString();
            alignText();
        }
    }
}

void Label::setScale(float scale)
{
    if (_useDistanceField)
    {
        scale *= 1.0f * _fontSize / DISTANCEFIELD_ATLAS_FONTSIZE;
    } 
    Node::setScale(scale);
}

void Label::setScaleX(float scaleX)
{
    if (_useDistanceField)
    {
        scaleX *= 1.0f * _fontSize / DISTANCEFIELD_ATLAS_FONTSIZE;
    } 
    Node::setScaleX(scaleX);
}

void Label::setScaleY(float scaleY)
{
    if (_useDistanceField)
    {
        scaleY *= 1.0f * _fontSize / DISTANCEFIELD_ATLAS_FONTSIZE;
    } 
    Node::setScaleY(scaleY);
}

float Label::getScaleY() const
{
    if (_useDistanceField)
    {
        return _scaleY / (1.0f * _fontSize / DISTANCEFIELD_ATLAS_FONTSIZE);
    }
    else
    {
        return _scaleY;
    }
}

float Label::getScaleX() const
{
    if (_useDistanceField)
    {
        return _scaleX / (1.0f * _fontSize / DISTANCEFIELD_ATLAS_FONTSIZE);
    }
    else
    {
        return _scaleX;
    }
}

void Label::alignText()
{
    if(_textureAtlas)
        _textureAtlas->removeAllQuads();  
    _fontAtlas->prepareLetterDefinitions(_currentUTF16String);
    LabelTextFormatter::createStringSprites(this);    
    if(_width > 0 && LabelTextFormatter::multilineText(this) )      
        LabelTextFormatter::createStringSprites(this);
    
    LabelTextFormatter::alignText(this);
  
    int strLen = cc_wcslen(_currentUTF16String);
    for(const auto &child : _children) {
        int tag = child->getTag();
        if(tag < 0 || tag >= strLen)
            SpriteBatchNode::removeChild(child, true);
    }

    _reusedLetter->setBatchNode(nullptr);
   
    int vaildIndex = 0;
    Sprite* child = nullptr;
    Rect uvRect;
    for (int ctr = 0; ctr < strLen; ++ctr)
    {        
        if (_lettersInfo[ctr].def.validDefinition)
        {
            child = static_cast<Sprite*>( this->getChildByTag(ctr) );
            if (child)
            {
                uvRect.size.height = _lettersInfo[ctr].def.height;
                uvRect.size.width  = _lettersInfo[ctr].def.width;
                uvRect.origin.x    = _lettersInfo[ctr].def.U;
                uvRect.origin.y    = _lettersInfo[ctr].def.V;

                child->setTexture(&_fontAtlas->getTexture(_lettersInfo[ctr].def.textureID));
                child->setTextureRect(uvRect);              
            }
           
            updateSpriteWithLetterDefinition(_reusedLetter,_lettersInfo[ctr].def,&_fontAtlas->getTexture(_lettersInfo[ctr].def.textureID));
            _reusedLetter->setPosition(_lettersInfo[ctr].position);
            insertQuadFromSprite(_reusedLetter,vaildIndex++);
        }     
    }
}

bool Label::computeHorizontalKernings(unsigned short int *stringToRender)
{
    if (_horizontalKernings)
    {
        delete [] _horizontalKernings;
        _horizontalKernings = 0;
    }
    
    int letterCount = 0;
    _horizontalKernings = _fontAtlas->getFont()->getHorizontalKerningForTextUTF16(stringToRender, letterCount);
    
    if(!_horizontalKernings)
        return false;
    else
        return true;
}

bool Label::setOriginalString(unsigned short *stringToSet)
{
    if (_originalUTF16String)
    {
        delete [] _originalUTF16String;
        _originalUTF16String = 0;
    }
    
    int newStringLenght = cc_wcslen(stringToSet);
    _originalUTF16String = new unsigned short int [newStringLenght + 1];
    memset(_originalUTF16String, 0, (newStringLenght + 1) * 2);
    memcpy(_originalUTF16String, stringToSet, (newStringLenght * 2));
    _originalUTF16String[newStringLenght] = 0;
    
    return true;
}

bool Label::setCurrentString(unsigned short *stringToSet)
{
    // set the new string
    if (_currentUTF16String)
    {
        delete [] _currentUTF16String;
        _currentUTF16String = 0;
    }
    //
    _currentUTF16String  = stringToSet;
    // compute the advances
    return computeHorizontalKernings(stringToSet);
}

void Label::resetCurrentString()
{
    if ((!_currentUTF16String) && (!_originalUTF16String))
        return;
    
    // set the new string
    if (_currentUTF16String)
    {
        delete [] _currentUTF16String;
        _currentUTF16String = 0;
    }
    
    int stringLenght = cc_wcslen(_originalUTF16String);
    _currentUTF16String = new unsigned short int [stringLenght + 1];
    memcpy(_currentUTF16String, _originalUTF16String, stringLenght * 2);
    _currentUTF16String[stringLenght] = 0;
    
}

Sprite * Label::updateSpriteWithLetterDefinition(Sprite *spriteToUpdate, const FontLetterDefinition &theDefinition, Texture2D *theTexture)
{
    if (!spriteToUpdate)
    {
        return 0;
    }
    else
    {
        Rect uvRect;
        uvRect.size.height = theDefinition.height;
        uvRect.size.width  = theDefinition.width;
        uvRect.origin.x    = theDefinition.U;
        uvRect.origin.y    = theDefinition.V;
        
        SpriteFrame *frame = SpriteFrame::createWithTexture(theTexture, uvRect);
        if (frame)
        {
            spriteToUpdate->setBatchNode(this);
            spriteToUpdate->setSpriteFrame(frame);                                       
        }     
        
        return spriteToUpdate;
    }
}

bool Label::recordLetterInfo(const cocos2d::Point& point,unsigned short int theChar, int spriteIndex)
{
    if (static_cast<std::size_t>(spriteIndex) >= _lettersInfo.size())
    {
        LetterInfo tmpInfo;

        memset(&tmpInfo, 0, sizeof(tmpInfo));
        _lettersInfo.push_back(tmpInfo);
    }    
       
    _fontAtlas->getLetterDefinitionForChar(theChar, _lettersInfo[spriteIndex].def);
    _lettersInfo[spriteIndex].position = point;
    _lettersInfo[spriteIndex].contentSize.width = _lettersInfo[spriteIndex].def.width;
    _lettersInfo[spriteIndex].contentSize.height = _lettersInfo[spriteIndex].def.height;

    return _lettersInfo[spriteIndex].def.validDefinition;
}

bool Label::recordPlaceholderInfo(int spriteIndex)
{
    if (static_cast<std::size_t>(spriteIndex) >= _lettersInfo.size())
    {
        LetterInfo tmpInfo;

        memset(&tmpInfo, 0, sizeof(tmpInfo));
        _lettersInfo.push_back(tmpInfo);
    }

    _lettersInfo[spriteIndex].def.validDefinition = false;
    
    return false;
}

void Label::addChild(Node * child, int zOrder/* =0 */, int tag/* =0 */)
{
    CCASSERT(0, "addChild: is not supported on Label.");
}

void Label::setLabelEffect(LabelEffect effect,const Color3B& effectColor)
{
    if(_useDistanceField == false)
        return;

    _currLabelEffect = effect;
    _effectColor = effectColor;

    switch (_currLabelEffect)
    {
    case cocos2d::LabelEffect::NORMAL:  
        setShaderProgram(ShaderCache::getInstance()->getProgram(GLProgram::SHADER_NAME_LABEL_DISTANCEFIELD_NORMAL));
        break;
    case cocos2d::LabelEffect::OUTLINE:
        setShaderProgram(ShaderCache::getInstance()->getProgram(GLProgram::SHADER_NAME_LABEL_DISTANCEFIELD_OUTLINE));
        break;
    case cocos2d::LabelEffect::SHADOW:
        setShaderProgram(ShaderCache::getInstance()->getProgram(GLProgram::SHADER_NAME_LABEL_DISTANCEFIELD_SHADOW));
        break;
    case cocos2d::LabelEffect::GLOW:
        setShaderProgram(ShaderCache::getInstance()->getProgram(GLProgram::SHADER_NAME_LABEL_DISTANCEFIELD_GLOW));
        break;
    default:
        return;
    }

    _uniformEffectColor = glGetUniformLocation(_shaderProgram->getProgram(), "v_effectColor");
}

void Label::setFontSize(int fontSize)
{
    _fontSize = fontSize;
    Node::setScale(1.0f*_fontSize/DISTANCEFIELD_ATLAS_FONTSIZE);
}

void Label::onDraw()
{
    CC_PROFILER_START("CCSpriteBatchNode - draw");

    // Optimization: Fast Dispatch
    if( _textureAtlas->getTotalQuads() == 0 )
    {
        return;
    }

    CC_NODE_DRAW_SETUP();

    if (_useDistanceField && _currLabelEffect != LabelEffect::NORMAL)
    {
        _shaderProgram->setUniformLocationWith3f(_uniformEffectColor, _effectColor.r/255.0f,_effectColor.g/255.0f,_effectColor.b/255.0f);
    }

    for(const auto &child: _children)
        child->updateTransform();

    GL::blendFunc( _blendFunc.src, _blendFunc.dst );

    _textureAtlas->drawQuads();

    CC_PROFILER_STOP("CCSpriteBatchNode - draw");
}

void Label::draw()
{
    _customCommand.init(_globalZOrder);
    _customCommand.func = CC_CALLBACK_0(Label::onDraw, this);
    Director::getInstance()->getRenderer()->addCommand(&_customCommand);
}

///// PROTOCOL STUFF

Sprite * Label::getLetter(int ID)
{
    if (ID < getStringLenght())
    {       
        if(_lettersInfo[ID].def.validDefinition == false)
            return nullptr;
       
        Sprite* sp = static_cast<Sprite*>(this->getChildByTag(ID));

        if (!sp)
        {
            Rect uvRect;
            uvRect.size.height = _lettersInfo[ID].def.height;
            uvRect.size.width  = _lettersInfo[ID].def.width;
            uvRect.origin.x    = _lettersInfo[ID].def.U;
            uvRect.origin.y    = _lettersInfo[ID].def.V;

            sp = Sprite::createWithTexture(&_fontAtlas->getTexture(_lettersInfo[ID].def.textureID),uvRect);
            sp->setBatchNode(this);
            sp->setAnchorPoint(Point::ANCHOR_MIDDLE);
            sp->setPosition(Point(_lettersInfo[ID].position.x+uvRect.size.width/2,_lettersInfo[ID].position.y-uvRect.size.height/2));
            sp->setOpacity(_realOpacity);
         
            this->addSpriteWithoutQuad(sp, ID, ID);
        }
        return sp;
    }
    
    return nullptr;
}

int Label::getCommonLineHeight() const
{
    return _commonLineHeight;
}

// string related stuff
int Label::getStringNumLines() const
{
    int quantityOfLines = 1;
    
    unsigned int stringLen = _currentUTF16String ? cc_wcslen(_currentUTF16String) : -1;
    if (stringLen < 1)
        return stringLen;
    if (stringLen == 0)
        return (-1);
    
    // count number of lines
    for (unsigned int i = 0; i < stringLen - 1; ++i)
    {
        unsigned short c = _currentUTF16String[i];
        if (c == '\n')
        {
            quantityOfLines++;
        }
    }
    
    return quantityOfLines;
}

int Label::getStringLenght() const
{
    return _currentUTF16String ? cc_wcslen(_currentUTF16String) : 0;
}

unsigned short * Label::getUTF16String() const
{
    return _currentUTF16String;
}

void Label::assignNewUTF16String(unsigned short *newString)
{
    setCurrentString(newString);
}

TextHAlignment Label::getTextAlignment() const
{
    return _alignment;
}

// label related stuff
float Label::getMaxLineWidth() const
{
    return _width;
}

bool Label::breakLineWithoutSpace() const
{
    return _lineBreakWithoutSpaces;
}

// RGBA protocol


bool Label::isOpacityModifyRGB() const
{
    return _isOpacityModifyRGB;
}

void Label::setOpacityModifyRGB(bool isOpacityModifyRGB)
{
    _isOpacityModifyRGB = isOpacityModifyRGB;
    
    for(const auto& child: _children) {
        child->setOpacityModifyRGB(_isOpacityModifyRGB);
    }

    _reusedLetter->setOpacityModifyRGB(true);
}

void Label::setColor(const Color3B& color)
{
	_reusedLetter->setColor(color);
    SpriteBatchNode::setColor(color);
}

void Label::updateColor()
{
    V3F_C4B_T2F_Quad *quads = _textureAtlas->getQuads();
    auto count = _textureAtlas->getTotalQuads();
    Color4B color4( _displayedColor.r, _displayedColor.g, _displayedColor.b, _displayedOpacity );
    
    // special opacity for premultiplied textures
    if (_isOpacityModifyRGB)
    {
        color4.r *= _displayedOpacity/255.0f;
        color4.g *= _displayedOpacity/255.0f;
        color4.b *= _displayedOpacity/255.0f;
    }
    for (int index=0; index<count; ++index)
    {
        quads[index].bl.colors = color4;
        quads[index].br.colors = color4;
        quads[index].tl.colors = color4;
        quads[index].tr.colors = color4;
        _textureAtlas->updateQuad(&quads[index], index);
    }
}

std::string Label::getDescription() const
{
    return StringUtils::format("<Label | Tag = %d, Label = '%s'>", _tag, cc_utf16_to_utf8(_currentUTF16String,-1,nullptr,nullptr));
}


NS_CC_END<|MERGE_RESOLUTION|>--- conflicted
+++ resolved
@@ -321,14 +321,6 @@
     
     // align text
     alignText();
-<<<<<<< HEAD
-
-    updateColor();
-
-    // done here
-    return true;
-=======
->>>>>>> 3352e0ce
 }
 
 void Label::setAlignment(TextHAlignment alignment)
@@ -578,8 +570,6 @@
     if (static_cast<std::size_t>(spriteIndex) >= _lettersInfo.size())
     {
         LetterInfo tmpInfo;
-
-        memset(&tmpInfo, 0, sizeof(tmpInfo));
         _lettersInfo.push_back(tmpInfo);
     }    
        
@@ -596,8 +586,6 @@
     if (static_cast<std::size_t>(spriteIndex) >= _lettersInfo.size())
     {
         LetterInfo tmpInfo;
-
-        memset(&tmpInfo, 0, sizeof(tmpInfo));
         _lettersInfo.push_back(tmpInfo);
     }
 
