--- conflicted
+++ resolved
@@ -1292,10 +1292,9 @@
     <ClCompile Include="..\editor-support\cocostudio\WidgetCallBackHandlerProtocol.cpp">
       <Filter>cocostudio\json</Filter>
     </ClCompile>
-<<<<<<< HEAD
     <ClCompile Include="..\editor-support\cocostudio\ActionTimeline\CCActionTimelineNode.cpp">
       <Filter>cocostudio\TimelineAction</Filter>
-=======
+    </ClCompile>
     <ClCompile Include="..\base\allocator\CCAllocatorDiagnostics.cpp">
       <Filter>base\allocator</Filter>
     </ClCompile>
@@ -1304,7 +1303,6 @@
     </ClCompile>
     <ClCompile Include="..\base\allocator\CCAllocatorGlobalNewDelete.cpp">
       <Filter>base\allocator</Filter>
->>>>>>> 92584bbc
     </ClCompile>
   </ItemGroup>
   <ItemGroup>
@@ -2522,10 +2520,9 @@
     <ClInclude Include="..\editor-support\cocostudio\WidgetCallBackHandlerProtocol.h">
       <Filter>cocostudio\json</Filter>
     </ClInclude>
-<<<<<<< HEAD
     <ClInclude Include="..\editor-support\cocostudio\ActionTimeline\CCActionTimelineNode.h">
       <Filter>cocostudio\TimelineAction</Filter>
-=======
+    </ClInclude>
     <ClInclude Include="..\base\allocator\CCAllocatorGlobal.h">
       <Filter>base\allocator</Filter>
     </ClInclude>
@@ -2552,7 +2549,6 @@
     </ClInclude>
     <ClInclude Include="..\base\allocator\CCAllocatorStrategyPool.h">
       <Filter>base\allocator</Filter>
->>>>>>> 92584bbc
     </ClInclude>
   </ItemGroup>
   <ItemGroup>
