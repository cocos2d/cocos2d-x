﻿<?xml version="1.0" encoding="utf-8"?>
<Project ToolsVersion="4.0" xmlns="http://schemas.microsoft.com/developer/msbuild/2003">
  <ItemGroup>
    <Filter Include="physics">
      <UniqueIdentifier>{08593631-5bf5-46aa-9436-62595c4f7bf6}</UniqueIdentifier>
    </Filter>
    <Filter Include="deprecated">
      <UniqueIdentifier>{0b1152b1-c732-4560-8629-87843b0fbd7c}</UniqueIdentifier>
    </Filter>
    <Filter Include="2d">
      <UniqueIdentifier>{0965e868-aacd-4d73-9c78-31d3cdaaed52}</UniqueIdentifier>
    </Filter>
    <Filter Include="platform">
      <UniqueIdentifier>{4d0146d9-df5b-4430-a426-60aa395750a6}</UniqueIdentifier>
    </Filter>
    <Filter Include="renderer">
      <UniqueIdentifier>{a495c9fc-5276-476d-ba6b-5d627b31ef30}</UniqueIdentifier>
    </Filter>
    <Filter Include="base">
      <UniqueIdentifier>{87a7d557-f382-477f-b183-69901a320c17}</UniqueIdentifier>
    </Filter>
    <Filter Include="platform\win32">
      <UniqueIdentifier>{9ac3f4cb-fb7b-4bcc-8b5b-1d454f2ff564}</UniqueIdentifier>
    </Filter>
    <Filter Include="platform\desktop">
      <UniqueIdentifier>{fdea951b-e91d-45da-b5bd-22a1b875960a}</UniqueIdentifier>
    </Filter>
    <Filter Include="platform\win32\compat">
      <UniqueIdentifier>{3622d05e-fcef-4d4b-a51d-771d1c13a2ef}</UniqueIdentifier>
    </Filter>
    <Filter Include="math">
      <UniqueIdentifier>{a565f213-2d13-4d2d-a3a0-5b2d06cbd05f}</UniqueIdentifier>
    </Filter>
    <Filter Include="external">
      <UniqueIdentifier>{ec174f10-2de3-4568-9f30-b2f0a4e9396e}</UniqueIdentifier>
    </Filter>
    <Filter Include="external\tinyxml2">
      <UniqueIdentifier>{364c3b8c-77eb-46ed-a866-a8686b1b65bc}</UniqueIdentifier>
    </Filter>
    <Filter Include="external\unzip">
      <UniqueIdentifier>{589928bf-e550-41f1-ae21-64443dd5fe21}</UniqueIdentifier>
    </Filter>
    <Filter Include="external\edtaa">
      <UniqueIdentifier>{1849ae10-8a10-4784-bbad-66fa67a1ed04}</UniqueIdentifier>
    </Filter>
    <Filter Include="external\ConvertUTF">
      <UniqueIdentifier>{6c1e4a6b-c168-436b-aa63-0af7f4caebf9}</UniqueIdentifier>
    </Filter>
    <Filter Include="external\xxhash">
      <UniqueIdentifier>{b4e2b1e5-2d79-44a3-af45-728d47b7bdb2}</UniqueIdentifier>
    </Filter>
    <Filter Include="storage">
      <UniqueIdentifier>{44bdf58f-4af2-433c-b4af-58dc05ef96b5}</UniqueIdentifier>
    </Filter>
    <Filter Include="3d">
      <UniqueIdentifier>{63733c51-582a-4f0f-9a82-e066da459a72}</UniqueIdentifier>
    </Filter>
    <Filter Include="cocostudio">
      <UniqueIdentifier>{dbdbbfad-71fc-4f1d-a809-b43651f87267}</UniqueIdentifier>
    </Filter>
    <Filter Include="cocosdenshion">
      <UniqueIdentifier>{3bd71d42-dfa4-4649-bb01-ad607fdca1c2}</UniqueIdentifier>
    </Filter>
    <Filter Include="ui">
      <UniqueIdentifier>{704c4ce6-b7ad-4406-9414-71169734bbc1}</UniqueIdentifier>
    </Filter>
    <Filter Include="extension">
      <UniqueIdentifier>{976bf662-699e-482e-b5db-a20d4abab137}</UniqueIdentifier>
    </Filter>
    <Filter Include="extension\AssetsManager">
      <UniqueIdentifier>{ad47c713-2196-4c8f-9205-2a2a7ecc0b80}</UniqueIdentifier>
    </Filter>
    <Filter Include="extension\GUI">
      <UniqueIdentifier>{b27aba95-51a2-413c-8570-0aff9adf2b6b}</UniqueIdentifier>
    </Filter>
    <Filter Include="extension\GUI\CCScrollView">
      <UniqueIdentifier>{a1f539bc-d5be-4224-a4d2-01c0b6f17d6e}</UniqueIdentifier>
    </Filter>
    <Filter Include="extension\physics_nodes">
      <UniqueIdentifier>{1de7fce7-0dee-4571-8fcd-43eb617aaf8b}</UniqueIdentifier>
    </Filter>
    <Filter Include="cocosdenshion\Header Files">
      <UniqueIdentifier>{f42979de-0079-4eba-b469-81ebff9ec588}</UniqueIdentifier>
    </Filter>
    <Filter Include="cocosdenshion\Source Files">
      <UniqueIdentifier>{f42ec238-cddc-475a-b343-6d0984cb9681}</UniqueIdentifier>
    </Filter>
    <Filter Include="network">
      <UniqueIdentifier>{31338a7d-ebe1-4867-9c17-d3645122a864}</UniqueIdentifier>
    </Filter>
    <Filter Include="network\Header Files">
      <UniqueIdentifier>{5a094fe5-f941-4dd4-a892-28d721162ea7}</UniqueIdentifier>
    </Filter>
    <Filter Include="network\Source Files">
      <UniqueIdentifier>{9702eb68-42c9-405a-bc89-a1bd85a40ec7}</UniqueIdentifier>
    </Filter>
    <Filter Include="ui\BaseClasses">
      <UniqueIdentifier>{ad654e6b-96ee-4693-9789-dc4aa1c52e70}</UniqueIdentifier>
    </Filter>
    <Filter Include="ui\Layouts">
      <UniqueIdentifier>{177a9a30-a4a6-41e6-93f0-4a4cbe9e4039}</UniqueIdentifier>
    </Filter>
    <Filter Include="ui\System">
      <UniqueIdentifier>{c2ebbbc1-85b3-4d6f-a3c5-116eae2124e1}</UniqueIdentifier>
    </Filter>
    <Filter Include="ui\UIWidgets">
      <UniqueIdentifier>{0d201449-ce7a-4f87-86ab-9c30e803c901}</UniqueIdentifier>
    </Filter>
    <Filter Include="ui\UIWidgets\ScrollWidget">
      <UniqueIdentifier>{6ac0e3c8-d5b1-44d9-8c41-21662a767cc6}</UniqueIdentifier>
    </Filter>
    <Filter Include="cocostudio\TimelineAction">
      <UniqueIdentifier>{c75d4c37-d555-4a5b-a0ba-4bc9a3d846e1}</UniqueIdentifier>
    </Filter>
    <Filter Include="cocostudio\reader">
      <UniqueIdentifier>{67bdb22e-8cfc-41ed-bb07-861e88a31752}</UniqueIdentifier>
    </Filter>
    <Filter Include="cocostudio\reader\WidgetReader">
      <UniqueIdentifier>{284a709e-9efa-484a-a595-83db6c7836c8}</UniqueIdentifier>
    </Filter>
    <Filter Include="cocostudio\reader\WidgetReader\ButtonReader">
      <UniqueIdentifier>{3c7267f2-06ea-4c7c-a13c-552076a3dc8c}</UniqueIdentifier>
    </Filter>
    <Filter Include="cocostudio\reader\WidgetReader\CheckBoxReader">
      <UniqueIdentifier>{b47c2297-bf5e-43e6-ae70-741efee00689}</UniqueIdentifier>
    </Filter>
    <Filter Include="cocostudio\reader\WidgetReader\ImageViewReader">
      <UniqueIdentifier>{1b5e8a9e-87cf-4800-bb7b-4f63504fb132}</UniqueIdentifier>
    </Filter>
    <Filter Include="cocostudio\reader\WidgetReader\LayoutReader">
      <UniqueIdentifier>{d47fb3dd-9ab8-4559-b8b5-776d87aba319}</UniqueIdentifier>
    </Filter>
    <Filter Include="cocostudio\reader\WidgetReader\ListViewReader">
      <UniqueIdentifier>{65c0429b-5a85-46ac-ab4a-edb0aeb5d388}</UniqueIdentifier>
    </Filter>
    <Filter Include="cocostudio\reader\WidgetReader\LoadingBarReader">
      <UniqueIdentifier>{8bdf34ea-1e66-41b0-9dbf-7530ba14dce5}</UniqueIdentifier>
    </Filter>
    <Filter Include="cocostudio\reader\WidgetReader\PageViewReader">
      <UniqueIdentifier>{690fb572-be0b-4bb6-9b8b-a007afb99b39}</UniqueIdentifier>
    </Filter>
    <Filter Include="cocostudio\reader\WidgetReader\ScrollViewReader">
      <UniqueIdentifier>{5e397fa9-4e36-43f3-8c4f-1dd3382c1458}</UniqueIdentifier>
    </Filter>
    <Filter Include="cocostudio\reader\WidgetReader\SliderReader">
      <UniqueIdentifier>{fa2abcd0-6362-4741-a144-a3b0226fe4f1}</UniqueIdentifier>
    </Filter>
    <Filter Include="cocostudio\reader\WidgetReader\TextAtlasReader">
      <UniqueIdentifier>{03596848-0d59-4d69-8193-30f404683c7a}</UniqueIdentifier>
    </Filter>
    <Filter Include="cocostudio\reader\WidgetReader\TextBMFontReader">
      <UniqueIdentifier>{4d27423a-d9e8-496b-bcc4-8684230c6c18}</UniqueIdentifier>
    </Filter>
    <Filter Include="cocostudio\reader\WidgetReader\TextFieldReader">
      <UniqueIdentifier>{075b4cf0-63ae-4cb1-a6d8-e7cb24146531}</UniqueIdentifier>
    </Filter>
    <Filter Include="cocostudio\reader\WidgetReader\TextReader">
      <UniqueIdentifier>{9421ece2-69f8-4cee-8e59-575c3ba06f15}</UniqueIdentifier>
    </Filter>
    <Filter Include="cocostudio\reader\WidgetReader\Node3DReader">
      <UniqueIdentifier>{9421ece2-69f8-4cee-8e59-51043ba06f15}</UniqueIdentifier>
    </Filter>
    <Filter Include="cocostudio\reader\WidgetReader\UserCameraReader">
      <UniqueIdentifier>{9421e104-69f8-4cee-8e59-51043ba06f15}</UniqueIdentifier>
    </Filter>
    <Filter Include="cocostudio\reader\WidgetReader\Particle3DReader">
      <UniqueIdentifier>{9421e104-1028-4cee-8e59-51043ba06f15}</UniqueIdentifier>
    </Filter>
    <Filter Include="cocostudio\reader\WidgetReader\Sprite3DReader">
      <UniqueIdentifier>{94210432-69f8-4cee-8e59-51043ba06f15}</UniqueIdentifier>
    </Filter>
    <Filter Include="cocostudio\json">
      <UniqueIdentifier>{a9901b6a-0c7b-4adb-8e17-105c872d744d}</UniqueIdentifier>
    </Filter>
    <Filter Include="cocostudio\json\rapidjson">
      <UniqueIdentifier>{a9a3bf20-9daf-465d-9525-cce2ab0d85a3}</UniqueIdentifier>
    </Filter>
    <Filter Include="cocostudio\json\rapidjson\internal">
      <UniqueIdentifier>{0cf2210c-3544-41ed-9d4e-88987a1c7bcf}</UniqueIdentifier>
    </Filter>
    <Filter Include="cocostudio\components">
      <UniqueIdentifier>{dc6e53e4-e518-403f-b2a9-97f6f7cd0961}</UniqueIdentifier>
    </Filter>
    <Filter Include="cocostudio\armature">
      <UniqueIdentifier>{22a4587f-d4ca-44fa-a734-ded122cd79e5}</UniqueIdentifier>
    </Filter>
    <Filter Include="cocostudio\armature\animation">
      <UniqueIdentifier>{137efcbb-0d14-4f1c-a856-7b1669a6d2af}</UniqueIdentifier>
    </Filter>
    <Filter Include="cocostudio\armature\datas">
      <UniqueIdentifier>{4825cd2d-ca8b-434c-8c79-2d3d3258086f}</UniqueIdentifier>
    </Filter>
    <Filter Include="cocostudio\armature\display">
      <UniqueIdentifier>{57ba2fcb-04bd-4b2f-9ae6-375992ad363a}</UniqueIdentifier>
    </Filter>
    <Filter Include="cocostudio\armature\physics">
      <UniqueIdentifier>{acdfaa6f-1374-4611-a5e7-9038dc6900c4}</UniqueIdentifier>
    </Filter>
    <Filter Include="cocostudio\armature\utils">
      <UniqueIdentifier>{f195e2f1-1030-4848-9498-f8142bf89009}</UniqueIdentifier>
    </Filter>
    <Filter Include="cocostudio\action">
      <UniqueIdentifier>{d48c8016-e933-48dd-a5c0-202b0a84b82a}</UniqueIdentifier>
    </Filter>
    <Filter Include="cocosbuilder">
      <UniqueIdentifier>{e25a6c9d-eaf2-446f-b9b2-d89fd21a9bdd}</UniqueIdentifier>
    </Filter>
    <Filter Include="cocosbuilder\Header Files">
      <UniqueIdentifier>{bbba68d3-e519-4e06-8a01-d8ee89b544f2}</UniqueIdentifier>
    </Filter>
    <Filter Include="cocosbuilder\Source Files">
      <UniqueIdentifier>{8579ed15-b266-4f80-818d-a3a9251c4248}</UniqueIdentifier>
    </Filter>
    <Filter Include="ui\UIWidgets\EditBox">
      <UniqueIdentifier>{89eb6312-dc7f-4fda-b9b2-ab67c31ddd55}</UniqueIdentifier>
    </Filter>
    <Filter Include="extension\GUI\CCControlExtensions">
      <UniqueIdentifier>{118d80ca-ccf2-480c-b87d-25220af23440}</UniqueIdentifier>
    </Filter>
    <Filter Include="audioengine">
      <UniqueIdentifier>{e916e2b4-0a6e-4d25-8b36-66fa03719f48}</UniqueIdentifier>
    </Filter>
    <Filter Include="cocostudio\TimelineAction\trigger">
      <UniqueIdentifier>{0554a5b1-03a1-4d38-87a5-976dbe9a39d9}</UniqueIdentifier>
    </Filter>
    <Filter Include="cocostudio\json\flatbuffers">
      <UniqueIdentifier>{db915acb-1838-413d-b290-dc280365eabc}</UniqueIdentifier>
    </Filter>
    <Filter Include="cocostudio\reader\WidgetReader\ComAudioReader">
      <UniqueIdentifier>{b71e98df-9863-4ee5-9818-04fad2ef8da1}</UniqueIdentifier>
    </Filter>
    <Filter Include="cocostudio\reader\WidgetReader\GameMapReader">
      <UniqueIdentifier>{78a3fbcc-4233-47f0-9b53-5a445dad9400}</UniqueIdentifier>
    </Filter>
    <Filter Include="cocostudio\reader\WidgetReader\NodeReader">
      <UniqueIdentifier>{737cc376-2a40-4203-8280-842362c5db49}</UniqueIdentifier>
    </Filter>
    <Filter Include="cocostudio\reader\WidgetReader\ParticleReader">
      <UniqueIdentifier>{7604b98b-40ff-440f-8335-7729e1fa310c}</UniqueIdentifier>
    </Filter>
    <Filter Include="cocostudio\reader\WidgetReader\ProjectNodeReader">
      <UniqueIdentifier>{da363675-4650-4c12-892e-d5755a8b608f}</UniqueIdentifier>
    </Filter>
    <Filter Include="cocostudio\reader\WidgetReader\SingleNodeReader">
      <UniqueIdentifier>{39a43e29-dd58-47a3-9906-bf714b185f6a}</UniqueIdentifier>
    </Filter>
    <Filter Include="cocostudio\reader\WidgetReader\SpriteReader">
      <UniqueIdentifier>{9aee531c-f935-4836-bf84-be42e78e38bb}</UniqueIdentifier>
    </Filter>
    <Filter Include="base\allocator">
      <UniqueIdentifier>{92ff4e66-3943-47da-a439-c8f182bb871a}</UniqueIdentifier>
    </Filter>
    <Filter Include="extension\Particle3D">
      <UniqueIdentifier>{f646bed2-5709-4436-82a4-b553ff7cd85c}</UniqueIdentifier>
    </Filter>
    <Filter Include="extension\Particle3D\ParticleUniverse">
      <UniqueIdentifier>{ed9d0632-d777-44fe-b754-29d08f3b0572}</UniqueIdentifier>
    </Filter>
    <Filter Include="cocostudio\reader\WidgetReader\ArmatureNodeReader">
      <UniqueIdentifier>{e1848cce-b225-42c4-bb6e-6430b6da123b}</UniqueIdentifier>
    </Filter>
    <Filter Include="external\poly2tri">
      <UniqueIdentifier>{46294cdb-c29a-4480-9988-2e017f5f7846}</UniqueIdentifier>
    </Filter>
    <Filter Include="external\poly2tri\common">
      <UniqueIdentifier>{b0703876-33ee-433c-bba3-45304ce83813}</UniqueIdentifier>
    </Filter>
    <Filter Include="external\poly2tri\sweep">
      <UniqueIdentifier>{c37eceeb-5702-4ff7-88de-94680a22266f}</UniqueIdentifier>
    </Filter>
    <Filter Include="physics3d">
      <UniqueIdentifier>{e492faef-2169-4117-8d73-e0c66271fe25}</UniqueIdentifier>
    </Filter>
<<<<<<< HEAD
    <Filter Include="external\clipper">
      <UniqueIdentifier>{ff65e340-b79d-4f87-9b4c-ed46bda5d20f}</UniqueIdentifier>
=======
    <Filter Include="navmesh">
      <UniqueIdentifier>{0f3fa25d-9e2b-4a2e-a1df-834b796b3fb3}</UniqueIdentifier>
>>>>>>> 86b6ea70
    </Filter>
  </ItemGroup>
  <ItemGroup>
    <ClCompile Include="..\physics\CCPhysicsBody.cpp">
      <Filter>physics</Filter>
    </ClCompile>
    <ClCompile Include="..\physics\CCPhysicsContact.cpp">
      <Filter>physics</Filter>
    </ClCompile>
    <ClCompile Include="..\physics\CCPhysicsJoint.cpp">
      <Filter>physics</Filter>
    </ClCompile>
    <ClCompile Include="..\physics\CCPhysicsShape.cpp">
      <Filter>physics</Filter>
    </ClCompile>
    <ClCompile Include="..\physics\CCPhysicsWorld.cpp">
      <Filter>physics</Filter>
    </ClCompile>
    <ClCompile Include="..\..\external\xxhash\xxhash.c">
      <Filter>external\xxhash</Filter>
    </ClCompile>
    <ClCompile Include="..\deprecated\CCArray.cpp">
      <Filter>deprecated</Filter>
    </ClCompile>
    <ClCompile Include="..\deprecated\CCDeprecated.cpp">
      <Filter>deprecated</Filter>
    </ClCompile>
    <ClCompile Include="..\deprecated\CCDictionary.cpp">
      <Filter>deprecated</Filter>
    </ClCompile>
    <ClCompile Include="..\deprecated\CCNotificationCenter.cpp">
      <Filter>deprecated</Filter>
    </ClCompile>
    <ClCompile Include="..\deprecated\CCSet.cpp">
      <Filter>deprecated</Filter>
    </ClCompile>
    <ClCompile Include="..\deprecated\CCString.cpp">
      <Filter>deprecated</Filter>
    </ClCompile>
    <ClCompile Include="..\cocos2d.cpp" />
    <ClCompile Include="..\..\external\ConvertUTF\ConvertUTF.c">
      <Filter>external\ConvertUTF</Filter>
    </ClCompile>
    <ClCompile Include="..\..\external\ConvertUTF\ConvertUTFWrapper.cpp">
      <Filter>external\ConvertUTF</Filter>
    </ClCompile>
    <ClCompile Include="CCAction.cpp">
      <Filter>2d</Filter>
    </ClCompile>
    <ClCompile Include="CCActionCamera.cpp">
      <Filter>2d</Filter>
    </ClCompile>
    <ClCompile Include="CCActionCatmullRom.cpp">
      <Filter>2d</Filter>
    </ClCompile>
    <ClCompile Include="CCActionEase.cpp">
      <Filter>2d</Filter>
    </ClCompile>
    <ClCompile Include="CCActionGrid.cpp">
      <Filter>2d</Filter>
    </ClCompile>
    <ClCompile Include="CCActionGrid3D.cpp">
      <Filter>2d</Filter>
    </ClCompile>
    <ClCompile Include="CCActionInstant.cpp">
      <Filter>2d</Filter>
    </ClCompile>
    <ClCompile Include="CCActionInterval.cpp">
      <Filter>2d</Filter>
    </ClCompile>
    <ClCompile Include="CCActionManager.cpp">
      <Filter>2d</Filter>
    </ClCompile>
    <ClCompile Include="CCActionPageTurn3D.cpp">
      <Filter>2d</Filter>
    </ClCompile>
    <ClCompile Include="CCActionProgressTimer.cpp">
      <Filter>2d</Filter>
    </ClCompile>
    <ClCompile Include="CCActionTiledGrid.cpp">
      <Filter>2d</Filter>
    </ClCompile>
    <ClCompile Include="CCActionTween.cpp">
      <Filter>2d</Filter>
    </ClCompile>
    <ClCompile Include="CCAnimation.cpp">
      <Filter>2d</Filter>
    </ClCompile>
    <ClCompile Include="CCAnimationCache.cpp">
      <Filter>2d</Filter>
    </ClCompile>
    <ClCompile Include="CCAtlasNode.cpp">
      <Filter>2d</Filter>
    </ClCompile>
    <ClCompile Include="CCClippingNode.cpp">
      <Filter>2d</Filter>
    </ClCompile>
    <ClCompile Include="CCClippingRectangleNode.cpp">
      <Filter>2d</Filter>
    </ClCompile>
    <ClCompile Include="CCComponent.cpp">
      <Filter>2d</Filter>
    </ClCompile>
    <ClCompile Include="CCComponentContainer.cpp">
      <Filter>2d</Filter>
    </ClCompile>
    <ClCompile Include="CCDrawingPrimitives.cpp">
      <Filter>2d</Filter>
    </ClCompile>
    <ClCompile Include="CCDrawNode.cpp">
      <Filter>2d</Filter>
    </ClCompile>
    <ClCompile Include="CCFont.cpp">
      <Filter>2d</Filter>
    </ClCompile>
    <ClCompile Include="CCFontAtlas.cpp">
      <Filter>2d</Filter>
    </ClCompile>
    <ClCompile Include="CCFontAtlasCache.cpp">
      <Filter>2d</Filter>
    </ClCompile>
    <ClCompile Include="CCFontCharMap.cpp">
      <Filter>2d</Filter>
    </ClCompile>
    <ClCompile Include="CCFontFNT.cpp">
      <Filter>2d</Filter>
    </ClCompile>
    <ClCompile Include="CCFontFreeType.cpp">
      <Filter>2d</Filter>
    </ClCompile>
    <ClCompile Include="CCGLBufferedNode.cpp">
      <Filter>2d</Filter>
    </ClCompile>
    <ClCompile Include="CCGrabber.cpp">
      <Filter>2d</Filter>
    </ClCompile>
    <ClCompile Include="CCGrid.cpp">
      <Filter>2d</Filter>
    </ClCompile>
    <ClCompile Include="CCLabel.cpp">
      <Filter>2d</Filter>
    </ClCompile>
    <ClCompile Include="CCLabelAtlas.cpp">
      <Filter>2d</Filter>
    </ClCompile>
    <ClCompile Include="CCLabelBMFont.cpp">
      <Filter>2d</Filter>
    </ClCompile>
    <ClCompile Include="CCLabelTextFormatter.cpp">
      <Filter>2d</Filter>
    </ClCompile>
    <ClCompile Include="CCLabelTTF.cpp">
      <Filter>2d</Filter>
    </ClCompile>
    <ClCompile Include="CCLayer.cpp">
      <Filter>2d</Filter>
    </ClCompile>
    <ClCompile Include="CCMenu.cpp">
      <Filter>2d</Filter>
    </ClCompile>
    <ClCompile Include="CCMenuItem.cpp">
      <Filter>2d</Filter>
    </ClCompile>
    <ClCompile Include="CCMotionStreak.cpp">
      <Filter>2d</Filter>
    </ClCompile>
    <ClCompile Include="CCNode.cpp">
      <Filter>2d</Filter>
    </ClCompile>
    <ClCompile Include="CCNodeGrid.cpp">
      <Filter>2d</Filter>
    </ClCompile>
    <ClCompile Include="CCParallaxNode.cpp">
      <Filter>2d</Filter>
    </ClCompile>
    <ClCompile Include="CCParticleBatchNode.cpp">
      <Filter>2d</Filter>
    </ClCompile>
    <ClCompile Include="CCParticleExamples.cpp">
      <Filter>2d</Filter>
    </ClCompile>
    <ClCompile Include="CCParticleSystem.cpp">
      <Filter>2d</Filter>
    </ClCompile>
    <ClCompile Include="CCParticleSystemQuad.cpp">
      <Filter>2d</Filter>
    </ClCompile>
    <ClCompile Include="CCProgressTimer.cpp">
      <Filter>2d</Filter>
    </ClCompile>
    <ClCompile Include="CCRenderTexture.cpp">
      <Filter>2d</Filter>
    </ClCompile>
    <ClCompile Include="CCScene.cpp">
      <Filter>2d</Filter>
    </ClCompile>
    <ClCompile Include="CCSprite.cpp">
      <Filter>2d</Filter>
    </ClCompile>
    <ClCompile Include="CCSpriteBatchNode.cpp">
      <Filter>2d</Filter>
    </ClCompile>
    <ClCompile Include="CCSpriteFrame.cpp">
      <Filter>2d</Filter>
    </ClCompile>
    <ClCompile Include="CCSpriteFrameCache.cpp">
      <Filter>2d</Filter>
    </ClCompile>
    <ClCompile Include="CCTextFieldTTF.cpp">
      <Filter>2d</Filter>
    </ClCompile>
    <ClCompile Include="CCTileMapAtlas.cpp">
      <Filter>2d</Filter>
    </ClCompile>
    <ClCompile Include="CCTMXLayer.cpp">
      <Filter>2d</Filter>
    </ClCompile>
    <ClCompile Include="CCTMXObjectGroup.cpp">
      <Filter>2d</Filter>
    </ClCompile>
    <ClCompile Include="CCTMXTiledMap.cpp">
      <Filter>2d</Filter>
    </ClCompile>
    <ClCompile Include="CCTMXXMLParser.cpp">
      <Filter>2d</Filter>
    </ClCompile>
    <ClCompile Include="CCTransition.cpp">
      <Filter>2d</Filter>
    </ClCompile>
    <ClCompile Include="CCTransitionPageTurn.cpp">
      <Filter>2d</Filter>
    </ClCompile>
    <ClCompile Include="CCTransitionProgress.cpp">
      <Filter>2d</Filter>
    </ClCompile>
    <ClCompile Include="CCTweenFunction.cpp">
      <Filter>2d</Filter>
    </ClCompile>
    <ClCompile Include="..\base\atitc.cpp">
      <Filter>base</Filter>
    </ClCompile>
    <ClCompile Include="..\base\base64.cpp">
      <Filter>base</Filter>
    </ClCompile>
    <ClCompile Include="..\base\CCAutoreleasePool.cpp">
      <Filter>base</Filter>
    </ClCompile>
    <ClCompile Include="..\base\ccCArray.cpp">
      <Filter>base</Filter>
    </ClCompile>
    <ClCompile Include="..\base\CCConfiguration.cpp">
      <Filter>base</Filter>
    </ClCompile>
    <ClCompile Include="..\base\CCConsole.cpp">
      <Filter>base</Filter>
    </ClCompile>
    <ClCompile Include="..\base\CCData.cpp">
      <Filter>base</Filter>
    </ClCompile>
    <ClCompile Include="..\base\CCDataVisitor.cpp">
      <Filter>base</Filter>
    </ClCompile>
    <ClCompile Include="..\base\CCDirector.cpp">
      <Filter>base</Filter>
    </ClCompile>
    <ClCompile Include="..\base\CCEvent.cpp">
      <Filter>base</Filter>
    </ClCompile>
    <ClCompile Include="..\base\CCEventAcceleration.cpp">
      <Filter>base</Filter>
    </ClCompile>
    <ClCompile Include="..\base\CCEventCustom.cpp">
      <Filter>base</Filter>
    </ClCompile>
    <ClCompile Include="..\base\CCEventDispatcher.cpp">
      <Filter>base</Filter>
    </ClCompile>
    <ClCompile Include="..\base\CCEventFocus.cpp">
      <Filter>base</Filter>
    </ClCompile>
    <ClCompile Include="..\base\CCEventKeyboard.cpp">
      <Filter>base</Filter>
    </ClCompile>
    <ClCompile Include="..\base\CCEventListener.cpp">
      <Filter>base</Filter>
    </ClCompile>
    <ClCompile Include="..\base\CCEventListenerAcceleration.cpp">
      <Filter>base</Filter>
    </ClCompile>
    <ClCompile Include="..\base\CCEventListenerCustom.cpp">
      <Filter>base</Filter>
    </ClCompile>
    <ClCompile Include="..\base\CCEventListenerFocus.cpp">
      <Filter>base</Filter>
    </ClCompile>
    <ClCompile Include="..\base\CCEventListenerKeyboard.cpp">
      <Filter>base</Filter>
    </ClCompile>
    <ClCompile Include="..\base\CCEventListenerMouse.cpp">
      <Filter>base</Filter>
    </ClCompile>
    <ClCompile Include="..\base\CCEventListenerTouch.cpp">
      <Filter>base</Filter>
    </ClCompile>
    <ClCompile Include="..\base\CCEventMouse.cpp">
      <Filter>base</Filter>
    </ClCompile>
    <ClCompile Include="..\base\CCEventTouch.cpp">
      <Filter>base</Filter>
    </ClCompile>
    <ClCompile Include="..\base\ccFPSImages.c">
      <Filter>base</Filter>
    </ClCompile>
    <ClCompile Include="..\base\CCNS.cpp">
      <Filter>base</Filter>
    </ClCompile>
    <ClCompile Include="..\base\CCProfiling.cpp">
      <Filter>base</Filter>
    </ClCompile>
    <ClCompile Include="..\base\CCRef.cpp">
      <Filter>base</Filter>
    </ClCompile>
    <ClCompile Include="..\base\CCScheduler.cpp">
      <Filter>base</Filter>
    </ClCompile>
    <ClCompile Include="..\base\CCScriptSupport.cpp">
      <Filter>base</Filter>
    </ClCompile>
    <ClCompile Include="..\base\CCTouch.cpp">
      <Filter>base</Filter>
    </ClCompile>
    <ClCompile Include="..\base\ccTypes.cpp">
      <Filter>base</Filter>
    </ClCompile>
    <ClCompile Include="..\base\CCUserDefault.cpp">
      <Filter>base</Filter>
    </ClCompile>
    <ClCompile Include="..\base\ccUTF8.cpp">
      <Filter>base</Filter>
    </ClCompile>
    <ClCompile Include="..\base\ccUtils.cpp">
      <Filter>base</Filter>
    </ClCompile>
    <ClCompile Include="..\base\CCValue.cpp">
      <Filter>base</Filter>
    </ClCompile>
    <ClCompile Include="..\base\etc1.cpp">
      <Filter>base</Filter>
    </ClCompile>
    <ClCompile Include="..\base\pvr.cpp">
      <Filter>platform</Filter>
    </ClCompile>
    <ClCompile Include="..\base\s3tc.cpp">
      <Filter>base</Filter>
    </ClCompile>
    <ClCompile Include="..\base\TGAlib.cpp">
      <Filter>base</Filter>
    </ClCompile>
    <ClCompile Include="..\base\ZipUtils.cpp">
      <Filter>base</Filter>
    </ClCompile>
    <ClCompile Include="..\renderer\CCBatchCommand.cpp">
      <Filter>renderer</Filter>
    </ClCompile>
    <ClCompile Include="..\renderer\CCCustomCommand.cpp">
      <Filter>renderer</Filter>
    </ClCompile>
    <ClCompile Include="..\renderer\CCTrianglesCommand.cpp">
      <Filter>renderer</Filter>
    </ClCompile>
    <ClCompile Include="..\renderer\CCGLProgram.cpp">
      <Filter>renderer</Filter>
    </ClCompile>
    <ClCompile Include="..\renderer\CCGLProgramCache.cpp">
      <Filter>renderer</Filter>
    </ClCompile>
    <ClCompile Include="..\renderer\CCGLProgramState.cpp">
      <Filter>renderer</Filter>
    </ClCompile>
    <ClCompile Include="..\renderer\CCGLProgramStateCache.cpp">
      <Filter>renderer</Filter>
    </ClCompile>
    <ClCompile Include="..\renderer\ccGLStateCache.cpp">
      <Filter>renderer</Filter>
    </ClCompile>
    <ClCompile Include="..\renderer\CCGroupCommand.cpp">
      <Filter>renderer</Filter>
    </ClCompile>
    <ClCompile Include="..\renderer\CCQuadCommand.cpp">
      <Filter>renderer</Filter>
    </ClCompile>
    <ClCompile Include="..\renderer\CCRenderCommand.cpp">
      <Filter>renderer</Filter>
    </ClCompile>
    <ClCompile Include="..\renderer\CCRenderer.cpp">
      <Filter>renderer</Filter>
    </ClCompile>
    <ClCompile Include="..\renderer\ccShaders.cpp">
      <Filter>renderer</Filter>
    </ClCompile>
    <ClCompile Include="..\renderer\CCTexture2D.cpp">
      <Filter>renderer</Filter>
    </ClCompile>
    <ClCompile Include="..\renderer\CCTextureAtlas.cpp">
      <Filter>renderer</Filter>
    </ClCompile>
    <ClCompile Include="..\renderer\CCTextureCache.cpp">
      <Filter>renderer</Filter>
    </ClCompile>
    <ClCompile Include="..\math\CCAffineTransform.cpp">
      <Filter>math</Filter>
    </ClCompile>
    <ClCompile Include="..\math\CCGeometry.cpp">
      <Filter>math</Filter>
    </ClCompile>
    <ClCompile Include="..\math\CCVertex.cpp">
      <Filter>math</Filter>
    </ClCompile>
    <ClCompile Include="..\math\Mat4.cpp">
      <Filter>math</Filter>
    </ClCompile>
    <ClCompile Include="..\math\MathUtil.cpp">
      <Filter>math</Filter>
    </ClCompile>
    <ClCompile Include="..\math\Quaternion.cpp">
      <Filter>math</Filter>
    </ClCompile>
    <ClCompile Include="..\math\TransformUtils.cpp">
      <Filter>math</Filter>
    </ClCompile>
    <ClCompile Include="..\math\Vec2.cpp">
      <Filter>math</Filter>
    </ClCompile>
    <ClCompile Include="..\math\Vec3.cpp">
      <Filter>math</Filter>
    </ClCompile>
    <ClCompile Include="..\math\Vec4.cpp">
      <Filter>math</Filter>
    </ClCompile>
    <ClCompile Include="..\platform\CCFileUtils.cpp">
      <Filter>platform</Filter>
    </ClCompile>
    <ClCompile Include="..\platform\CCImage.cpp">
      <Filter>platform</Filter>
    </ClCompile>
    <ClCompile Include="..\platform\CCSAXParser.cpp">
      <Filter>platform</Filter>
    </ClCompile>
    <ClCompile Include="..\platform\CCThread.cpp">
      <Filter>platform</Filter>
    </ClCompile>
    <ClCompile Include="..\..\external\tinyxml2\tinyxml2.cpp">
      <Filter>external\tinyxml2</Filter>
    </ClCompile>
    <ClCompile Include="..\..\external\unzip\ioapi_mem.cpp">
      <Filter>external\unzip</Filter>
    </ClCompile>
    <ClCompile Include="..\..\external\unzip\ioapi.cpp">
      <Filter>external\unzip</Filter>
    </ClCompile>
    <ClCompile Include="..\..\external\unzip\unzip.cpp">
      <Filter>external\unzip</Filter>
    </ClCompile>
    <ClCompile Include="..\..\external\edtaa3func\edtaa3func.cpp">
      <Filter>external\edtaa</Filter>
    </ClCompile>
    <ClCompile Include="..\base\CCIMEDispatcher.cpp">
      <Filter>base</Filter>
    </ClCompile>
    <ClCompile Include="..\renderer\CCMeshCommand.cpp">
      <Filter>renderer</Filter>
    </ClCompile>
    <ClCompile Include="..\base\ObjectFactory.cpp">
      <Filter>base</Filter>
    </ClCompile>
    <ClCompile Include="CCFastTMXLayer.cpp">
      <Filter>2d</Filter>
    </ClCompile>
    <ClCompile Include="CCFastTMXTiledMap.cpp">
      <Filter>2d</Filter>
    </ClCompile>
    <ClCompile Include="..\storage\local-storage\LocalStorage.cpp">
      <Filter>storage</Filter>
    </ClCompile>
    <ClCompile Include="..\platform\CCGLView.cpp">
      <Filter>platform</Filter>
    </ClCompile>
    <ClCompile Include="CCProtectedNode.cpp">
      <Filter>2d</Filter>
    </ClCompile>
    <ClCompile Include="..\renderer\CCPrimitive.cpp">
      <Filter>renderer</Filter>
    </ClCompile>
    <ClCompile Include="..\renderer\CCPrimitiveCommand.cpp">
      <Filter>renderer</Filter>
    </ClCompile>
    <ClCompile Include="..\renderer\CCVertexIndexBuffer.cpp">
      <Filter>renderer</Filter>
    </ClCompile>
    <ClCompile Include="..\renderer\CCVertexIndexData.cpp">
      <Filter>renderer</Filter>
    </ClCompile>
    <ClCompile Include="..\base\ccRandom.cpp">
      <Filter>base</Filter>
    </ClCompile>
    <ClCompile Include="..\3d\CCAnimate3D.cpp">
      <Filter>3d</Filter>
    </ClCompile>
    <ClCompile Include="..\3d\CCAnimation3D.cpp">
      <Filter>3d</Filter>
    </ClCompile>
    <ClCompile Include="..\3d\CCAttachNode.cpp">
      <Filter>3d</Filter>
    </ClCompile>
    <ClCompile Include="..\3d\CCBundle3D.cpp">
      <Filter>3d</Filter>
    </ClCompile>
    <ClCompile Include="..\3d\CCBundleReader.cpp">
      <Filter>3d</Filter>
    </ClCompile>
    <ClCompile Include="..\3d\CCMesh.cpp">
      <Filter>3d</Filter>
    </ClCompile>
    <ClCompile Include="..\3d\CCMeshSkin.cpp">
      <Filter>3d</Filter>
    </ClCompile>
    <ClCompile Include="..\3d\CCOBB.cpp">
      <Filter>3d</Filter>
    </ClCompile>
    <ClCompile Include="..\3d\CCObjLoader.cpp">
      <Filter>3d</Filter>
    </ClCompile>
    <ClCompile Include="..\3d\CCRay.cpp">
      <Filter>3d</Filter>
    </ClCompile>
    <ClCompile Include="..\3d\CCSkeleton3D.cpp">
      <Filter>3d</Filter>
    </ClCompile>
    <ClCompile Include="..\3d\CCSprite3D.cpp">
      <Filter>3d</Filter>
    </ClCompile>
    <ClCompile Include="..\3d\CCSprite3DMaterial.cpp">
      <Filter>3d</Filter>
    </ClCompile>
    <ClCompile Include="..\..\extensions\assets-manager\AssetsManager.cpp">
      <Filter>extension\AssetsManager</Filter>
    </ClCompile>
    <ClCompile Include="..\..\extensions\GUI\CCScrollView\CCScrollView.cpp">
      <Filter>extension\GUI\CCScrollView</Filter>
    </ClCompile>
    <ClCompile Include="..\..\extensions\GUI\CCScrollView\CCTableView.cpp">
      <Filter>extension\GUI\CCScrollView</Filter>
    </ClCompile>
    <ClCompile Include="..\..\extensions\GUI\CCScrollView\CCTableViewCell.cpp">
      <Filter>extension\GUI\CCScrollView</Filter>
    </ClCompile>
    <ClCompile Include="..\..\extensions\physics-nodes\CCPhysicsDebugNode.cpp">
      <Filter>extension\physics_nodes</Filter>
    </ClCompile>
    <ClCompile Include="..\..\extensions\physics-nodes\CCPhysicsSprite.cpp">
      <Filter>extension\physics_nodes</Filter>
    </ClCompile>
    <ClCompile Include="..\audio\win32\MciPlayer.cpp">
      <Filter>cocosdenshion\Source Files</Filter>
    </ClCompile>
    <ClCompile Include="..\audio\win32\SimpleAudioEngine.cpp">
      <Filter>cocosdenshion\Source Files</Filter>
    </ClCompile>
    <ClCompile Include="..\network\HttpClient.cpp">
      <Filter>network\Source Files</Filter>
    </ClCompile>
    <ClCompile Include="..\network\SocketIO.cpp">
      <Filter>network\Source Files</Filter>
    </ClCompile>
    <ClCompile Include="..\network\WebSocket.cpp">
      <Filter>network\Source Files</Filter>
    </ClCompile>
    <ClCompile Include="..\ui\UIScale9Sprite.cpp">
      <Filter>ui\BaseClasses</Filter>
    </ClCompile>
    <ClCompile Include="..\ui\UIWidget.cpp">
      <Filter>ui\BaseClasses</Filter>
    </ClCompile>
    <ClCompile Include="..\ui\UIHBox.cpp">
      <Filter>ui\Layouts</Filter>
    </ClCompile>
    <ClCompile Include="..\ui\UILayout.cpp">
      <Filter>ui\Layouts</Filter>
    </ClCompile>
    <ClCompile Include="..\ui\UILayoutManager.cpp">
      <Filter>ui\Layouts</Filter>
    </ClCompile>
    <ClCompile Include="..\ui\UILayoutParameter.cpp">
      <Filter>ui\Layouts</Filter>
    </ClCompile>
    <ClCompile Include="..\ui\UIRelativeBox.cpp">
      <Filter>ui\Layouts</Filter>
    </ClCompile>
    <ClCompile Include="..\ui\UIVBox.cpp">
      <Filter>ui\Layouts</Filter>
    </ClCompile>
    <ClCompile Include="..\ui\CocosGUI.cpp">
      <Filter>ui\System</Filter>
    </ClCompile>
    <ClCompile Include="..\ui\UIDeprecated.cpp">
      <Filter>ui\System</Filter>
    </ClCompile>
    <ClCompile Include="..\ui\UIHelper.cpp">
      <Filter>ui\System</Filter>
    </ClCompile>
    <ClCompile Include="..\ui\UIButton.cpp">
      <Filter>ui\UIWidgets</Filter>
    </ClCompile>
    <ClCompile Include="..\ui\UICheckBox.cpp">
      <Filter>ui\UIWidgets</Filter>
    </ClCompile>
    <ClCompile Include="..\ui\UIImageView.cpp">
      <Filter>ui\UIWidgets</Filter>
    </ClCompile>
    <ClCompile Include="..\ui\UILoadingBar.cpp">
      <Filter>ui\UIWidgets</Filter>
    </ClCompile>
    <ClCompile Include="..\ui\UIRichText.cpp">
      <Filter>ui\UIWidgets</Filter>
    </ClCompile>
    <ClCompile Include="..\ui\UISlider.cpp">
      <Filter>ui\UIWidgets</Filter>
    </ClCompile>
    <ClCompile Include="..\ui\UIText.cpp">
      <Filter>ui\UIWidgets</Filter>
    </ClCompile>
    <ClCompile Include="..\ui\UITextAtlas.cpp">
      <Filter>ui\UIWidgets</Filter>
    </ClCompile>
    <ClCompile Include="..\ui\UITextBMFont.cpp">
      <Filter>ui\UIWidgets</Filter>
    </ClCompile>
    <ClCompile Include="..\ui\UITextField.cpp">
      <Filter>ui\UIWidgets</Filter>
    </ClCompile>
    <ClCompile Include="..\ui\UIListView.cpp">
      <Filter>ui\UIWidgets\ScrollWidget</Filter>
    </ClCompile>
    <ClCompile Include="..\ui\UIPageView.cpp">
      <Filter>ui\UIWidgets\ScrollWidget</Filter>
    </ClCompile>
    <ClCompile Include="..\ui\UIScrollView.cpp">
      <Filter>ui\UIWidgets\ScrollWidget</Filter>
    </ClCompile>
    <ClCompile Include="..\editor-support\cocostudio\TriggerBase.cpp">
      <Filter>cocostudio\TimelineAction\trigger</Filter>
    </ClCompile>
    <ClCompile Include="..\editor-support\cocostudio\TriggerMng.cpp">
      <Filter>cocostudio\TimelineAction\trigger</Filter>
    </ClCompile>
    <ClCompile Include="..\editor-support\cocostudio\TriggerObj.cpp">
      <Filter>cocostudio\TimelineAction\trigger</Filter>
    </ClCompile>
    <ClCompile Include="..\editor-support\cocostudio\ActionTimeline\CCActionTimeline.cpp">
      <Filter>cocostudio\TimelineAction</Filter>
    </ClCompile>
    <ClCompile Include="..\editor-support\cocostudio\ActionTimeline\CCFrame.cpp">
      <Filter>cocostudio\TimelineAction</Filter>
    </ClCompile>
    <ClCompile Include="..\editor-support\cocostudio\ActionTimeline\CCActionTimelineCache.cpp">
      <Filter>cocostudio\TimelineAction</Filter>
    </ClCompile>
    <ClCompile Include="..\editor-support\cocostudio\ActionTimeline\CCTimeLine.cpp">
      <Filter>cocostudio\TimelineAction</Filter>
    </ClCompile>
    <ClCompile Include="..\editor-support\cocostudio\CCSGUIReader.cpp">
      <Filter>cocostudio\reader</Filter>
    </ClCompile>
    <ClCompile Include="..\editor-support\cocostudio\CCSSceneReader.cpp">
      <Filter>cocostudio\reader</Filter>
    </ClCompile>
    <ClCompile Include="..\editor-support\cocostudio\WidgetReader\WidgetReader.cpp">
      <Filter>cocostudio\reader\WidgetReader</Filter>
    </ClCompile>
    <ClCompile Include="..\editor-support\cocostudio\WidgetReader\ButtonReader\ButtonReader.cpp">
      <Filter>cocostudio\reader\WidgetReader\ButtonReader</Filter>
    </ClCompile>
    <ClCompile Include="..\editor-support\cocostudio\WidgetReader\CheckBoxReader\CheckBoxReader.cpp">
      <Filter>cocostudio\reader\WidgetReader\CheckBoxReader</Filter>
    </ClCompile>
    <ClCompile Include="..\editor-support\cocostudio\WidgetReader\ImageViewReader\ImageViewReader.cpp">
      <Filter>cocostudio\reader\WidgetReader\ImageViewReader</Filter>
    </ClCompile>
    <ClCompile Include="..\editor-support\cocostudio\WidgetReader\LayoutReader\LayoutReader.cpp">
      <Filter>cocostudio\reader\WidgetReader\LayoutReader</Filter>
    </ClCompile>
    <ClCompile Include="..\editor-support\cocostudio\WidgetReader\ListViewReader\ListViewReader.cpp">
      <Filter>cocostudio\reader\WidgetReader\ListViewReader</Filter>
    </ClCompile>
    <ClCompile Include="..\editor-support\cocostudio\WidgetReader\LoadingBarReader\LoadingBarReader.cpp">
      <Filter>cocostudio\reader\WidgetReader\LoadingBarReader</Filter>
    </ClCompile>
    <ClCompile Include="..\editor-support\cocostudio\WidgetReader\PageViewReader\PageViewReader.cpp">
      <Filter>cocostudio\reader\WidgetReader\PageViewReader</Filter>
    </ClCompile>
    <ClCompile Include="..\editor-support\cocostudio\WidgetReader\ScrollViewReader\ScrollViewReader.cpp">
      <Filter>cocostudio\reader\WidgetReader\ScrollViewReader</Filter>
    </ClCompile>
    <ClCompile Include="..\editor-support\cocostudio\WidgetReader\SliderReader\SliderReader.cpp">
      <Filter>cocostudio\reader\WidgetReader\SliderReader</Filter>
    </ClCompile>
    <ClCompile Include="..\editor-support\cocostudio\WidgetReader\TextAtlasReader\TextAtlasReader.cpp">
      <Filter>cocostudio\reader\WidgetReader\TextAtlasReader</Filter>
    </ClCompile>
    <ClCompile Include="..\editor-support\cocostudio\WidgetReader\TextBMFontReader\TextBMFontReader.cpp">
      <Filter>cocostudio\reader\WidgetReader\TextBMFontReader</Filter>
    </ClCompile>
    <ClCompile Include="..\editor-support\cocostudio\WidgetReader\TextFieldReader\TextFieldReader.cpp">
      <Filter>cocostudio\reader\WidgetReader\TextFieldReader</Filter>
    </ClCompile>
    <ClCompile Include="..\editor-support\cocostudio\WidgetReader\TextReader\TextReader.cpp">
      <Filter>cocostudio\reader\WidgetReader\TextReader</Filter>
    </ClCompile>
    <ClCompile Include="..\editor-support\cocostudio\WidgetReader\Node3DReader\Node3DReader.cpp">
      <Filter>cocostudio\reader\WidgetReader\Node3DReader</Filter>
    </ClCompile>
    <ClCompile Include="..\editor-support\cocostudio\WidgetReader\Sprite3DReader\Sprite3DReader.cpp">
      <Filter>cocostudio\reader\WidgetReader\Sprite3DReader</Filter>
    </ClCompile>
    <ClCompile Include="..\editor-support\cocostudio\WidgetReader\UserCameraReader\UserCameraReader.cpp">
      <Filter>cocostudio\reader\WidgetReader\UserCameraReader</Filter>
    </ClCompile>
    <ClCompile Include="..\editor-support\cocostudio\WidgetReader\Particle3DReader\Particle3DReader.cpp">
      <Filter>cocostudio\reader\WidgetReader\Particle3DReader</Filter>
    </ClCompile>
    <ClCompile Include="..\editor-support\cocostudio\CocoLoader.cpp">
      <Filter>cocostudio\json</Filter>
    </ClCompile>
    <ClCompile Include="..\editor-support\cocostudio\DictionaryHelper.cpp">
      <Filter>cocostudio\json</Filter>
    </ClCompile>
    <ClCompile Include="..\editor-support\cocostudio\CCComAttribute.cpp">
      <Filter>cocostudio\components</Filter>
    </ClCompile>
    <ClCompile Include="..\editor-support\cocostudio\CCComAudio.cpp">
      <Filter>cocostudio\components</Filter>
    </ClCompile>
    <ClCompile Include="..\editor-support\cocostudio\CCComController.cpp">
      <Filter>cocostudio\components</Filter>
    </ClCompile>
    <ClCompile Include="..\editor-support\cocostudio\CCComRender.cpp">
      <Filter>cocostudio\components</Filter>
    </ClCompile>
    <ClCompile Include="..\editor-support\cocostudio\CCInputDelegate.cpp">
      <Filter>cocostudio\components</Filter>
    </ClCompile>
    <ClCompile Include="..\editor-support\cocostudio\CCArmature.cpp">
      <Filter>cocostudio\armature</Filter>
    </ClCompile>
    <ClCompile Include="..\editor-support\cocostudio\CCBone.cpp">
      <Filter>cocostudio\armature</Filter>
    </ClCompile>
    <ClCompile Include="..\editor-support\cocostudio\CCArmatureAnimation.cpp">
      <Filter>cocostudio\armature\animation</Filter>
    </ClCompile>
    <ClCompile Include="..\editor-support\cocostudio\CCProcessBase.cpp">
      <Filter>cocostudio\armature\animation</Filter>
    </ClCompile>
    <ClCompile Include="..\editor-support\cocostudio\CCTween.cpp">
      <Filter>cocostudio\armature\animation</Filter>
    </ClCompile>
    <ClCompile Include="..\editor-support\cocostudio\CCDatas.cpp">
      <Filter>cocostudio\armature\datas</Filter>
    </ClCompile>
    <ClCompile Include="..\editor-support\cocostudio\CCBatchNode.cpp">
      <Filter>cocostudio\armature\display</Filter>
    </ClCompile>
    <ClCompile Include="..\editor-support\cocostudio\CCDecorativeDisplay.cpp">
      <Filter>cocostudio\armature\display</Filter>
    </ClCompile>
    <ClCompile Include="..\editor-support\cocostudio\CCDisplayFactory.cpp">
      <Filter>cocostudio\armature\display</Filter>
    </ClCompile>
    <ClCompile Include="..\editor-support\cocostudio\CCDisplayManager.cpp">
      <Filter>cocostudio\armature\display</Filter>
    </ClCompile>
    <ClCompile Include="..\editor-support\cocostudio\CCSkin.cpp">
      <Filter>cocostudio\armature\display</Filter>
    </ClCompile>
    <ClCompile Include="..\editor-support\cocostudio\CCColliderDetector.cpp">
      <Filter>cocostudio\armature\physics</Filter>
    </ClCompile>
    <ClCompile Include="..\editor-support\cocostudio\CCArmatureDataManager.cpp">
      <Filter>cocostudio\armature\utils</Filter>
    </ClCompile>
    <ClCompile Include="..\editor-support\cocostudio\CCArmatureDefine.cpp">
      <Filter>cocostudio\armature\utils</Filter>
    </ClCompile>
    <ClCompile Include="..\editor-support\cocostudio\CCDataReaderHelper.cpp">
      <Filter>cocostudio\armature\utils</Filter>
    </ClCompile>
    <ClCompile Include="..\editor-support\cocostudio\CCSpriteFrameCacheHelper.cpp">
      <Filter>cocostudio\armature\utils</Filter>
    </ClCompile>
    <ClCompile Include="..\editor-support\cocostudio\CCTransformHelp.cpp">
      <Filter>cocostudio\armature\utils</Filter>
    </ClCompile>
    <ClCompile Include="..\editor-support\cocostudio\CCUtilMath.cpp">
      <Filter>cocostudio\armature\utils</Filter>
    </ClCompile>
    <ClCompile Include="..\editor-support\cocostudio\CCActionFrame.cpp">
      <Filter>cocostudio\action</Filter>
    </ClCompile>
    <ClCompile Include="..\editor-support\cocostudio\CCActionFrameEasing.cpp">
      <Filter>cocostudio\action</Filter>
    </ClCompile>
    <ClCompile Include="..\editor-support\cocostudio\CCActionManagerEx.cpp">
      <Filter>cocostudio\action</Filter>
    </ClCompile>
    <ClCompile Include="..\editor-support\cocostudio\CCActionNode.cpp">
      <Filter>cocostudio\action</Filter>
    </ClCompile>
    <ClCompile Include="..\editor-support\cocostudio\CCActionObject.cpp">
      <Filter>cocostudio\action</Filter>
    </ClCompile>
    <ClCompile Include="..\3d\CCMeshVertexIndexData.cpp">
      <Filter>3d</Filter>
    </ClCompile>
    <ClCompile Include="..\editor-support\cocosbuilder\CCBAnimationManager.cpp">
      <Filter>cocosbuilder\Source Files</Filter>
    </ClCompile>
    <ClCompile Include="..\editor-support\cocosbuilder\CCBFileLoader.cpp">
      <Filter>cocosbuilder\Source Files</Filter>
    </ClCompile>
    <ClCompile Include="..\editor-support\cocosbuilder\CCBKeyframe.cpp">
      <Filter>cocosbuilder\Source Files</Filter>
    </ClCompile>
    <ClCompile Include="..\editor-support\cocosbuilder\CCBReader.cpp">
      <Filter>cocosbuilder\Source Files</Filter>
    </ClCompile>
    <ClCompile Include="..\editor-support\cocosbuilder\CCBSequence.cpp">
      <Filter>cocosbuilder\Source Files</Filter>
    </ClCompile>
    <ClCompile Include="..\editor-support\cocosbuilder\CCBSequenceProperty.cpp">
      <Filter>cocosbuilder\Source Files</Filter>
    </ClCompile>
    <ClCompile Include="..\editor-support\cocosbuilder\CCControlButtonLoader.cpp">
      <Filter>cocosbuilder\Source Files</Filter>
    </ClCompile>
    <ClCompile Include="..\editor-support\cocosbuilder\CCControlLoader.cpp">
      <Filter>cocosbuilder\Source Files</Filter>
    </ClCompile>
    <ClCompile Include="..\editor-support\cocosbuilder\CCLabelBMFontLoader.cpp">
      <Filter>cocosbuilder\Source Files</Filter>
    </ClCompile>
    <ClCompile Include="..\editor-support\cocosbuilder\CCLabelTTFLoader.cpp">
      <Filter>cocosbuilder\Source Files</Filter>
    </ClCompile>
    <ClCompile Include="..\editor-support\cocosbuilder\CCLayerColorLoader.cpp">
      <Filter>cocosbuilder\Source Files</Filter>
    </ClCompile>
    <ClCompile Include="..\editor-support\cocosbuilder\CCLayerGradientLoader.cpp">
      <Filter>cocosbuilder\Source Files</Filter>
    </ClCompile>
    <ClCompile Include="..\editor-support\cocosbuilder\CCLayerLoader.cpp">
      <Filter>cocosbuilder\Source Files</Filter>
    </ClCompile>
    <ClCompile Include="..\editor-support\cocosbuilder\CCMenuItemImageLoader.cpp">
      <Filter>cocosbuilder\Source Files</Filter>
    </ClCompile>
    <ClCompile Include="..\editor-support\cocosbuilder\CCMenuItemLoader.cpp">
      <Filter>cocosbuilder\Source Files</Filter>
    </ClCompile>
    <ClCompile Include="..\editor-support\cocosbuilder\CCNode+CCBRelativePositioning.cpp">
      <Filter>cocosbuilder\Source Files</Filter>
    </ClCompile>
    <ClCompile Include="..\editor-support\cocosbuilder\CCNodeLoader.cpp">
      <Filter>cocosbuilder\Source Files</Filter>
    </ClCompile>
    <ClCompile Include="..\editor-support\cocosbuilder\CCNodeLoaderLibrary.cpp">
      <Filter>cocosbuilder\Source Files</Filter>
    </ClCompile>
    <ClCompile Include="..\editor-support\cocosbuilder\CCParticleSystemQuadLoader.cpp">
      <Filter>cocosbuilder\Source Files</Filter>
    </ClCompile>
    <ClCompile Include="..\editor-support\cocosbuilder\CCScale9SpriteLoader.cpp">
      <Filter>cocosbuilder\Source Files</Filter>
    </ClCompile>
    <ClCompile Include="..\editor-support\cocosbuilder\CCScrollViewLoader.cpp">
      <Filter>cocosbuilder\Source Files</Filter>
    </ClCompile>
    <ClCompile Include="..\editor-support\cocosbuilder\CCSpriteLoader.cpp">
      <Filter>cocosbuilder\Source Files</Filter>
    </ClCompile>
    <ClCompile Include="..\3d\CCBillBoard.cpp">
      <Filter>3d</Filter>
    </ClCompile>
    <ClCompile Include="..\ui\UIEditBox\UIEditBox.cpp">
      <Filter>ui\UIWidgets\EditBox</Filter>
    </ClCompile>
    <ClCompile Include="..\..\extensions\GUI\CCControlExtension\CCControl.cpp">
      <Filter>extension\GUI\CCControlExtensions</Filter>
    </ClCompile>
    <ClCompile Include="..\..\extensions\GUI\CCControlExtension\CCControlButton.cpp">
      <Filter>extension\GUI\CCControlExtensions</Filter>
    </ClCompile>
    <ClCompile Include="..\..\extensions\GUI\CCControlExtension\CCControlColourPicker.cpp">
      <Filter>extension\GUI\CCControlExtensions</Filter>
    </ClCompile>
    <ClCompile Include="..\..\extensions\GUI\CCControlExtension\CCControlHuePicker.cpp">
      <Filter>extension\GUI\CCControlExtensions</Filter>
    </ClCompile>
    <ClCompile Include="..\..\extensions\GUI\CCControlExtension\CCControlPotentiometer.cpp">
      <Filter>extension\GUI\CCControlExtensions</Filter>
    </ClCompile>
    <ClCompile Include="..\..\extensions\GUI\CCControlExtension\CCControlSaturationBrightnessPicker.cpp">
      <Filter>extension\GUI\CCControlExtensions</Filter>
    </ClCompile>
    <ClCompile Include="..\..\extensions\GUI\CCControlExtension\CCControlSlider.cpp">
      <Filter>extension\GUI\CCControlExtensions</Filter>
    </ClCompile>
    <ClCompile Include="..\..\extensions\GUI\CCControlExtension\CCControlStepper.cpp">
      <Filter>extension\GUI\CCControlExtensions</Filter>
    </ClCompile>
    <ClCompile Include="..\..\extensions\GUI\CCControlExtension\CCControlSwitch.cpp">
      <Filter>extension\GUI\CCControlExtensions</Filter>
    </ClCompile>
    <ClCompile Include="..\..\extensions\GUI\CCControlExtension\CCControlUtils.cpp">
      <Filter>extension\GUI\CCControlExtensions</Filter>
    </ClCompile>
    <ClCompile Include="..\..\extensions\GUI\CCControlExtension\CCInvocation.cpp">
      <Filter>extension\GUI\CCControlExtensions</Filter>
    </ClCompile>
    <ClCompile Include="..\platform\win32\CCApplication-win32.cpp">
      <Filter>platform\win32</Filter>
    </ClCompile>
    <ClCompile Include="..\platform\win32\CCCommon-win32.cpp">
      <Filter>platform\win32</Filter>
    </ClCompile>
    <ClCompile Include="..\platform\win32\CCDevice-win32.cpp">
      <Filter>platform\win32</Filter>
    </ClCompile>
    <ClCompile Include="..\platform\win32\CCFileUtils-win32.cpp">
      <Filter>platform\win32</Filter>
    </ClCompile>
    <ClCompile Include="..\platform\win32\CCStdC-win32.cpp">
      <Filter>platform\win32</Filter>
    </ClCompile>
    <ClCompile Include="..\platform\desktop\CCGLViewImpl-desktop.cpp">
      <Filter>platform\desktop</Filter>
    </ClCompile>
    <ClCompile Include="..\ui\UIEditBox\UIEditBoxImpl-win32.cpp">
      <Filter>ui\UIWidgets\EditBox</Filter>
    </ClCompile>
    <ClCompile Include="..\..\extensions\assets-manager\AssetsManagerEx.cpp">
      <Filter>extension\AssetsManager</Filter>
    </ClCompile>
    <ClCompile Include="..\..\extensions\assets-manager\CCEventAssetsManagerEx.cpp">
      <Filter>extension\AssetsManager</Filter>
    </ClCompile>
    <ClCompile Include="..\..\extensions\assets-manager\CCEventListenerAssetsManagerEx.cpp">
      <Filter>extension\AssetsManager</Filter>
    </ClCompile>
    <ClCompile Include="..\..\extensions\assets-manager\Downloader.cpp">
      <Filter>extension\AssetsManager</Filter>
    </ClCompile>
    <ClCompile Include="..\..\extensions\assets-manager\Manifest.cpp">
      <Filter>extension\AssetsManager</Filter>
    </ClCompile>
    <ClCompile Include="..\ui\UIWebView.cpp">
      <Filter>ui\UIWidgets</Filter>
    </ClCompile>
    <ClCompile Include="..\audio\AudioEngine.cpp">
      <Filter>audioengine</Filter>
    </ClCompile>
    <ClCompile Include="..\audio\win32\AudioCache.cpp">
      <Filter>audioengine</Filter>
    </ClCompile>
    <ClCompile Include="..\audio\win32\AudioEngine-win32.cpp">
      <Filter>audioengine</Filter>
    </ClCompile>
    <ClCompile Include="..\audio\win32\AudioPlayer.cpp">
      <Filter>audioengine</Filter>
    </ClCompile>
    <ClCompile Include="..\editor-support\cocostudio\ActionTimeline\CSLoader.cpp">
      <Filter>cocostudio\TimelineAction</Filter>
    </ClCompile>
    <ClCompile Include="..\ui\UILayoutComponent.cpp">
      <Filter>ui\Layouts</Filter>
    </ClCompile>
    <ClCompile Include="CCCamera.cpp">
      <Filter>2d</Filter>
    </ClCompile>
    <ClCompile Include="CCLight.cpp">
      <Filter>2d</Filter>
    </ClCompile>
    <ClCompile Include="..\..\external\flatbuffers\flatc.cpp">
      <Filter>cocostudio\json\flatbuffers</Filter>
    </ClCompile>
    <ClCompile Include="..\..\external\flatbuffers\idl_gen_cpp.cpp">
      <Filter>cocostudio\json\flatbuffers</Filter>
    </ClCompile>
    <ClCompile Include="..\..\external\flatbuffers\idl_gen_fbs.cpp">
      <Filter>cocostudio\json\flatbuffers</Filter>
    </ClCompile>
    <ClCompile Include="..\..\external\flatbuffers\idl_gen_general.cpp">
      <Filter>cocostudio\json\flatbuffers</Filter>
    </ClCompile>
    <ClCompile Include="..\..\external\flatbuffers\idl_gen_go.cpp">
      <Filter>cocostudio\json\flatbuffers</Filter>
    </ClCompile>
    <ClCompile Include="..\..\external\flatbuffers\idl_gen_text.cpp">
      <Filter>cocostudio\json\flatbuffers</Filter>
    </ClCompile>
    <ClCompile Include="..\..\external\flatbuffers\idl_parser.cpp">
      <Filter>cocostudio\json\flatbuffers</Filter>
    </ClCompile>
    <ClCompile Include="..\editor-support\cocostudio\FlatBuffersSerialize.cpp">
      <Filter>cocostudio\json</Filter>
    </ClCompile>
    <ClCompile Include="..\editor-support\cocostudio\WidgetReader\ComAudioReader\ComAudioReader.cpp">
      <Filter>cocostudio\reader\WidgetReader\ComAudioReader</Filter>
    </ClCompile>
    <ClCompile Include="..\editor-support\cocostudio\WidgetReader\GameMapReader\GameMapReader.cpp">
      <Filter>cocostudio\reader\WidgetReader\GameMapReader</Filter>
    </ClCompile>
    <ClCompile Include="..\editor-support\cocostudio\WidgetReader\NodeReader\NodeReader.cpp">
      <Filter>cocostudio\reader\WidgetReader\NodeReader</Filter>
    </ClCompile>
    <ClCompile Include="..\editor-support\cocostudio\WidgetReader\ParticleReader\ParticleReader.cpp">
      <Filter>cocostudio\reader\WidgetReader\ParticleReader</Filter>
    </ClCompile>
    <ClCompile Include="..\editor-support\cocostudio\WidgetReader\ProjectNodeReader\ProjectNodeReader.cpp">
      <Filter>cocostudio\reader\WidgetReader\ProjectNodeReader</Filter>
    </ClCompile>
    <ClCompile Include="..\editor-support\cocostudio\WidgetReader\SingleNodeReader\SingleNodeReader.cpp">
      <Filter>cocostudio\reader\WidgetReader\SingleNodeReader</Filter>
    </ClCompile>
    <ClCompile Include="..\editor-support\cocostudio\WidgetReader\SpriteReader\SpriteReader.cpp">
      <Filter>cocostudio\reader\WidgetReader\SpriteReader</Filter>
    </ClCompile>
    <ClCompile Include="..\editor-support\cocostudio\WidgetReader\NodeReaderDefine.cpp">
      <Filter>cocostudio\reader\WidgetReader</Filter>
    </ClCompile>
    <ClCompile Include="..\editor-support\cocostudio\WidgetReader\NodeReaderProtocol.cpp">
      <Filter>cocostudio\reader\WidgetReader</Filter>
    </ClCompile>
    <ClCompile Include="..\editor-support\cocostudio\WidgetCallBackHandlerProtocol.cpp">
      <Filter>cocostudio\json</Filter>
    </ClCompile>
    <ClCompile Include="..\editor-support\cocostudio\ActionTimeline\CCActionTimelineNode.cpp">
      <Filter>cocostudio\TimelineAction</Filter>
    </ClCompile>
    <ClCompile Include="..\base\CCAsyncTaskPool.cpp">
      <Filter>base</Filter>
    </ClCompile>
    <ClCompile Include="..\base\allocator\CCAllocatorDiagnostics.cpp">
      <Filter>base\allocator</Filter>
    </ClCompile>
    <ClCompile Include="..\base\allocator\CCAllocatorGlobal.cpp">
      <Filter>base\allocator</Filter>
    </ClCompile>
    <ClCompile Include="..\base\allocator\CCAllocatorGlobalNewDelete.cpp">
      <Filter>base\allocator</Filter>
    </ClCompile>
    <ClCompile Include="..\editor-support\cocostudio\WidgetReader\ArmatureNodeReader\ArmatureNodeReader.cpp">
      <Filter>cocostudio\reader\WidgetReader\ArmatureNodeReader</Filter>
    </ClCompile>
    <ClCompile Include="..\3d\CCFrustum.cpp" />
    <ClCompile Include="..\3d\CCPlane.cpp" />
    <ClCompile Include="..\3d\CCAABB.cpp">
      <Filter>3d</Filter>
    </ClCompile>
    <ClCompile Include="..\3d\CCTerrain.cpp">
      <Filter>3d</Filter>
    </ClCompile>
    <ClCompile Include="..\3d\CCSkybox.cpp">
      <Filter>3d</Filter>
    </ClCompile>
    <ClCompile Include="..\3d\CCTextureCube.cpp">
      <Filter>3d</Filter>
    </ClCompile>
    <ClCompile Include="..\..\extensions\Particle3D\PU\CCPUAffector.cpp">
      <Filter>extension\Particle3D\ParticleUniverse</Filter>
    </ClCompile>
    <ClCompile Include="..\..\extensions\Particle3D\PU\CCPUAffectorManager.cpp">
      <Filter>extension\Particle3D\ParticleUniverse</Filter>
    </ClCompile>
    <ClCompile Include="..\..\extensions\Particle3D\PU\CCPUAffectorTranslator.cpp">
      <Filter>extension\Particle3D\ParticleUniverse</Filter>
    </ClCompile>
    <ClCompile Include="..\..\extensions\Particle3D\PU\CCPUAlignAffector.cpp">
      <Filter>extension\Particle3D\ParticleUniverse</Filter>
    </ClCompile>
    <ClCompile Include="..\..\extensions\Particle3D\PU\CCPUAlignAffectorTranslator.cpp">
      <Filter>extension\Particle3D\ParticleUniverse</Filter>
    </ClCompile>
    <ClCompile Include="..\..\extensions\Particle3D\PU\CCPUBaseCollider.cpp">
      <Filter>extension\Particle3D\ParticleUniverse</Filter>
    </ClCompile>
    <ClCompile Include="..\..\extensions\Particle3D\PU\CCPUBaseColliderTranslator.cpp">
      <Filter>extension\Particle3D\ParticleUniverse</Filter>
    </ClCompile>
    <ClCompile Include="..\..\extensions\Particle3D\PU\CCPUBaseForceAffector.cpp">
      <Filter>extension\Particle3D\ParticleUniverse</Filter>
    </ClCompile>
    <ClCompile Include="..\..\extensions\Particle3D\PU\CCPUBaseForceAffectorTranslator.cpp">
      <Filter>extension\Particle3D\ParticleUniverse</Filter>
    </ClCompile>
    <ClCompile Include="..\..\extensions\Particle3D\PU\CCPUBeamRender.cpp">
      <Filter>extension\Particle3D\ParticleUniverse</Filter>
    </ClCompile>
    <ClCompile Include="..\..\extensions\Particle3D\PU\CCPUBehaviour.cpp">
      <Filter>extension\Particle3D\ParticleUniverse</Filter>
    </ClCompile>
    <ClCompile Include="..\..\extensions\Particle3D\PU\CCPUBehaviourManager.cpp">
      <Filter>extension\Particle3D\ParticleUniverse</Filter>
    </ClCompile>
    <ClCompile Include="..\..\extensions\Particle3D\PU\CCPUBehaviourTranslator.cpp">
      <Filter>extension\Particle3D\ParticleUniverse</Filter>
    </ClCompile>
    <ClCompile Include="..\..\extensions\Particle3D\PU\CCPUBillboardChain.cpp">
      <Filter>extension\Particle3D\ParticleUniverse</Filter>
    </ClCompile>
    <ClCompile Include="..\..\extensions\Particle3D\PU\CCPUBoxCollider.cpp">
      <Filter>extension\Particle3D\ParticleUniverse</Filter>
    </ClCompile>
    <ClCompile Include="..\..\extensions\Particle3D\PU\CCPUBoxColliderTranslator.cpp">
      <Filter>extension\Particle3D\ParticleUniverse</Filter>
    </ClCompile>
    <ClCompile Include="..\..\extensions\Particle3D\PU\CCPUBoxEmitter.cpp">
      <Filter>extension\Particle3D\ParticleUniverse</Filter>
    </ClCompile>
    <ClCompile Include="..\..\extensions\Particle3D\PU\CCPUBoxEmitterTranslator.cpp">
      <Filter>extension\Particle3D\ParticleUniverse</Filter>
    </ClCompile>
    <ClCompile Include="..\..\extensions\Particle3D\PU\CCPUCircleEmitter.cpp">
      <Filter>extension\Particle3D\ParticleUniverse</Filter>
    </ClCompile>
    <ClCompile Include="..\..\extensions\Particle3D\PU\CCPUCircleEmitterTranslator.cpp">
      <Filter>extension\Particle3D\ParticleUniverse</Filter>
    </ClCompile>
    <ClCompile Include="..\..\extensions\Particle3D\PU\CCPUCollisionAvoidanceAffector.cpp">
      <Filter>extension\Particle3D\ParticleUniverse</Filter>
    </ClCompile>
    <ClCompile Include="..\..\extensions\Particle3D\PU\CCPUCollisionAvoidanceAffectorTranslator.cpp">
      <Filter>extension\Particle3D\ParticleUniverse</Filter>
    </ClCompile>
    <ClCompile Include="..\..\extensions\Particle3D\PU\CCPUColorAffector.cpp">
      <Filter>extension\Particle3D\ParticleUniverse</Filter>
    </ClCompile>
    <ClCompile Include="..\..\extensions\Particle3D\PU\CCPUColorAffectorTranslator.cpp">
      <Filter>extension\Particle3D\ParticleUniverse</Filter>
    </ClCompile>
    <ClCompile Include="..\..\extensions\Particle3D\PU\CCPUDoAffectorEventHandler.cpp">
      <Filter>extension\Particle3D\ParticleUniverse</Filter>
    </ClCompile>
    <ClCompile Include="..\..\extensions\Particle3D\PU\CCPUDoAffectorEventHandlerTranslator.cpp">
      <Filter>extension\Particle3D\ParticleUniverse</Filter>
    </ClCompile>
    <ClCompile Include="..\..\extensions\Particle3D\PU\CCPUDoEnableComponentEventHandler.cpp">
      <Filter>extension\Particle3D\ParticleUniverse</Filter>
    </ClCompile>
    <ClCompile Include="..\..\extensions\Particle3D\PU\CCPUDoEnableComponentEventHandlerTranslator.cpp">
      <Filter>extension\Particle3D\ParticleUniverse</Filter>
    </ClCompile>
    <ClCompile Include="..\..\extensions\Particle3D\PU\CCPUDoExpireEventHandler.cpp">
      <Filter>extension\Particle3D\ParticleUniverse</Filter>
    </ClCompile>
    <ClCompile Include="..\..\extensions\Particle3D\PU\CCPUDoExpireEventHandlerTranslator.cpp">
      <Filter>extension\Particle3D\ParticleUniverse</Filter>
    </ClCompile>
    <ClCompile Include="..\..\extensions\Particle3D\PU\CCPUDoFreezeEventHandler.cpp">
      <Filter>extension\Particle3D\ParticleUniverse</Filter>
    </ClCompile>
    <ClCompile Include="..\..\extensions\Particle3D\PU\CCPUDoFreezeEventHandlerTranslator.cpp">
      <Filter>extension\Particle3D\ParticleUniverse</Filter>
    </ClCompile>
    <ClCompile Include="..\..\extensions\Particle3D\PU\CCPUDoPlacementParticleEventHandler.cpp">
      <Filter>extension\Particle3D\ParticleUniverse</Filter>
    </ClCompile>
    <ClCompile Include="..\..\extensions\Particle3D\PU\CCPUDoPlacementParticleEventHandlerTranslator.cpp">
      <Filter>extension\Particle3D\ParticleUniverse</Filter>
    </ClCompile>
    <ClCompile Include="..\..\extensions\Particle3D\PU\CCPUDoScaleEventHandler.cpp">
      <Filter>extension\Particle3D\ParticleUniverse</Filter>
    </ClCompile>
    <ClCompile Include="..\..\extensions\Particle3D\PU\CCPUDoScaleEventHandlerTranslator.cpp">
      <Filter>extension\Particle3D\ParticleUniverse</Filter>
    </ClCompile>
    <ClCompile Include="..\..\extensions\Particle3D\PU\CCPUDoStopSystemEventHandler.cpp">
      <Filter>extension\Particle3D\ParticleUniverse</Filter>
    </ClCompile>
    <ClCompile Include="..\..\extensions\Particle3D\PU\CCPUDoStopSystemEventHandlerTranslator.cpp">
      <Filter>extension\Particle3D\ParticleUniverse</Filter>
    </ClCompile>
    <ClCompile Include="..\..\extensions\Particle3D\PU\CCPUDynamicAttribute.cpp">
      <Filter>extension\Particle3D\ParticleUniverse</Filter>
    </ClCompile>
    <ClCompile Include="..\..\extensions\Particle3D\PU\CCPUDynamicAttributeTranslator.cpp">
      <Filter>extension\Particle3D\ParticleUniverse</Filter>
    </ClCompile>
    <ClCompile Include="..\..\extensions\Particle3D\PU\CCPUEmitter.cpp">
      <Filter>extension\Particle3D\ParticleUniverse</Filter>
    </ClCompile>
    <ClCompile Include="..\..\extensions\Particle3D\PU\CCPUEmitterManager.cpp">
      <Filter>extension\Particle3D\ParticleUniverse</Filter>
    </ClCompile>
    <ClCompile Include="..\..\extensions\Particle3D\PU\CCPUEmitterTranslator.cpp">
      <Filter>extension\Particle3D\ParticleUniverse</Filter>
    </ClCompile>
    <ClCompile Include="..\..\extensions\Particle3D\PU\CCPUEventHandler.cpp">
      <Filter>extension\Particle3D\ParticleUniverse</Filter>
    </ClCompile>
    <ClCompile Include="..\..\extensions\Particle3D\PU\CCPUEventHandlerManager.cpp">
      <Filter>extension\Particle3D\ParticleUniverse</Filter>
    </ClCompile>
    <ClCompile Include="..\..\extensions\Particle3D\PU\CCPUEventHandlerTranslator.cpp">
      <Filter>extension\Particle3D\ParticleUniverse</Filter>
    </ClCompile>
    <ClCompile Include="..\..\extensions\Particle3D\PU\CCPUFlockCenteringAffector.cpp">
      <Filter>extension\Particle3D\ParticleUniverse</Filter>
    </ClCompile>
    <ClCompile Include="..\..\extensions\Particle3D\PU\CCPUFlockCenteringAffectorTranslator.cpp">
      <Filter>extension\Particle3D\ParticleUniverse</Filter>
    </ClCompile>
    <ClCompile Include="..\..\extensions\Particle3D\PU\CCPUForceField.cpp">
      <Filter>extension\Particle3D\ParticleUniverse</Filter>
    </ClCompile>
    <ClCompile Include="..\..\extensions\Particle3D\PU\CCPUForceFieldAffector.cpp">
      <Filter>extension\Particle3D\ParticleUniverse</Filter>
    </ClCompile>
    <ClCompile Include="..\..\extensions\Particle3D\PU\CCPUForceFieldAffectorTranslator.cpp">
      <Filter>extension\Particle3D\ParticleUniverse</Filter>
    </ClCompile>
    <ClCompile Include="..\..\extensions\Particle3D\PU\CCPUGeometryRotator.cpp">
      <Filter>extension\Particle3D\ParticleUniverse</Filter>
    </ClCompile>
    <ClCompile Include="..\..\extensions\Particle3D\PU\CCPUGeometryRotatorTranslator.cpp">
      <Filter>extension\Particle3D\ParticleUniverse</Filter>
    </ClCompile>
    <ClCompile Include="..\..\extensions\Particle3D\PU\CCPUGravityAffector.cpp">
      <Filter>extension\Particle3D\ParticleUniverse</Filter>
    </ClCompile>
    <ClCompile Include="..\..\extensions\Particle3D\PU\CCPUGravityAffectorTranslator.cpp">
      <Filter>extension\Particle3D\ParticleUniverse</Filter>
    </ClCompile>
    <ClCompile Include="..\..\extensions\Particle3D\PU\CCPUInterParticleCollider.cpp">
      <Filter>extension\Particle3D\ParticleUniverse</Filter>
    </ClCompile>
    <ClCompile Include="..\..\extensions\Particle3D\PU\CCPUInterParticleColliderTranslator.cpp">
      <Filter>extension\Particle3D\ParticleUniverse</Filter>
    </ClCompile>
    <ClCompile Include="..\..\extensions\Particle3D\PU\CCPUJetAffector.cpp">
      <Filter>extension\Particle3D\ParticleUniverse</Filter>
    </ClCompile>
    <ClCompile Include="..\..\extensions\Particle3D\PU\CCPUJetAffectorTranslator.cpp">
      <Filter>extension\Particle3D\ParticleUniverse</Filter>
    </ClCompile>
    <ClCompile Include="..\..\extensions\Particle3D\PU\CCPULineAffector.cpp">
      <Filter>extension\Particle3D\ParticleUniverse</Filter>
    </ClCompile>
    <ClCompile Include="..\..\extensions\Particle3D\PU\CCPULineAffectorTranslator.cpp">
      <Filter>extension\Particle3D\ParticleUniverse</Filter>
    </ClCompile>
    <ClCompile Include="..\..\extensions\Particle3D\PU\CCPULinearForceAffector.cpp">
      <Filter>extension\Particle3D\ParticleUniverse</Filter>
    </ClCompile>
    <ClCompile Include="..\..\extensions\Particle3D\PU\CCPULinearForceAffectorTranslator.cpp">
      <Filter>extension\Particle3D\ParticleUniverse</Filter>
    </ClCompile>
    <ClCompile Include="..\..\extensions\Particle3D\PU\CCPULineEmitter.cpp">
      <Filter>extension\Particle3D\ParticleUniverse</Filter>
    </ClCompile>
    <ClCompile Include="..\..\extensions\Particle3D\PU\CCPULineEmitterTranslator.cpp">
      <Filter>extension\Particle3D\ParticleUniverse</Filter>
    </ClCompile>
    <ClCompile Include="..\..\extensions\Particle3D\PU\CCPUListener.cpp">
      <Filter>extension\Particle3D\ParticleUniverse</Filter>
    </ClCompile>
    <ClCompile Include="..\..\extensions\Particle3D\PU\CCPUMaterialManager.cpp">
      <Filter>extension\Particle3D\ParticleUniverse</Filter>
    </ClCompile>
    <ClCompile Include="..\..\extensions\Particle3D\PU\CCPUMaterialTranslator.cpp">
      <Filter>extension\Particle3D\ParticleUniverse</Filter>
    </ClCompile>
    <ClCompile Include="..\..\extensions\Particle3D\PU\CCPUMeshSurfaceEmitter.cpp">
      <Filter>extension\Particle3D\ParticleUniverse</Filter>
    </ClCompile>
    <ClCompile Include="..\..\extensions\Particle3D\PU\CCPUMeshSurfaceEmitterTranslator.cpp">
      <Filter>extension\Particle3D\ParticleUniverse</Filter>
    </ClCompile>
    <ClCompile Include="..\..\extensions\Particle3D\PU\CCPUNoise.cpp">
      <Filter>extension\Particle3D\ParticleUniverse</Filter>
    </ClCompile>
    <ClCompile Include="..\..\extensions\Particle3D\PU\CCPUObserver.cpp">
      <Filter>extension\Particle3D\ParticleUniverse</Filter>
    </ClCompile>
    <ClCompile Include="..\..\extensions\Particle3D\PU\CCPUObserverManager.cpp">
      <Filter>extension\Particle3D\ParticleUniverse</Filter>
    </ClCompile>
    <ClCompile Include="..\..\extensions\Particle3D\PU\CCPUObserverTranslator.cpp">
      <Filter>extension\Particle3D\ParticleUniverse</Filter>
    </ClCompile>
    <ClCompile Include="..\..\extensions\Particle3D\PU\CCPUOnClearObserver.cpp">
      <Filter>extension\Particle3D\ParticleUniverse</Filter>
    </ClCompile>
    <ClCompile Include="..\..\extensions\Particle3D\PU\CCPUOnClearObserverTranslator.cpp">
      <Filter>extension\Particle3D\ParticleUniverse</Filter>
    </ClCompile>
    <ClCompile Include="..\..\extensions\Particle3D\PU\CCPUOnCollisionObserver.cpp">
      <Filter>extension\Particle3D\ParticleUniverse</Filter>
    </ClCompile>
    <ClCompile Include="..\..\extensions\Particle3D\PU\CCPUOnCollisionObserverTranslator.cpp">
      <Filter>extension\Particle3D\ParticleUniverse</Filter>
    </ClCompile>
    <ClCompile Include="..\..\extensions\Particle3D\PU\CCPUOnCountObserver.cpp">
      <Filter>extension\Particle3D\ParticleUniverse</Filter>
    </ClCompile>
    <ClCompile Include="..\..\extensions\Particle3D\PU\CCPUOnCountObserverTranslator.cpp">
      <Filter>extension\Particle3D\ParticleUniverse</Filter>
    </ClCompile>
    <ClCompile Include="..\..\extensions\Particle3D\PU\CCPUOnEmissionObserver.cpp">
      <Filter>extension\Particle3D\ParticleUniverse</Filter>
    </ClCompile>
    <ClCompile Include="..\..\extensions\Particle3D\PU\CCPUOnEmissionObserverTranslator.cpp">
      <Filter>extension\Particle3D\ParticleUniverse</Filter>
    </ClCompile>
    <ClCompile Include="..\..\extensions\Particle3D\PU\CCPUOnEventFlagObserver.cpp">
      <Filter>extension\Particle3D\ParticleUniverse</Filter>
    </ClCompile>
    <ClCompile Include="..\..\extensions\Particle3D\PU\CCPUOnEventFlagObserverTranslator.cpp">
      <Filter>extension\Particle3D\ParticleUniverse</Filter>
    </ClCompile>
    <ClCompile Include="..\..\extensions\Particle3D\PU\CCPUOnExpireObserver.cpp">
      <Filter>extension\Particle3D\ParticleUniverse</Filter>
    </ClCompile>
    <ClCompile Include="..\..\extensions\Particle3D\PU\CCPUOnExpireObserverTranslator.cpp">
      <Filter>extension\Particle3D\ParticleUniverse</Filter>
    </ClCompile>
    <ClCompile Include="..\..\extensions\Particle3D\PU\CCPUOnPositionObserver.cpp">
      <Filter>extension\Particle3D\ParticleUniverse</Filter>
    </ClCompile>
    <ClCompile Include="..\..\extensions\Particle3D\PU\CCPUOnPositionObserverTranslator.cpp">
      <Filter>extension\Particle3D\ParticleUniverse</Filter>
    </ClCompile>
    <ClCompile Include="..\..\extensions\Particle3D\PU\CCPUOnQuotaObserver.cpp">
      <Filter>extension\Particle3D\ParticleUniverse</Filter>
    </ClCompile>
    <ClCompile Include="..\..\extensions\Particle3D\PU\CCPUOnQuotaObserverTranslator.cpp">
      <Filter>extension\Particle3D\ParticleUniverse</Filter>
    </ClCompile>
    <ClCompile Include="..\..\extensions\Particle3D\PU\CCPUOnRandomObserver.cpp">
      <Filter>extension\Particle3D\ParticleUniverse</Filter>
    </ClCompile>
    <ClCompile Include="..\..\extensions\Particle3D\PU\CCPUOnRandomObserverTranslator.cpp">
      <Filter>extension\Particle3D\ParticleUniverse</Filter>
    </ClCompile>
    <ClCompile Include="..\..\extensions\Particle3D\PU\CCPUOnTimeObserver.cpp">
      <Filter>extension\Particle3D\ParticleUniverse</Filter>
    </ClCompile>
    <ClCompile Include="..\..\extensions\Particle3D\PU\CCPUOnTimeObserverTranslator.cpp">
      <Filter>extension\Particle3D\ParticleUniverse</Filter>
    </ClCompile>
    <ClCompile Include="..\..\extensions\Particle3D\PU\CCPUOnVelocityObserver.cpp">
      <Filter>extension\Particle3D\ParticleUniverse</Filter>
    </ClCompile>
    <ClCompile Include="..\..\extensions\Particle3D\PU\CCPUOnVelocityObserverTranslator.cpp">
      <Filter>extension\Particle3D\ParticleUniverse</Filter>
    </ClCompile>
    <ClCompile Include="..\..\extensions\Particle3D\PU\CCPUParticleFollower.cpp">
      <Filter>extension\Particle3D\ParticleUniverse</Filter>
    </ClCompile>
    <ClCompile Include="..\..\extensions\Particle3D\PU\CCPUParticleFollowerTranslator.cpp">
      <Filter>extension\Particle3D\ParticleUniverse</Filter>
    </ClCompile>
    <ClCompile Include="..\..\extensions\Particle3D\PU\CCPUParticleSystem3D.cpp">
      <Filter>extension\Particle3D\ParticleUniverse</Filter>
    </ClCompile>
    <ClCompile Include="..\..\extensions\Particle3D\PU\CCPUParticleSystem3DTranslator.cpp">
      <Filter>extension\Particle3D\ParticleUniverse</Filter>
    </ClCompile>
    <ClCompile Include="..\..\extensions\Particle3D\PU\CCPUPathFollower.cpp">
      <Filter>extension\Particle3D\ParticleUniverse</Filter>
    </ClCompile>
    <ClCompile Include="..\..\extensions\Particle3D\PU\CCPUPathFollowerTranslator.cpp">
      <Filter>extension\Particle3D\ParticleUniverse</Filter>
    </ClCompile>
    <ClCompile Include="..\..\extensions\Particle3D\PU\CCPUPlane.cpp">
      <Filter>extension\Particle3D\ParticleUniverse</Filter>
    </ClCompile>
    <ClCompile Include="..\..\extensions\Particle3D\PU\CCPUPlaneCollider.cpp">
      <Filter>extension\Particle3D\ParticleUniverse</Filter>
    </ClCompile>
    <ClCompile Include="..\..\extensions\Particle3D\PU\CCPUPlaneColliderTranslator.cpp">
      <Filter>extension\Particle3D\ParticleUniverse</Filter>
    </ClCompile>
    <ClCompile Include="..\..\extensions\Particle3D\PU\CCPUPointEmitter.cpp">
      <Filter>extension\Particle3D\ParticleUniverse</Filter>
    </ClCompile>
    <ClCompile Include="..\..\extensions\Particle3D\PU\CCPUPointEmitterTranslator.cpp">
      <Filter>extension\Particle3D\ParticleUniverse</Filter>
    </ClCompile>
    <ClCompile Include="..\..\extensions\Particle3D\PU\CCPUPositionEmitter.cpp">
      <Filter>extension\Particle3D\ParticleUniverse</Filter>
    </ClCompile>
    <ClCompile Include="..\..\extensions\Particle3D\PU\CCPUPositionEmitterTranslator.cpp">
      <Filter>extension\Particle3D\ParticleUniverse</Filter>
    </ClCompile>
    <ClCompile Include="..\..\extensions\Particle3D\PU\CCPURandomiser.cpp">
      <Filter>extension\Particle3D\ParticleUniverse</Filter>
    </ClCompile>
    <ClCompile Include="..\..\extensions\Particle3D\PU\CCPURandomiserTranslator.cpp">
      <Filter>extension\Particle3D\ParticleUniverse</Filter>
    </ClCompile>
    <ClCompile Include="..\..\extensions\Particle3D\PU\CCPURender.cpp">
      <Filter>extension\Particle3D\ParticleUniverse</Filter>
    </ClCompile>
    <ClCompile Include="..\..\extensions\Particle3D\PU\CCPURendererTranslator.cpp">
      <Filter>extension\Particle3D\ParticleUniverse</Filter>
    </ClCompile>
    <ClCompile Include="..\..\extensions\Particle3D\PU\CCPURibbonTrail.cpp">
      <Filter>extension\Particle3D\ParticleUniverse</Filter>
    </ClCompile>
    <ClCompile Include="..\..\extensions\Particle3D\PU\CCPURibbonTrailRender.cpp">
      <Filter>extension\Particle3D\ParticleUniverse</Filter>
    </ClCompile>
    <ClCompile Include="..\..\extensions\Particle3D\PU\CCPUScaleAffector.cpp">
      <Filter>extension\Particle3D\ParticleUniverse</Filter>
    </ClCompile>
    <ClCompile Include="..\..\extensions\Particle3D\PU\CCPUScaleAffectorTranslator.cpp">
      <Filter>extension\Particle3D\ParticleUniverse</Filter>
    </ClCompile>
    <ClCompile Include="..\..\extensions\Particle3D\PU\CCPUScaleVelocityAffector.cpp">
      <Filter>extension\Particle3D\ParticleUniverse</Filter>
    </ClCompile>
    <ClCompile Include="..\..\extensions\Particle3D\PU\CCPUScaleVelocityAffectorTranslator.cpp">
      <Filter>extension\Particle3D\ParticleUniverse</Filter>
    </ClCompile>
    <ClCompile Include="..\..\extensions\Particle3D\PU\CCPUScriptCompiler.cpp">
      <Filter>extension\Particle3D\ParticleUniverse</Filter>
    </ClCompile>
    <ClCompile Include="..\..\extensions\Particle3D\PU\CCPUScriptLexer.cpp">
      <Filter>extension\Particle3D\ParticleUniverse</Filter>
    </ClCompile>
    <ClCompile Include="..\..\extensions\Particle3D\PU\CCPUScriptParser.cpp">
      <Filter>extension\Particle3D\ParticleUniverse</Filter>
    </ClCompile>
    <ClCompile Include="..\..\extensions\Particle3D\PU\CCPUScriptTranslator.cpp">
      <Filter>extension\Particle3D\ParticleUniverse</Filter>
    </ClCompile>
    <ClCompile Include="..\..\extensions\Particle3D\PU\CCPUSimpleSpline.cpp">
      <Filter>extension\Particle3D\ParticleUniverse</Filter>
    </ClCompile>
    <ClCompile Include="..\..\extensions\Particle3D\PU\CCPUSineForceAffector.cpp">
      <Filter>extension\Particle3D\ParticleUniverse</Filter>
    </ClCompile>
    <ClCompile Include="..\..\extensions\Particle3D\PU\CCPUSineForceAffectorTranslator.cpp">
      <Filter>extension\Particle3D\ParticleUniverse</Filter>
    </ClCompile>
    <ClCompile Include="..\..\extensions\Particle3D\PU\CCPUSlaveBehaviour.cpp">
      <Filter>extension\Particle3D\ParticleUniverse</Filter>
    </ClCompile>
    <ClCompile Include="..\..\extensions\Particle3D\PU\CCPUSlaveBehaviourTranslator.cpp">
      <Filter>extension\Particle3D\ParticleUniverse</Filter>
    </ClCompile>
    <ClCompile Include="..\..\extensions\Particle3D\PU\CCPUSlaveEmitter.cpp">
      <Filter>extension\Particle3D\ParticleUniverse</Filter>
    </ClCompile>
    <ClCompile Include="..\..\extensions\Particle3D\PU\CCPUSlaveEmitterTranslator.cpp">
      <Filter>extension\Particle3D\ParticleUniverse</Filter>
    </ClCompile>
    <ClCompile Include="..\..\extensions\Particle3D\PU\CCPUSphere.cpp">
      <Filter>extension\Particle3D\ParticleUniverse</Filter>
    </ClCompile>
    <ClCompile Include="..\..\extensions\Particle3D\PU\CCPUSphereCollider.cpp">
      <Filter>extension\Particle3D\ParticleUniverse</Filter>
    </ClCompile>
    <ClCompile Include="..\..\extensions\Particle3D\PU\CCPUSphereColliderTranslator.cpp">
      <Filter>extension\Particle3D\ParticleUniverse</Filter>
    </ClCompile>
    <ClCompile Include="..\..\extensions\Particle3D\PU\CCPUSphereSurfaceEmitter.cpp">
      <Filter>extension\Particle3D\ParticleUniverse</Filter>
    </ClCompile>
    <ClCompile Include="..\..\extensions\Particle3D\PU\CCPUSphereSurfaceEmitterTranslator.cpp">
      <Filter>extension\Particle3D\ParticleUniverse</Filter>
    </ClCompile>
    <ClCompile Include="..\..\extensions\Particle3D\PU\CCPUTechniqueTranslator.cpp">
      <Filter>extension\Particle3D\ParticleUniverse</Filter>
    </ClCompile>
    <ClCompile Include="..\..\extensions\Particle3D\PU\CCPUTextureAnimator.cpp">
      <Filter>extension\Particle3D\ParticleUniverse</Filter>
    </ClCompile>
    <ClCompile Include="..\..\extensions\Particle3D\PU\CCPUTextureAnimatorTranslator.cpp">
      <Filter>extension\Particle3D\ParticleUniverse</Filter>
    </ClCompile>
    <ClCompile Include="..\..\extensions\Particle3D\PU\CCPUTextureRotator.cpp">
      <Filter>extension\Particle3D\ParticleUniverse</Filter>
    </ClCompile>
    <ClCompile Include="..\..\extensions\Particle3D\PU\CCPUTextureRotatorTranslator.cpp">
      <Filter>extension\Particle3D\ParticleUniverse</Filter>
    </ClCompile>
    <ClCompile Include="..\..\extensions\Particle3D\PU\CCPUTranslateManager.cpp">
      <Filter>extension\Particle3D\ParticleUniverse</Filter>
    </ClCompile>
    <ClCompile Include="..\..\extensions\Particle3D\PU\CCPUUtil.cpp">
      <Filter>extension\Particle3D\ParticleUniverse</Filter>
    </ClCompile>
    <ClCompile Include="..\..\extensions\Particle3D\PU\CCPUVelocityMatchingAffector.cpp">
      <Filter>extension\Particle3D\ParticleUniverse</Filter>
    </ClCompile>
    <ClCompile Include="..\..\extensions\Particle3D\PU\CCPUVelocityMatchingAffectorTranslator.cpp">
      <Filter>extension\Particle3D\ParticleUniverse</Filter>
    </ClCompile>
    <ClCompile Include="..\..\extensions\Particle3D\PU\CCPUVertexEmitter.cpp">
      <Filter>extension\Particle3D\ParticleUniverse</Filter>
    </ClCompile>
    <ClCompile Include="..\..\extensions\Particle3D\PU\CCPUVortexAffector.cpp">
      <Filter>extension\Particle3D\ParticleUniverse</Filter>
    </ClCompile>
    <ClCompile Include="..\..\extensions\Particle3D\PU\CCPUVortexAffectorTranslator.cpp">
      <Filter>extension\Particle3D\ParticleUniverse</Filter>
    </ClCompile>
    <ClCompile Include="..\..\extensions\Particle3D\CCParticle3DAffector.cpp">
      <Filter>extension\Particle3D</Filter>
    </ClCompile>
    <ClCompile Include="..\..\extensions\Particle3D\CCParticle3DEmitter.cpp">
      <Filter>extension\Particle3D</Filter>
    </ClCompile>
    <ClCompile Include="..\..\extensions\Particle3D\CCParticle3DRender.cpp">
      <Filter>extension\Particle3D</Filter>
    </ClCompile>
    <ClCompile Include="..\..\extensions\Particle3D\CCParticleSystem3D.cpp">
      <Filter>extension\Particle3D</Filter>
    </ClCompile>
    <ClCompile Include="..\editor-support\cocostudio\CCObjectExtensionData.cpp">
      <Filter>cocostudio\json</Filter>
    </ClCompile>
    <ClCompile Include="..\editor-support\cocostudio\CocoStudio.cpp">
      <Filter>cocostudio\json</Filter>
    </ClCompile>
    <ClCompile Include="..\..\external\poly2tri\common\shapes.cc">
      <Filter>external\poly2tri\common</Filter>
    </ClCompile>
    <ClCompile Include="..\..\external\poly2tri\sweep\advancing_front.cc">
      <Filter>external\poly2tri\sweep</Filter>
    </ClCompile>
    <ClCompile Include="..\..\external\poly2tri\sweep\cdt.cc">
      <Filter>external\poly2tri\sweep</Filter>
    </ClCompile>
    <ClCompile Include="..\..\external\poly2tri\sweep\sweep.cc">
      <Filter>external\poly2tri\sweep</Filter>
    </ClCompile>
    <ClCompile Include="..\..\external\poly2tri\sweep\sweep_context.cc">
      <Filter>external\poly2tri\sweep</Filter>
    </ClCompile>
    <ClCompile Include="..\physics3d\CCPhysics3D.cpp">
      <Filter>physics3d</Filter>
    </ClCompile>
    <ClCompile Include="..\physics3d\CCPhysics3DComponent.cpp">
      <Filter>physics3d</Filter>
    </ClCompile>
    <ClCompile Include="..\physics3d\CCPhysics3DConstraint.cpp">
      <Filter>physics3d</Filter>
    </ClCompile>
    <ClCompile Include="..\physics3d\CCPhysics3DDebugDrawer.cpp">
      <Filter>physics3d</Filter>
    </ClCompile>
    <ClCompile Include="..\physics3d\CCPhysics3DObject.cpp">
      <Filter>physics3d</Filter>
    </ClCompile>
    <ClCompile Include="..\physics3d\CCPhysics3DShape.cpp">
      <Filter>physics3d</Filter>
    </ClCompile>
    <ClCompile Include="..\physics3d\CCPhysics3DWorld.cpp">
      <Filter>physics3d</Filter>
    </ClCompile>
    <ClCompile Include="..\physics3d\CCPhysicsSprite3D.cpp">
      <Filter>physics3d</Filter>
    </ClCompile>
    <ClCompile Include="..\renderer\CCPass.cpp">
      <Filter>renderer</Filter>
    </ClCompile>
    <ClCompile Include="..\renderer\CCRenderState.cpp">
      <Filter>renderer</Filter>
    </ClCompile>
    <ClCompile Include="..\renderer\CCTechnique.cpp">
      <Filter>renderer</Filter>
    </ClCompile>
    <ClCompile Include="..\renderer\CCMaterial.cpp">
      <Filter>renderer</Filter>
    </ClCompile>
    <ClCompile Include="..\base\CCProperties.cpp">
      <Filter>base</Filter>
    </ClCompile>
    <ClCompile Include="..\renderer\CCVertexAttribBinding.cpp">
      <Filter>renderer</Filter>
    </ClCompile>
    <ClCompile Include="..\navmesh\CCNavMesh.cpp">
      <Filter>navmesh</Filter>
    </ClCompile>
    <ClCompile Include="..\navmesh\CCNavMeshAgent.cpp">
      <Filter>navmesh</Filter>
    </ClCompile>
    <ClCompile Include="..\navmesh\CCNavMeshDebugDraw.cpp">
      <Filter>navmesh</Filter>
    </ClCompile>
    <ClCompile Include="..\navmesh\CCNavMeshObstacle.cpp">
      <Filter>navmesh</Filter>
    </ClCompile>
    <ClCompile Include="..\navmesh\CCNavMeshUtils.cpp">
      <Filter>navmesh</Filter>
    </ClCompile>
    <ClCompile Include="..\base\CCNinePatchImageParser.cpp">
      <Filter>base</Filter>
    </ClCompile>
    <ClCompile Include="..\base\CCNinePatchImageParser.cpp" />
    <ClCompile Include="..\renderer\CCFrameBuffer.cpp">
      <Filter>renderer</Filter>
    </ClCompile>
    <ClCompile Include="CCAutoPolygon.cpp">
      <Filter>2d</Filter>
    </ClCompile>
    <ClCompile Include="..\..\external\clipper\clipper.cpp">
      <Filter>external\clipper</Filter>
    </ClCompile>
  </ItemGroup>
  <ItemGroup>
    <ClInclude Include="..\physics\CCPhysicsBody.h">
      <Filter>physics</Filter>
    </ClInclude>
    <ClInclude Include="..\physics\CCPhysicsContact.h">
      <Filter>physics</Filter>
    </ClInclude>
    <ClInclude Include="..\physics\CCPhysicsJoint.h">
      <Filter>physics</Filter>
    </ClInclude>
    <ClInclude Include="..\physics\CCPhysicsShape.h">
      <Filter>physics</Filter>
    </ClInclude>
    <ClInclude Include="..\physics\CCPhysicsWorld.h">
      <Filter>physics</Filter>
    </ClInclude>
    <ClInclude Include="..\..\external\xxhash\xxhash.h">
      <Filter>external\xxhash</Filter>
    </ClInclude>
    <ClInclude Include="..\deprecated\CCArray.h">
      <Filter>deprecated</Filter>
    </ClInclude>
    <ClInclude Include="..\deprecated\CCBool.h">
      <Filter>deprecated</Filter>
    </ClInclude>
    <ClInclude Include="..\deprecated\CCDeprecated.h">
      <Filter>deprecated</Filter>
    </ClInclude>
    <ClInclude Include="..\deprecated\CCDictionary.h">
      <Filter>deprecated</Filter>
    </ClInclude>
    <ClInclude Include="..\deprecated\CCDouble.h">
      <Filter>deprecated</Filter>
    </ClInclude>
    <ClInclude Include="..\deprecated\CCFloat.h">
      <Filter>deprecated</Filter>
    </ClInclude>
    <ClInclude Include="..\deprecated\CCInteger.h">
      <Filter>deprecated</Filter>
    </ClInclude>
    <ClInclude Include="..\deprecated\CCNotificationCenter.h">
      <Filter>deprecated</Filter>
    </ClInclude>
    <ClInclude Include="..\deprecated\CCSet.h">
      <Filter>deprecated</Filter>
    </ClInclude>
    <ClInclude Include="..\deprecated\CCString.h">
      <Filter>deprecated</Filter>
    </ClInclude>
    <ClInclude Include="..\cocos2d.h" />
    <ClInclude Include="..\..\external\ConvertUTF\ConvertUTF.h">
      <Filter>external\ConvertUTF</Filter>
    </ClInclude>
    <ClInclude Include="CCAction.h">
      <Filter>2d</Filter>
    </ClInclude>
    <ClInclude Include="CCActionCamera.h">
      <Filter>2d</Filter>
    </ClInclude>
    <ClInclude Include="CCActionCatmullRom.h">
      <Filter>2d</Filter>
    </ClInclude>
    <ClInclude Include="CCActionEase.h">
      <Filter>2d</Filter>
    </ClInclude>
    <ClInclude Include="CCActionGrid.h">
      <Filter>2d</Filter>
    </ClInclude>
    <ClInclude Include="CCActionGrid3D.h">
      <Filter>2d</Filter>
    </ClInclude>
    <ClInclude Include="CCActionInstant.h">
      <Filter>2d</Filter>
    </ClInclude>
    <ClInclude Include="CCActionInterval.h">
      <Filter>2d</Filter>
    </ClInclude>
    <ClInclude Include="CCActionManager.h">
      <Filter>2d</Filter>
    </ClInclude>
    <ClInclude Include="CCActionPageTurn3D.h">
      <Filter>2d</Filter>
    </ClInclude>
    <ClInclude Include="CCActionProgressTimer.h">
      <Filter>2d</Filter>
    </ClInclude>
    <ClInclude Include="CCActionTiledGrid.h">
      <Filter>2d</Filter>
    </ClInclude>
    <ClInclude Include="CCActionTween.h">
      <Filter>2d</Filter>
    </ClInclude>
    <ClInclude Include="CCAnimation.h">
      <Filter>2d</Filter>
    </ClInclude>
    <ClInclude Include="CCAnimationCache.h">
      <Filter>2d</Filter>
    </ClInclude>
    <ClInclude Include="CCAtlasNode.h">
      <Filter>2d</Filter>
    </ClInclude>
    <ClInclude Include="CCClippingNode.h">
      <Filter>2d</Filter>
    </ClInclude>
    <ClInclude Include="CCClippingRectangleNode.h">
      <Filter>2d</Filter>
    </ClInclude>
    <ClInclude Include="CCComponent.h">
      <Filter>2d</Filter>
    </ClInclude>
    <ClInclude Include="CCComponentContainer.h">
      <Filter>2d</Filter>
    </ClInclude>
    <ClInclude Include="CCDrawingPrimitives.h">
      <Filter>2d</Filter>
    </ClInclude>
    <ClInclude Include="CCDrawNode.h">
      <Filter>2d</Filter>
    </ClInclude>
    <ClInclude Include="CCFont.h">
      <Filter>2d</Filter>
    </ClInclude>
    <ClInclude Include="CCFontAtlas.h">
      <Filter>2d</Filter>
    </ClInclude>
    <ClInclude Include="CCFontAtlasCache.h">
      <Filter>2d</Filter>
    </ClInclude>
    <ClInclude Include="CCFontCharMap.h">
      <Filter>2d</Filter>
    </ClInclude>
    <ClInclude Include="CCFontFNT.h">
      <Filter>2d</Filter>
    </ClInclude>
    <ClInclude Include="CCFontFreeType.h">
      <Filter>2d</Filter>
    </ClInclude>
    <ClInclude Include="CCGLBufferedNode.h">
      <Filter>2d</Filter>
    </ClInclude>
    <ClInclude Include="CCGrabber.h">
      <Filter>2d</Filter>
    </ClInclude>
    <ClInclude Include="CCGrid.h">
      <Filter>2d</Filter>
    </ClInclude>
    <ClInclude Include="CCLabel.h">
      <Filter>2d</Filter>
    </ClInclude>
    <ClInclude Include="CCLabelAtlas.h">
      <Filter>2d</Filter>
    </ClInclude>
    <ClInclude Include="CCLabelBMFont.h">
      <Filter>2d</Filter>
    </ClInclude>
    <ClInclude Include="CCLabelTextFormatter.h">
      <Filter>2d</Filter>
    </ClInclude>
    <ClInclude Include="CCLabelTTF.h">
      <Filter>2d</Filter>
    </ClInclude>
    <ClInclude Include="CCLayer.h">
      <Filter>2d</Filter>
    </ClInclude>
    <ClInclude Include="CCMenu.h">
      <Filter>2d</Filter>
    </ClInclude>
    <ClInclude Include="CCMenuItem.h">
      <Filter>2d</Filter>
    </ClInclude>
    <ClInclude Include="CCMotionStreak.h">
      <Filter>2d</Filter>
    </ClInclude>
    <ClInclude Include="CCNode.h">
      <Filter>2d</Filter>
    </ClInclude>
    <ClInclude Include="CCNodeGrid.h">
      <Filter>2d</Filter>
    </ClInclude>
    <ClInclude Include="CCParallaxNode.h">
      <Filter>2d</Filter>
    </ClInclude>
    <ClInclude Include="CCParticleBatchNode.h">
      <Filter>2d</Filter>
    </ClInclude>
    <ClInclude Include="CCParticleExamples.h">
      <Filter>2d</Filter>
    </ClInclude>
    <ClInclude Include="CCParticleSystem.h">
      <Filter>2d</Filter>
    </ClInclude>
    <ClInclude Include="CCParticleSystemQuad.h">
      <Filter>2d</Filter>
    </ClInclude>
    <ClInclude Include="CCProgressTimer.h">
      <Filter>2d</Filter>
    </ClInclude>
    <ClInclude Include="CCRenderTexture.h">
      <Filter>2d</Filter>
    </ClInclude>
    <ClInclude Include="CCScene.h">
      <Filter>2d</Filter>
    </ClInclude>
    <ClInclude Include="CCSprite.h">
      <Filter>2d</Filter>
    </ClInclude>
    <ClInclude Include="CCSpriteBatchNode.h">
      <Filter>2d</Filter>
    </ClInclude>
    <ClInclude Include="CCSpriteFrame.h">
      <Filter>2d</Filter>
    </ClInclude>
    <ClInclude Include="CCSpriteFrameCache.h">
      <Filter>2d</Filter>
    </ClInclude>
    <ClInclude Include="CCTextFieldTTF.h">
      <Filter>2d</Filter>
    </ClInclude>
    <ClInclude Include="CCTileMapAtlas.h">
      <Filter>2d</Filter>
    </ClInclude>
    <ClInclude Include="CCTMXLayer.h">
      <Filter>2d</Filter>
    </ClInclude>
    <ClInclude Include="CCTMXObjectGroup.h">
      <Filter>2d</Filter>
    </ClInclude>
    <ClInclude Include="CCTMXTiledMap.h">
      <Filter>2d</Filter>
    </ClInclude>
    <ClInclude Include="CCTMXXMLParser.h">
      <Filter>2d</Filter>
    </ClInclude>
    <ClInclude Include="CCTransition.h">
      <Filter>2d</Filter>
    </ClInclude>
    <ClInclude Include="CCTransitionPageTurn.h">
      <Filter>2d</Filter>
    </ClInclude>
    <ClInclude Include="CCTransitionProgress.h">
      <Filter>2d</Filter>
    </ClInclude>
    <ClInclude Include="CCTweenFunction.h">
      <Filter>2d</Filter>
    </ClInclude>
    <ClInclude Include="..\base\atitc.h">
      <Filter>base</Filter>
    </ClInclude>
    <ClInclude Include="..\base\base64.h">
      <Filter>base</Filter>
    </ClInclude>
    <ClInclude Include="..\base\CCAutoreleasePool.h">
      <Filter>base</Filter>
    </ClInclude>
    <ClInclude Include="..\base\ccCArray.h">
      <Filter>base</Filter>
    </ClInclude>
    <ClInclude Include="..\base\ccConfig.h">
      <Filter>base</Filter>
    </ClInclude>
    <ClInclude Include="..\base\CCConfiguration.h">
      <Filter>base</Filter>
    </ClInclude>
    <ClInclude Include="..\base\CCConsole.h">
      <Filter>base</Filter>
    </ClInclude>
    <ClInclude Include="..\base\CCData.h">
      <Filter>base</Filter>
    </ClInclude>
    <ClInclude Include="..\base\CCDataVisitor.h">
      <Filter>base</Filter>
    </ClInclude>
    <ClInclude Include="..\base\CCDirector.h">
      <Filter>base</Filter>
    </ClInclude>
    <ClInclude Include="..\base\CCEvent.h">
      <Filter>base</Filter>
    </ClInclude>
    <ClInclude Include="..\base\CCEventAcceleration.h">
      <Filter>base</Filter>
    </ClInclude>
    <ClInclude Include="..\base\CCEventCustom.h">
      <Filter>base</Filter>
    </ClInclude>
    <ClInclude Include="..\base\CCEventDispatcher.h">
      <Filter>base</Filter>
    </ClInclude>
    <ClInclude Include="..\base\CCEventFocus.h">
      <Filter>base</Filter>
    </ClInclude>
    <ClInclude Include="..\base\CCEventKeyboard.h">
      <Filter>base</Filter>
    </ClInclude>
    <ClInclude Include="..\base\CCEventListener.h">
      <Filter>base</Filter>
    </ClInclude>
    <ClInclude Include="..\base\CCEventListenerAcceleration.h">
      <Filter>base</Filter>
    </ClInclude>
    <ClInclude Include="..\base\CCEventListenerCustom.h">
      <Filter>base</Filter>
    </ClInclude>
    <ClInclude Include="..\base\CCEventListenerFocus.h">
      <Filter>base</Filter>
    </ClInclude>
    <ClInclude Include="..\base\CCEventListenerKeyboard.h">
      <Filter>base</Filter>
    </ClInclude>
    <ClInclude Include="..\base\CCEventListenerMouse.h">
      <Filter>base</Filter>
    </ClInclude>
    <ClInclude Include="..\base\CCEventListenerTouch.h">
      <Filter>base</Filter>
    </ClInclude>
    <ClInclude Include="..\base\CCEventMouse.h">
      <Filter>base</Filter>
    </ClInclude>
    <ClInclude Include="..\base\CCEventTouch.h">
      <Filter>base</Filter>
    </ClInclude>
    <ClInclude Include="..\base\CCEventType.h">
      <Filter>base</Filter>
    </ClInclude>
    <ClInclude Include="..\base\ccFPSImages.h">
      <Filter>base</Filter>
    </ClInclude>
    <ClInclude Include="..\base\ccMacros.h">
      <Filter>base</Filter>
    </ClInclude>
    <ClInclude Include="..\base\CCMap.h">
      <Filter>base</Filter>
    </ClInclude>
    <ClInclude Include="..\base\CCNS.h">
      <Filter>base</Filter>
    </ClInclude>
    <ClInclude Include="..\base\CCProfiling.h">
      <Filter>base</Filter>
    </ClInclude>
    <ClInclude Include="..\base\CCProtocols.h">
      <Filter>base</Filter>
    </ClInclude>
    <ClInclude Include="..\base\CCRef.h">
      <Filter>base</Filter>
    </ClInclude>
    <ClInclude Include="..\base\CCRefPtr.h">
      <Filter>base</Filter>
    </ClInclude>
    <ClInclude Include="..\base\CCScheduler.h">
      <Filter>base</Filter>
    </ClInclude>
    <ClInclude Include="..\base\CCScriptSupport.h">
      <Filter>base</Filter>
    </ClInclude>
    <ClInclude Include="..\base\CCTouch.h">
      <Filter>base</Filter>
    </ClInclude>
    <ClInclude Include="..\base\ccTypes.h">
      <Filter>base</Filter>
    </ClInclude>
    <ClInclude Include="..\base\CCUserDefault.h">
      <Filter>base</Filter>
    </ClInclude>
    <ClInclude Include="..\base\ccUTF8.h">
      <Filter>base</Filter>
    </ClInclude>
    <ClInclude Include="..\base\ccUtils.h">
      <Filter>base</Filter>
    </ClInclude>
    <ClInclude Include="..\base\CCValue.h">
      <Filter>base</Filter>
    </ClInclude>
    <ClInclude Include="..\base\CCVector.h">
      <Filter>base</Filter>
    </ClInclude>
    <ClInclude Include="..\base\etc1.h">
      <Filter>base</Filter>
    </ClInclude>
    <ClInclude Include="..\base\pvr.h">
      <Filter>platform</Filter>
    </ClInclude>
    <ClInclude Include="..\base\firePngData.h">
      <Filter>base</Filter>
    </ClInclude>
    <ClInclude Include="..\base\s3tc.h">
      <Filter>base</Filter>
    </ClInclude>
    <ClInclude Include="..\base\TGAlib.h">
      <Filter>base</Filter>
    </ClInclude>
    <ClInclude Include="..\base\uthash.h">
      <Filter>base</Filter>
    </ClInclude>
    <ClInclude Include="..\base\utlist.h">
      <Filter>base</Filter>
    </ClInclude>
    <ClInclude Include="..\base\ZipUtils.h">
      <Filter>base</Filter>
    </ClInclude>
    <ClInclude Include="..\renderer\CCBatchCommand.h">
      <Filter>renderer</Filter>
    </ClInclude>
    <ClInclude Include="..\renderer\CCTrianglesCommand.h">
      <Filter>renderer</Filter>
    </ClInclude>
    <ClInclude Include="..\renderer\CCCustomCommand.h">
      <Filter>renderer</Filter>
    </ClInclude>
    <ClInclude Include="..\renderer\CCGLProgram.h">
      <Filter>renderer</Filter>
    </ClInclude>
    <ClInclude Include="..\renderer\CCGLProgramCache.h">
      <Filter>renderer</Filter>
    </ClInclude>
    <ClInclude Include="..\renderer\CCGLProgramState.h">
      <Filter>renderer</Filter>
    </ClInclude>
    <ClInclude Include="..\renderer\CCGLProgramStateCache.h">
      <Filter>renderer</Filter>
    </ClInclude>
    <ClInclude Include="..\renderer\ccGLStateCache.h">
      <Filter>renderer</Filter>
    </ClInclude>
    <ClInclude Include="..\renderer\CCGroupCommand.h">
      <Filter>renderer</Filter>
    </ClInclude>
    <ClInclude Include="..\renderer\CCQuadCommand.h">
      <Filter>renderer</Filter>
    </ClInclude>
    <ClInclude Include="..\renderer\CCRenderCommand.h">
      <Filter>renderer</Filter>
    </ClInclude>
    <ClInclude Include="..\renderer\CCRenderCommandPool.h">
      <Filter>renderer</Filter>
    </ClInclude>
    <ClInclude Include="..\renderer\CCRenderer.h">
      <Filter>renderer</Filter>
    </ClInclude>
    <ClInclude Include="..\renderer\ccShaders.h">
      <Filter>renderer</Filter>
    </ClInclude>
    <ClInclude Include="..\renderer\CCTexture2D.h">
      <Filter>renderer</Filter>
    </ClInclude>
    <ClInclude Include="..\renderer\CCTextureAtlas.h">
      <Filter>renderer</Filter>
    </ClInclude>
    <ClInclude Include="..\renderer\CCTextureCache.h">
      <Filter>renderer</Filter>
    </ClInclude>
    <ClInclude Include="..\platform\win32\compat\stdint.h">
      <Filter>platform\win32\compat</Filter>
    </ClInclude>
    <ClInclude Include="..\math\CCAffineTransform.h">
      <Filter>math</Filter>
    </ClInclude>
    <ClInclude Include="..\math\CCGeometry.h">
      <Filter>math</Filter>
    </ClInclude>
    <ClInclude Include="..\math\CCMath.h">
      <Filter>math</Filter>
    </ClInclude>
    <ClInclude Include="..\math\CCMathBase.h">
      <Filter>math</Filter>
    </ClInclude>
    <ClInclude Include="..\math\CCVertex.h">
      <Filter>math</Filter>
    </ClInclude>
    <ClInclude Include="..\math\Mat4.h">
      <Filter>math</Filter>
    </ClInclude>
    <ClInclude Include="..\math\MathUtil.h">
      <Filter>math</Filter>
    </ClInclude>
    <ClInclude Include="..\math\Quaternion.h">
      <Filter>math</Filter>
    </ClInclude>
    <ClInclude Include="..\math\TransformUtils.h">
      <Filter>math</Filter>
    </ClInclude>
    <ClInclude Include="..\math\Vec2.h">
      <Filter>math</Filter>
    </ClInclude>
    <ClInclude Include="..\math\Vec3.h">
      <Filter>math</Filter>
    </ClInclude>
    <ClInclude Include="..\math\Vec4.h">
      <Filter>math</Filter>
    </ClInclude>
    <ClInclude Include="..\platform\CCApplicationProtocol.h">
      <Filter>platform</Filter>
    </ClInclude>
    <ClInclude Include="..\platform\CCCommon.h">
      <Filter>platform</Filter>
    </ClInclude>
    <ClInclude Include="..\platform\CCDevice.h">
      <Filter>platform</Filter>
    </ClInclude>
    <ClInclude Include="..\platform\CCFileUtils.h">
      <Filter>platform</Filter>
    </ClInclude>
    <ClInclude Include="..\platform\CCImage.h">
      <Filter>platform</Filter>
    </ClInclude>
    <ClInclude Include="..\platform\CCSAXParser.h">
      <Filter>platform</Filter>
    </ClInclude>
    <ClInclude Include="..\platform\CCThread.h">
      <Filter>platform</Filter>
    </ClInclude>
    <ClInclude Include="..\..\external\tinyxml2\tinyxml2.h">
      <Filter>external\tinyxml2</Filter>
    </ClInclude>
    <ClInclude Include="..\..\external\unzip\unzip.h">
      <Filter>external\unzip</Filter>
    </ClInclude>
    <ClInclude Include="..\..\external\unzip\ioapi.h">
      <Filter>external\unzip</Filter>
    </ClInclude>
    <ClInclude Include="..\..\external\unzip\ioapi_mem.h">
      <Filter>external\unzip</Filter>
    </ClInclude>
    <ClInclude Include="..\..\external\edtaa3func\edtaa3func.h">
      <Filter>external\edtaa</Filter>
    </ClInclude>
    <ClInclude Include="..\base\CCIMEDelegate.h">
      <Filter>base</Filter>
    </ClInclude>
    <ClInclude Include="..\base\CCIMEDispatcher.h">
      <Filter>base</Filter>
    </ClInclude>
    <ClInclude Include="..\renderer\CCMeshCommand.h">
      <Filter>renderer</Filter>
    </ClInclude>
    <ClInclude Include="..\base\ObjectFactory.h">
      <Filter>base</Filter>
    </ClInclude>
    <ClInclude Include="CCFastTMXTiledMap.h">
      <Filter>2d</Filter>
    </ClInclude>
    <ClInclude Include="CCFastTMXLayer.h">
      <Filter>2d</Filter>
    </ClInclude>
    <ClInclude Include="..\storage\local-storage\LocalStorage.h">
      <Filter>storage</Filter>
    </ClInclude>
    <ClInclude Include="..\platform\CCGLView.h">
      <Filter>platform</Filter>
    </ClInclude>
    <ClInclude Include="CCProtectedNode.h">
      <Filter>2d</Filter>
    </ClInclude>
    <ClInclude Include="..\renderer\CCPrimitive.h">
      <Filter>renderer</Filter>
    </ClInclude>
    <ClInclude Include="..\renderer\CCPrimitiveCommand.h">
      <Filter>renderer</Filter>
    </ClInclude>
    <ClInclude Include="..\renderer\CCVertexIndexBuffer.h">
      <Filter>renderer</Filter>
    </ClInclude>
    <ClInclude Include="..\renderer\CCVertexIndexData.h">
      <Filter>renderer</Filter>
    </ClInclude>
    <ClInclude Include="..\base\ccRandom.h">
      <Filter>base</Filter>
    </ClInclude>
    <ClInclude Include="..\3d\CCAABB.h">
      <Filter>3d</Filter>
    </ClInclude>
    <ClInclude Include="..\3d\CCAnimate3D.h">
      <Filter>3d</Filter>
    </ClInclude>
    <ClInclude Include="..\3d\CCAnimation3D.h">
      <Filter>3d</Filter>
    </ClInclude>
    <ClInclude Include="..\3d\CCAnimationCurve.h">
      <Filter>3d</Filter>
    </ClInclude>
    <ClInclude Include="..\3d\CCAttachNode.h">
      <Filter>3d</Filter>
    </ClInclude>
    <ClInclude Include="..\3d\CCBundle3D.h">
      <Filter>3d</Filter>
    </ClInclude>
    <ClInclude Include="..\3d\CCBundle3DData.h">
      <Filter>3d</Filter>
    </ClInclude>
    <ClInclude Include="..\3d\CCBundleReader.h">
      <Filter>3d</Filter>
    </ClInclude>
    <ClInclude Include="..\3d\CCMesh.h">
      <Filter>3d</Filter>
    </ClInclude>
    <ClInclude Include="..\3d\CCMeshSkin.h">
      <Filter>3d</Filter>
    </ClInclude>
    <ClInclude Include="..\3d\CCOBB.h">
      <Filter>3d</Filter>
    </ClInclude>
    <ClInclude Include="..\3d\CCObjLoader.h">
      <Filter>3d</Filter>
    </ClInclude>
    <ClInclude Include="..\3d\CCRay.h">
      <Filter>3d</Filter>
    </ClInclude>
    <ClInclude Include="..\3d\CCSkeleton3D.h">
      <Filter>3d</Filter>
    </ClInclude>
    <ClInclude Include="..\3d\CCSprite3D.h">
      <Filter>3d</Filter>
    </ClInclude>
    <ClInclude Include="..\3d\CCSprite3DMaterial.h">
      <Filter>3d</Filter>
    </ClInclude>
    <ClInclude Include="..\3d\cocos3d.h">
      <Filter>3d</Filter>
    </ClInclude>
    <ClInclude Include="..\..\extensions\assets-manager\AssetsManager.h">
      <Filter>extension\AssetsManager</Filter>
    </ClInclude>
    <ClInclude Include="..\..\extensions\GUI\CCScrollView\CCScrollView.h">
      <Filter>extension\GUI\CCScrollView</Filter>
    </ClInclude>
    <ClInclude Include="..\..\extensions\GUI\CCScrollView\CCTableView.h">
      <Filter>extension\GUI\CCScrollView</Filter>
    </ClInclude>
    <ClInclude Include="..\..\extensions\GUI\CCScrollView\CCTableViewCell.h">
      <Filter>extension\GUI\CCScrollView</Filter>
    </ClInclude>
    <ClInclude Include="..\..\extensions\physics-nodes\CCPhysicsDebugNode.h">
      <Filter>extension\physics_nodes</Filter>
    </ClInclude>
    <ClInclude Include="..\..\extensions\physics-nodes\CCPhysicsSprite.h">
      <Filter>extension\physics_nodes</Filter>
    </ClInclude>
    <ClInclude Include="..\..\extensions\cocos-ext.h">
      <Filter>extension</Filter>
    </ClInclude>
    <ClInclude Include="..\..\extensions\ExtensionExport.h">
      <Filter>extension</Filter>
    </ClInclude>
    <ClInclude Include="..\..\extensions\ExtensionMacros.h">
      <Filter>extension</Filter>
    </ClInclude>
    <ClInclude Include="..\audio\include\Export.h">
      <Filter>cocosdenshion\Header Files</Filter>
    </ClInclude>
    <ClInclude Include="..\audio\win32\MciPlayer.h">
      <Filter>cocosdenshion\Header Files</Filter>
    </ClInclude>
    <ClInclude Include="..\audio\include\SimpleAudioEngine.h">
      <Filter>cocosdenshion\Header Files</Filter>
    </ClInclude>
    <ClInclude Include="..\network\HttpClient.h">
      <Filter>network\Header Files</Filter>
    </ClInclude>
    <ClInclude Include="..\network\HttpRequest.h">
      <Filter>network\Header Files</Filter>
    </ClInclude>
    <ClInclude Include="..\network\HttpResponse.h">
      <Filter>network\Header Files</Filter>
    </ClInclude>
    <ClInclude Include="..\network\SocketIO.h">
      <Filter>network\Header Files</Filter>
    </ClInclude>
    <ClInclude Include="..\network\WebSocket.h">
      <Filter>network\Header Files</Filter>
    </ClInclude>
    <ClInclude Include="..\ui\UIScale9Sprite.h">
      <Filter>ui\BaseClasses</Filter>
    </ClInclude>
    <ClInclude Include="..\ui\UIWidget.h">
      <Filter>ui\BaseClasses</Filter>
    </ClInclude>
    <ClInclude Include="..\ui\UIHBox.h">
      <Filter>ui\Layouts</Filter>
    </ClInclude>
    <ClInclude Include="..\ui\UILayout.h">
      <Filter>ui\Layouts</Filter>
    </ClInclude>
    <ClInclude Include="..\ui\UILayoutManager.h">
      <Filter>ui\Layouts</Filter>
    </ClInclude>
    <ClInclude Include="..\ui\UILayoutParameter.h">
      <Filter>ui\Layouts</Filter>
    </ClInclude>
    <ClInclude Include="..\ui\UIRelativeBox.h">
      <Filter>ui\Layouts</Filter>
    </ClInclude>
    <ClInclude Include="..\ui\UIVBox.h">
      <Filter>ui\Layouts</Filter>
    </ClInclude>
    <ClInclude Include="..\ui\CocosGUI.h">
      <Filter>ui\System</Filter>
    </ClInclude>
    <ClInclude Include="..\ui\GUIExport.h">
      <Filter>ui\System</Filter>
    </ClInclude>
    <ClInclude Include="..\ui\UIDeprecated.h">
      <Filter>ui\System</Filter>
    </ClInclude>
    <ClInclude Include="..\ui\UIHelper.h">
      <Filter>ui\System</Filter>
    </ClInclude>
    <ClInclude Include="..\ui\UIButton.h">
      <Filter>ui\UIWidgets</Filter>
    </ClInclude>
    <ClInclude Include="..\ui\UICheckBox.h">
      <Filter>ui\UIWidgets</Filter>
    </ClInclude>
    <ClInclude Include="..\ui\UIImageView.h">
      <Filter>ui\UIWidgets</Filter>
    </ClInclude>
    <ClInclude Include="..\ui\UILoadingBar.h">
      <Filter>ui\UIWidgets</Filter>
    </ClInclude>
    <ClInclude Include="..\ui\UIRichText.h">
      <Filter>ui\UIWidgets</Filter>
    </ClInclude>
    <ClInclude Include="..\ui\UISlider.h">
      <Filter>ui\UIWidgets</Filter>
    </ClInclude>
    <ClInclude Include="..\ui\UIText.h">
      <Filter>ui\UIWidgets</Filter>
    </ClInclude>
    <ClInclude Include="..\ui\UITextAtlas.h">
      <Filter>ui\UIWidgets</Filter>
    </ClInclude>
    <ClInclude Include="..\ui\UITextBMFont.h">
      <Filter>ui\UIWidgets</Filter>
    </ClInclude>
    <ClInclude Include="..\ui\UITextField.h">
      <Filter>ui\UIWidgets</Filter>
    </ClInclude>
    <ClInclude Include="..\ui\UIListView.h">
      <Filter>ui\UIWidgets\ScrollWidget</Filter>
    </ClInclude>
    <ClInclude Include="..\ui\UIPageView.h">
      <Filter>ui\UIWidgets\ScrollWidget</Filter>
    </ClInclude>
    <ClInclude Include="..\ui\UIScrollView.h">
      <Filter>ui\UIWidgets\ScrollWidget</Filter>
    </ClInclude>
    <ClInclude Include="..\editor-support\cocostudio\CocosStudioExport.h">
      <Filter>cocostudio</Filter>
    </ClInclude>
    <ClInclude Include="..\editor-support\cocostudio\TriggerBase.h">
      <Filter>cocostudio\TimelineAction\trigger</Filter>
    </ClInclude>
    <ClInclude Include="..\editor-support\cocostudio\TriggerMng.h">
      <Filter>cocostudio\TimelineAction\trigger</Filter>
    </ClInclude>
    <ClInclude Include="..\editor-support\cocostudio\TriggerObj.h">
      <Filter>cocostudio\TimelineAction\trigger</Filter>
    </ClInclude>
    <ClInclude Include="..\editor-support\cocostudio\ActionTimeline\CCActionTimeline.h">
      <Filter>cocostudio\TimelineAction</Filter>
    </ClInclude>
    <ClInclude Include="..\editor-support\cocostudio\ActionTimeline\CCFrame.h">
      <Filter>cocostudio\TimelineAction</Filter>
    </ClInclude>
    <ClInclude Include="..\editor-support\cocostudio\ActionTimeline\CCActionTimelineCache.h">
      <Filter>cocostudio\TimelineAction</Filter>
    </ClInclude>
    <ClInclude Include="..\editor-support\cocostudio\ActionTimeline\CCTimeLine.h">
      <Filter>cocostudio\TimelineAction</Filter>
    </ClInclude>
    <ClInclude Include="..\editor-support\cocostudio\ActionTimeline\CCTimelineMacro.h">
      <Filter>cocostudio\TimelineAction</Filter>
    </ClInclude>
    <ClInclude Include="..\editor-support\cocostudio\CCSGUIReader.h">
      <Filter>cocostudio\reader</Filter>
    </ClInclude>
    <ClInclude Include="..\editor-support\cocostudio\CCSSceneReader.h">
      <Filter>cocostudio\reader</Filter>
    </ClInclude>
    <ClInclude Include="..\editor-support\cocostudio\WidgetReader\WidgetReader.h">
      <Filter>cocostudio\reader\WidgetReader</Filter>
    </ClInclude>
    <ClInclude Include="..\editor-support\cocostudio\WidgetReader\WidgetReaderProtocol.h">
      <Filter>cocostudio\reader\WidgetReader</Filter>
    </ClInclude>
    <ClInclude Include="..\editor-support\cocostudio\WidgetReader\ButtonReader\ButtonReader.h">
      <Filter>cocostudio\reader\WidgetReader\ButtonReader</Filter>
    </ClInclude>
    <ClInclude Include="..\editor-support\cocostudio\WidgetReader\CheckBoxReader\CheckBoxReader.h">
      <Filter>cocostudio\reader\WidgetReader\CheckBoxReader</Filter>
    </ClInclude>
    <ClInclude Include="..\editor-support\cocostudio\WidgetReader\ImageViewReader\ImageViewReader.h">
      <Filter>cocostudio\reader\WidgetReader\ImageViewReader</Filter>
    </ClInclude>
    <ClInclude Include="..\editor-support\cocostudio\WidgetReader\LayoutReader\LayoutReader.h">
      <Filter>cocostudio\reader\WidgetReader\LayoutReader</Filter>
    </ClInclude>
    <ClInclude Include="..\editor-support\cocostudio\WidgetReader\ListViewReader\ListViewReader.h">
      <Filter>cocostudio\reader\WidgetReader\ListViewReader</Filter>
    </ClInclude>
    <ClInclude Include="..\editor-support\cocostudio\WidgetReader\LoadingBarReader\LoadingBarReader.h">
      <Filter>cocostudio\reader\WidgetReader\LoadingBarReader</Filter>
    </ClInclude>
    <ClInclude Include="..\editor-support\cocostudio\WidgetReader\PageViewReader\PageViewReader.h">
      <Filter>cocostudio\reader\WidgetReader\PageViewReader</Filter>
    </ClInclude>
    <ClInclude Include="..\editor-support\cocostudio\WidgetReader\ScrollViewReader\ScrollViewReader.h">
      <Filter>cocostudio\reader\WidgetReader\ScrollViewReader</Filter>
    </ClInclude>
    <ClInclude Include="..\editor-support\cocostudio\WidgetReader\SliderReader\SliderReader.h">
      <Filter>cocostudio\reader\WidgetReader\SliderReader</Filter>
    </ClInclude>
    <ClInclude Include="..\editor-support\cocostudio\WidgetReader\TextAtlasReader\TextAtlasReader.h">
      <Filter>cocostudio\reader\WidgetReader\TextAtlasReader</Filter>
    </ClInclude>
    <ClInclude Include="..\editor-support\cocostudio\WidgetReader\TextBMFontReader\TextBMFontReader.h">
      <Filter>cocostudio\reader\WidgetReader\TextBMFontReader</Filter>
    </ClInclude>
    <ClInclude Include="..\editor-support\cocostudio\WidgetReader\TextFieldReader\TextFieldReader.h">
      <Filter>cocostudio\reader\WidgetReader\TextFieldReader</Filter>
    </ClInclude>
    <ClInclude Include="..\editor-support\cocostudio\WidgetReader\TextReader\TextReader.h">
      <Filter>cocostudio\reader\WidgetReader\TextReader</Filter>
    </ClInclude>
    <ClInclude Include="..\editor-support\cocostudio\WidgetReader\Node3DReader\Node3DReader.h">
      <Filter>cocostudio\reader\WidgetReader\Node3DReader</Filter>
    </ClInclude>
    <ClInclude Include="..\editor-support\cocostudio\WidgetReader\UserCameraReader\UserCameraReader.h">
      <Filter>cocostudio\reader\WidgetReader\UserCameraReader</Filter>
    </ClInclude>
    <ClInclude Include="..\editor-support\cocostudio\WidgetReader\Particle3DReader\Particle3DReader.h">
      <Filter>cocostudio\reader\WidgetReader\Particle3DReader</Filter>
    </ClInclude>
    <ClInclude Include="..\editor-support\cocostudio\WidgetReader\Sprite3DReader\Sprite3DReader.h">
      <Filter>cocostudio\reader\WidgetReader\Sprite3DReader</Filter>
    </ClInclude>
    <ClInclude Include="..\editor-support\cocostudio\CocoLoader.h">
      <Filter>cocostudio\json</Filter>
    </ClInclude>
    <ClInclude Include="..\editor-support\cocostudio\CocoStudio.h">
      <Filter>cocostudio\json</Filter>
    </ClInclude>
    <ClInclude Include="..\editor-support\cocostudio\DictionaryHelper.h">
      <Filter>cocostudio\json</Filter>
    </ClInclude>
    <ClInclude Include="..\..\external\json\document.h">
      <Filter>cocostudio\json\rapidjson</Filter>
    </ClInclude>
    <ClInclude Include="..\..\external\json\filestream.h">
      <Filter>cocostudio\json\rapidjson</Filter>
    </ClInclude>
    <ClInclude Include="..\..\external\json\prettywriter.h">
      <Filter>cocostudio\json\rapidjson</Filter>
    </ClInclude>
    <ClInclude Include="..\..\external\json\rapidjson.h">
      <Filter>cocostudio\json\rapidjson</Filter>
    </ClInclude>
    <ClInclude Include="..\..\external\json\reader.h">
      <Filter>cocostudio\json\rapidjson</Filter>
    </ClInclude>
    <ClInclude Include="..\..\external\json\stringbuffer.h">
      <Filter>cocostudio\json\rapidjson</Filter>
    </ClInclude>
    <ClInclude Include="..\..\external\json\writer.h">
      <Filter>cocostudio\json\rapidjson</Filter>
    </ClInclude>
    <ClInclude Include="..\..\external\json\internal\pow10.h">
      <Filter>cocostudio\json\rapidjson\internal</Filter>
    </ClInclude>
    <ClInclude Include="..\..\external\json\internal\stack.h">
      <Filter>cocostudio\json\rapidjson\internal</Filter>
    </ClInclude>
    <ClInclude Include="..\..\external\json\internal\strfunc.h">
      <Filter>cocostudio\json\rapidjson\internal</Filter>
    </ClInclude>
    <ClInclude Include="..\editor-support\cocostudio\CCComAttribute.h">
      <Filter>cocostudio\components</Filter>
    </ClInclude>
    <ClInclude Include="..\editor-support\cocostudio\CCComAudio.h">
      <Filter>cocostudio\components</Filter>
    </ClInclude>
    <ClInclude Include="..\editor-support\cocostudio\CCComBase.h">
      <Filter>cocostudio\components</Filter>
    </ClInclude>
    <ClInclude Include="..\editor-support\cocostudio\CCComController.h">
      <Filter>cocostudio\components</Filter>
    </ClInclude>
    <ClInclude Include="..\editor-support\cocostudio\CCComRender.h">
      <Filter>cocostudio\components</Filter>
    </ClInclude>
    <ClInclude Include="..\editor-support\cocostudio\CCInputDelegate.h">
      <Filter>cocostudio\components</Filter>
    </ClInclude>
    <ClInclude Include="..\editor-support\cocostudio\CCArmature.h">
      <Filter>cocostudio\armature</Filter>
    </ClInclude>
    <ClInclude Include="..\editor-support\cocostudio\CCBone.h">
      <Filter>cocostudio\armature</Filter>
    </ClInclude>
    <ClInclude Include="..\editor-support\cocostudio\CCArmatureAnimation.h">
      <Filter>cocostudio\armature\animation</Filter>
    </ClInclude>
    <ClInclude Include="..\editor-support\cocostudio\CCProcessBase.h">
      <Filter>cocostudio\armature\animation</Filter>
    </ClInclude>
    <ClInclude Include="..\editor-support\cocostudio\CCTween.h">
      <Filter>cocostudio\armature\animation</Filter>
    </ClInclude>
    <ClInclude Include="..\editor-support\cocostudio\CCDatas.h">
      <Filter>cocostudio\armature\datas</Filter>
    </ClInclude>
    <ClInclude Include="..\editor-support\cocostudio\CCBatchNode.h">
      <Filter>cocostudio\armature\display</Filter>
    </ClInclude>
    <ClInclude Include="..\editor-support\cocostudio\CCDecorativeDisplay.h">
      <Filter>cocostudio\armature\display</Filter>
    </ClInclude>
    <ClInclude Include="..\editor-support\cocostudio\CCDisplayFactory.h">
      <Filter>cocostudio\armature\display</Filter>
    </ClInclude>
    <ClInclude Include="..\editor-support\cocostudio\CCDisplayManager.h">
      <Filter>cocostudio\armature\display</Filter>
    </ClInclude>
    <ClInclude Include="..\editor-support\cocostudio\CCSkin.h">
      <Filter>cocostudio\armature\display</Filter>
    </ClInclude>
    <ClInclude Include="..\editor-support\cocostudio\CCColliderDetector.h">
      <Filter>cocostudio\armature\physics</Filter>
    </ClInclude>
    <ClInclude Include="..\editor-support\cocostudio\CCArmatureDataManager.h">
      <Filter>cocostudio\armature\utils</Filter>
    </ClInclude>
    <ClInclude Include="..\editor-support\cocostudio\CCArmatureDefine.h">
      <Filter>cocostudio\armature\utils</Filter>
    </ClInclude>
    <ClInclude Include="..\editor-support\cocostudio\CCDataReaderHelper.h">
      <Filter>cocostudio\armature\utils</Filter>
    </ClInclude>
    <ClInclude Include="..\editor-support\cocostudio\CCSpriteFrameCacheHelper.h">
      <Filter>cocostudio\armature\utils</Filter>
    </ClInclude>
    <ClInclude Include="..\editor-support\cocostudio\CCTransformHelp.h">
      <Filter>cocostudio\armature\utils</Filter>
    </ClInclude>
    <ClInclude Include="..\editor-support\cocostudio\CCUtilMath.h">
      <Filter>cocostudio\armature\utils</Filter>
    </ClInclude>
    <ClInclude Include="..\editor-support\cocostudio\CCActionFrame.h">
      <Filter>cocostudio\action</Filter>
    </ClInclude>
    <ClInclude Include="..\editor-support\cocostudio\CCActionFrameEasing.h">
      <Filter>cocostudio\action</Filter>
    </ClInclude>
    <ClInclude Include="..\editor-support\cocostudio\CCActionManagerEx.h">
      <Filter>cocostudio\action</Filter>
    </ClInclude>
    <ClInclude Include="..\editor-support\cocostudio\CCActionNode.h">
      <Filter>cocostudio\action</Filter>
    </ClInclude>
    <ClInclude Include="..\editor-support\cocostudio\CCActionObject.h">
      <Filter>cocostudio\action</Filter>
    </ClInclude>
    <ClInclude Include="..\3d\CCMeshVertexIndexData.h">
      <Filter>3d</Filter>
    </ClInclude>
    <ClInclude Include="..\editor-support\cocosbuilder\CCBAnimationManager.h">
      <Filter>cocosbuilder\Header Files</Filter>
    </ClInclude>
    <ClInclude Include="..\editor-support\cocosbuilder\CCBFileLoader.h">
      <Filter>cocosbuilder\Header Files</Filter>
    </ClInclude>
    <ClInclude Include="..\editor-support\cocosbuilder\CCBKeyframe.h">
      <Filter>cocosbuilder\Header Files</Filter>
    </ClInclude>
    <ClInclude Include="..\editor-support\cocosbuilder\CCBMemberVariableAssigner.h">
      <Filter>cocosbuilder\Header Files</Filter>
    </ClInclude>
    <ClInclude Include="..\editor-support\cocosbuilder\CCBReader.h">
      <Filter>cocosbuilder\Header Files</Filter>
    </ClInclude>
    <ClInclude Include="..\editor-support\cocosbuilder\CCBSelectorResolver.h">
      <Filter>cocosbuilder\Header Files</Filter>
    </ClInclude>
    <ClInclude Include="..\editor-support\cocosbuilder\CCBSequence.h">
      <Filter>cocosbuilder\Header Files</Filter>
    </ClInclude>
    <ClInclude Include="..\editor-support\cocosbuilder\CCBSequenceProperty.h">
      <Filter>cocosbuilder\Header Files</Filter>
    </ClInclude>
    <ClInclude Include="..\editor-support\cocosbuilder\CCControlButtonLoader.h">
      <Filter>cocosbuilder\Header Files</Filter>
    </ClInclude>
    <ClInclude Include="..\editor-support\cocosbuilder\CCControlLoader.h">
      <Filter>cocosbuilder\Header Files</Filter>
    </ClInclude>
    <ClInclude Include="..\editor-support\cocosbuilder\CCLabelBMFontLoader.h">
      <Filter>cocosbuilder\Header Files</Filter>
    </ClInclude>
    <ClInclude Include="..\editor-support\cocosbuilder\CCLabelTTFLoader.h">
      <Filter>cocosbuilder\Header Files</Filter>
    </ClInclude>
    <ClInclude Include="..\editor-support\cocosbuilder\CCLayerColorLoader.h">
      <Filter>cocosbuilder\Header Files</Filter>
    </ClInclude>
    <ClInclude Include="..\editor-support\cocosbuilder\CCLayerGradientLoader.h">
      <Filter>cocosbuilder\Header Files</Filter>
    </ClInclude>
    <ClInclude Include="..\editor-support\cocosbuilder\CCLayerLoader.h">
      <Filter>cocosbuilder\Header Files</Filter>
    </ClInclude>
    <ClInclude Include="..\editor-support\cocosbuilder\CCMenuItemImageLoader.h">
      <Filter>cocosbuilder\Header Files</Filter>
    </ClInclude>
    <ClInclude Include="..\editor-support\cocosbuilder\CCMenuItemLoader.h">
      <Filter>cocosbuilder\Header Files</Filter>
    </ClInclude>
    <ClInclude Include="..\editor-support\cocosbuilder\CCMenuLoader.h">
      <Filter>cocosbuilder\Header Files</Filter>
    </ClInclude>
    <ClInclude Include="..\editor-support\cocosbuilder\CCNode+CCBRelativePositioning.h">
      <Filter>cocosbuilder\Header Files</Filter>
    </ClInclude>
    <ClInclude Include="..\editor-support\cocosbuilder\CCNodeLoader.h">
      <Filter>cocosbuilder\Header Files</Filter>
    </ClInclude>
    <ClInclude Include="..\editor-support\cocosbuilder\CCNodeLoaderLibrary.h">
      <Filter>cocosbuilder\Header Files</Filter>
    </ClInclude>
    <ClInclude Include="..\editor-support\cocosbuilder\CCNodeLoaderListener.h">
      <Filter>cocosbuilder\Header Files</Filter>
    </ClInclude>
    <ClInclude Include="..\editor-support\cocosbuilder\CCParticleSystemQuadLoader.h">
      <Filter>cocosbuilder\Header Files</Filter>
    </ClInclude>
    <ClInclude Include="..\editor-support\cocosbuilder\CCScale9SpriteLoader.h">
      <Filter>cocosbuilder\Header Files</Filter>
    </ClInclude>
    <ClInclude Include="..\editor-support\cocosbuilder\CCScrollViewLoader.h">
      <Filter>cocosbuilder\Header Files</Filter>
    </ClInclude>
    <ClInclude Include="..\editor-support\cocosbuilder\CCSpriteLoader.h">
      <Filter>cocosbuilder\Header Files</Filter>
    </ClInclude>
    <ClInclude Include="..\editor-support\cocosbuilder\CocosBuilder.h">
      <Filter>cocosbuilder\Header Files</Filter>
    </ClInclude>
    <ClInclude Include="..\3d\CCBillBoard.h">
      <Filter>3d</Filter>
    </ClInclude>
    <ClInclude Include="..\ui\UIEditBox\UIEditBox.h">
      <Filter>ui\UIWidgets\EditBox</Filter>
    </ClInclude>
    <ClInclude Include="..\ui\UIEditBox\UIEditBoxImpl.h">
      <Filter>ui\UIWidgets\EditBox</Filter>
    </ClInclude>
    <ClInclude Include="..\..\extensions\GUI\CCControlExtension\CCControl.h">
      <Filter>extension\GUI\CCControlExtensions</Filter>
    </ClInclude>
    <ClInclude Include="..\..\extensions\GUI\CCControlExtension\CCControlButton.h">
      <Filter>extension\GUI\CCControlExtensions</Filter>
    </ClInclude>
    <ClInclude Include="..\..\extensions\GUI\CCControlExtension\CCControlColourPicker.h">
      <Filter>extension\GUI\CCControlExtensions</Filter>
    </ClInclude>
    <ClInclude Include="..\..\extensions\GUI\CCControlExtension\CCControlExtensions.h">
      <Filter>extension\GUI\CCControlExtensions</Filter>
    </ClInclude>
    <ClInclude Include="..\..\extensions\GUI\CCControlExtension\CCControlHuePicker.h">
      <Filter>extension\GUI\CCControlExtensions</Filter>
    </ClInclude>
    <ClInclude Include="..\..\extensions\GUI\CCControlExtension\CCControlPotentiometer.h">
      <Filter>extension\GUI\CCControlExtensions</Filter>
    </ClInclude>
    <ClInclude Include="..\..\extensions\GUI\CCControlExtension\CCControlSaturationBrightnessPicker.h">
      <Filter>extension\GUI\CCControlExtensions</Filter>
    </ClInclude>
    <ClInclude Include="..\..\extensions\GUI\CCControlExtension\CCControlSlider.h">
      <Filter>extension\GUI\CCControlExtensions</Filter>
    </ClInclude>
    <ClInclude Include="..\..\extensions\GUI\CCControlExtension\CCControlStepper.h">
      <Filter>extension\GUI\CCControlExtensions</Filter>
    </ClInclude>
    <ClInclude Include="..\..\extensions\GUI\CCControlExtension\CCControlSwitch.h">
      <Filter>extension\GUI\CCControlExtensions</Filter>
    </ClInclude>
    <ClInclude Include="..\..\extensions\GUI\CCControlExtension\CCControlUtils.h">
      <Filter>extension\GUI\CCControlExtensions</Filter>
    </ClInclude>
    <ClInclude Include="..\..\extensions\GUI\CCControlExtension\CCInvocation.h">
      <Filter>extension\GUI\CCControlExtensions</Filter>
    </ClInclude>
    <ClInclude Include="..\platform\win32\CCApplication-win32.h">
      <Filter>platform\win32</Filter>
    </ClInclude>
    <ClInclude Include="..\platform\win32\CCFileUtils-win32.h">
      <Filter>platform\win32</Filter>
    </ClInclude>
    <ClInclude Include="..\platform\win32\CCGL-win32.h">
      <Filter>platform\win32</Filter>
    </ClInclude>
    <ClInclude Include="..\platform\win32\CCPlatformDefine-win32.h">
      <Filter>platform\win32</Filter>
    </ClInclude>
    <ClInclude Include="..\platform\win32\CCStdC-win32.h">
      <Filter>platform\win32</Filter>
    </ClInclude>
    <ClInclude Include="..\platform\desktop\CCGLViewImpl-desktop.h">
      <Filter>platform\desktop</Filter>
    </ClInclude>
    <ClInclude Include="..\ui\UIEditBox\UIEditBoxImpl-win32.h">
      <Filter>ui\UIWidgets\EditBox</Filter>
    </ClInclude>
    <ClInclude Include="..\..\extensions\assets-manager\AssetsManagerEx.h">
      <Filter>extension\AssetsManager</Filter>
    </ClInclude>
    <ClInclude Include="..\..\extensions\assets-manager\CCEventAssetsManagerEx.h">
      <Filter>extension\AssetsManager</Filter>
    </ClInclude>
    <ClInclude Include="..\..\extensions\assets-manager\CCEventListenerAssetsManagerEx.h">
      <Filter>extension\AssetsManager</Filter>
    </ClInclude>
    <ClInclude Include="..\..\extensions\assets-manager\Downloader.h">
      <Filter>extension\AssetsManager</Filter>
    </ClInclude>
    <ClInclude Include="..\..\extensions\assets-manager\Manifest.h">
      <Filter>extension\AssetsManager</Filter>
    </ClInclude>
    <ClInclude Include="..\ui\UIWebView-inl.h">
      <Filter>ui\UIWidgets</Filter>
    </ClInclude>
    <ClInclude Include="..\ui\UIWebView.h">
      <Filter>ui\UIWidgets</Filter>
    </ClInclude>
    <ClInclude Include="..\audio\include\AudioEngine.h">
      <Filter>audioengine</Filter>
    </ClInclude>
    <ClInclude Include="..\audio\win32\AudioCache.h">
      <Filter>audioengine</Filter>
    </ClInclude>
    <ClInclude Include="..\audio\win32\AudioEngine-win32.h">
      <Filter>audioengine</Filter>
    </ClInclude>
    <ClInclude Include="..\audio\win32\AudioPlayer.h">
      <Filter>audioengine</Filter>
    </ClInclude>
    <ClInclude Include="..\editor-support\cocostudio\ActionTimeline\CSLoader.h">
      <Filter>cocostudio\TimelineAction</Filter>
    </ClInclude>
    <ClInclude Include="..\ui\UILayoutComponent.h">
      <Filter>ui\Layouts</Filter>
    </ClInclude>
    <ClInclude Include="CCCamera.h">
      <Filter>2d</Filter>
    </ClInclude>
    <ClInclude Include="CCLight.h">
      <Filter>2d</Filter>
    </ClInclude>
    <ClInclude Include="..\..\external\flatbuffers\flatbuffers.h">
      <Filter>cocostudio\json\flatbuffers</Filter>
    </ClInclude>
    <ClInclude Include="..\..\external\flatbuffers\idl.h">
      <Filter>cocostudio\json\flatbuffers</Filter>
    </ClInclude>
    <ClInclude Include="..\..\external\flatbuffers\util.h">
      <Filter>cocostudio\json\flatbuffers</Filter>
    </ClInclude>
    <ClInclude Include="..\editor-support\cocostudio\CSParseBinary_generated.h">
      <Filter>cocostudio\json</Filter>
    </ClInclude>
    <ClInclude Include="..\editor-support\cocostudio\CSParse3DBinary_generated.h">
      <Filter>cocostudio\json</Filter>
    </ClInclude>
    <ClInclude Include="..\editor-support\cocostudio\FlatBuffersSerialize.h">
      <Filter>cocostudio\json</Filter>
    </ClInclude>
    <ClInclude Include="..\editor-support\cocostudio\WidgetReader\ComAudioReader\ComAudioReader.h">
      <Filter>cocostudio\reader\WidgetReader\ComAudioReader</Filter>
    </ClInclude>
    <ClInclude Include="..\editor-support\cocostudio\WidgetReader\GameMapReader\GameMapReader.h">
      <Filter>cocostudio\reader\WidgetReader\GameMapReader</Filter>
    </ClInclude>
    <ClInclude Include="..\editor-support\cocostudio\WidgetReader\NodeReader\NodeReader.h">
      <Filter>cocostudio\reader\WidgetReader\NodeReader</Filter>
    </ClInclude>
    <ClInclude Include="..\editor-support\cocostudio\WidgetReader\ParticleReader\ParticleReader.h">
      <Filter>cocostudio\reader\WidgetReader\ParticleReader</Filter>
    </ClInclude>
    <ClInclude Include="..\editor-support\cocostudio\WidgetReader\ProjectNodeReader\ProjectNodeReader.h">
      <Filter>cocostudio\reader\WidgetReader\ProjectNodeReader</Filter>
    </ClInclude>
    <ClInclude Include="..\editor-support\cocostudio\WidgetReader\SingleNodeReader\SingleNodeReader.h">
      <Filter>cocostudio\reader\WidgetReader\SingleNodeReader</Filter>
    </ClInclude>
    <ClInclude Include="..\editor-support\cocostudio\WidgetReader\SpriteReader\SpriteReader.h">
      <Filter>cocostudio\reader\WidgetReader\SpriteReader</Filter>
    </ClInclude>
    <ClInclude Include="..\editor-support\cocostudio\WidgetReader\NodeReaderDefine.h">
      <Filter>cocostudio\reader\WidgetReader</Filter>
    </ClInclude>
    <ClInclude Include="..\editor-support\cocostudio\WidgetReader\NodeReaderProtocol.h">
      <Filter>cocostudio\reader\WidgetReader</Filter>
    </ClInclude>
    <ClInclude Include="..\editor-support\cocostudio\WidgetCallBackHandlerProtocol.h">
      <Filter>cocostudio\json</Filter>
    </ClInclude>
    <ClInclude Include="..\editor-support\cocostudio\ActionTimeline\CCActionTimelineNode.h">
      <Filter>cocostudio\TimelineAction</Filter>
    </ClInclude>
    <ClInclude Include="..\base\CCAsyncTaskPool.h">
      <Filter>base</Filter>
    </ClInclude>
    <ClInclude Include="..\base\allocator\CCAllocatorGlobal.h">
      <Filter>base\allocator</Filter>
    </ClInclude>
    <ClInclude Include="..\base\allocator\CCAllocatorBase.h">
      <Filter>base\allocator</Filter>
    </ClInclude>
    <ClInclude Include="..\base\allocator\CCAllocatorDiagnostics.h">
      <Filter>base\allocator</Filter>
    </ClInclude>
    <ClInclude Include="..\base\allocator\CCAllocatorMacros.h">
      <Filter>base\allocator</Filter>
    </ClInclude>
    <ClInclude Include="..\base\allocator\CCAllocatorMutex.h">
      <Filter>base\allocator</Filter>
    </ClInclude>
    <ClInclude Include="..\base\allocator\CCAllocatorStrategyDefault.h">
      <Filter>base\allocator</Filter>
    </ClInclude>
    <ClInclude Include="..\base\allocator\CCAllocatorStrategyFixedBlock.h">
      <Filter>base\allocator</Filter>
    </ClInclude>
    <ClInclude Include="..\base\allocator\CCAllocatorStrategyGlobalSmallBlock.h">
      <Filter>base\allocator</Filter>
    </ClInclude>
    <ClInclude Include="..\base\allocator\CCAllocatorStrategyPool.h">
      <Filter>base\allocator</Filter>
    </ClInclude>
    <ClInclude Include="..\editor-support\cocostudio\WidgetReader\ArmatureNodeReader\ArmatureNodeReader.h">
      <Filter>cocostudio\reader\WidgetReader\ArmatureNodeReader</Filter>
    </ClInclude>
    <ClInclude Include="..\editor-support\cocostudio\WidgetReader\ArmatureNodeReader\CSArmatureNode_generated.h">
      <Filter>cocostudio\reader\WidgetReader\ArmatureNodeReader</Filter>
    </ClInclude>
    <ClInclude Include="..\3d\CCFrustum.h" />
    <ClInclude Include="..\3d\CCPlane.h" />
    <ClInclude Include="..\physics\CCPhysicsHelper.h">
      <Filter>physics</Filter>
    </ClInclude>
    <ClInclude Include="..\3d\CCTerrain.h">
      <Filter>3d</Filter>
    </ClInclude>
    <ClInclude Include="..\3d\CCSkybox.h">
      <Filter>3d</Filter>
    </ClInclude>
    <ClInclude Include="..\3d\CCTextureCube.h">
      <Filter>3d</Filter>
    </ClInclude>
    <ClInclude Include="..\platform\CCPlatformConfig.h">
      <Filter>platform</Filter>
    </ClInclude>
    <ClInclude Include="..\platform\CCPlatformMacros.h">
      <Filter>platform</Filter>
    </ClInclude>
    <ClInclude Include="..\..\extensions\Particle3D\PU\CCPUAffector.h">
      <Filter>extension\Particle3D\ParticleUniverse</Filter>
    </ClInclude>
    <ClInclude Include="..\..\extensions\Particle3D\PU\CCPUAffectorManager.h">
      <Filter>extension\Particle3D\ParticleUniverse</Filter>
    </ClInclude>
    <ClInclude Include="..\..\extensions\Particle3D\PU\CCPUAffectorTranslator.h">
      <Filter>extension\Particle3D\ParticleUniverse</Filter>
    </ClInclude>
    <ClInclude Include="..\..\extensions\Particle3D\PU\CCPUAlignAffector.h">
      <Filter>extension\Particle3D\ParticleUniverse</Filter>
    </ClInclude>
    <ClInclude Include="..\..\extensions\Particle3D\PU\CCPUAlignAffectorTranslator.h">
      <Filter>extension\Particle3D\ParticleUniverse</Filter>
    </ClInclude>
    <ClInclude Include="..\..\extensions\Particle3D\PU\CCPUBaseCollider.h">
      <Filter>extension\Particle3D\ParticleUniverse</Filter>
    </ClInclude>
    <ClInclude Include="..\..\extensions\Particle3D\PU\CCPUBaseColliderTranslator.h">
      <Filter>extension\Particle3D\ParticleUniverse</Filter>
    </ClInclude>
    <ClInclude Include="..\..\extensions\Particle3D\PU\CCPUBaseForceAffector.h">
      <Filter>extension\Particle3D\ParticleUniverse</Filter>
    </ClInclude>
    <ClInclude Include="..\..\extensions\Particle3D\PU\CCPUBaseForceAffectorTranslator.h">
      <Filter>extension\Particle3D\ParticleUniverse</Filter>
    </ClInclude>
    <ClInclude Include="..\..\extensions\Particle3D\PU\CCPUBeamRender.h">
      <Filter>extension\Particle3D\ParticleUniverse</Filter>
    </ClInclude>
    <ClInclude Include="..\..\extensions\Particle3D\PU\CCPUBehaviour.h">
      <Filter>extension\Particle3D\ParticleUniverse</Filter>
    </ClInclude>
    <ClInclude Include="..\..\extensions\Particle3D\PU\CCPUBehaviourManager.h">
      <Filter>extension\Particle3D\ParticleUniverse</Filter>
    </ClInclude>
    <ClInclude Include="..\..\extensions\Particle3D\PU\CCPUBehaviourTranslator.h">
      <Filter>extension\Particle3D\ParticleUniverse</Filter>
    </ClInclude>
    <ClInclude Include="..\..\extensions\Particle3D\PU\CCPUBillboardChain.h">
      <Filter>extension\Particle3D\ParticleUniverse</Filter>
    </ClInclude>
    <ClInclude Include="..\..\extensions\Particle3D\PU\CCPUBoxCollider.h">
      <Filter>extension\Particle3D\ParticleUniverse</Filter>
    </ClInclude>
    <ClInclude Include="..\..\extensions\Particle3D\PU\CCPUBoxColliderTranslator.h">
      <Filter>extension\Particle3D\ParticleUniverse</Filter>
    </ClInclude>
    <ClInclude Include="..\..\extensions\Particle3D\PU\CCPUBoxEmitter.h">
      <Filter>extension\Particle3D\ParticleUniverse</Filter>
    </ClInclude>
    <ClInclude Include="..\..\extensions\Particle3D\PU\CCPUBoxEmitterTranslator.h">
      <Filter>extension\Particle3D\ParticleUniverse</Filter>
    </ClInclude>
    <ClInclude Include="..\..\extensions\Particle3D\PU\CCPUCircleEmitter.h">
      <Filter>extension\Particle3D\ParticleUniverse</Filter>
    </ClInclude>
    <ClInclude Include="..\..\extensions\Particle3D\PU\CCPUCircleEmitterTranslator.h">
      <Filter>extension\Particle3D\ParticleUniverse</Filter>
    </ClInclude>
    <ClInclude Include="..\..\extensions\Particle3D\PU\CCPUCollisionAvoidanceAffector.h">
      <Filter>extension\Particle3D\ParticleUniverse</Filter>
    </ClInclude>
    <ClInclude Include="..\..\extensions\Particle3D\PU\CCPUCollisionAvoidanceAffectorTranslator.h">
      <Filter>extension\Particle3D\ParticleUniverse</Filter>
    </ClInclude>
    <ClInclude Include="..\..\extensions\Particle3D\PU\CCPUColorAffector.h">
      <Filter>extension\Particle3D\ParticleUniverse</Filter>
    </ClInclude>
    <ClInclude Include="..\..\extensions\Particle3D\PU\CCPUColorAffectorTranslator.h">
      <Filter>extension\Particle3D\ParticleUniverse</Filter>
    </ClInclude>
    <ClInclude Include="..\..\extensions\Particle3D\PU\CCPUDoAffectorEventHandler.h">
      <Filter>extension\Particle3D\ParticleUniverse</Filter>
    </ClInclude>
    <ClInclude Include="..\..\extensions\Particle3D\PU\CCPUDoAffectorEventHandlerTranslator.h">
      <Filter>extension\Particle3D\ParticleUniverse</Filter>
    </ClInclude>
    <ClInclude Include="..\..\extensions\Particle3D\PU\CCPUDoEnableComponentEventHandler.h">
      <Filter>extension\Particle3D\ParticleUniverse</Filter>
    </ClInclude>
    <ClInclude Include="..\..\extensions\Particle3D\PU\CCPUDoEnableComponentEventHandlerTranslator.h">
      <Filter>extension\Particle3D\ParticleUniverse</Filter>
    </ClInclude>
    <ClInclude Include="..\..\extensions\Particle3D\PU\CCPUDoExpireEventHandler.h">
      <Filter>extension\Particle3D\ParticleUniverse</Filter>
    </ClInclude>
    <ClInclude Include="..\..\extensions\Particle3D\PU\CCPUDoExpireEventHandlerTranslator.h">
      <Filter>extension\Particle3D\ParticleUniverse</Filter>
    </ClInclude>
    <ClInclude Include="..\..\extensions\Particle3D\PU\CCPUDoFreezeEventHandler.h">
      <Filter>extension\Particle3D\ParticleUniverse</Filter>
    </ClInclude>
    <ClInclude Include="..\..\extensions\Particle3D\PU\CCPUDoFreezeEventHandlerTranslator.h">
      <Filter>extension\Particle3D\ParticleUniverse</Filter>
    </ClInclude>
    <ClInclude Include="..\..\extensions\Particle3D\PU\CCPUDoPlacementParticleEventHandler.h">
      <Filter>extension\Particle3D\ParticleUniverse</Filter>
    </ClInclude>
    <ClInclude Include="..\..\extensions\Particle3D\PU\CCPUDoPlacementParticleEventHandlerTranslator.h">
      <Filter>extension\Particle3D\ParticleUniverse</Filter>
    </ClInclude>
    <ClInclude Include="..\..\extensions\Particle3D\PU\CCPUDoScaleEventHandler.h">
      <Filter>extension\Particle3D\ParticleUniverse</Filter>
    </ClInclude>
    <ClInclude Include="..\..\extensions\Particle3D\PU\CCPUDoScaleEventHandlerTranslator.h">
      <Filter>extension\Particle3D\ParticleUniverse</Filter>
    </ClInclude>
    <ClInclude Include="..\..\extensions\Particle3D\PU\CCPUDoStopSystemEventHandler.h">
      <Filter>extension\Particle3D\ParticleUniverse</Filter>
    </ClInclude>
    <ClInclude Include="..\..\extensions\Particle3D\PU\CCPUDoStopSystemEventHandlerTranslator.h">
      <Filter>extension\Particle3D\ParticleUniverse</Filter>
    </ClInclude>
    <ClInclude Include="..\..\extensions\Particle3D\PU\CCPUDynamicAttribute.h">
      <Filter>extension\Particle3D\ParticleUniverse</Filter>
    </ClInclude>
    <ClInclude Include="..\..\extensions\Particle3D\PU\CCPUDynamicAttributeTranslator.h">
      <Filter>extension\Particle3D\ParticleUniverse</Filter>
    </ClInclude>
    <ClInclude Include="..\..\extensions\Particle3D\PU\CCPUEmitter.h">
      <Filter>extension\Particle3D\ParticleUniverse</Filter>
    </ClInclude>
    <ClInclude Include="..\..\extensions\Particle3D\PU\CCPUEmitterManager.h">
      <Filter>extension\Particle3D\ParticleUniverse</Filter>
    </ClInclude>
    <ClInclude Include="..\..\extensions\Particle3D\PU\CCPUEmitterTranslator.h">
      <Filter>extension\Particle3D\ParticleUniverse</Filter>
    </ClInclude>
    <ClInclude Include="..\..\extensions\Particle3D\PU\CCPUEventHandler.h">
      <Filter>extension\Particle3D\ParticleUniverse</Filter>
    </ClInclude>
    <ClInclude Include="..\..\extensions\Particle3D\PU\CCPUEventHandlerManager.h">
      <Filter>extension\Particle3D\ParticleUniverse</Filter>
    </ClInclude>
    <ClInclude Include="..\..\extensions\Particle3D\PU\CCPUEventHandlerTranslator.h">
      <Filter>extension\Particle3D\ParticleUniverse</Filter>
    </ClInclude>
    <ClInclude Include="..\..\extensions\Particle3D\PU\CCPUFlockCenteringAffector.h">
      <Filter>extension\Particle3D\ParticleUniverse</Filter>
    </ClInclude>
    <ClInclude Include="..\..\extensions\Particle3D\PU\CCPUFlockCenteringAffectorTranslator.h">
      <Filter>extension\Particle3D\ParticleUniverse</Filter>
    </ClInclude>
    <ClInclude Include="..\..\extensions\Particle3D\PU\CCPUForceField.h">
      <Filter>extension\Particle3D\ParticleUniverse</Filter>
    </ClInclude>
    <ClInclude Include="..\..\extensions\Particle3D\PU\CCPUForceFieldAffector.h">
      <Filter>extension\Particle3D\ParticleUniverse</Filter>
    </ClInclude>
    <ClInclude Include="..\..\extensions\Particle3D\PU\CCPUForceFieldAffectorTranslator.h">
      <Filter>extension\Particle3D\ParticleUniverse</Filter>
    </ClInclude>
    <ClInclude Include="..\..\extensions\Particle3D\PU\CCPUGeometryRotator.h">
      <Filter>extension\Particle3D\ParticleUniverse</Filter>
    </ClInclude>
    <ClInclude Include="..\..\extensions\Particle3D\PU\CCPUGeometryRotatorTranslator.h">
      <Filter>extension\Particle3D\ParticleUniverse</Filter>
    </ClInclude>
    <ClInclude Include="..\..\extensions\Particle3D\PU\CCPUGravityAffector.h">
      <Filter>extension\Particle3D\ParticleUniverse</Filter>
    </ClInclude>
    <ClInclude Include="..\..\extensions\Particle3D\PU\CCPUGravityAffectorTranslator.h">
      <Filter>extension\Particle3D\ParticleUniverse</Filter>
    </ClInclude>
    <ClInclude Include="..\..\extensions\Particle3D\PU\CCPUInterParticleCollider.h">
      <Filter>extension\Particle3D\ParticleUniverse</Filter>
    </ClInclude>
    <ClInclude Include="..\..\extensions\Particle3D\PU\CCPUInterParticleColliderTranslator.h">
      <Filter>extension\Particle3D\ParticleUniverse</Filter>
    </ClInclude>
    <ClInclude Include="..\..\extensions\Particle3D\PU\CCPUJetAffector.h">
      <Filter>extension\Particle3D\ParticleUniverse</Filter>
    </ClInclude>
    <ClInclude Include="..\..\extensions\Particle3D\PU\CCPUJetAffectorTranslator.h">
      <Filter>extension\Particle3D\ParticleUniverse</Filter>
    </ClInclude>
    <ClInclude Include="..\..\extensions\Particle3D\PU\CCPULineAffector.h">
      <Filter>extension\Particle3D\ParticleUniverse</Filter>
    </ClInclude>
    <ClInclude Include="..\..\extensions\Particle3D\PU\CCPULineAffectorTranslator.h">
      <Filter>extension\Particle3D\ParticleUniverse</Filter>
    </ClInclude>
    <ClInclude Include="..\..\extensions\Particle3D\PU\CCPULinearForceAffector.h">
      <Filter>extension\Particle3D\ParticleUniverse</Filter>
    </ClInclude>
    <ClInclude Include="..\..\extensions\Particle3D\PU\CCPULinearForceAffectorTranslator.h">
      <Filter>extension\Particle3D\ParticleUniverse</Filter>
    </ClInclude>
    <ClInclude Include="..\..\extensions\Particle3D\PU\CCPULineEmitter.h">
      <Filter>extension\Particle3D\ParticleUniverse</Filter>
    </ClInclude>
    <ClInclude Include="..\..\extensions\Particle3D\PU\CCPULineEmitterTranslator.h">
      <Filter>extension\Particle3D\ParticleUniverse</Filter>
    </ClInclude>
    <ClInclude Include="..\..\extensions\Particle3D\PU\CCPUListener.h">
      <Filter>extension\Particle3D\ParticleUniverse</Filter>
    </ClInclude>
    <ClInclude Include="..\..\extensions\Particle3D\PU\CCPUMaterialManager.h">
      <Filter>extension\Particle3D\ParticleUniverse</Filter>
    </ClInclude>
    <ClInclude Include="..\..\extensions\Particle3D\PU\CCPUMaterialTranslator.h">
      <Filter>extension\Particle3D\ParticleUniverse</Filter>
    </ClInclude>
    <ClInclude Include="..\..\extensions\Particle3D\PU\CCPUMeshSurfaceEmitter.h">
      <Filter>extension\Particle3D\ParticleUniverse</Filter>
    </ClInclude>
    <ClInclude Include="..\..\extensions\Particle3D\PU\CCPUMeshSurfaceEmitterTranslator.h">
      <Filter>extension\Particle3D\ParticleUniverse</Filter>
    </ClInclude>
    <ClInclude Include="..\..\extensions\Particle3D\PU\CCPUNoise.h">
      <Filter>extension\Particle3D\ParticleUniverse</Filter>
    </ClInclude>
    <ClInclude Include="..\..\extensions\Particle3D\PU\CCPUObserver.h">
      <Filter>extension\Particle3D\ParticleUniverse</Filter>
    </ClInclude>
    <ClInclude Include="..\..\extensions\Particle3D\PU\CCPUObserverManager.h">
      <Filter>extension\Particle3D\ParticleUniverse</Filter>
    </ClInclude>
    <ClInclude Include="..\..\extensions\Particle3D\PU\CCPUObserverTranslator.h">
      <Filter>extension\Particle3D\ParticleUniverse</Filter>
    </ClInclude>
    <ClInclude Include="..\..\extensions\Particle3D\PU\CCPUOnClearObserver.h">
      <Filter>extension\Particle3D\ParticleUniverse</Filter>
    </ClInclude>
    <ClInclude Include="..\..\extensions\Particle3D\PU\CCPUOnClearObserverTranslator.h">
      <Filter>extension\Particle3D\ParticleUniverse</Filter>
    </ClInclude>
    <ClInclude Include="..\..\extensions\Particle3D\PU\CCPUOnCollisionObserver.h">
      <Filter>extension\Particle3D\ParticleUniverse</Filter>
    </ClInclude>
    <ClInclude Include="..\..\extensions\Particle3D\PU\CCPUOnCollisionObserverTranslator.h">
      <Filter>extension\Particle3D\ParticleUniverse</Filter>
    </ClInclude>
    <ClInclude Include="..\..\extensions\Particle3D\PU\CCPUOnCountObserver.h">
      <Filter>extension\Particle3D\ParticleUniverse</Filter>
    </ClInclude>
    <ClInclude Include="..\..\extensions\Particle3D\PU\CCPUOnCountObserverTranslator.h">
      <Filter>extension\Particle3D\ParticleUniverse</Filter>
    </ClInclude>
    <ClInclude Include="..\..\extensions\Particle3D\PU\CCPUOnEmissionObserver.h">
      <Filter>extension\Particle3D\ParticleUniverse</Filter>
    </ClInclude>
    <ClInclude Include="..\..\extensions\Particle3D\PU\CCPUOnEmissionObserverTranslator.h">
      <Filter>extension\Particle3D\ParticleUniverse</Filter>
    </ClInclude>
    <ClInclude Include="..\..\extensions\Particle3D\PU\CCPUOnEventFlagObserver.h">
      <Filter>extension\Particle3D\ParticleUniverse</Filter>
    </ClInclude>
    <ClInclude Include="..\..\extensions\Particle3D\PU\CCPUOnEventFlagObserverTranslator.h">
      <Filter>extension\Particle3D\ParticleUniverse</Filter>
    </ClInclude>
    <ClInclude Include="..\..\extensions\Particle3D\PU\CCPUOnExpireObserver.h">
      <Filter>extension\Particle3D\ParticleUniverse</Filter>
    </ClInclude>
    <ClInclude Include="..\..\extensions\Particle3D\PU\CCPUOnExpireObserverTranslator.h">
      <Filter>extension\Particle3D\ParticleUniverse</Filter>
    </ClInclude>
    <ClInclude Include="..\..\extensions\Particle3D\PU\CCPUOnPositionObserver.h">
      <Filter>extension\Particle3D\ParticleUniverse</Filter>
    </ClInclude>
    <ClInclude Include="..\..\extensions\Particle3D\PU\CCPUOnPositionObserverTranslator.h">
      <Filter>extension\Particle3D\ParticleUniverse</Filter>
    </ClInclude>
    <ClInclude Include="..\..\extensions\Particle3D\PU\CCPUOnQuotaObserver.h">
      <Filter>extension\Particle3D\ParticleUniverse</Filter>
    </ClInclude>
    <ClInclude Include="..\..\extensions\Particle3D\PU\CCPUOnQuotaObserverTranslator.h">
      <Filter>extension\Particle3D\ParticleUniverse</Filter>
    </ClInclude>
    <ClInclude Include="..\..\extensions\Particle3D\PU\CCPUOnRandomObserver.h">
      <Filter>extension\Particle3D\ParticleUniverse</Filter>
    </ClInclude>
    <ClInclude Include="..\..\extensions\Particle3D\PU\CCPUOnRandomObserverTranslator.h">
      <Filter>extension\Particle3D\ParticleUniverse</Filter>
    </ClInclude>
    <ClInclude Include="..\..\extensions\Particle3D\PU\CCPUOnTimeObserver.h">
      <Filter>extension\Particle3D\ParticleUniverse</Filter>
    </ClInclude>
    <ClInclude Include="..\..\extensions\Particle3D\PU\CCPUOnTimeObserverTranslator.h">
      <Filter>extension\Particle3D\ParticleUniverse</Filter>
    </ClInclude>
    <ClInclude Include="..\..\extensions\Particle3D\PU\CCPUOnVelocityObserver.h">
      <Filter>extension\Particle3D\ParticleUniverse</Filter>
    </ClInclude>
    <ClInclude Include="..\..\extensions\Particle3D\PU\CCPUOnVelocityObserverTranslator.h">
      <Filter>extension\Particle3D\ParticleUniverse</Filter>
    </ClInclude>
    <ClInclude Include="..\..\extensions\Particle3D\PU\CCPUParticleFollower.h">
      <Filter>extension\Particle3D\ParticleUniverse</Filter>
    </ClInclude>
    <ClInclude Include="..\..\extensions\Particle3D\PU\CCPUParticleFollowerTranslator.h">
      <Filter>extension\Particle3D\ParticleUniverse</Filter>
    </ClInclude>
    <ClInclude Include="..\..\extensions\Particle3D\PU\CCPUParticleSystem3D.h">
      <Filter>extension\Particle3D\ParticleUniverse</Filter>
    </ClInclude>
    <ClInclude Include="..\..\extensions\Particle3D\PU\CCPUParticleSystem3DTranslator.h">
      <Filter>extension\Particle3D\ParticleUniverse</Filter>
    </ClInclude>
    <ClInclude Include="..\..\extensions\Particle3D\PU\CCPUPathFollower.h">
      <Filter>extension\Particle3D\ParticleUniverse</Filter>
    </ClInclude>
    <ClInclude Include="..\..\extensions\Particle3D\PU\CCPUPathFollowerTranslator.h">
      <Filter>extension\Particle3D\ParticleUniverse</Filter>
    </ClInclude>
    <ClInclude Include="..\..\extensions\Particle3D\PU\CCPUPlane.h">
      <Filter>extension\Particle3D\ParticleUniverse</Filter>
    </ClInclude>
    <ClInclude Include="..\..\extensions\Particle3D\PU\CCPUPlaneCollider.h">
      <Filter>extension\Particle3D\ParticleUniverse</Filter>
    </ClInclude>
    <ClInclude Include="..\..\extensions\Particle3D\PU\CCPUPlaneColliderTranslator.h">
      <Filter>extension\Particle3D\ParticleUniverse</Filter>
    </ClInclude>
    <ClInclude Include="..\..\extensions\Particle3D\PU\CCPUPointEmitter.h">
      <Filter>extension\Particle3D\ParticleUniverse</Filter>
    </ClInclude>
    <ClInclude Include="..\..\extensions\Particle3D\PU\CCPUPointEmitterTranslator.h">
      <Filter>extension\Particle3D\ParticleUniverse</Filter>
    </ClInclude>
    <ClInclude Include="..\..\extensions\Particle3D\PU\CCPUPositionEmitter.h">
      <Filter>extension\Particle3D\ParticleUniverse</Filter>
    </ClInclude>
    <ClInclude Include="..\..\extensions\Particle3D\PU\CCPUPositionEmitterTranslator.h">
      <Filter>extension\Particle3D\ParticleUniverse</Filter>
    </ClInclude>
    <ClInclude Include="..\..\extensions\Particle3D\PU\CCPURandomiser.h">
      <Filter>extension\Particle3D\ParticleUniverse</Filter>
    </ClInclude>
    <ClInclude Include="..\..\extensions\Particle3D\PU\CCPURandomiserTranslator.h">
      <Filter>extension\Particle3D\ParticleUniverse</Filter>
    </ClInclude>
    <ClInclude Include="..\..\extensions\Particle3D\PU\CCPURender.h">
      <Filter>extension\Particle3D\ParticleUniverse</Filter>
    </ClInclude>
    <ClInclude Include="..\..\extensions\Particle3D\PU\CCPURendererTranslator.h">
      <Filter>extension\Particle3D\ParticleUniverse</Filter>
    </ClInclude>
    <ClInclude Include="..\..\extensions\Particle3D\PU\CCPURibbonTrail.h">
      <Filter>extension\Particle3D\ParticleUniverse</Filter>
    </ClInclude>
    <ClInclude Include="..\..\extensions\Particle3D\PU\CCPURibbonTrailRender.h">
      <Filter>extension\Particle3D\ParticleUniverse</Filter>
    </ClInclude>
    <ClInclude Include="..\..\extensions\Particle3D\PU\CCPUScaleAffector.h">
      <Filter>extension\Particle3D\ParticleUniverse</Filter>
    </ClInclude>
    <ClInclude Include="..\..\extensions\Particle3D\PU\CCPUScaleAffectorTranslator.h">
      <Filter>extension\Particle3D\ParticleUniverse</Filter>
    </ClInclude>
    <ClInclude Include="..\..\extensions\Particle3D\PU\CCPUScaleVelocityAffector.h">
      <Filter>extension\Particle3D\ParticleUniverse</Filter>
    </ClInclude>
    <ClInclude Include="..\..\extensions\Particle3D\PU\CCPUScaleVelocityAffectorTranslator.h">
      <Filter>extension\Particle3D\ParticleUniverse</Filter>
    </ClInclude>
    <ClInclude Include="..\..\extensions\Particle3D\PU\CCPUScriptCompiler.h">
      <Filter>extension\Particle3D\ParticleUniverse</Filter>
    </ClInclude>
    <ClInclude Include="..\..\extensions\Particle3D\PU\CCPUScriptLexer.h">
      <Filter>extension\Particle3D\ParticleUniverse</Filter>
    </ClInclude>
    <ClInclude Include="..\..\extensions\Particle3D\PU\CCPUScriptParser.h">
      <Filter>extension\Particle3D\ParticleUniverse</Filter>
    </ClInclude>
    <ClInclude Include="..\..\extensions\Particle3D\PU\CCPUScriptTranslator.h">
      <Filter>extension\Particle3D\ParticleUniverse</Filter>
    </ClInclude>
    <ClInclude Include="..\..\extensions\Particle3D\PU\CCPUSimpleSpline.h">
      <Filter>extension\Particle3D\ParticleUniverse</Filter>
    </ClInclude>
    <ClInclude Include="..\..\extensions\Particle3D\PU\CCPUSineForceAffector.h">
      <Filter>extension\Particle3D\ParticleUniverse</Filter>
    </ClInclude>
    <ClInclude Include="..\..\extensions\Particle3D\PU\CCPUSineForceAffectorTranslator.h">
      <Filter>extension\Particle3D\ParticleUniverse</Filter>
    </ClInclude>
    <ClInclude Include="..\..\extensions\Particle3D\PU\CCPUSlaveBehaviour.h">
      <Filter>extension\Particle3D\ParticleUniverse</Filter>
    </ClInclude>
    <ClInclude Include="..\..\extensions\Particle3D\PU\CCPUSlaveBehaviourTranslator.h">
      <Filter>extension\Particle3D\ParticleUniverse</Filter>
    </ClInclude>
    <ClInclude Include="..\..\extensions\Particle3D\PU\CCPUSlaveEmitter.h">
      <Filter>extension\Particle3D\ParticleUniverse</Filter>
    </ClInclude>
    <ClInclude Include="..\..\extensions\Particle3D\PU\CCPUSlaveEmitterTranslator.h">
      <Filter>extension\Particle3D\ParticleUniverse</Filter>
    </ClInclude>
    <ClInclude Include="..\..\extensions\Particle3D\PU\CCPUSphere.h">
      <Filter>extension\Particle3D\ParticleUniverse</Filter>
    </ClInclude>
    <ClInclude Include="..\..\extensions\Particle3D\PU\CCPUSphereCollider.h">
      <Filter>extension\Particle3D\ParticleUniverse</Filter>
    </ClInclude>
    <ClInclude Include="..\..\extensions\Particle3D\PU\CCPUSphereColliderTranslator.h">
      <Filter>extension\Particle3D\ParticleUniverse</Filter>
    </ClInclude>
    <ClInclude Include="..\..\extensions\Particle3D\PU\CCPUSphereSurfaceEmitter.h">
      <Filter>extension\Particle3D\ParticleUniverse</Filter>
    </ClInclude>
    <ClInclude Include="..\..\extensions\Particle3D\PU\CCPUSphereSurfaceEmitterTranslator.h">
      <Filter>extension\Particle3D\ParticleUniverse</Filter>
    </ClInclude>
    <ClInclude Include="..\..\extensions\Particle3D\PU\CCPUTechniqueTranslator.h">
      <Filter>extension\Particle3D\ParticleUniverse</Filter>
    </ClInclude>
    <ClInclude Include="..\..\extensions\Particle3D\PU\CCPUTextureAnimator.h">
      <Filter>extension\Particle3D\ParticleUniverse</Filter>
    </ClInclude>
    <ClInclude Include="..\..\extensions\Particle3D\PU\CCPUTextureAnimatorTranslator.h">
      <Filter>extension\Particle3D\ParticleUniverse</Filter>
    </ClInclude>
    <ClInclude Include="..\..\extensions\Particle3D\PU\CCPUTextureRotator.h">
      <Filter>extension\Particle3D\ParticleUniverse</Filter>
    </ClInclude>
    <ClInclude Include="..\..\extensions\Particle3D\PU\CCPUTextureRotatorTranslator.h">
      <Filter>extension\Particle3D\ParticleUniverse</Filter>
    </ClInclude>
    <ClInclude Include="..\..\extensions\Particle3D\PU\CCPUTranslateManager.h">
      <Filter>extension\Particle3D\ParticleUniverse</Filter>
    </ClInclude>
    <ClInclude Include="..\..\extensions\Particle3D\PU\CCPUUtil.h">
      <Filter>extension\Particle3D\ParticleUniverse</Filter>
    </ClInclude>
    <ClInclude Include="..\..\extensions\Particle3D\PU\CCPUVelocityMatchingAffector.h">
      <Filter>extension\Particle3D\ParticleUniverse</Filter>
    </ClInclude>
    <ClInclude Include="..\..\extensions\Particle3D\PU\CCPUVelocityMatchingAffectorTranslator.h">
      <Filter>extension\Particle3D\ParticleUniverse</Filter>
    </ClInclude>
    <ClInclude Include="..\..\extensions\Particle3D\PU\CCPUVertexEmitter.h">
      <Filter>extension\Particle3D\ParticleUniverse</Filter>
    </ClInclude>
    <ClInclude Include="..\..\extensions\Particle3D\PU\CCPUVortexAffector.h">
      <Filter>extension\Particle3D\ParticleUniverse</Filter>
    </ClInclude>
    <ClInclude Include="..\..\extensions\Particle3D\PU\CCPUVortexAffectorTranslator.h">
      <Filter>extension\Particle3D\ParticleUniverse</Filter>
    </ClInclude>
    <ClInclude Include="..\..\extensions\Particle3D\CCParticle3DAffector.h">
      <Filter>extension\Particle3D</Filter>
    </ClInclude>
    <ClInclude Include="..\..\extensions\Particle3D\CCParticle3DEmitter.h">
      <Filter>extension\Particle3D</Filter>
    </ClInclude>
    <ClInclude Include="..\..\extensions\Particle3D\CCParticle3DRender.h">
      <Filter>extension\Particle3D</Filter>
    </ClInclude>
    <ClInclude Include="..\..\extensions\Particle3D\CCParticleSystem3D.h">
      <Filter>extension\Particle3D</Filter>
    </ClInclude>
    <ClInclude Include="..\editor-support\cocostudio\CCObjectExtensionData.h">
      <Filter>cocostudio\json</Filter>
    </ClInclude>
    <ClInclude Include="..\..\external\poly2tri\poly2tri.h">
      <Filter>external\poly2tri</Filter>
    </ClInclude>
    <ClInclude Include="..\..\external\poly2tri\common\shapes.h">
      <Filter>external\poly2tri\common</Filter>
    </ClInclude>
    <ClInclude Include="..\..\external\poly2tri\common\utils.h">
      <Filter>external\poly2tri\common</Filter>
    </ClInclude>
    <ClInclude Include="..\..\external\poly2tri\sweep\advancing_front.h">
      <Filter>external\poly2tri\sweep</Filter>
    </ClInclude>
    <ClInclude Include="..\..\external\poly2tri\sweep\cdt.h">
      <Filter>external\poly2tri\sweep</Filter>
    </ClInclude>
    <ClInclude Include="..\..\external\poly2tri\sweep\sweep.h">
      <Filter>external\poly2tri\sweep</Filter>
    </ClInclude>
    <ClInclude Include="..\..\external\poly2tri\sweep\sweep_context.h">
      <Filter>external\poly2tri\sweep</Filter>
    </ClInclude>
    <ClInclude Include="..\physics3d\CCPhysics3D.h">
      <Filter>physics3d</Filter>
    </ClInclude>
    <ClInclude Include="..\physics3d\CCPhysics3DComponent.h">
      <Filter>physics3d</Filter>
    </ClInclude>
    <ClInclude Include="..\physics3d\CCPhysics3DConstraint.h">
      <Filter>physics3d</Filter>
    </ClInclude>
    <ClInclude Include="..\physics3d\CCPhysics3DDebugDrawer.h">
      <Filter>physics3d</Filter>
    </ClInclude>
    <ClInclude Include="..\physics3d\CCPhysics3DObject.h">
      <Filter>physics3d</Filter>
    </ClInclude>
    <ClInclude Include="..\physics3d\CCPhysics3DShape.h">
      <Filter>physics3d</Filter>
    </ClInclude>
    <ClInclude Include="..\physics3d\CCPhysics3DWorld.h">
      <Filter>physics3d</Filter>
    </ClInclude>
    <ClInclude Include="..\physics3d\CCPhysicsSprite3D.h">
      <Filter>physics3d</Filter>
    </ClInclude>
    <ClInclude Include="..\renderer\CCPass.h">
      <Filter>renderer</Filter>
    </ClInclude>
    <ClInclude Include="..\renderer\CCRenderState.h">
      <Filter>renderer</Filter>
    </ClInclude>
    <ClInclude Include="..\renderer\CCTechnique.h">
      <Filter>renderer</Filter>
    </ClInclude>
    <ClInclude Include="..\renderer\CCMaterial.h">
      <Filter>renderer</Filter>
    </ClInclude>
    <ClInclude Include="..\base\CCProperties.h">
      <Filter>base</Filter>
    </ClInclude>
    <ClInclude Include="..\renderer\CCVertexAttribBinding.h">
      <Filter>renderer</Filter>
    </ClInclude>
    <ClInclude Include="..\navmesh\CCNavMesh.h">
      <Filter>navmesh</Filter>
    </ClInclude>
    <ClInclude Include="..\navmesh\CCNavMeshAgent.h">
      <Filter>navmesh</Filter>
    </ClInclude>
    <ClInclude Include="..\navmesh\CCNavMeshDebugDraw.h">
      <Filter>navmesh</Filter>
    </ClInclude>
    <ClInclude Include="..\navmesh\CCNavMeshObstacle.h">
      <Filter>navmesh</Filter>
    </ClInclude>
    <ClInclude Include="..\navmesh\CCNavMeshUtils.h">
      <Filter>navmesh</Filter>
    </ClInclude>
    <ClInclude Include="..\base\CCNinePatchImageParser.h">
      <Filter>base</Filter>
    </ClInclude>
    <ClInclude Include="..\base\CCNinePatchImageParser.h" />
    <ClInclude Include="..\renderer\CCFrameBuffer.h">
      <Filter>renderer</Filter>
    </ClInclude>
    <ClInclude Include="CCAutoPolygon.h">
      <Filter>2d</Filter>
    </ClInclude>
    <ClInclude Include="..\..\external\clipper\clipper.hpp">
      <Filter>external\clipper</Filter>
    </ClInclude>
  </ItemGroup>
  <ItemGroup>
    <None Include="..\math\Mat4.inl">
      <Filter>math</Filter>
    </None>
    <None Include="..\math\MathUtil.inl">
      <Filter>math</Filter>
    </None>
    <None Include="..\math\MathUtilNeon.inl">
      <Filter>math</Filter>
    </None>
    <None Include="..\math\Quaternion.inl">
      <Filter>math</Filter>
    </None>
    <None Include="..\math\Vec2.inl">
      <Filter>math</Filter>
    </None>
    <None Include="..\math\Vec3.inl">
      <Filter>math</Filter>
    </None>
    <None Include="..\math\Vec4.inl">
      <Filter>math</Filter>
    </None>
    <None Include="cocos2d.def" />
    <None Include="..\3d\CCAnimationCurve.inl">
      <Filter>3d</Filter>
    </None>
  </ItemGroup>
</Project><|MERGE_RESOLUTION|>--- conflicted
+++ resolved
@@ -271,13 +271,10 @@
     <Filter Include="physics3d">
       <UniqueIdentifier>{e492faef-2169-4117-8d73-e0c66271fe25}</UniqueIdentifier>
     </Filter>
-<<<<<<< HEAD
     <Filter Include="external\clipper">
       <UniqueIdentifier>{ff65e340-b79d-4f87-9b4c-ed46bda5d20f}</UniqueIdentifier>
-=======
     <Filter Include="navmesh">
       <UniqueIdentifier>{0f3fa25d-9e2b-4a2e-a1df-834b796b3fb3}</UniqueIdentifier>
->>>>>>> 86b6ea70
     </Filter>
   </ItemGroup>
   <ItemGroup>
