﻿<?xml version="1.0" encoding="utf-8"?>
<Project ToolsVersion="4.0" xmlns="http://schemas.microsoft.com/developer/msbuild/2003">
  <ItemGroup>
    <Filter Include="physics">
      <UniqueIdentifier>{08593631-5bf5-46aa-9436-62595c4f7bf6}</UniqueIdentifier>
    </Filter>
    <Filter Include="deprecated">
      <UniqueIdentifier>{0b1152b1-c732-4560-8629-87843b0fbd7c}</UniqueIdentifier>
    </Filter>
    <Filter Include="2d">
      <UniqueIdentifier>{0965e868-aacd-4d73-9c78-31d3cdaaed52}</UniqueIdentifier>
    </Filter>
    <Filter Include="platform">
      <UniqueIdentifier>{4d0146d9-df5b-4430-a426-60aa395750a6}</UniqueIdentifier>
    </Filter>
    <Filter Include="renderer">
      <UniqueIdentifier>{a495c9fc-5276-476d-ba6b-5d627b31ef30}</UniqueIdentifier>
    </Filter>
    <Filter Include="base">
      <UniqueIdentifier>{87a7d557-f382-477f-b183-69901a320c17}</UniqueIdentifier>
    </Filter>
    <Filter Include="platform\win32">
      <UniqueIdentifier>{9ac3f4cb-fb7b-4bcc-8b5b-1d454f2ff564}</UniqueIdentifier>
    </Filter>
    <Filter Include="platform\desktop">
      <UniqueIdentifier>{fdea951b-e91d-45da-b5bd-22a1b875960a}</UniqueIdentifier>
    </Filter>
    <Filter Include="platform\win32\compat">
      <UniqueIdentifier>{3622d05e-fcef-4d4b-a51d-771d1c13a2ef}</UniqueIdentifier>
    </Filter>
    <Filter Include="math">
      <UniqueIdentifier>{a565f213-2d13-4d2d-a3a0-5b2d06cbd05f}</UniqueIdentifier>
    </Filter>
    <Filter Include="external">
      <UniqueIdentifier>{ec174f10-2de3-4568-9f30-b2f0a4e9396e}</UniqueIdentifier>
    </Filter>
    <Filter Include="external\tinyxml2">
      <UniqueIdentifier>{364c3b8c-77eb-46ed-a866-a8686b1b65bc}</UniqueIdentifier>
    </Filter>
    <Filter Include="external\unzip">
      <UniqueIdentifier>{589928bf-e550-41f1-ae21-64443dd5fe21}</UniqueIdentifier>
    </Filter>
    <Filter Include="external\edtaa">
      <UniqueIdentifier>{1849ae10-8a10-4784-bbad-66fa67a1ed04}</UniqueIdentifier>
    </Filter>
    <Filter Include="external\ConvertUTF">
      <UniqueIdentifier>{6c1e4a6b-c168-436b-aa63-0af7f4caebf9}</UniqueIdentifier>
    </Filter>
    <Filter Include="external\xxhash">
      <UniqueIdentifier>{b4e2b1e5-2d79-44a3-af45-728d47b7bdb2}</UniqueIdentifier>
    </Filter>
    <Filter Include="storage">
      <UniqueIdentifier>{44bdf58f-4af2-433c-b4af-58dc05ef96b5}</UniqueIdentifier>
    </Filter>
    <Filter Include="3d">
      <UniqueIdentifier>{63733c51-582a-4f0f-9a82-e066da459a72}</UniqueIdentifier>
    </Filter>
    <Filter Include="cocostudio">
      <UniqueIdentifier>{dbdbbfad-71fc-4f1d-a809-b43651f87267}</UniqueIdentifier>
    </Filter>
    <Filter Include="cocosdenshion">
      <UniqueIdentifier>{3bd71d42-dfa4-4649-bb01-ad607fdca1c2}</UniqueIdentifier>
    </Filter>
    <Filter Include="ui">
      <UniqueIdentifier>{704c4ce6-b7ad-4406-9414-71169734bbc1}</UniqueIdentifier>
    </Filter>
    <Filter Include="extension">
      <UniqueIdentifier>{976bf662-699e-482e-b5db-a20d4abab137}</UniqueIdentifier>
    </Filter>
    <Filter Include="extension\AssetsManager">
      <UniqueIdentifier>{ad47c713-2196-4c8f-9205-2a2a7ecc0b80}</UniqueIdentifier>
    </Filter>
    <Filter Include="extension\GUI">
      <UniqueIdentifier>{b27aba95-51a2-413c-8570-0aff9adf2b6b}</UniqueIdentifier>
    </Filter>
    <Filter Include="extension\GUI\CCScrollView">
      <UniqueIdentifier>{a1f539bc-d5be-4224-a4d2-01c0b6f17d6e}</UniqueIdentifier>
    </Filter>
    <Filter Include="extension\physics_nodes">
      <UniqueIdentifier>{1de7fce7-0dee-4571-8fcd-43eb617aaf8b}</UniqueIdentifier>
    </Filter>
    <Filter Include="cocosdenshion\Header Files">
      <UniqueIdentifier>{f42979de-0079-4eba-b469-81ebff9ec588}</UniqueIdentifier>
    </Filter>
    <Filter Include="cocosdenshion\Source Files">
      <UniqueIdentifier>{f42ec238-cddc-475a-b343-6d0984cb9681}</UniqueIdentifier>
    </Filter>
    <Filter Include="network">
      <UniqueIdentifier>{31338a7d-ebe1-4867-9c17-d3645122a864}</UniqueIdentifier>
    </Filter>
    <Filter Include="network\Header Files">
      <UniqueIdentifier>{5a094fe5-f941-4dd4-a892-28d721162ea7}</UniqueIdentifier>
    </Filter>
    <Filter Include="network\Source Files">
      <UniqueIdentifier>{9702eb68-42c9-405a-bc89-a1bd85a40ec7}</UniqueIdentifier>
    </Filter>
    <Filter Include="ui\BaseClasses">
      <UniqueIdentifier>{ad654e6b-96ee-4693-9789-dc4aa1c52e70}</UniqueIdentifier>
    </Filter>
    <Filter Include="ui\Layouts">
      <UniqueIdentifier>{177a9a30-a4a6-41e6-93f0-4a4cbe9e4039}</UniqueIdentifier>
    </Filter>
    <Filter Include="ui\System">
      <UniqueIdentifier>{c2ebbbc1-85b3-4d6f-a3c5-116eae2124e1}</UniqueIdentifier>
    </Filter>
    <Filter Include="ui\UIWidgets">
      <UniqueIdentifier>{0d201449-ce7a-4f87-86ab-9c30e803c901}</UniqueIdentifier>
    </Filter>
    <Filter Include="ui\UIWidgets\ScrollWidget">
      <UniqueIdentifier>{6ac0e3c8-d5b1-44d9-8c41-21662a767cc6}</UniqueIdentifier>
    </Filter>
    <Filter Include="cocostudio\TimelineAction">
      <UniqueIdentifier>{c75d4c37-d555-4a5b-a0ba-4bc9a3d846e1}</UniqueIdentifier>
    </Filter>
    <Filter Include="cocostudio\reader">
      <UniqueIdentifier>{67bdb22e-8cfc-41ed-bb07-861e88a31752}</UniqueIdentifier>
    </Filter>
    <Filter Include="cocostudio\reader\WidgetReader">
      <UniqueIdentifier>{284a709e-9efa-484a-a595-83db6c7836c8}</UniqueIdentifier>
    </Filter>
    <Filter Include="cocostudio\reader\WidgetReader\ButtonReader">
      <UniqueIdentifier>{3c7267f2-06ea-4c7c-a13c-552076a3dc8c}</UniqueIdentifier>
    </Filter>
    <Filter Include="cocostudio\reader\WidgetReader\CheckBoxReader">
      <UniqueIdentifier>{b47c2297-bf5e-43e6-ae70-741efee00689}</UniqueIdentifier>
    </Filter>
    <Filter Include="cocostudio\reader\WidgetReader\ImageViewReader">
      <UniqueIdentifier>{1b5e8a9e-87cf-4800-bb7b-4f63504fb132}</UniqueIdentifier>
    </Filter>
    <Filter Include="cocostudio\reader\WidgetReader\LayoutReader">
      <UniqueIdentifier>{d47fb3dd-9ab8-4559-b8b5-776d87aba319}</UniqueIdentifier>
    </Filter>
    <Filter Include="cocostudio\reader\WidgetReader\ListViewReader">
      <UniqueIdentifier>{65c0429b-5a85-46ac-ab4a-edb0aeb5d388}</UniqueIdentifier>
    </Filter>
    <Filter Include="cocostudio\reader\WidgetReader\LoadingBarReader">
      <UniqueIdentifier>{8bdf34ea-1e66-41b0-9dbf-7530ba14dce5}</UniqueIdentifier>
    </Filter>
    <Filter Include="cocostudio\reader\WidgetReader\PageViewReader">
      <UniqueIdentifier>{690fb572-be0b-4bb6-9b8b-a007afb99b39}</UniqueIdentifier>
    </Filter>
    <Filter Include="cocostudio\reader\WidgetReader\ScrollViewReader">
      <UniqueIdentifier>{5e397fa9-4e36-43f3-8c4f-1dd3382c1458}</UniqueIdentifier>
    </Filter>
    <Filter Include="cocostudio\reader\WidgetReader\SliderReader">
      <UniqueIdentifier>{fa2abcd0-6362-4741-a144-a3b0226fe4f1}</UniqueIdentifier>
    </Filter>
    <Filter Include="cocostudio\reader\WidgetReader\TextAtlasReader">
      <UniqueIdentifier>{03596848-0d59-4d69-8193-30f404683c7a}</UniqueIdentifier>
    </Filter>
    <Filter Include="cocostudio\reader\WidgetReader\TextBMFontReader">
      <UniqueIdentifier>{4d27423a-d9e8-496b-bcc4-8684230c6c18}</UniqueIdentifier>
    </Filter>
    <Filter Include="cocostudio\reader\WidgetReader\TextFieldReader">
      <UniqueIdentifier>{075b4cf0-63ae-4cb1-a6d8-e7cb24146531}</UniqueIdentifier>
    </Filter>
    <Filter Include="cocostudio\reader\WidgetReader\TextReader">
      <UniqueIdentifier>{9421ece2-69f8-4cee-8e59-575c3ba06f15}</UniqueIdentifier>
    </Filter>
    <Filter Include="cocostudio\reader\WidgetReader\Node3DReader">
      <UniqueIdentifier>{9421ece2-69f8-4cee-8e59-51043ba06f15}</UniqueIdentifier>
    </Filter>    
    <Filter Include="cocostudio\reader\WidgetReader\UserCameraReader">
      <UniqueIdentifier>{9421e104-69f8-4cee-8e59-51043ba06f15}</UniqueIdentifier>
    </Filter>    
    <Filter Include="cocostudio\reader\WidgetReader\Particle3DReader">
      <UniqueIdentifier>{9421e104-1028-4cee-8e59-51043ba06f15}</UniqueIdentifier>
    </Filter>    
    <Filter Include="cocostudio\reader\WidgetReader\Sprite3DReader">
      <UniqueIdentifier>{94210432-69f8-4cee-8e59-51043ba06f15}</UniqueIdentifier>
    </Filter>       
    <Filter Include="cocostudio\json">
      <UniqueIdentifier>{a9901b6a-0c7b-4adb-8e17-105c872d744d}</UniqueIdentifier>
    </Filter>
    <Filter Include="cocostudio\json\rapidjson">
      <UniqueIdentifier>{a9a3bf20-9daf-465d-9525-cce2ab0d85a3}</UniqueIdentifier>
    </Filter>
    <Filter Include="cocostudio\json\rapidjson\internal">
      <UniqueIdentifier>{0cf2210c-3544-41ed-9d4e-88987a1c7bcf}</UniqueIdentifier>
    </Filter>
    <Filter Include="cocostudio\components">
      <UniqueIdentifier>{dc6e53e4-e518-403f-b2a9-97f6f7cd0961}</UniqueIdentifier>
    </Filter>
    <Filter Include="cocostudio\armature">
      <UniqueIdentifier>{22a4587f-d4ca-44fa-a734-ded122cd79e5}</UniqueIdentifier>
    </Filter>
    <Filter Include="cocostudio\armature\animation">
      <UniqueIdentifier>{137efcbb-0d14-4f1c-a856-7b1669a6d2af}</UniqueIdentifier>
    </Filter>
    <Filter Include="cocostudio\armature\datas">
      <UniqueIdentifier>{4825cd2d-ca8b-434c-8c79-2d3d3258086f}</UniqueIdentifier>
    </Filter>
    <Filter Include="cocostudio\armature\display">
      <UniqueIdentifier>{57ba2fcb-04bd-4b2f-9ae6-375992ad363a}</UniqueIdentifier>
    </Filter>
    <Filter Include="cocostudio\armature\physics">
      <UniqueIdentifier>{acdfaa6f-1374-4611-a5e7-9038dc6900c4}</UniqueIdentifier>
    </Filter>
    <Filter Include="cocostudio\armature\utils">
      <UniqueIdentifier>{f195e2f1-1030-4848-9498-f8142bf89009}</UniqueIdentifier>
    </Filter>
    <Filter Include="cocostudio\action">
      <UniqueIdentifier>{d48c8016-e933-48dd-a5c0-202b0a84b82a}</UniqueIdentifier>
    </Filter>
    <Filter Include="cocosbuilder">
      <UniqueIdentifier>{e25a6c9d-eaf2-446f-b9b2-d89fd21a9bdd}</UniqueIdentifier>
    </Filter>
    <Filter Include="cocosbuilder\Header Files">
      <UniqueIdentifier>{bbba68d3-e519-4e06-8a01-d8ee89b544f2}</UniqueIdentifier>
    </Filter>
    <Filter Include="cocosbuilder\Source Files">
      <UniqueIdentifier>{8579ed15-b266-4f80-818d-a3a9251c4248}</UniqueIdentifier>
    </Filter>
    <Filter Include="ui\UIWidgets\EditBox">
      <UniqueIdentifier>{89eb6312-dc7f-4fda-b9b2-ab67c31ddd55}</UniqueIdentifier>
    </Filter>
    <Filter Include="extension\GUI\CCControlExtensions">
      <UniqueIdentifier>{118d80ca-ccf2-480c-b87d-25220af23440}</UniqueIdentifier>
    </Filter>
    <Filter Include="audioengine">
      <UniqueIdentifier>{e916e2b4-0a6e-4d25-8b36-66fa03719f48}</UniqueIdentifier>
    </Filter>
    <Filter Include="cocostudio\TimelineAction\trigger">
      <UniqueIdentifier>{0554a5b1-03a1-4d38-87a5-976dbe9a39d9}</UniqueIdentifier>
    </Filter>
    <Filter Include="cocostudio\json\flatbuffers">
      <UniqueIdentifier>{db915acb-1838-413d-b290-dc280365eabc}</UniqueIdentifier>
    </Filter>
    <Filter Include="cocostudio\reader\WidgetReader\ComAudioReader">
      <UniqueIdentifier>{b71e98df-9863-4ee5-9818-04fad2ef8da1}</UniqueIdentifier>
    </Filter>
    <Filter Include="cocostudio\reader\WidgetReader\GameMapReader">
      <UniqueIdentifier>{78a3fbcc-4233-47f0-9b53-5a445dad9400}</UniqueIdentifier>
    </Filter>
    <Filter Include="cocostudio\reader\WidgetReader\NodeReader">
      <UniqueIdentifier>{737cc376-2a40-4203-8280-842362c5db49}</UniqueIdentifier>
    </Filter>
    <Filter Include="cocostudio\reader\WidgetReader\ParticleReader">
      <UniqueIdentifier>{7604b98b-40ff-440f-8335-7729e1fa310c}</UniqueIdentifier>
    </Filter>
    <Filter Include="cocostudio\reader\WidgetReader\ProjectNodeReader">
      <UniqueIdentifier>{da363675-4650-4c12-892e-d5755a8b608f}</UniqueIdentifier>
    </Filter>
    <Filter Include="cocostudio\reader\WidgetReader\SingleNodeReader">
      <UniqueIdentifier>{39a43e29-dd58-47a3-9906-bf714b185f6a}</UniqueIdentifier>
    </Filter>
    <Filter Include="cocostudio\reader\WidgetReader\SpriteReader">
      <UniqueIdentifier>{9aee531c-f935-4836-bf84-be42e78e38bb}</UniqueIdentifier>
    </Filter>
    <Filter Include="base\allocator">
      <UniqueIdentifier>{92ff4e66-3943-47da-a439-c8f182bb871a}</UniqueIdentifier>
    </Filter>
    <Filter Include="extension\Particle3D">
      <UniqueIdentifier>{f646bed2-5709-4436-82a4-b553ff7cd85c}</UniqueIdentifier>
    </Filter>
    <Filter Include="extension\Particle3D\ParticleUniverse">
      <UniqueIdentifier>{ed9d0632-d777-44fe-b754-29d08f3b0572}</UniqueIdentifier>
    </Filter>
    <Filter Include="extension\Particle3D\ParticleUniverse\ParticleAffectors">
      <UniqueIdentifier>{66eb7ea7-a018-4a78-8d43-dfe0e1e2c2df}</UniqueIdentifier>
    </Filter>
    <Filter Include="extension\Particle3D\ParticleUniverse\ParticleEmitters">
      <UniqueIdentifier>{55ba4137-2e9f-42bd-8303-840ce04cd2af}</UniqueIdentifier>
    </Filter>
    <Filter Include="extension\Particle3D\ParticleUniverse\ParticleRenders">
      <UniqueIdentifier>{d319cd5d-45e3-4e13-8de3-dbf5ea7db3f7}</UniqueIdentifier>
    </Filter>
    <Filter Include="cocostudio\reader\WidgetReader\ArmatureNodeReader">
      <UniqueIdentifier>{e1848cce-b225-42c4-bb6e-6430b6da123b}</UniqueIdentifier>
    </Filter>
    <Filter Include="ui\shaders">
      <UniqueIdentifier>{e6eaa24a-a21e-4c1d-b6b2-19326d129af2}</UniqueIdentifier>
    </Filter>
    <Filter Include="extension\Particle3D\ParticleUniverse\ParticleBehaviours">
      <UniqueIdentifier>{8424cf9d-4b97-4380-aa84-b513dbbd48bf}</UniqueIdentifier>
    </Filter>
    <Filter Include="extension\Particle3D\ParticleUniverse\ParticleEventHandlers">
      <UniqueIdentifier>{0586959b-c574-4f26-b637-cb1b23d9ad8e}</UniqueIdentifier>
    </Filter>
    <Filter Include="extension\Particle3D\ParticleUniverse\ParticleObservers">
      <UniqueIdentifier>{53934053-8723-4b5c-abd7-809cec0f43e8}</UniqueIdentifier>
    </Filter>
  </ItemGroup>
  <ItemGroup>
    <ClCompile Include="..\physics\CCPhysicsBody.cpp">
      <Filter>physics</Filter>
    </ClCompile>
    <ClCompile Include="..\physics\CCPhysicsContact.cpp">
      <Filter>physics</Filter>
    </ClCompile>
    <ClCompile Include="..\physics\CCPhysicsJoint.cpp">
      <Filter>physics</Filter>
    </ClCompile>
    <ClCompile Include="..\physics\CCPhysicsShape.cpp">
      <Filter>physics</Filter>
    </ClCompile>
    <ClCompile Include="..\physics\CCPhysicsWorld.cpp">
      <Filter>physics</Filter>
    </ClCompile>
    <ClCompile Include="..\..\external\xxhash\xxhash.c">
      <Filter>external\xxhash</Filter>
    </ClCompile>
    <ClCompile Include="..\deprecated\CCArray.cpp">
      <Filter>deprecated</Filter>
    </ClCompile>
    <ClCompile Include="..\deprecated\CCDeprecated.cpp">
      <Filter>deprecated</Filter>
    </ClCompile>
    <ClCompile Include="..\deprecated\CCDictionary.cpp">
      <Filter>deprecated</Filter>
    </ClCompile>
    <ClCompile Include="..\deprecated\CCNotificationCenter.cpp">
      <Filter>deprecated</Filter>
    </ClCompile>
    <ClCompile Include="..\deprecated\CCSet.cpp">
      <Filter>deprecated</Filter>
    </ClCompile>
    <ClCompile Include="..\deprecated\CCString.cpp">
      <Filter>deprecated</Filter>
    </ClCompile>
    <ClCompile Include="..\cocos2d.cpp" />
    <ClCompile Include="..\..\external\ConvertUTF\ConvertUTF.c">
      <Filter>external\ConvertUTF</Filter>
    </ClCompile>
    <ClCompile Include="..\..\external\ConvertUTF\ConvertUTFWrapper.cpp">
      <Filter>external\ConvertUTF</Filter>
    </ClCompile>
    <ClCompile Include="CCAction.cpp">
      <Filter>2d</Filter>
    </ClCompile>
    <ClCompile Include="CCActionCamera.cpp">
      <Filter>2d</Filter>
    </ClCompile>
    <ClCompile Include="CCActionCatmullRom.cpp">
      <Filter>2d</Filter>
    </ClCompile>
    <ClCompile Include="CCActionEase.cpp">
      <Filter>2d</Filter>
    </ClCompile>
    <ClCompile Include="CCActionGrid.cpp">
      <Filter>2d</Filter>
    </ClCompile>
    <ClCompile Include="CCActionGrid3D.cpp">
      <Filter>2d</Filter>
    </ClCompile>
    <ClCompile Include="CCActionInstant.cpp">
      <Filter>2d</Filter>
    </ClCompile>
    <ClCompile Include="CCActionInterval.cpp">
      <Filter>2d</Filter>
    </ClCompile>
    <ClCompile Include="CCActionManager.cpp">
      <Filter>2d</Filter>
    </ClCompile>
    <ClCompile Include="CCActionPageTurn3D.cpp">
      <Filter>2d</Filter>
    </ClCompile>
    <ClCompile Include="CCActionProgressTimer.cpp">
      <Filter>2d</Filter>
    </ClCompile>
    <ClCompile Include="CCActionTiledGrid.cpp">
      <Filter>2d</Filter>
    </ClCompile>
    <ClCompile Include="CCActionTween.cpp">
      <Filter>2d</Filter>
    </ClCompile>
    <ClCompile Include="CCAnimation.cpp">
      <Filter>2d</Filter>
    </ClCompile>
    <ClCompile Include="CCAnimationCache.cpp">
      <Filter>2d</Filter>
    </ClCompile>
    <ClCompile Include="CCAtlasNode.cpp">
      <Filter>2d</Filter>
    </ClCompile>
    <ClCompile Include="CCClippingNode.cpp">
      <Filter>2d</Filter>
    </ClCompile>
    <ClCompile Include="CCClippingRectangleNode.cpp">
      <Filter>2d</Filter>
    </ClCompile>
    <ClCompile Include="CCComponent.cpp">
      <Filter>2d</Filter>
    </ClCompile>
    <ClCompile Include="CCComponentContainer.cpp">
      <Filter>2d</Filter>
    </ClCompile>
    <ClCompile Include="CCDrawingPrimitives.cpp">
      <Filter>2d</Filter>
    </ClCompile>
    <ClCompile Include="CCDrawNode.cpp">
      <Filter>2d</Filter>
    </ClCompile>
    <ClCompile Include="CCFont.cpp">
      <Filter>2d</Filter>
    </ClCompile>
    <ClCompile Include="CCFontAtlas.cpp">
      <Filter>2d</Filter>
    </ClCompile>
    <ClCompile Include="CCFontAtlasCache.cpp">
      <Filter>2d</Filter>
    </ClCompile>
    <ClCompile Include="CCFontCharMap.cpp">
      <Filter>2d</Filter>
    </ClCompile>
    <ClCompile Include="CCFontFNT.cpp">
      <Filter>2d</Filter>
    </ClCompile>
    <ClCompile Include="CCFontFreeType.cpp">
      <Filter>2d</Filter>
    </ClCompile>
    <ClCompile Include="CCGLBufferedNode.cpp">
      <Filter>2d</Filter>
    </ClCompile>
    <ClCompile Include="CCGrabber.cpp">
      <Filter>2d</Filter>
    </ClCompile>
    <ClCompile Include="CCGrid.cpp">
      <Filter>2d</Filter>
    </ClCompile>
    <ClCompile Include="CCLabel.cpp">
      <Filter>2d</Filter>
    </ClCompile>
    <ClCompile Include="CCLabelAtlas.cpp">
      <Filter>2d</Filter>
    </ClCompile>
    <ClCompile Include="CCLabelBMFont.cpp">
      <Filter>2d</Filter>
    </ClCompile>
    <ClCompile Include="CCLabelTextFormatter.cpp">
      <Filter>2d</Filter>
    </ClCompile>
    <ClCompile Include="CCLabelTTF.cpp">
      <Filter>2d</Filter>
    </ClCompile>
    <ClCompile Include="CCLayer.cpp">
      <Filter>2d</Filter>
    </ClCompile>
    <ClCompile Include="CCMenu.cpp">
      <Filter>2d</Filter>
    </ClCompile>
    <ClCompile Include="CCMenuItem.cpp">
      <Filter>2d</Filter>
    </ClCompile>
    <ClCompile Include="CCMotionStreak.cpp">
      <Filter>2d</Filter>
    </ClCompile>
    <ClCompile Include="CCNode.cpp">
      <Filter>2d</Filter>
    </ClCompile>
    <ClCompile Include="CCNodeGrid.cpp">
      <Filter>2d</Filter>
    </ClCompile>
    <ClCompile Include="CCParallaxNode.cpp">
      <Filter>2d</Filter>
    </ClCompile>
    <ClCompile Include="CCParticleBatchNode.cpp">
      <Filter>2d</Filter>
    </ClCompile>
    <ClCompile Include="CCParticleExamples.cpp">
      <Filter>2d</Filter>
    </ClCompile>
    <ClCompile Include="CCParticleSystem.cpp">
      <Filter>2d</Filter>
    </ClCompile>
    <ClCompile Include="CCParticleSystemQuad.cpp">
      <Filter>2d</Filter>
    </ClCompile>
    <ClCompile Include="CCProgressTimer.cpp">
      <Filter>2d</Filter>
    </ClCompile>
    <ClCompile Include="CCRenderTexture.cpp">
      <Filter>2d</Filter>
    </ClCompile>
    <ClCompile Include="CCScene.cpp">
      <Filter>2d</Filter>
    </ClCompile>
    <ClCompile Include="CCSprite.cpp">
      <Filter>2d</Filter>
    </ClCompile>
    <ClCompile Include="CCSpriteBatchNode.cpp">
      <Filter>2d</Filter>
    </ClCompile>
    <ClCompile Include="CCSpriteFrame.cpp">
      <Filter>2d</Filter>
    </ClCompile>
    <ClCompile Include="CCSpriteFrameCache.cpp">
      <Filter>2d</Filter>
    </ClCompile>
    <ClCompile Include="CCTextFieldTTF.cpp">
      <Filter>2d</Filter>
    </ClCompile>
    <ClCompile Include="CCTileMapAtlas.cpp">
      <Filter>2d</Filter>
    </ClCompile>
    <ClCompile Include="CCTMXLayer.cpp">
      <Filter>2d</Filter>
    </ClCompile>
    <ClCompile Include="CCTMXObjectGroup.cpp">
      <Filter>2d</Filter>
    </ClCompile>
    <ClCompile Include="CCTMXTiledMap.cpp">
      <Filter>2d</Filter>
    </ClCompile>
    <ClCompile Include="CCTMXXMLParser.cpp">
      <Filter>2d</Filter>
    </ClCompile>
    <ClCompile Include="CCTransition.cpp">
      <Filter>2d</Filter>
    </ClCompile>
    <ClCompile Include="CCTransitionPageTurn.cpp">
      <Filter>2d</Filter>
    </ClCompile>
    <ClCompile Include="CCTransitionProgress.cpp">
      <Filter>2d</Filter>
    </ClCompile>
    <ClCompile Include="CCTweenFunction.cpp">
      <Filter>2d</Filter>
    </ClCompile>
    <ClCompile Include="..\base\atitc.cpp">
      <Filter>base</Filter>
    </ClCompile>
    <ClCompile Include="..\base\base64.cpp">
      <Filter>base</Filter>
    </ClCompile>
    <ClCompile Include="..\base\CCAutoreleasePool.cpp">
      <Filter>base</Filter>
    </ClCompile>
    <ClCompile Include="..\base\ccCArray.cpp">
      <Filter>base</Filter>
    </ClCompile>
    <ClCompile Include="..\base\CCConfiguration.cpp">
      <Filter>base</Filter>
    </ClCompile>
    <ClCompile Include="..\base\CCConsole.cpp">
      <Filter>base</Filter>
    </ClCompile>
    <ClCompile Include="..\base\CCData.cpp">
      <Filter>base</Filter>
    </ClCompile>
    <ClCompile Include="..\base\CCDataVisitor.cpp">
      <Filter>base</Filter>
    </ClCompile>
    <ClCompile Include="..\base\CCDirector.cpp">
      <Filter>base</Filter>
    </ClCompile>
    <ClCompile Include="..\base\CCEvent.cpp">
      <Filter>base</Filter>
    </ClCompile>
    <ClCompile Include="..\base\CCEventAcceleration.cpp">
      <Filter>base</Filter>
    </ClCompile>
    <ClCompile Include="..\base\CCEventCustom.cpp">
      <Filter>base</Filter>
    </ClCompile>
    <ClCompile Include="..\base\CCEventDispatcher.cpp">
      <Filter>base</Filter>
    </ClCompile>
    <ClCompile Include="..\base\CCEventFocus.cpp">
      <Filter>base</Filter>
    </ClCompile>
    <ClCompile Include="..\base\CCEventKeyboard.cpp">
      <Filter>base</Filter>
    </ClCompile>
    <ClCompile Include="..\base\CCEventListener.cpp">
      <Filter>base</Filter>
    </ClCompile>
    <ClCompile Include="..\base\CCEventListenerAcceleration.cpp">
      <Filter>base</Filter>
    </ClCompile>
    <ClCompile Include="..\base\CCEventListenerCustom.cpp">
      <Filter>base</Filter>
    </ClCompile>
    <ClCompile Include="..\base\CCEventListenerFocus.cpp">
      <Filter>base</Filter>
    </ClCompile>
    <ClCompile Include="..\base\CCEventListenerKeyboard.cpp">
      <Filter>base</Filter>
    </ClCompile>
    <ClCompile Include="..\base\CCEventListenerMouse.cpp">
      <Filter>base</Filter>
    </ClCompile>
    <ClCompile Include="..\base\CCEventListenerTouch.cpp">
      <Filter>base</Filter>
    </ClCompile>
    <ClCompile Include="..\base\CCEventMouse.cpp">
      <Filter>base</Filter>
    </ClCompile>
    <ClCompile Include="..\base\CCEventTouch.cpp">
      <Filter>base</Filter>
    </ClCompile>
    <ClCompile Include="..\base\ccFPSImages.c">
      <Filter>base</Filter>
    </ClCompile>
    <ClCompile Include="..\base\CCNS.cpp">
      <Filter>base</Filter>
    </ClCompile>
    <ClCompile Include="..\base\CCProfiling.cpp">
      <Filter>base</Filter>
    </ClCompile>
    <ClCompile Include="..\base\CCRef.cpp">
      <Filter>base</Filter>
    </ClCompile>
    <ClCompile Include="..\base\CCScheduler.cpp">
      <Filter>base</Filter>
    </ClCompile>
    <ClCompile Include="..\base\CCScriptSupport.cpp">
      <Filter>base</Filter>
    </ClCompile>
    <ClCompile Include="..\base\CCTouch.cpp">
      <Filter>base</Filter>
    </ClCompile>
    <ClCompile Include="..\base\ccTypes.cpp">
      <Filter>base</Filter>
    </ClCompile>
    <ClCompile Include="..\base\CCUserDefault.cpp">
      <Filter>base</Filter>
    </ClCompile>
    <ClCompile Include="..\base\ccUTF8.cpp">
      <Filter>base</Filter>
    </ClCompile>
    <ClCompile Include="..\base\ccUtils.cpp">
      <Filter>base</Filter>
    </ClCompile>
    <ClCompile Include="..\base\CCValue.cpp">
      <Filter>base</Filter>
    </ClCompile>
    <ClCompile Include="..\base\etc1.cpp">
      <Filter>base</Filter>
    </ClCompile>
    <ClCompile Include="..\base\pvr.cpp">
      <Filter>platform</Filter>
    </ClCompile>
    <ClCompile Include="..\base\s3tc.cpp">
      <Filter>base</Filter>
    </ClCompile>
    <ClCompile Include="..\base\TGAlib.cpp">
      <Filter>base</Filter>
    </ClCompile>
    <ClCompile Include="..\base\ZipUtils.cpp">
      <Filter>base</Filter>
    </ClCompile>
    <ClCompile Include="..\renderer\CCBatchCommand.cpp">
      <Filter>renderer</Filter>
    </ClCompile>
    <ClCompile Include="..\renderer\CCCustomCommand.cpp">
      <Filter>renderer</Filter>
    </ClCompile>
    <ClCompile Include="..\renderer\CCTrianglesCommand.cpp">
      <Filter>renderer</Filter>
    </ClCompile>
    <ClCompile Include="..\renderer\CCGLProgram.cpp">
      <Filter>renderer</Filter>
    </ClCompile>
    <ClCompile Include="..\renderer\CCGLProgramCache.cpp">
      <Filter>renderer</Filter>
    </ClCompile>
    <ClCompile Include="..\renderer\CCGLProgramState.cpp">
      <Filter>renderer</Filter>
    </ClCompile>
    <ClCompile Include="..\renderer\CCGLProgramStateCache.cpp">
      <Filter>renderer</Filter>
    </ClCompile>
    <ClCompile Include="..\renderer\ccGLStateCache.cpp">
      <Filter>renderer</Filter>
    </ClCompile>
    <ClCompile Include="..\renderer\CCGroupCommand.cpp">
      <Filter>renderer</Filter>
    </ClCompile>
    <ClCompile Include="..\renderer\CCQuadCommand.cpp">
      <Filter>renderer</Filter>
    </ClCompile>
    <ClCompile Include="..\renderer\CCRenderCommand.cpp">
      <Filter>renderer</Filter>
    </ClCompile>
    <ClCompile Include="..\renderer\CCRenderer.cpp">
      <Filter>renderer</Filter>
    </ClCompile>
    <ClCompile Include="..\renderer\ccShaders.cpp">
      <Filter>renderer</Filter>
    </ClCompile>
    <ClCompile Include="..\renderer\CCTexture2D.cpp">
      <Filter>renderer</Filter>
    </ClCompile>
    <ClCompile Include="..\renderer\CCTextureAtlas.cpp">
      <Filter>renderer</Filter>
    </ClCompile>
    <ClCompile Include="..\renderer\CCTextureCache.cpp">
      <Filter>renderer</Filter>
    </ClCompile>
    <ClCompile Include="..\math\CCAffineTransform.cpp">
      <Filter>math</Filter>
    </ClCompile>
    <ClCompile Include="..\math\CCGeometry.cpp">
      <Filter>math</Filter>
    </ClCompile>
    <ClCompile Include="..\math\CCVertex.cpp">
      <Filter>math</Filter>
    </ClCompile>
    <ClCompile Include="..\math\Mat4.cpp">
      <Filter>math</Filter>
    </ClCompile>
    <ClCompile Include="..\math\MathUtil.cpp">
      <Filter>math</Filter>
    </ClCompile>
    <ClCompile Include="..\math\Quaternion.cpp">
      <Filter>math</Filter>
    </ClCompile>
    <ClCompile Include="..\math\TransformUtils.cpp">
      <Filter>math</Filter>
    </ClCompile>
    <ClCompile Include="..\math\Vec2.cpp">
      <Filter>math</Filter>
    </ClCompile>
    <ClCompile Include="..\math\Vec3.cpp">
      <Filter>math</Filter>
    </ClCompile>
    <ClCompile Include="..\math\Vec4.cpp">
      <Filter>math</Filter>
    </ClCompile>
    <ClCompile Include="..\platform\CCFileUtils.cpp">
      <Filter>platform</Filter>
    </ClCompile>
    <ClCompile Include="..\platform\CCImage.cpp">
      <Filter>platform</Filter>
    </ClCompile>
    <ClCompile Include="..\platform\CCSAXParser.cpp">
      <Filter>platform</Filter>
    </ClCompile>
    <ClCompile Include="..\platform\CCThread.cpp">
      <Filter>platform</Filter>
    </ClCompile>
    <ClCompile Include="..\..\external\tinyxml2\tinyxml2.cpp">
      <Filter>external\tinyxml2</Filter>
    </ClCompile>
    <ClCompile Include="..\..\external\unzip\ioapi_mem.cpp">
      <Filter>external\unzip</Filter>
    </ClCompile>
    <ClCompile Include="..\..\external\unzip\ioapi.cpp">
      <Filter>external\unzip</Filter>
    </ClCompile>
    <ClCompile Include="..\..\external\unzip\unzip.cpp">
      <Filter>external\unzip</Filter>
    </ClCompile>
    <ClCompile Include="..\..\external\edtaa3func\edtaa3func.cpp">
      <Filter>external\edtaa</Filter>
    </ClCompile>
    <ClCompile Include="..\base\CCIMEDispatcher.cpp">
      <Filter>base</Filter>
    </ClCompile>
    <ClCompile Include="..\renderer\CCMeshCommand.cpp">
      <Filter>renderer</Filter>
    </ClCompile>
    <ClCompile Include="..\base\ObjectFactory.cpp">
      <Filter>base</Filter>
    </ClCompile>
    <ClCompile Include="CCFastTMXLayer.cpp">
      <Filter>2d</Filter>
    </ClCompile>
    <ClCompile Include="CCFastTMXTiledMap.cpp">
      <Filter>2d</Filter>
    </ClCompile>
    <ClCompile Include="..\storage\local-storage\LocalStorage.cpp">
      <Filter>storage</Filter>
    </ClCompile>
    <ClCompile Include="..\platform\CCGLView.cpp">
      <Filter>platform</Filter>
    </ClCompile>
    <ClCompile Include="CCProtectedNode.cpp">
      <Filter>2d</Filter>
    </ClCompile>
    <ClCompile Include="..\renderer\CCPrimitive.cpp">
      <Filter>renderer</Filter>
    </ClCompile>
    <ClCompile Include="..\renderer\CCPrimitiveCommand.cpp">
      <Filter>renderer</Filter>
    </ClCompile>
    <ClCompile Include="..\renderer\CCVertexIndexBuffer.cpp">
      <Filter>renderer</Filter>
    </ClCompile>
    <ClCompile Include="..\renderer\CCVertexIndexData.cpp">
      <Filter>renderer</Filter>
    </ClCompile>
    <ClCompile Include="..\base\ccRandom.cpp">
      <Filter>base</Filter>
    </ClCompile>
    <ClCompile Include="..\3d\CCAnimate3D.cpp">
      <Filter>3d</Filter>
    </ClCompile>
    <ClCompile Include="..\3d\CCAnimation3D.cpp">
      <Filter>3d</Filter>
    </ClCompile>
    <ClCompile Include="..\3d\CCAttachNode.cpp">
      <Filter>3d</Filter>
    </ClCompile>
    <ClCompile Include="..\3d\CCBundle3D.cpp">
      <Filter>3d</Filter>
    </ClCompile>
    <ClCompile Include="..\3d\CCBundleReader.cpp">
      <Filter>3d</Filter>
    </ClCompile>
    <ClCompile Include="..\3d\CCMesh.cpp">
      <Filter>3d</Filter>
    </ClCompile>
    <ClCompile Include="..\3d\CCMeshSkin.cpp">
      <Filter>3d</Filter>
    </ClCompile>
    <ClCompile Include="..\3d\CCOBB.cpp">
      <Filter>3d</Filter>
    </ClCompile>
    <ClCompile Include="..\3d\CCObjLoader.cpp">
      <Filter>3d</Filter>
    </ClCompile>
    <ClCompile Include="..\3d\CCRay.cpp">
      <Filter>3d</Filter>
    </ClCompile>
    <ClCompile Include="..\3d\CCSkeleton3D.cpp">
      <Filter>3d</Filter>
    </ClCompile>
    <ClCompile Include="..\3d\CCSprite3D.cpp">
      <Filter>3d</Filter>
    </ClCompile>
    <ClCompile Include="..\3d\CCSprite3DMaterial.cpp">
      <Filter>3d</Filter>
    </ClCompile>
    <ClCompile Include="..\..\extensions\assets-manager\AssetsManager.cpp">
      <Filter>extension\AssetsManager</Filter>
    </ClCompile>
    <ClCompile Include="..\..\extensions\GUI\CCScrollView\CCScrollView.cpp">
      <Filter>extension\GUI\CCScrollView</Filter>
    </ClCompile>
    <ClCompile Include="..\..\extensions\GUI\CCScrollView\CCTableView.cpp">
      <Filter>extension\GUI\CCScrollView</Filter>
    </ClCompile>
    <ClCompile Include="..\..\extensions\GUI\CCScrollView\CCTableViewCell.cpp">
      <Filter>extension\GUI\CCScrollView</Filter>
    </ClCompile>
    <ClCompile Include="..\..\extensions\physics-nodes\CCPhysicsDebugNode.cpp">
      <Filter>extension\physics_nodes</Filter>
    </ClCompile>
    <ClCompile Include="..\..\extensions\physics-nodes\CCPhysicsSprite.cpp">
      <Filter>extension\physics_nodes</Filter>
    </ClCompile>
    <ClCompile Include="..\audio\win32\MciPlayer.cpp">
      <Filter>cocosdenshion\Source Files</Filter>
    </ClCompile>
    <ClCompile Include="..\audio\win32\SimpleAudioEngine.cpp">
      <Filter>cocosdenshion\Source Files</Filter>
    </ClCompile>
    <ClCompile Include="..\network\HttpClient.cpp">
      <Filter>network\Source Files</Filter>
    </ClCompile>
    <ClCompile Include="..\network\SocketIO.cpp">
      <Filter>network\Source Files</Filter>
    </ClCompile>
    <ClCompile Include="..\network\WebSocket.cpp">
      <Filter>network\Source Files</Filter>
    </ClCompile>
    <ClCompile Include="..\ui\UIScale9Sprite.cpp">
      <Filter>ui\BaseClasses</Filter>
    </ClCompile>
    <ClCompile Include="..\ui\UIWidget.cpp">
      <Filter>ui\BaseClasses</Filter>
    </ClCompile>
    <ClCompile Include="..\ui\UIHBox.cpp">
      <Filter>ui\Layouts</Filter>
    </ClCompile>
    <ClCompile Include="..\ui\UILayout.cpp">
      <Filter>ui\Layouts</Filter>
    </ClCompile>
    <ClCompile Include="..\ui\UILayoutManager.cpp">
      <Filter>ui\Layouts</Filter>
    </ClCompile>
    <ClCompile Include="..\ui\UILayoutParameter.cpp">
      <Filter>ui\Layouts</Filter>
    </ClCompile>
    <ClCompile Include="..\ui\UIRelativeBox.cpp">
      <Filter>ui\Layouts</Filter>
    </ClCompile>
    <ClCompile Include="..\ui\UIVBox.cpp">
      <Filter>ui\Layouts</Filter>
    </ClCompile>
    <ClCompile Include="..\ui\CocosGUI.cpp">
      <Filter>ui\System</Filter>
    </ClCompile>
    <ClCompile Include="..\ui\UIDeprecated.cpp">
      <Filter>ui\System</Filter>
    </ClCompile>
    <ClCompile Include="..\ui\UIHelper.cpp">
      <Filter>ui\System</Filter>
    </ClCompile>
    <ClCompile Include="..\ui\UIButton.cpp">
      <Filter>ui\UIWidgets</Filter>
    </ClCompile>
    <ClCompile Include="..\ui\UICheckBox.cpp">
      <Filter>ui\UIWidgets</Filter>
    </ClCompile>
    <ClCompile Include="..\ui\UIImageView.cpp">
      <Filter>ui\UIWidgets</Filter>
    </ClCompile>
    <ClCompile Include="..\ui\UILoadingBar.cpp">
      <Filter>ui\UIWidgets</Filter>
    </ClCompile>
    <ClCompile Include="..\ui\UIRichText.cpp">
      <Filter>ui\UIWidgets</Filter>
    </ClCompile>
    <ClCompile Include="..\ui\UISlider.cpp">
      <Filter>ui\UIWidgets</Filter>
    </ClCompile>
    <ClCompile Include="..\ui\UIText.cpp">
      <Filter>ui\UIWidgets</Filter>
    </ClCompile>
    <ClCompile Include="..\ui\UITextAtlas.cpp">
      <Filter>ui\UIWidgets</Filter>
    </ClCompile>
    <ClCompile Include="..\ui\UITextBMFont.cpp">
      <Filter>ui\UIWidgets</Filter>
    </ClCompile>
    <ClCompile Include="..\ui\UITextField.cpp">
      <Filter>ui\UIWidgets</Filter>
    </ClCompile>
    <ClCompile Include="..\ui\UIListView.cpp">
      <Filter>ui\UIWidgets\ScrollWidget</Filter>
    </ClCompile>
    <ClCompile Include="..\ui\UIPageView.cpp">
      <Filter>ui\UIWidgets\ScrollWidget</Filter>
    </ClCompile>
    <ClCompile Include="..\ui\UIScrollView.cpp">
      <Filter>ui\UIWidgets\ScrollWidget</Filter>
    </ClCompile>
    <ClCompile Include="..\editor-support\cocostudio\TriggerBase.cpp">
      <Filter>cocostudio\TimelineAction\trigger</Filter>
    </ClCompile>
    <ClCompile Include="..\editor-support\cocostudio\TriggerMng.cpp">
      <Filter>cocostudio\TimelineAction\trigger</Filter>
    </ClCompile>
    <ClCompile Include="..\editor-support\cocostudio\TriggerObj.cpp">
      <Filter>cocostudio\TimelineAction\trigger</Filter>
    </ClCompile>
    <ClCompile Include="..\editor-support\cocostudio\ActionTimeline\CCActionTimeline.cpp">
      <Filter>cocostudio\TimelineAction</Filter>
    </ClCompile>
    <ClCompile Include="..\editor-support\cocostudio\ActionTimeline\CCFrame.cpp">
      <Filter>cocostudio\TimelineAction</Filter>
    </ClCompile>
    <ClCompile Include="..\editor-support\cocostudio\ActionTimeline\CCActionTimelineCache.cpp">
      <Filter>cocostudio\TimelineAction</Filter>
    </ClCompile>
    <ClCompile Include="..\editor-support\cocostudio\ActionTimeline\CCTimeLine.cpp">
      <Filter>cocostudio\TimelineAction</Filter>
    </ClCompile>
    <ClCompile Include="..\editor-support\cocostudio\CCSGUIReader.cpp">
      <Filter>cocostudio\reader</Filter>
    </ClCompile>
    <ClCompile Include="..\editor-support\cocostudio\CCSSceneReader.cpp">
      <Filter>cocostudio\reader</Filter>
    </ClCompile>
    <ClCompile Include="..\editor-support\cocostudio\WidgetReader\WidgetReader.cpp">
      <Filter>cocostudio\reader\WidgetReader</Filter>
    </ClCompile>
    <ClCompile Include="..\editor-support\cocostudio\WidgetReader\ButtonReader\ButtonReader.cpp">
      <Filter>cocostudio\reader\WidgetReader\ButtonReader</Filter>
    </ClCompile>
    <ClCompile Include="..\editor-support\cocostudio\WidgetReader\CheckBoxReader\CheckBoxReader.cpp">
      <Filter>cocostudio\reader\WidgetReader\CheckBoxReader</Filter>
    </ClCompile>
    <ClCompile Include="..\editor-support\cocostudio\WidgetReader\ImageViewReader\ImageViewReader.cpp">
      <Filter>cocostudio\reader\WidgetReader\ImageViewReader</Filter>
    </ClCompile>
    <ClCompile Include="..\editor-support\cocostudio\WidgetReader\LayoutReader\LayoutReader.cpp">
      <Filter>cocostudio\reader\WidgetReader\LayoutReader</Filter>
    </ClCompile>
    <ClCompile Include="..\editor-support\cocostudio\WidgetReader\ListViewReader\ListViewReader.cpp">
      <Filter>cocostudio\reader\WidgetReader\ListViewReader</Filter>
    </ClCompile>
    <ClCompile Include="..\editor-support\cocostudio\WidgetReader\LoadingBarReader\LoadingBarReader.cpp">
      <Filter>cocostudio\reader\WidgetReader\LoadingBarReader</Filter>
    </ClCompile>
    <ClCompile Include="..\editor-support\cocostudio\WidgetReader\PageViewReader\PageViewReader.cpp">
      <Filter>cocostudio\reader\WidgetReader\PageViewReader</Filter>
    </ClCompile>
    <ClCompile Include="..\editor-support\cocostudio\WidgetReader\ScrollViewReader\ScrollViewReader.cpp">
      <Filter>cocostudio\reader\WidgetReader\ScrollViewReader</Filter>
    </ClCompile>
    <ClCompile Include="..\editor-support\cocostudio\WidgetReader\SliderReader\SliderReader.cpp">
      <Filter>cocostudio\reader\WidgetReader\SliderReader</Filter>
    </ClCompile>
    <ClCompile Include="..\editor-support\cocostudio\WidgetReader\TextAtlasReader\TextAtlasReader.cpp">
      <Filter>cocostudio\reader\WidgetReader\TextAtlasReader</Filter>
    </ClCompile>
    <ClCompile Include="..\editor-support\cocostudio\WidgetReader\TextBMFontReader\TextBMFontReader.cpp">
      <Filter>cocostudio\reader\WidgetReader\TextBMFontReader</Filter>
    </ClCompile>
    <ClCompile Include="..\editor-support\cocostudio\WidgetReader\TextFieldReader\TextFieldReader.cpp">
      <Filter>cocostudio\reader\WidgetReader\TextFieldReader</Filter>
    </ClCompile>
    <ClCompile Include="..\editor-support\cocostudio\WidgetReader\TextReader\TextReader.cpp">
      <Filter>cocostudio\reader\WidgetReader\TextReader</Filter>
    </ClCompile>
    <ClCompile Include="..\editor-support\cocostudio\WidgetReader\Node3DReader\Node3DReader.cpp">
      <Filter>cocostudio\reader\WidgetReader\Node3DReader</Filter>
    </ClCompile>
    <ClCompile Include="..\editor-support\cocostudio\WidgetReader\Sprite3DReader\Sprite3DReader.cpp">
      <Filter>cocostudio\reader\WidgetReader\Sprite3DReader</Filter>
    </ClCompile>
    <ClCompile Include="..\editor-support\cocostudio\WidgetReader\UserCameraReader\UserCameraReader.cpp">
      <Filter>cocostudio\reader\WidgetReader\UserCameraReader</Filter>
    </ClCompile>    
    <ClCompile Include="..\editor-support\cocostudio\WidgetReader\Particle3DReader\Particle3DReader.cpp">
      <Filter>cocostudio\reader\WidgetReader\Particle3DReader</Filter>
    </ClCompile>    
    <ClCompile Include="..\editor-support\cocostudio\CocoLoader.cpp">
      <Filter>cocostudio\json</Filter>
    </ClCompile>
    <ClCompile Include="..\editor-support\cocostudio\DictionaryHelper.cpp">
      <Filter>cocostudio\json</Filter>
    </ClCompile>
    <ClCompile Include="..\editor-support\cocostudio\CCComAttribute.cpp">
      <Filter>cocostudio\components</Filter>
    </ClCompile>
    <ClCompile Include="..\editor-support\cocostudio\CCComAudio.cpp">
      <Filter>cocostudio\components</Filter>
    </ClCompile>
    <ClCompile Include="..\editor-support\cocostudio\CCComController.cpp">
      <Filter>cocostudio\components</Filter>
    </ClCompile>
    <ClCompile Include="..\editor-support\cocostudio\CCComRender.cpp">
      <Filter>cocostudio\components</Filter>
    </ClCompile>
    <ClCompile Include="..\editor-support\cocostudio\CCInputDelegate.cpp">
      <Filter>cocostudio\components</Filter>
    </ClCompile>
    <ClCompile Include="..\editor-support\cocostudio\CCArmature.cpp">
      <Filter>cocostudio\armature</Filter>
    </ClCompile>
    <ClCompile Include="..\editor-support\cocostudio\CCBone.cpp">
      <Filter>cocostudio\armature</Filter>
    </ClCompile>
    <ClCompile Include="..\editor-support\cocostudio\CCArmatureAnimation.cpp">
      <Filter>cocostudio\armature\animation</Filter>
    </ClCompile>
    <ClCompile Include="..\editor-support\cocostudio\CCProcessBase.cpp">
      <Filter>cocostudio\armature\animation</Filter>
    </ClCompile>
    <ClCompile Include="..\editor-support\cocostudio\CCTween.cpp">
      <Filter>cocostudio\armature\animation</Filter>
    </ClCompile>
    <ClCompile Include="..\editor-support\cocostudio\CCDatas.cpp">
      <Filter>cocostudio\armature\datas</Filter>
    </ClCompile>
    <ClCompile Include="..\editor-support\cocostudio\CCBatchNode.cpp">
      <Filter>cocostudio\armature\display</Filter>
    </ClCompile>
    <ClCompile Include="..\editor-support\cocostudio\CCDecorativeDisplay.cpp">
      <Filter>cocostudio\armature\display</Filter>
    </ClCompile>
    <ClCompile Include="..\editor-support\cocostudio\CCDisplayFactory.cpp">
      <Filter>cocostudio\armature\display</Filter>
    </ClCompile>
    <ClCompile Include="..\editor-support\cocostudio\CCDisplayManager.cpp">
      <Filter>cocostudio\armature\display</Filter>
    </ClCompile>
    <ClCompile Include="..\editor-support\cocostudio\CCSkin.cpp">
      <Filter>cocostudio\armature\display</Filter>
    </ClCompile>
    <ClCompile Include="..\editor-support\cocostudio\CCColliderDetector.cpp">
      <Filter>cocostudio\armature\physics</Filter>
    </ClCompile>
    <ClCompile Include="..\editor-support\cocostudio\CCArmatureDataManager.cpp">
      <Filter>cocostudio\armature\utils</Filter>
    </ClCompile>
    <ClCompile Include="..\editor-support\cocostudio\CCArmatureDefine.cpp">
      <Filter>cocostudio\armature\utils</Filter>
    </ClCompile>
    <ClCompile Include="..\editor-support\cocostudio\CCDataReaderHelper.cpp">
      <Filter>cocostudio\armature\utils</Filter>
    </ClCompile>
    <ClCompile Include="..\editor-support\cocostudio\CCSpriteFrameCacheHelper.cpp">
      <Filter>cocostudio\armature\utils</Filter>
    </ClCompile>
    <ClCompile Include="..\editor-support\cocostudio\CCTransformHelp.cpp">
      <Filter>cocostudio\armature\utils</Filter>
    </ClCompile>
    <ClCompile Include="..\editor-support\cocostudio\CCUtilMath.cpp">
      <Filter>cocostudio\armature\utils</Filter>
    </ClCompile>
    <ClCompile Include="..\editor-support\cocostudio\CCActionFrame.cpp">
      <Filter>cocostudio\action</Filter>
    </ClCompile>
    <ClCompile Include="..\editor-support\cocostudio\CCActionFrameEasing.cpp">
      <Filter>cocostudio\action</Filter>
    </ClCompile>
    <ClCompile Include="..\editor-support\cocostudio\CCActionManagerEx.cpp">
      <Filter>cocostudio\action</Filter>
    </ClCompile>
    <ClCompile Include="..\editor-support\cocostudio\CCActionNode.cpp">
      <Filter>cocostudio\action</Filter>
    </ClCompile>
    <ClCompile Include="..\editor-support\cocostudio\CCActionObject.cpp">
      <Filter>cocostudio\action</Filter>
    </ClCompile>
    <ClCompile Include="..\3d\CCMeshVertexIndexData.cpp">
      <Filter>3d</Filter>
    </ClCompile>
    <ClCompile Include="..\editor-support\cocosbuilder\CCBAnimationManager.cpp">
      <Filter>cocosbuilder\Source Files</Filter>
    </ClCompile>
    <ClCompile Include="..\editor-support\cocosbuilder\CCBFileLoader.cpp">
      <Filter>cocosbuilder\Source Files</Filter>
    </ClCompile>
    <ClCompile Include="..\editor-support\cocosbuilder\CCBKeyframe.cpp">
      <Filter>cocosbuilder\Source Files</Filter>
    </ClCompile>
    <ClCompile Include="..\editor-support\cocosbuilder\CCBReader.cpp">
      <Filter>cocosbuilder\Source Files</Filter>
    </ClCompile>
    <ClCompile Include="..\editor-support\cocosbuilder\CCBSequence.cpp">
      <Filter>cocosbuilder\Source Files</Filter>
    </ClCompile>
    <ClCompile Include="..\editor-support\cocosbuilder\CCBSequenceProperty.cpp">
      <Filter>cocosbuilder\Source Files</Filter>
    </ClCompile>
    <ClCompile Include="..\editor-support\cocosbuilder\CCControlButtonLoader.cpp">
      <Filter>cocosbuilder\Source Files</Filter>
    </ClCompile>
    <ClCompile Include="..\editor-support\cocosbuilder\CCControlLoader.cpp">
      <Filter>cocosbuilder\Source Files</Filter>
    </ClCompile>
    <ClCompile Include="..\editor-support\cocosbuilder\CCLabelBMFontLoader.cpp">
      <Filter>cocosbuilder\Source Files</Filter>
    </ClCompile>
    <ClCompile Include="..\editor-support\cocosbuilder\CCLabelTTFLoader.cpp">
      <Filter>cocosbuilder\Source Files</Filter>
    </ClCompile>
    <ClCompile Include="..\editor-support\cocosbuilder\CCLayerColorLoader.cpp">
      <Filter>cocosbuilder\Source Files</Filter>
    </ClCompile>
    <ClCompile Include="..\editor-support\cocosbuilder\CCLayerGradientLoader.cpp">
      <Filter>cocosbuilder\Source Files</Filter>
    </ClCompile>
    <ClCompile Include="..\editor-support\cocosbuilder\CCLayerLoader.cpp">
      <Filter>cocosbuilder\Source Files</Filter>
    </ClCompile>
    <ClCompile Include="..\editor-support\cocosbuilder\CCMenuItemImageLoader.cpp">
      <Filter>cocosbuilder\Source Files</Filter>
    </ClCompile>
    <ClCompile Include="..\editor-support\cocosbuilder\CCMenuItemLoader.cpp">
      <Filter>cocosbuilder\Source Files</Filter>
    </ClCompile>
    <ClCompile Include="..\editor-support\cocosbuilder\CCNode+CCBRelativePositioning.cpp">
      <Filter>cocosbuilder\Source Files</Filter>
    </ClCompile>
    <ClCompile Include="..\editor-support\cocosbuilder\CCNodeLoader.cpp">
      <Filter>cocosbuilder\Source Files</Filter>
    </ClCompile>
    <ClCompile Include="..\editor-support\cocosbuilder\CCNodeLoaderLibrary.cpp">
      <Filter>cocosbuilder\Source Files</Filter>
    </ClCompile>
    <ClCompile Include="..\editor-support\cocosbuilder\CCParticleSystemQuadLoader.cpp">
      <Filter>cocosbuilder\Source Files</Filter>
    </ClCompile>
    <ClCompile Include="..\editor-support\cocosbuilder\CCScale9SpriteLoader.cpp">
      <Filter>cocosbuilder\Source Files</Filter>
    </ClCompile>
    <ClCompile Include="..\editor-support\cocosbuilder\CCScrollViewLoader.cpp">
      <Filter>cocosbuilder\Source Files</Filter>
    </ClCompile>
    <ClCompile Include="..\editor-support\cocosbuilder\CCSpriteLoader.cpp">
      <Filter>cocosbuilder\Source Files</Filter>
    </ClCompile>
    <ClCompile Include="..\3d\CCBillBoard.cpp">
      <Filter>3d</Filter>
    </ClCompile>
    <ClCompile Include="..\ui\UIEditBox\UIEditBox.cpp">
      <Filter>ui\UIWidgets\EditBox</Filter>
    </ClCompile>
    <ClCompile Include="..\..\extensions\GUI\CCControlExtension\CCControl.cpp">
      <Filter>extension\GUI\CCControlExtensions</Filter>
    </ClCompile>
    <ClCompile Include="..\..\extensions\GUI\CCControlExtension\CCControlButton.cpp">
      <Filter>extension\GUI\CCControlExtensions</Filter>
    </ClCompile>
    <ClCompile Include="..\..\extensions\GUI\CCControlExtension\CCControlColourPicker.cpp">
      <Filter>extension\GUI\CCControlExtensions</Filter>
    </ClCompile>
    <ClCompile Include="..\..\extensions\GUI\CCControlExtension\CCControlHuePicker.cpp">
      <Filter>extension\GUI\CCControlExtensions</Filter>
    </ClCompile>
    <ClCompile Include="..\..\extensions\GUI\CCControlExtension\CCControlPotentiometer.cpp">
      <Filter>extension\GUI\CCControlExtensions</Filter>
    </ClCompile>
    <ClCompile Include="..\..\extensions\GUI\CCControlExtension\CCControlSaturationBrightnessPicker.cpp">
      <Filter>extension\GUI\CCControlExtensions</Filter>
    </ClCompile>
    <ClCompile Include="..\..\extensions\GUI\CCControlExtension\CCControlSlider.cpp">
      <Filter>extension\GUI\CCControlExtensions</Filter>
    </ClCompile>
    <ClCompile Include="..\..\extensions\GUI\CCControlExtension\CCControlStepper.cpp">
      <Filter>extension\GUI\CCControlExtensions</Filter>
    </ClCompile>
    <ClCompile Include="..\..\extensions\GUI\CCControlExtension\CCControlSwitch.cpp">
      <Filter>extension\GUI\CCControlExtensions</Filter>
    </ClCompile>
    <ClCompile Include="..\..\extensions\GUI\CCControlExtension\CCControlUtils.cpp">
      <Filter>extension\GUI\CCControlExtensions</Filter>
    </ClCompile>
    <ClCompile Include="..\..\extensions\GUI\CCControlExtension\CCInvocation.cpp">
      <Filter>extension\GUI\CCControlExtensions</Filter>
    </ClCompile>
    <ClCompile Include="..\platform\win32\CCApplication-win32.cpp">
      <Filter>platform\win32</Filter>
    </ClCompile>
    <ClCompile Include="..\platform\win32\CCCommon-win32.cpp">
      <Filter>platform\win32</Filter>
    </ClCompile>
    <ClCompile Include="..\platform\win32\CCDevice-win32.cpp">
      <Filter>platform\win32</Filter>
    </ClCompile>
    <ClCompile Include="..\platform\win32\CCFileUtils-win32.cpp">
      <Filter>platform\win32</Filter>
    </ClCompile>
    <ClCompile Include="..\platform\win32\CCStdC-win32.cpp">
      <Filter>platform\win32</Filter>
    </ClCompile>
    <ClCompile Include="..\platform\desktop\CCGLViewImpl-desktop.cpp">
      <Filter>platform\desktop</Filter>
    </ClCompile>
    <ClCompile Include="..\ui\UIEditBox\UIEditBoxImpl-win32.cpp">
      <Filter>ui\UIWidgets\EditBox</Filter>
    </ClCompile>
    <ClCompile Include="..\..\extensions\assets-manager\AssetsManagerEx.cpp">
      <Filter>extension\AssetsManager</Filter>
    </ClCompile>
    <ClCompile Include="..\..\extensions\assets-manager\CCEventAssetsManagerEx.cpp">
      <Filter>extension\AssetsManager</Filter>
    </ClCompile>
    <ClCompile Include="..\..\extensions\assets-manager\CCEventListenerAssetsManagerEx.cpp">
      <Filter>extension\AssetsManager</Filter>
    </ClCompile>
    <ClCompile Include="..\..\extensions\assets-manager\Downloader.cpp">
      <Filter>extension\AssetsManager</Filter>
    </ClCompile>
    <ClCompile Include="..\..\extensions\assets-manager\Manifest.cpp">
      <Filter>extension\AssetsManager</Filter>
    </ClCompile>
    <ClCompile Include="..\ui\UIWebView.cpp">
      <Filter>ui\UIWidgets</Filter>
    </ClCompile>
    <ClCompile Include="..\audio\AudioEngine.cpp">
      <Filter>audioengine</Filter>
    </ClCompile>
    <ClCompile Include="..\audio\win32\AudioCache.cpp">
      <Filter>audioengine</Filter>
    </ClCompile>
    <ClCompile Include="..\audio\win32\AudioEngine-win32.cpp">
      <Filter>audioengine</Filter>
    </ClCompile>
    <ClCompile Include="..\audio\win32\AudioPlayer.cpp">
      <Filter>audioengine</Filter>
    </ClCompile>
    <ClCompile Include="..\editor-support\cocostudio\ActionTimeline\CCNodeReader.cpp" />
    <ClCompile Include="..\editor-support\cocostudio\ActionTimeline\CSLoader.cpp">
      <Filter>cocostudio\TimelineAction</Filter>
    </ClCompile>
    <ClCompile Include="..\ui\UILayoutComponent.cpp">
      <Filter>ui\Layouts</Filter>
    </ClCompile>
    <ClCompile Include="CCCamera.cpp">
      <Filter>2d</Filter>
    </ClCompile>
    <ClCompile Include="CCLight.cpp">
      <Filter>2d</Filter>
    </ClCompile>
    <ClCompile Include="..\..\external\flatbuffers\flatc.cpp">
      <Filter>cocostudio\json\flatbuffers</Filter>
    </ClCompile>
    <ClCompile Include="..\..\external\flatbuffers\idl_gen_cpp.cpp">
      <Filter>cocostudio\json\flatbuffers</Filter>
    </ClCompile>
    <ClCompile Include="..\..\external\flatbuffers\idl_gen_fbs.cpp">
      <Filter>cocostudio\json\flatbuffers</Filter>
    </ClCompile>
    <ClCompile Include="..\..\external\flatbuffers\idl_gen_general.cpp">
      <Filter>cocostudio\json\flatbuffers</Filter>
    </ClCompile>
    <ClCompile Include="..\..\external\flatbuffers\idl_gen_go.cpp">
      <Filter>cocostudio\json\flatbuffers</Filter>
    </ClCompile>
    <ClCompile Include="..\..\external\flatbuffers\idl_gen_text.cpp">
      <Filter>cocostudio\json\flatbuffers</Filter>
    </ClCompile>
    <ClCompile Include="..\..\external\flatbuffers\idl_parser.cpp">
      <Filter>cocostudio\json\flatbuffers</Filter>
    </ClCompile>
    <ClCompile Include="..\editor-support\cocostudio\FlatBuffersSerialize.cpp">
      <Filter>cocostudio\json</Filter>
    </ClCompile>
    <ClCompile Include="..\editor-support\cocostudio\WidgetReader\ComAudioReader\ComAudioReader.cpp">
      <Filter>cocostudio\reader\WidgetReader\ComAudioReader</Filter>
    </ClCompile>
    <ClCompile Include="..\editor-support\cocostudio\WidgetReader\GameMapReader\GameMapReader.cpp">
      <Filter>cocostudio\reader\WidgetReader\GameMapReader</Filter>
    </ClCompile>
    <ClCompile Include="..\editor-support\cocostudio\WidgetReader\NodeReader\NodeReader.cpp">
      <Filter>cocostudio\reader\WidgetReader\NodeReader</Filter>
    </ClCompile>
    <ClCompile Include="..\editor-support\cocostudio\WidgetReader\ParticleReader\ParticleReader.cpp">
      <Filter>cocostudio\reader\WidgetReader\ParticleReader</Filter>
    </ClCompile>
    <ClCompile Include="..\editor-support\cocostudio\WidgetReader\ProjectNodeReader\ProjectNodeReader.cpp">
      <Filter>cocostudio\reader\WidgetReader\ProjectNodeReader</Filter>
    </ClCompile>
    <ClCompile Include="..\editor-support\cocostudio\WidgetReader\SingleNodeReader\SingleNodeReader.cpp">
      <Filter>cocostudio\reader\WidgetReader\SingleNodeReader</Filter>
    </ClCompile>
    <ClCompile Include="..\editor-support\cocostudio\WidgetReader\SpriteReader\SpriteReader.cpp">
      <Filter>cocostudio\reader\WidgetReader\SpriteReader</Filter>
    </ClCompile>
    <ClCompile Include="..\editor-support\cocostudio\WidgetReader\NodeReaderDefine.cpp">
      <Filter>cocostudio\reader\WidgetReader</Filter>
    </ClCompile>
    <ClCompile Include="..\editor-support\cocostudio\WidgetReader\NodeReaderProtocol.cpp">
      <Filter>cocostudio\reader\WidgetReader</Filter>
    </ClCompile>
    <ClCompile Include="..\editor-support\cocostudio\WidgetCallBackHandlerProtocol.cpp">
      <Filter>cocostudio\json</Filter>
    </ClCompile>
    <ClCompile Include="..\editor-support\cocostudio\ActionTimeline\CCActionTimelineNode.cpp">
      <Filter>cocostudio\TimelineAction</Filter>
    </ClCompile>
    <ClCompile Include="..\base\CCAsyncTaskPool.cpp">
      <Filter>base</Filter>
    </ClCompile>
    <ClCompile Include="..\base\allocator\CCAllocatorDiagnostics.cpp">
      <Filter>base\allocator</Filter>
    </ClCompile>
    <ClCompile Include="..\base\allocator\CCAllocatorGlobal.cpp">
      <Filter>base\allocator</Filter>
    </ClCompile>
    <ClCompile Include="..\base\allocator\CCAllocatorGlobalNewDelete.cpp">
      <Filter>base\allocator</Filter>
    </ClCompile>
    <ClCompile Include="..\..\extensions\Particle3D\CCParticle3DAffector.cpp">
      <Filter>extension\Particle3D</Filter>
    </ClCompile>
    <ClCompile Include="..\..\extensions\Particle3D\CCParticle3DEmitter.cpp">
      <Filter>extension\Particle3D</Filter>
    </ClCompile>
    <ClCompile Include="..\..\extensions\Particle3D\CCParticleSystem3D.cpp">
      <Filter>extension\Particle3D</Filter>
    </ClCompile>
    <ClCompile Include="..\..\extensions\Particle3D\CCParticle3DRender.cpp">
      <Filter>extension\Particle3D</Filter>
    </ClCompile>
    <ClCompile Include="..\..\extensions\Particle3D\ParticleUniverse\CCPUParticle3DDynamicAttribute.cpp">
      <Filter>extension\Particle3D\ParticleUniverse</Filter>
    </ClCompile>
    <ClCompile Include="..\..\extensions\Particle3D\ParticleUniverse\CCPUParticle3DForceField.cpp">
      <Filter>extension\Particle3D\ParticleUniverse</Filter>
    </ClCompile>
    <ClCompile Include="..\..\extensions\Particle3D\ParticleUniverse\CCPUParticle3DNoise.cpp">
      <Filter>extension\Particle3D\ParticleUniverse</Filter>
    </ClCompile>
    <ClCompile Include="..\..\extensions\Particle3D\ParticleUniverse\CCPUParticle3DPlane.cpp">
      <Filter>extension\Particle3D\ParticleUniverse</Filter>
    </ClCompile>
    <ClCompile Include="..\..\extensions\Particle3D\ParticleUniverse\CCPUParticle3DSimpleSpline.cpp">
      <Filter>extension\Particle3D\ParticleUniverse</Filter>
    </ClCompile>
    <ClCompile Include="..\..\extensions\Particle3D\ParticleUniverse\CCPUParticleSystem3D.cpp">
      <Filter>extension\Particle3D\ParticleUniverse</Filter>
    </ClCompile>
    <ClCompile Include="..\..\extensions\Particle3D\ParticleUniverse\ParticleEmitters\CCPUParticle3DBoxEmitter.cpp">
      <Filter>extension\Particle3D\ParticleUniverse\ParticleEmitters</Filter>
    </ClCompile>
    <ClCompile Include="..\..\extensions\Particle3D\ParticleUniverse\ParticleEmitters\CCPUParticle3DCircleEmitter.cpp">
      <Filter>extension\Particle3D\ParticleUniverse\ParticleEmitters</Filter>
    </ClCompile>
    <ClCompile Include="..\..\extensions\Particle3D\ParticleUniverse\ParticleEmitters\CCPUParticle3DEmitter.cpp">
      <Filter>extension\Particle3D\ParticleUniverse\ParticleEmitters</Filter>
    </ClCompile>
    <ClCompile Include="..\..\extensions\Particle3D\ParticleUniverse\ParticleEmitters\CCPUParticle3DLineEmitter.cpp">
      <Filter>extension\Particle3D\ParticleUniverse\ParticleEmitters</Filter>
    </ClCompile>
    <ClCompile Include="..\..\extensions\Particle3D\ParticleUniverse\ParticleEmitters\CCPUParticle3DMeshSurfaceEmitter.cpp">
      <Filter>extension\Particle3D\ParticleUniverse\ParticleEmitters</Filter>
    </ClCompile>
    <ClCompile Include="..\..\extensions\Particle3D\ParticleUniverse\ParticleEmitters\CCPUParticle3DPointEmitter.cpp">
      <Filter>extension\Particle3D\ParticleUniverse\ParticleEmitters</Filter>
    </ClCompile>
    <ClCompile Include="..\..\extensions\Particle3D\ParticleUniverse\ParticleEmitters\CCPUParticle3DPositionEmitter.cpp">
      <Filter>extension\Particle3D\ParticleUniverse\ParticleEmitters</Filter>
    </ClCompile>
    <ClCompile Include="..\..\extensions\Particle3D\ParticleUniverse\ParticleEmitters\CCPUParticle3DSlaveEmitter.cpp">
      <Filter>extension\Particle3D\ParticleUniverse\ParticleEmitters</Filter>
    </ClCompile>
    <ClCompile Include="..\..\extensions\Particle3D\ParticleUniverse\ParticleEmitters\CCPUParticle3DSphereSurfaceEmitter.cpp">
      <Filter>extension\Particle3D\ParticleUniverse\ParticleEmitters</Filter>
    </ClCompile>
    <ClCompile Include="..\..\extensions\Particle3D\ParticleUniverse\ParticleEmitters\CCPUParticle3DVertexEmitter.cpp">
      <Filter>extension\Particle3D\ParticleUniverse\ParticleEmitters</Filter>
    </ClCompile>
    <ClCompile Include="..\..\extensions\Particle3D\ParticleUniverse\ParticleAffectors\CCPUParticle3DAffector.cpp">
      <Filter>extension\Particle3D\ParticleUniverse\ParticleAffectors</Filter>
    </ClCompile>
    <ClCompile Include="..\..\extensions\Particle3D\ParticleUniverse\ParticleAffectors\CCPUParticle3DAlignAffector.cpp">
      <Filter>extension\Particle3D\ParticleUniverse\ParticleAffectors</Filter>
    </ClCompile>
    <ClCompile Include="..\..\extensions\Particle3D\ParticleUniverse\ParticleAffectors\CCPUParticle3DBaseCollider.cpp">
      <Filter>extension\Particle3D\ParticleUniverse\ParticleAffectors</Filter>
    </ClCompile>
    <ClCompile Include="..\..\extensions\Particle3D\ParticleUniverse\ParticleAffectors\CCPUParticle3DBaseForceAffector.cpp">
      <Filter>extension\Particle3D\ParticleUniverse\ParticleAffectors</Filter>
    </ClCompile>
    <ClCompile Include="..\..\extensions\Particle3D\ParticleUniverse\ParticleAffectors\CCPUParticle3DBoxCollider.cpp">
      <Filter>extension\Particle3D\ParticleUniverse\ParticleAffectors</Filter>
    </ClCompile>
    <ClCompile Include="..\..\extensions\Particle3D\ParticleUniverse\ParticleAffectors\CCPUParticle3DCollisionAvoidanceAffector.cpp">
      <Filter>extension\Particle3D\ParticleUniverse\ParticleAffectors</Filter>
    </ClCompile>
    <ClCompile Include="..\..\extensions\Particle3D\ParticleUniverse\ParticleAffectors\CCPUParticle3DColorAffector.cpp">
      <Filter>extension\Particle3D\ParticleUniverse\ParticleAffectors</Filter>
    </ClCompile>
    <ClCompile Include="..\..\extensions\Particle3D\ParticleUniverse\ParticleAffectors\CCPUParticle3DFlockCenteringAffector.cpp">
      <Filter>extension\Particle3D\ParticleUniverse\ParticleAffectors</Filter>
    </ClCompile>
    <ClCompile Include="..\..\extensions\Particle3D\ParticleUniverse\ParticleAffectors\CCPUParticle3DForceFieldAffector.cpp">
      <Filter>extension\Particle3D\ParticleUniverse\ParticleAffectors</Filter>
    </ClCompile>
    <ClCompile Include="..\..\extensions\Particle3D\ParticleUniverse\ParticleAffectors\CCPUParticle3DGeometryRotator.cpp">
      <Filter>extension\Particle3D\ParticleUniverse\ParticleAffectors</Filter>
    </ClCompile>
    <ClCompile Include="..\..\extensions\Particle3D\ParticleUniverse\ParticleAffectors\CCPUParticle3DGravityAffector.cpp">
      <Filter>extension\Particle3D\ParticleUniverse\ParticleAffectors</Filter>
    </ClCompile>
    <ClCompile Include="..\..\extensions\Particle3D\ParticleUniverse\ParticleAffectors\CCPUParticle3DInterParticleCollider.cpp">
      <Filter>extension\Particle3D\ParticleUniverse\ParticleAffectors</Filter>
    </ClCompile>
    <ClCompile Include="..\..\extensions\Particle3D\ParticleUniverse\ParticleAffectors\CCPUParticle3DJetAffector.cpp">
      <Filter>extension\Particle3D\ParticleUniverse\ParticleAffectors</Filter>
    </ClCompile>
    <ClCompile Include="..\..\extensions\Particle3D\ParticleUniverse\ParticleAffectors\CCPUParticle3DLineAffector.cpp">
      <Filter>extension\Particle3D\ParticleUniverse\ParticleAffectors</Filter>
    </ClCompile>
    <ClCompile Include="..\..\extensions\Particle3D\ParticleUniverse\ParticleAffectors\CCPUParticle3DLinearForceAffector.cpp">
      <Filter>extension\Particle3D\ParticleUniverse\ParticleAffectors</Filter>
    </ClCompile>
    <ClCompile Include="..\..\extensions\Particle3D\ParticleUniverse\ParticleAffectors\CCPUParticle3DParticleFollower.cpp">
      <Filter>extension\Particle3D\ParticleUniverse\ParticleAffectors</Filter>
    </ClCompile>
    <ClCompile Include="..\..\extensions\Particle3D\ParticleUniverse\ParticleAffectors\CCPUParticle3DPathFollower.cpp">
      <Filter>extension\Particle3D\ParticleUniverse\ParticleAffectors</Filter>
    </ClCompile>
    <ClCompile Include="..\..\extensions\Particle3D\ParticleUniverse\ParticleAffectors\CCPUParticle3DPlaneCollider.cpp">
      <Filter>extension\Particle3D\ParticleUniverse\ParticleAffectors</Filter>
    </ClCompile>
    <ClCompile Include="..\..\extensions\Particle3D\ParticleUniverse\ParticleAffectors\CCPUParticle3DRandomiser.cpp">
      <Filter>extension\Particle3D\ParticleUniverse\ParticleAffectors</Filter>
    </ClCompile>
    <ClCompile Include="..\..\extensions\Particle3D\ParticleUniverse\ParticleAffectors\CCPUParticle3DScaleAffector.cpp">
      <Filter>extension\Particle3D\ParticleUniverse\ParticleAffectors</Filter>
    </ClCompile>
    <ClCompile Include="..\..\extensions\Particle3D\ParticleUniverse\ParticleAffectors\CCPUParticle3DScaleVelocityAffector.cpp">
      <Filter>extension\Particle3D\ParticleUniverse\ParticleAffectors</Filter>
    </ClCompile>
    <ClCompile Include="..\..\extensions\Particle3D\ParticleUniverse\ParticleAffectors\CCPUParticle3DSineForceAffector.cpp">
      <Filter>extension\Particle3D\ParticleUniverse\ParticleAffectors</Filter>
    </ClCompile>
    <ClCompile Include="..\..\extensions\Particle3D\ParticleUniverse\ParticleAffectors\CCPUParticle3DSphereCollider.cpp">
      <Filter>extension\Particle3D\ParticleUniverse\ParticleAffectors</Filter>
    </ClCompile>
    <ClCompile Include="..\..\extensions\Particle3D\ParticleUniverse\ParticleAffectors\CCPUParticle3DTextureAnimator.cpp">
      <Filter>extension\Particle3D\ParticleUniverse\ParticleAffectors</Filter>
    </ClCompile>
    <ClCompile Include="..\..\extensions\Particle3D\ParticleUniverse\ParticleAffectors\CCPUParticle3DTextureRotator.cpp">
      <Filter>extension\Particle3D\ParticleUniverse\ParticleAffectors</Filter>
    </ClCompile>
    <ClCompile Include="..\..\extensions\Particle3D\ParticleUniverse\ParticleAffectors\CCPUParticle3DVelocityMatchingAffector.cpp">
      <Filter>extension\Particle3D\ParticleUniverse\ParticleAffectors</Filter>
    </ClCompile>
    <ClCompile Include="..\..\extensions\Particle3D\ParticleUniverse\ParticleAffectors\CCPUParticle3DVortexAffector.cpp">
      <Filter>extension\Particle3D\ParticleUniverse\ParticleAffectors</Filter>
    </ClCompile>
    <ClCompile Include="..\..\extensions\Particle3D\ParticleUniverse\CCPUParticle3DSphere.cpp">
      <Filter>extension\Particle3D\ParticleUniverse</Filter>
    </ClCompile>
    <ClCompile Include="..\..\extensions\Particle3D\ParticleUniverse\CCPUParticle3DScriptCompiler.cpp">
      <Filter>extension\Particle3D\ParticleUniverse</Filter>
    </ClCompile>
    <ClCompile Include="..\..\extensions\Particle3D\ParticleUniverse\CCPUParticle3DScriptLexer.cpp">
      <Filter>extension\Particle3D\ParticleUniverse</Filter>
    </ClCompile>
    <ClCompile Include="..\..\extensions\Particle3D\ParticleUniverse\CCPUParticle3DScriptParser.cpp">
      <Filter>extension\Particle3D\ParticleUniverse</Filter>
    </ClCompile>
    <ClCompile Include="..\..\extensions\Particle3D\ParticleUniverse\CCPUParticle3DScriptTranslator.cpp">
      <Filter>extension\Particle3D\ParticleUniverse</Filter>
    </ClCompile>
    <ClCompile Include="..\..\extensions\Particle3D\ParticleUniverse\CCPUParticle3DTranslateManager.cpp">
      <Filter>extension\Particle3D\ParticleUniverse</Filter>
    </ClCompile>
    <ClCompile Include="..\..\extensions\Particle3D\ParticleUniverse\CCPUParticleSystem3DTranslator.cpp">
      <Filter>extension\Particle3D\ParticleUniverse</Filter>
    </ClCompile>
    <ClCompile Include="..\..\extensions\Particle3D\ParticleUniverse\CCPUParticle3DTechniqueTranslator.cpp">
      <Filter>extension\Particle3D\ParticleUniverse</Filter>
    </ClCompile>
    <ClCompile Include="..\..\extensions\Particle3D\ParticleUniverse\CCPUParticle3DRendererTranslator.cpp">
      <Filter>extension\Particle3D\ParticleUniverse</Filter>
    </ClCompile>
    <ClCompile Include="..\..\extensions\Particle3D\ParticleUniverse\ParticleAffectors\CCPUParticle3DAffectorTranslator.cpp">
      <Filter>extension\Particle3D\ParticleUniverse\ParticleAffectors</Filter>
    </ClCompile>
    <ClCompile Include="..\..\extensions\Particle3D\ParticleUniverse\ParticleEmitters\CCPUParticle3DEmitterTranslator.cpp">
      <Filter>extension\Particle3D\ParticleUniverse\ParticleEmitters</Filter>
    </ClCompile>
    <ClCompile Include="..\..\extensions\Particle3D\ParticleUniverse\CCPUParticle3DDynamicAttributeTranslator.cpp">
      <Filter>extension\Particle3D\ParticleUniverse</Filter>
    </ClCompile>
    <ClCompile Include="..\..\extensions\Particle3D\ParticleUniverse\ParticleEmitters\CCPUParticle3DBoxEmitterTranslator.cpp">
      <Filter>extension\Particle3D\ParticleUniverse\ParticleEmitters</Filter>
    </ClCompile>
    <ClCompile Include="..\..\extensions\Particle3D\ParticleUniverse\ParticleEmitters\CCPUParticle3DCircleEmitterTranslator.cpp">
      <Filter>extension\Particle3D\ParticleUniverse\ParticleEmitters</Filter>
    </ClCompile>
    <ClCompile Include="..\..\extensions\Particle3D\ParticleUniverse\ParticleEmitters\CCPUParticle3DLineEmitterTranslator.cpp">
      <Filter>extension\Particle3D\ParticleUniverse\ParticleEmitters</Filter>
    </ClCompile>
    <ClCompile Include="..\..\extensions\Particle3D\ParticleUniverse\ParticleEmitters\CCPUParticle3DMeshSurfaceEmitterTranslator.cpp">
      <Filter>extension\Particle3D\ParticleUniverse\ParticleEmitters</Filter>
    </ClCompile>
    <ClCompile Include="..\..\extensions\Particle3D\ParticleUniverse\ParticleEmitters\CCPUParticle3DPointEmitterTranslator.cpp">
      <Filter>extension\Particle3D\ParticleUniverse\ParticleEmitters</Filter>
    </ClCompile>
    <ClCompile Include="..\..\extensions\Particle3D\ParticleUniverse\ParticleEmitters\CCPUParticle3DPositionEmitterTranslator.cpp">
      <Filter>extension\Particle3D\ParticleUniverse\ParticleEmitters</Filter>
    </ClCompile>
    <ClCompile Include="..\..\extensions\Particle3D\ParticleUniverse\ParticleEmitters\CCPUParticle3DSlaveEmitterTranslator.cpp">
      <Filter>extension\Particle3D\ParticleUniverse\ParticleEmitters</Filter>
    </ClCompile>
    <ClCompile Include="..\..\extensions\Particle3D\ParticleUniverse\ParticleEmitters\CCPUParticle3DSphereSurfaceEmitterTranslator.cpp">
      <Filter>extension\Particle3D\ParticleUniverse\ParticleEmitters</Filter>
    </ClCompile>
    <ClCompile Include="..\..\extensions\Particle3D\ParticleUniverse\ParticleEmitters\CCPUParticle3DEmitterManager.cpp">
      <Filter>extension\Particle3D\ParticleUniverse\ParticleEmitters</Filter>
    </ClCompile>
    <ClCompile Include="..\..\extensions\Particle3D\ParticleUniverse\ParticleAffectors\CCPUParticle3DAlignAffectorTranslator.cpp">
      <Filter>extension\Particle3D\ParticleUniverse\ParticleAffectors</Filter>
    </ClCompile>
    <ClCompile Include="..\..\extensions\Particle3D\ParticleUniverse\ParticleAffectors\CCPUParticle3DBaseColliderTranslator.cpp">
      <Filter>extension\Particle3D\ParticleUniverse\ParticleAffectors</Filter>
    </ClCompile>
    <ClCompile Include="..\..\extensions\Particle3D\ParticleUniverse\ParticleAffectors\CCPUParticle3DBaseForceAffectorTranslator.cpp">
      <Filter>extension\Particle3D\ParticleUniverse\ParticleAffectors</Filter>
    </ClCompile>
    <ClCompile Include="..\..\extensions\Particle3D\ParticleUniverse\ParticleAffectors\CCPUParticle3DBoxColliderTranslator.cpp">
      <Filter>extension\Particle3D\ParticleUniverse\ParticleAffectors</Filter>
    </ClCompile>
    <ClCompile Include="..\..\extensions\Particle3D\ParticleUniverse\ParticleAffectors\CCPUParticle3DCollisionAvoidanceAffectorTranslator.cpp">
      <Filter>extension\Particle3D\ParticleUniverse\ParticleAffectors</Filter>
    </ClCompile>
    <ClCompile Include="..\..\extensions\Particle3D\ParticleUniverse\ParticleAffectors\CCPUParticle3DColorAffectorTranslator.cpp">
      <Filter>extension\Particle3D\ParticleUniverse\ParticleAffectors</Filter>
    </ClCompile>
    <ClCompile Include="..\..\extensions\Particle3D\ParticleUniverse\ParticleAffectors\CCPUParticle3DFlockCenteringAffectorTranslator.cpp">
      <Filter>extension\Particle3D\ParticleUniverse\ParticleAffectors</Filter>
    </ClCompile>
    <ClCompile Include="..\..\extensions\Particle3D\ParticleUniverse\ParticleAffectors\CCPUParticle3DForceFieldAffectorTranslator.cpp">
      <Filter>extension\Particle3D\ParticleUniverse\ParticleAffectors</Filter>
    </ClCompile>
    <ClCompile Include="..\..\extensions\Particle3D\ParticleUniverse\ParticleAffectors\CCPUParticle3DGeometryRotatorTranslator.cpp">
      <Filter>extension\Particle3D\ParticleUniverse\ParticleAffectors</Filter>
    </ClCompile>
    <ClCompile Include="..\..\extensions\Particle3D\ParticleUniverse\ParticleAffectors\CCPUParticle3DGravityAffectorTranslator.cpp">
      <Filter>extension\Particle3D\ParticleUniverse\ParticleAffectors</Filter>
    </ClCompile>
    <ClCompile Include="..\..\extensions\Particle3D\ParticleUniverse\ParticleAffectors\CCPUParticle3DInterParticleColliderTranslator.cpp">
      <Filter>extension\Particle3D\ParticleUniverse\ParticleAffectors</Filter>
    </ClCompile>
    <ClCompile Include="..\..\extensions\Particle3D\ParticleUniverse\ParticleAffectors\CCPUParticle3DJetAffectorTranslator.cpp">
      <Filter>extension\Particle3D\ParticleUniverse\ParticleAffectors</Filter>
    </ClCompile>
    <ClCompile Include="..\..\extensions\Particle3D\ParticleUniverse\ParticleAffectors\CCPUParticle3DLineAffectorTranslator.cpp">
      <Filter>extension\Particle3D\ParticleUniverse\ParticleAffectors</Filter>
    </ClCompile>
    <ClCompile Include="..\..\extensions\Particle3D\ParticleUniverse\ParticleAffectors\CCPUParticle3DLinearForceAffectorTranslator.cpp">
      <Filter>extension\Particle3D\ParticleUniverse\ParticleAffectors</Filter>
    </ClCompile>
    <ClCompile Include="..\..\extensions\Particle3D\ParticleUniverse\ParticleAffectors\CCPUParticle3DParticleFollowerTranslator.cpp">
      <Filter>extension\Particle3D\ParticleUniverse\ParticleAffectors</Filter>
    </ClCompile>
    <ClCompile Include="..\..\extensions\Particle3D\ParticleUniverse\ParticleAffectors\CCPUParticle3DPathFollowerTranslator.cpp">
      <Filter>extension\Particle3D\ParticleUniverse\ParticleAffectors</Filter>
    </ClCompile>
    <ClCompile Include="..\..\extensions\Particle3D\ParticleUniverse\ParticleAffectors\CCPUParticle3DPlaneColliderTranslator.cpp">
      <Filter>extension\Particle3D\ParticleUniverse\ParticleAffectors</Filter>
    </ClCompile>
    <ClCompile Include="..\..\extensions\Particle3D\ParticleUniverse\ParticleAffectors\CCPUParticle3DRandomiserTranslator.cpp">
      <Filter>extension\Particle3D\ParticleUniverse\ParticleAffectors</Filter>
    </ClCompile>
    <ClCompile Include="..\..\extensions\Particle3D\ParticleUniverse\ParticleAffectors\CCPUParticle3DScaleAffectorTranslator.cpp">
      <Filter>extension\Particle3D\ParticleUniverse\ParticleAffectors</Filter>
    </ClCompile>
    <ClCompile Include="..\..\extensions\Particle3D\ParticleUniverse\ParticleAffectors\CCPUParticle3DSineForceAffectorTranslator.cpp">
      <Filter>extension\Particle3D\ParticleUniverse\ParticleAffectors</Filter>
    </ClCompile>
    <ClCompile Include="..\..\extensions\Particle3D\ParticleUniverse\ParticleAffectors\CCPUParticle3DSphereColliderTranslator.cpp">
      <Filter>extension\Particle3D\ParticleUniverse\ParticleAffectors</Filter>
    </ClCompile>
    <ClCompile Include="..\..\extensions\Particle3D\ParticleUniverse\ParticleAffectors\CCPUParticle3DTextureAnimatorTranslator.cpp">
      <Filter>extension\Particle3D\ParticleUniverse\ParticleAffectors</Filter>
    </ClCompile>
    <ClCompile Include="..\..\extensions\Particle3D\ParticleUniverse\ParticleAffectors\CCPUParticle3DTextureRotatorTranslator.cpp">
      <Filter>extension\Particle3D\ParticleUniverse\ParticleAffectors</Filter>
    </ClCompile>
    <ClCompile Include="..\..\extensions\Particle3D\ParticleUniverse\ParticleAffectors\CCPUParticle3DVelocityMatchingAffectorTranslator.cpp">
      <Filter>extension\Particle3D\ParticleUniverse\ParticleAffectors</Filter>
    </ClCompile>
    <ClCompile Include="..\..\extensions\Particle3D\ParticleUniverse\ParticleAffectors\CCPUParticle3DVortexAffectorTranslator.cpp">
      <Filter>extension\Particle3D\ParticleUniverse\ParticleAffectors</Filter>
    </ClCompile>
    <ClCompile Include="..\..\extensions\Particle3D\ParticleUniverse\ParticleAffectors\CCPUParticle3DAffectorManager.cpp">
      <Filter>extension\Particle3D\ParticleUniverse\ParticleAffectors</Filter>
    </ClCompile>
    <ClCompile Include="..\..\extensions\Particle3D\ParticleUniverse\ParticleAffectors\CCPUParticle3DScaleVelocityAffectorTranslator.cpp">
      <Filter>extension\Particle3D\ParticleUniverse\ParticleAffectors</Filter>
    </ClCompile>
    <ClCompile Include="..\..\extensions\Particle3D\ParticleUniverse\CCPUParticle3DMaterialTranslator.cpp">
      <Filter>extension\Particle3D\ParticleUniverse</Filter>
    </ClCompile>
    <ClCompile Include="..\..\extensions\Particle3D\ParticleUniverse\CCPUParticle3DMaterialManager.cpp">
      <Filter>extension\Particle3D\ParticleUniverse</Filter>
    </ClCompile>
    <ClCompile Include="..\..\extensions\Particle3D\ParticleUniverse\CCPUParticle3DUtil.cpp">
      <Filter>extension\Particle3D\ParticleUniverse</Filter>
    </ClCompile>
    <ClCompile Include="..\..\extensions\Particle3D\ParticleUniverse\ParticleRenders\CCPUParticle3DRender.cpp">
      <Filter>extension\Particle3D\ParticleUniverse\ParticleRenders</Filter>
    </ClCompile>
    <ClCompile Include="..\editor-support\cocostudio\WidgetReader\ArmatureNodeReader\ArmatureNodeReader.cpp">
      <Filter>cocostudio\reader\WidgetReader\ArmatureNodeReader</Filter>
    </ClCompile>
    <ClCompile Include="..\ui\shaders\UIShaders.cpp">
      <Filter>ui\shaders</Filter>
    </ClCompile>
    <ClCompile Include="..\3d\CCFrustum.cpp" />
    <ClCompile Include="..\3d\CCPlane.cpp" />
    <ClCompile Include="..\3d\CCAABB.cpp">
      <Filter>3d</Filter>
    </ClCompile>
    <ClCompile Include="..\..\extensions\Particle3D\ParticleUniverse\CCPUParticle3DListener.cpp">
      <Filter>extension\Particle3D\ParticleUniverse</Filter>
    </ClCompile>
    <ClCompile Include="..\..\extensions\Particle3D\ParticleUniverse\ParticleObservers\CCPUParticle3DObserver.cpp">
      <Filter>extension\Particle3D\ParticleUniverse\ParticleObservers</Filter>
    </ClCompile>
    <ClCompile Include="..\..\extensions\Particle3D\ParticleUniverse\ParticleObservers\CCPUParticle3DObserverManager.cpp">
      <Filter>extension\Particle3D\ParticleUniverse\ParticleObservers</Filter>
    </ClCompile>
    <ClCompile Include="..\..\extensions\Particle3D\ParticleUniverse\ParticleObservers\CCPUParticle3DObserverTranslator.cpp">
      <Filter>extension\Particle3D\ParticleUniverse\ParticleObservers</Filter>
    </ClCompile>
    <ClCompile Include="..\..\extensions\Particle3D\ParticleUniverse\ParticleObservers\CCPUParticle3DOnClearObserver.cpp">
      <Filter>extension\Particle3D\ParticleUniverse\ParticleObservers</Filter>
    </ClCompile>
    <ClCompile Include="..\..\extensions\Particle3D\ParticleUniverse\ParticleObservers\CCPUParticle3DOnClearObserverTranslator.cpp">
      <Filter>extension\Particle3D\ParticleUniverse\ParticleObservers</Filter>
    </ClCompile>
    <ClCompile Include="..\..\extensions\Particle3D\ParticleUniverse\ParticleObservers\CCPUParticle3DOnCollisionObserver.cpp">
      <Filter>extension\Particle3D\ParticleUniverse\ParticleObservers</Filter>
    </ClCompile>
    <ClCompile Include="..\..\extensions\Particle3D\ParticleUniverse\ParticleObservers\CCPUParticle3DOnCollisionObserverTranslator.cpp">
      <Filter>extension\Particle3D\ParticleUniverse\ParticleObservers</Filter>
    </ClCompile>
    <ClCompile Include="..\..\extensions\Particle3D\ParticleUniverse\ParticleObservers\CCPUParticle3DOnCountObserver.cpp">
      <Filter>extension\Particle3D\ParticleUniverse\ParticleObservers</Filter>
    </ClCompile>
    <ClCompile Include="..\..\extensions\Particle3D\ParticleUniverse\ParticleObservers\CCPUParticle3DOnCountObserverTranslator.cpp">
      <Filter>extension\Particle3D\ParticleUniverse\ParticleObservers</Filter>
    </ClCompile>
    <ClCompile Include="..\..\extensions\Particle3D\ParticleUniverse\ParticleObservers\CCPUParticle3DOnEmissionObserver.cpp">
      <Filter>extension\Particle3D\ParticleUniverse\ParticleObservers</Filter>
    </ClCompile>
    <ClCompile Include="..\..\extensions\Particle3D\ParticleUniverse\ParticleObservers\CCPUParticle3DOnEmissionObserverTranslator.cpp">
      <Filter>extension\Particle3D\ParticleUniverse\ParticleObservers</Filter>
    </ClCompile>
    <ClCompile Include="..\..\extensions\Particle3D\ParticleUniverse\ParticleObservers\CCPUParticle3DOnEventFlagObserver.cpp">
      <Filter>extension\Particle3D\ParticleUniverse\ParticleObservers</Filter>
    </ClCompile>
    <ClCompile Include="..\..\extensions\Particle3D\ParticleUniverse\ParticleObservers\CCPUParticle3DOnEventFlagObserverTranslator.cpp">
      <Filter>extension\Particle3D\ParticleUniverse\ParticleObservers</Filter>
    </ClCompile>
    <ClCompile Include="..\..\extensions\Particle3D\ParticleUniverse\ParticleObservers\CCPUParticle3DOnExpireObserver.cpp">
      <Filter>extension\Particle3D\ParticleUniverse\ParticleObservers</Filter>
    </ClCompile>
    <ClCompile Include="..\..\extensions\Particle3D\ParticleUniverse\ParticleObservers\CCPUParticle3DOnExpireObserverTranslator.cpp">
      <Filter>extension\Particle3D\ParticleUniverse\ParticleObservers</Filter>
    </ClCompile>
    <ClCompile Include="..\..\extensions\Particle3D\ParticleUniverse\ParticleObservers\CCPUParticle3DOnPositionObserver.cpp">
      <Filter>extension\Particle3D\ParticleUniverse\ParticleObservers</Filter>
    </ClCompile>
    <ClCompile Include="..\..\extensions\Particle3D\ParticleUniverse\ParticleObservers\CCPUParticle3DOnPositionObserverTranslator.cpp">
      <Filter>extension\Particle3D\ParticleUniverse\ParticleObservers</Filter>
    </ClCompile>
    <ClCompile Include="..\..\extensions\Particle3D\ParticleUniverse\ParticleObservers\CCPUParticle3DOnQuotaObserver.cpp">
      <Filter>extension\Particle3D\ParticleUniverse\ParticleObservers</Filter>
    </ClCompile>
    <ClCompile Include="..\..\extensions\Particle3D\ParticleUniverse\ParticleObservers\CCPUParticle3DOnQuotaObserverTranslator.cpp">
      <Filter>extension\Particle3D\ParticleUniverse\ParticleObservers</Filter>
    </ClCompile>
    <ClCompile Include="..\..\extensions\Particle3D\ParticleUniverse\ParticleObservers\CCPUParticle3DOnRandomObserver.cpp">
      <Filter>extension\Particle3D\ParticleUniverse\ParticleObservers</Filter>
    </ClCompile>
    <ClCompile Include="..\..\extensions\Particle3D\ParticleUniverse\ParticleObservers\CCPUParticle3DOnRandomObserverTranslator.cpp">
      <Filter>extension\Particle3D\ParticleUniverse\ParticleObservers</Filter>
    </ClCompile>
    <ClCompile Include="..\..\extensions\Particle3D\ParticleUniverse\ParticleObservers\CCPUParticle3DOnTimeObserver.cpp">
      <Filter>extension\Particle3D\ParticleUniverse\ParticleObservers</Filter>
    </ClCompile>
    <ClCompile Include="..\..\extensions\Particle3D\ParticleUniverse\ParticleObservers\CCPUParticle3DOnTimeObserverTranslator.cpp">
      <Filter>extension\Particle3D\ParticleUniverse\ParticleObservers</Filter>
    </ClCompile>
    <ClCompile Include="..\..\extensions\Particle3D\ParticleUniverse\ParticleObservers\CCPUParticle3DOnVelocityObserver.cpp">
      <Filter>extension\Particle3D\ParticleUniverse\ParticleObservers</Filter>
    </ClCompile>
    <ClCompile Include="..\..\extensions\Particle3D\ParticleUniverse\ParticleObservers\CCPUParticle3DOnVelocityObserverTranslator.cpp">
      <Filter>extension\Particle3D\ParticleUniverse\ParticleObservers</Filter>
    </ClCompile>
    <ClCompile Include="..\..\extensions\Particle3D\ParticleUniverse\ParticleEventHandlers\CCPUParticle3DDoAffectorEventHandler.cpp">
      <Filter>extension\Particle3D\ParticleUniverse\ParticleEventHandlers</Filter>
    </ClCompile>
    <ClCompile Include="..\..\extensions\Particle3D\ParticleUniverse\ParticleEventHandlers\CCPUParticle3DDoAffectorEventHandlerTranslator.cpp">
      <Filter>extension\Particle3D\ParticleUniverse\ParticleEventHandlers</Filter>
    </ClCompile>
    <ClCompile Include="..\..\extensions\Particle3D\ParticleUniverse\ParticleEventHandlers\CCPUParticle3DDoEnableComponentEventHandler.cpp">
      <Filter>extension\Particle3D\ParticleUniverse\ParticleEventHandlers</Filter>
    </ClCompile>
    <ClCompile Include="..\..\extensions\Particle3D\ParticleUniverse\ParticleEventHandlers\CCPUParticle3DDoEnableComponentEventHandlerTranslator.cpp">
      <Filter>extension\Particle3D\ParticleUniverse\ParticleEventHandlers</Filter>
    </ClCompile>
    <ClCompile Include="..\..\extensions\Particle3D\ParticleUniverse\ParticleEventHandlers\CCPUParticle3DDoExpireEventHandler.cpp">
      <Filter>extension\Particle3D\ParticleUniverse\ParticleEventHandlers</Filter>
    </ClCompile>
    <ClCompile Include="..\..\extensions\Particle3D\ParticleUniverse\ParticleEventHandlers\CCPUParticle3DDoExpireEventHandlerTranslator.cpp">
      <Filter>extension\Particle3D\ParticleUniverse\ParticleEventHandlers</Filter>
    </ClCompile>
    <ClCompile Include="..\..\extensions\Particle3D\ParticleUniverse\ParticleEventHandlers\CCPUParticle3DDoFreezeEventHandler.cpp">
      <Filter>extension\Particle3D\ParticleUniverse\ParticleEventHandlers</Filter>
    </ClCompile>
    <ClCompile Include="..\..\extensions\Particle3D\ParticleUniverse\ParticleEventHandlers\CCPUParticle3DDoFreezeEventHandlerTranslator.cpp">
      <Filter>extension\Particle3D\ParticleUniverse\ParticleEventHandlers</Filter>
    </ClCompile>
    <ClCompile Include="..\..\extensions\Particle3D\ParticleUniverse\ParticleEventHandlers\CCPUParticle3DDoPlacementParticleEventHandler.cpp">
      <Filter>extension\Particle3D\ParticleUniverse\ParticleEventHandlers</Filter>
    </ClCompile>
    <ClCompile Include="..\..\extensions\Particle3D\ParticleUniverse\ParticleEventHandlers\CCPUParticle3DDoPlacementParticleEventHandlerTranslator.cpp">
      <Filter>extension\Particle3D\ParticleUniverse\ParticleEventHandlers</Filter>
    </ClCompile>
    <ClCompile Include="..\..\extensions\Particle3D\ParticleUniverse\ParticleEventHandlers\CCPUParticle3DDoScaleEventHandler.cpp">
      <Filter>extension\Particle3D\ParticleUniverse\ParticleEventHandlers</Filter>
    </ClCompile>
    <ClCompile Include="..\..\extensions\Particle3D\ParticleUniverse\ParticleEventHandlers\CCPUParticle3DDoScaleEventHandlerTranslator.cpp">
      <Filter>extension\Particle3D\ParticleUniverse\ParticleEventHandlers</Filter>
    </ClCompile>
    <ClCompile Include="..\..\extensions\Particle3D\ParticleUniverse\ParticleEventHandlers\CCPUParticle3DDoStopSystemEventHandler.cpp">
      <Filter>extension\Particle3D\ParticleUniverse\ParticleEventHandlers</Filter>
    </ClCompile>
    <ClCompile Include="..\..\extensions\Particle3D\ParticleUniverse\ParticleEventHandlers\CCPUParticle3DDoStopSystemEventHandlerTranslator.cpp">
      <Filter>extension\Particle3D\ParticleUniverse\ParticleEventHandlers</Filter>
    </ClCompile>
    <ClCompile Include="..\..\extensions\Particle3D\ParticleUniverse\ParticleEventHandlers\CCPUParticle3DEventHandler.cpp">
      <Filter>extension\Particle3D\ParticleUniverse\ParticleEventHandlers</Filter>
    </ClCompile>
    <ClCompile Include="..\..\extensions\Particle3D\ParticleUniverse\ParticleEventHandlers\CCPUParticle3DEventHandlerManager.cpp">
      <Filter>extension\Particle3D\ParticleUniverse\ParticleEventHandlers</Filter>
    </ClCompile>
    <ClCompile Include="..\..\extensions\Particle3D\ParticleUniverse\ParticleEventHandlers\CCPUParticle3DEventHandlerTranslator.cpp">
      <Filter>extension\Particle3D\ParticleUniverse\ParticleEventHandlers</Filter>
    </ClCompile>
    <ClCompile Include="..\..\extensions\Particle3D\ParticleUniverse\ParticleBehaviours\CCPUParticle3DBehaviour.cpp">
      <Filter>extension\Particle3D\ParticleUniverse\ParticleBehaviours</Filter>
    </ClCompile>
    <ClCompile Include="..\..\extensions\Particle3D\ParticleUniverse\ParticleBehaviours\CCPUParticle3DBehaviourManager.cpp">
      <Filter>extension\Particle3D\ParticleUniverse\ParticleBehaviours</Filter>
    </ClCompile>
    <ClCompile Include="..\..\extensions\Particle3D\ParticleUniverse\ParticleBehaviours\CCPUParticle3DBehaviourTranslator.cpp">
      <Filter>extension\Particle3D\ParticleUniverse\ParticleBehaviours</Filter>
    </ClCompile>
    <ClCompile Include="..\..\extensions\Particle3D\ParticleUniverse\ParticleBehaviours\CCPUParticle3DSlaveBehaviour.cpp">
      <Filter>extension\Particle3D\ParticleUniverse\ParticleBehaviours</Filter>
    </ClCompile>
    <ClCompile Include="..\..\extensions\Particle3D\ParticleUniverse\ParticleBehaviours\CCPUParticle3DSlaveBehaviourTranslator.cpp">
      <Filter>extension\Particle3D\ParticleUniverse\ParticleBehaviours</Filter>
    </ClCompile>
    <ClCompile Include="..\..\extensions\Particle3D\ParticleUniverse\ParticleRenders\CCPUParticle3DBeamRender.cpp">
      <Filter>extension\Particle3D\ParticleUniverse\ParticleRenders</Filter>
    </ClCompile>
    <ClCompile Include="..\..\extensions\Particle3D\ParticleUniverse\ParticleRenders\CCPUParticle3DBillboardChain.cpp">
      <Filter>extension\Particle3D\ParticleUniverse\ParticleRenders</Filter>
    </ClCompile>
    <ClCompile Include="..\..\extensions\Particle3D\ParticleUniverse\ParticleRenders\CCPUParticle3DRibbonTrail.cpp">
      <Filter>extension\Particle3D\ParticleUniverse\ParticleRenders</Filter>
    </ClCompile>
    <ClCompile Include="..\..\extensions\Particle3D\ParticleUniverse\ParticleRenders\CCPUParticle3DRibbonTrailRender.cpp">
      <Filter>extension\Particle3D\ParticleUniverse\ParticleRenders</Filter>
    </ClCompile>
  </ItemGroup>
  <ItemGroup>
    <ClInclude Include="..\physics\CCPhysicsBody.h">
      <Filter>physics</Filter>
    </ClInclude>
    <ClInclude Include="..\physics\CCPhysicsContact.h">
      <Filter>physics</Filter>
    </ClInclude>
    <ClInclude Include="..\physics\CCPhysicsJoint.h">
      <Filter>physics</Filter>
    </ClInclude>
    <ClInclude Include="..\physics\CCPhysicsShape.h">
      <Filter>physics</Filter>
    </ClInclude>
    <ClInclude Include="..\physics\CCPhysicsWorld.h">
      <Filter>physics</Filter>
    </ClInclude>
    <ClInclude Include="..\..\external\xxhash\xxhash.h">
      <Filter>external\xxhash</Filter>
    </ClInclude>
    <ClInclude Include="..\deprecated\CCArray.h">
      <Filter>deprecated</Filter>
    </ClInclude>
    <ClInclude Include="..\deprecated\CCBool.h">
      <Filter>deprecated</Filter>
    </ClInclude>
    <ClInclude Include="..\deprecated\CCDeprecated.h">
      <Filter>deprecated</Filter>
    </ClInclude>
    <ClInclude Include="..\deprecated\CCDictionary.h">
      <Filter>deprecated</Filter>
    </ClInclude>
    <ClInclude Include="..\deprecated\CCDouble.h">
      <Filter>deprecated</Filter>
    </ClInclude>
    <ClInclude Include="..\deprecated\CCFloat.h">
      <Filter>deprecated</Filter>
    </ClInclude>
    <ClInclude Include="..\deprecated\CCInteger.h">
      <Filter>deprecated</Filter>
    </ClInclude>
    <ClInclude Include="..\deprecated\CCNotificationCenter.h">
      <Filter>deprecated</Filter>
    </ClInclude>
    <ClInclude Include="..\deprecated\CCSet.h">
      <Filter>deprecated</Filter>
    </ClInclude>
    <ClInclude Include="..\deprecated\CCString.h">
      <Filter>deprecated</Filter>
    </ClInclude>
    <ClInclude Include="..\cocos2d.h" />
    <ClInclude Include="..\..\external\ConvertUTF\ConvertUTF.h">
      <Filter>external\ConvertUTF</Filter>
    </ClInclude>
    <ClInclude Include="CCAction.h">
      <Filter>2d</Filter>
    </ClInclude>
    <ClInclude Include="CCActionCamera.h">
      <Filter>2d</Filter>
    </ClInclude>
    <ClInclude Include="CCActionCatmullRom.h">
      <Filter>2d</Filter>
    </ClInclude>
    <ClInclude Include="CCActionEase.h">
      <Filter>2d</Filter>
    </ClInclude>
    <ClInclude Include="CCActionGrid.h">
      <Filter>2d</Filter>
    </ClInclude>
    <ClInclude Include="CCActionGrid3D.h">
      <Filter>2d</Filter>
    </ClInclude>
    <ClInclude Include="CCActionInstant.h">
      <Filter>2d</Filter>
    </ClInclude>
    <ClInclude Include="CCActionInterval.h">
      <Filter>2d</Filter>
    </ClInclude>
    <ClInclude Include="CCActionManager.h">
      <Filter>2d</Filter>
    </ClInclude>
    <ClInclude Include="CCActionPageTurn3D.h">
      <Filter>2d</Filter>
    </ClInclude>
    <ClInclude Include="CCActionProgressTimer.h">
      <Filter>2d</Filter>
    </ClInclude>
    <ClInclude Include="CCActionTiledGrid.h">
      <Filter>2d</Filter>
    </ClInclude>
    <ClInclude Include="CCActionTween.h">
      <Filter>2d</Filter>
    </ClInclude>
    <ClInclude Include="CCAnimation.h">
      <Filter>2d</Filter>
    </ClInclude>
    <ClInclude Include="CCAnimationCache.h">
      <Filter>2d</Filter>
    </ClInclude>
    <ClInclude Include="CCAtlasNode.h">
      <Filter>2d</Filter>
    </ClInclude>
    <ClInclude Include="CCClippingNode.h">
      <Filter>2d</Filter>
    </ClInclude>
    <ClInclude Include="CCClippingRectangleNode.h">
      <Filter>2d</Filter>
    </ClInclude>
    <ClInclude Include="CCComponent.h">
      <Filter>2d</Filter>
    </ClInclude>
    <ClInclude Include="CCComponentContainer.h">
      <Filter>2d</Filter>
    </ClInclude>
    <ClInclude Include="CCDrawingPrimitives.h">
      <Filter>2d</Filter>
    </ClInclude>
    <ClInclude Include="CCDrawNode.h">
      <Filter>2d</Filter>
    </ClInclude>
    <ClInclude Include="CCFont.h">
      <Filter>2d</Filter>
    </ClInclude>
    <ClInclude Include="CCFontAtlas.h">
      <Filter>2d</Filter>
    </ClInclude>
    <ClInclude Include="CCFontAtlasCache.h">
      <Filter>2d</Filter>
    </ClInclude>
    <ClInclude Include="CCFontCharMap.h">
      <Filter>2d</Filter>
    </ClInclude>
    <ClInclude Include="CCFontFNT.h">
      <Filter>2d</Filter>
    </ClInclude>
    <ClInclude Include="CCFontFreeType.h">
      <Filter>2d</Filter>
    </ClInclude>
    <ClInclude Include="CCGLBufferedNode.h">
      <Filter>2d</Filter>
    </ClInclude>
    <ClInclude Include="CCGrabber.h">
      <Filter>2d</Filter>
    </ClInclude>
    <ClInclude Include="CCGrid.h">
      <Filter>2d</Filter>
    </ClInclude>
    <ClInclude Include="CCLabel.h">
      <Filter>2d</Filter>
    </ClInclude>
    <ClInclude Include="CCLabelAtlas.h">
      <Filter>2d</Filter>
    </ClInclude>
    <ClInclude Include="CCLabelBMFont.h">
      <Filter>2d</Filter>
    </ClInclude>
    <ClInclude Include="CCLabelTextFormatter.h">
      <Filter>2d</Filter>
    </ClInclude>
    <ClInclude Include="CCLabelTTF.h">
      <Filter>2d</Filter>
    </ClInclude>
    <ClInclude Include="CCLayer.h">
      <Filter>2d</Filter>
    </ClInclude>
    <ClInclude Include="CCMenu.h">
      <Filter>2d</Filter>
    </ClInclude>
    <ClInclude Include="CCMenuItem.h">
      <Filter>2d</Filter>
    </ClInclude>
    <ClInclude Include="CCMotionStreak.h">
      <Filter>2d</Filter>
    </ClInclude>
    <ClInclude Include="CCNode.h">
      <Filter>2d</Filter>
    </ClInclude>
    <ClInclude Include="CCNodeGrid.h">
      <Filter>2d</Filter>
    </ClInclude>
    <ClInclude Include="CCParallaxNode.h">
      <Filter>2d</Filter>
    </ClInclude>
    <ClInclude Include="CCParticleBatchNode.h">
      <Filter>2d</Filter>
    </ClInclude>
    <ClInclude Include="CCParticleExamples.h">
      <Filter>2d</Filter>
    </ClInclude>
    <ClInclude Include="CCParticleSystem.h">
      <Filter>2d</Filter>
    </ClInclude>
    <ClInclude Include="CCParticleSystemQuad.h">
      <Filter>2d</Filter>
    </ClInclude>
    <ClInclude Include="CCProgressTimer.h">
      <Filter>2d</Filter>
    </ClInclude>
    <ClInclude Include="CCRenderTexture.h">
      <Filter>2d</Filter>
    </ClInclude>
    <ClInclude Include="CCScene.h">
      <Filter>2d</Filter>
    </ClInclude>
    <ClInclude Include="CCSprite.h">
      <Filter>2d</Filter>
    </ClInclude>
    <ClInclude Include="CCSpriteBatchNode.h">
      <Filter>2d</Filter>
    </ClInclude>
    <ClInclude Include="CCSpriteFrame.h">
      <Filter>2d</Filter>
    </ClInclude>
    <ClInclude Include="CCSpriteFrameCache.h">
      <Filter>2d</Filter>
    </ClInclude>
    <ClInclude Include="CCTextFieldTTF.h">
      <Filter>2d</Filter>
    </ClInclude>
    <ClInclude Include="CCTileMapAtlas.h">
      <Filter>2d</Filter>
    </ClInclude>
    <ClInclude Include="CCTMXLayer.h">
      <Filter>2d</Filter>
    </ClInclude>
    <ClInclude Include="CCTMXObjectGroup.h">
      <Filter>2d</Filter>
    </ClInclude>
    <ClInclude Include="CCTMXTiledMap.h">
      <Filter>2d</Filter>
    </ClInclude>
    <ClInclude Include="CCTMXXMLParser.h">
      <Filter>2d</Filter>
    </ClInclude>
    <ClInclude Include="CCTransition.h">
      <Filter>2d</Filter>
    </ClInclude>
    <ClInclude Include="CCTransitionPageTurn.h">
      <Filter>2d</Filter>
    </ClInclude>
    <ClInclude Include="CCTransitionProgress.h">
      <Filter>2d</Filter>
    </ClInclude>
    <ClInclude Include="CCTweenFunction.h">
      <Filter>2d</Filter>
    </ClInclude>
    <ClInclude Include="..\base\atitc.h">
      <Filter>base</Filter>
    </ClInclude>
    <ClInclude Include="..\base\base64.h">
      <Filter>base</Filter>
    </ClInclude>
    <ClInclude Include="..\base\CCAutoreleasePool.h">
      <Filter>base</Filter>
    </ClInclude>
    <ClInclude Include="..\base\ccCArray.h">
      <Filter>base</Filter>
    </ClInclude>
    <ClInclude Include="..\base\ccConfig.h">
      <Filter>base</Filter>
    </ClInclude>
    <ClInclude Include="..\base\CCConfiguration.h">
      <Filter>base</Filter>
    </ClInclude>
    <ClInclude Include="..\base\CCConsole.h">
      <Filter>base</Filter>
    </ClInclude>
    <ClInclude Include="..\base\CCData.h">
      <Filter>base</Filter>
    </ClInclude>
    <ClInclude Include="..\base\CCDataVisitor.h">
      <Filter>base</Filter>
    </ClInclude>
    <ClInclude Include="..\base\CCDirector.h">
      <Filter>base</Filter>
    </ClInclude>
    <ClInclude Include="..\base\CCEvent.h">
      <Filter>base</Filter>
    </ClInclude>
    <ClInclude Include="..\base\CCEventAcceleration.h">
      <Filter>base</Filter>
    </ClInclude>
    <ClInclude Include="..\base\CCEventCustom.h">
      <Filter>base</Filter>
    </ClInclude>
    <ClInclude Include="..\base\CCEventDispatcher.h">
      <Filter>base</Filter>
    </ClInclude>
    <ClInclude Include="..\base\CCEventFocus.h">
      <Filter>base</Filter>
    </ClInclude>
    <ClInclude Include="..\base\CCEventKeyboard.h">
      <Filter>base</Filter>
    </ClInclude>
    <ClInclude Include="..\base\CCEventListener.h">
      <Filter>base</Filter>
    </ClInclude>
    <ClInclude Include="..\base\CCEventListenerAcceleration.h">
      <Filter>base</Filter>
    </ClInclude>
    <ClInclude Include="..\base\CCEventListenerCustom.h">
      <Filter>base</Filter>
    </ClInclude>
    <ClInclude Include="..\base\CCEventListenerFocus.h">
      <Filter>base</Filter>
    </ClInclude>
    <ClInclude Include="..\base\CCEventListenerKeyboard.h">
      <Filter>base</Filter>
    </ClInclude>
    <ClInclude Include="..\base\CCEventListenerMouse.h">
      <Filter>base</Filter>
    </ClInclude>
    <ClInclude Include="..\base\CCEventListenerTouch.h">
      <Filter>base</Filter>
    </ClInclude>
    <ClInclude Include="..\base\CCEventMouse.h">
      <Filter>base</Filter>
    </ClInclude>
    <ClInclude Include="..\base\CCEventTouch.h">
      <Filter>base</Filter>
    </ClInclude>
    <ClInclude Include="..\base\CCEventType.h">
      <Filter>base</Filter>
    </ClInclude>
    <ClInclude Include="..\base\ccFPSImages.h">
      <Filter>base</Filter>
    </ClInclude>
    <ClInclude Include="..\base\ccMacros.h">
      <Filter>base</Filter>
    </ClInclude>
    <ClInclude Include="..\base\CCMap.h">
      <Filter>base</Filter>
    </ClInclude>
    <ClInclude Include="..\base\CCNS.h">
      <Filter>base</Filter>
    </ClInclude>
    <ClInclude Include="..\base\CCProfiling.h">
      <Filter>base</Filter>
    </ClInclude>
    <ClInclude Include="..\base\CCProtocols.h">
      <Filter>base</Filter>
    </ClInclude>
    <ClInclude Include="..\base\CCRef.h">
      <Filter>base</Filter>
    </ClInclude>
    <ClInclude Include="..\base\CCRefPtr.h">
      <Filter>base</Filter>
    </ClInclude>
    <ClInclude Include="..\base\CCScheduler.h">
      <Filter>base</Filter>
    </ClInclude>
    <ClInclude Include="..\base\CCScriptSupport.h">
      <Filter>base</Filter>
    </ClInclude>
    <ClInclude Include="..\base\CCTouch.h">
      <Filter>base</Filter>
    </ClInclude>
    <ClInclude Include="..\base\ccTypes.h">
      <Filter>base</Filter>
    </ClInclude>
    <ClInclude Include="..\base\CCUserDefault.h">
      <Filter>base</Filter>
    </ClInclude>
    <ClInclude Include="..\base\ccUTF8.h">
      <Filter>base</Filter>
    </ClInclude>
    <ClInclude Include="..\base\ccUtils.h">
      <Filter>base</Filter>
    </ClInclude>
    <ClInclude Include="..\base\CCValue.h">
      <Filter>base</Filter>
    </ClInclude>
    <ClInclude Include="..\base\CCVector.h">
      <Filter>base</Filter>
    </ClInclude>
    <ClInclude Include="..\base\etc1.h">
      <Filter>base</Filter>
    </ClInclude>
    <ClInclude Include="..\base\pvr.h">
      <Filter>platform</Filter>
    </ClInclude>
    <ClInclude Include="..\base\firePngData.h">
      <Filter>base</Filter>
    </ClInclude>
    <ClInclude Include="..\base\s3tc.h">
      <Filter>base</Filter>
    </ClInclude>
    <ClInclude Include="..\base\TGAlib.h">
      <Filter>base</Filter>
    </ClInclude>
    <ClInclude Include="..\base\uthash.h">
      <Filter>base</Filter>
    </ClInclude>
    <ClInclude Include="..\base\utlist.h">
      <Filter>base</Filter>
    </ClInclude>
    <ClInclude Include="..\base\ZipUtils.h">
      <Filter>base</Filter>
    </ClInclude>
    <ClInclude Include="..\renderer\CCBatchCommand.h">
      <Filter>renderer</Filter>
    </ClInclude>
    <ClInclude Include="..\renderer\CCTrianglesCommand.h">
      <Filter>renderer</Filter>
    </ClInclude>
    <ClInclude Include="..\renderer\CCCustomCommand.h">
      <Filter>renderer</Filter>
    </ClInclude>
    <ClInclude Include="..\renderer\CCGLProgram.h">
      <Filter>renderer</Filter>
    </ClInclude>
    <ClInclude Include="..\renderer\CCGLProgramCache.h">
      <Filter>renderer</Filter>
    </ClInclude>
    <ClInclude Include="..\renderer\CCGLProgramState.h">
      <Filter>renderer</Filter>
    </ClInclude>
    <ClInclude Include="..\renderer\CCGLProgramStateCache.h">
      <Filter>renderer</Filter>
    </ClInclude>
    <ClInclude Include="..\renderer\ccGLStateCache.h">
      <Filter>renderer</Filter>
    </ClInclude>
    <ClInclude Include="..\renderer\CCGroupCommand.h">
      <Filter>renderer</Filter>
    </ClInclude>
    <ClInclude Include="..\renderer\CCQuadCommand.h">
      <Filter>renderer</Filter>
    </ClInclude>
    <ClInclude Include="..\renderer\CCRenderCommand.h">
      <Filter>renderer</Filter>
    </ClInclude>
    <ClInclude Include="..\renderer\CCRenderCommandPool.h">
      <Filter>renderer</Filter>
    </ClInclude>
    <ClInclude Include="..\renderer\CCRenderer.h">
      <Filter>renderer</Filter>
    </ClInclude>
    <ClInclude Include="..\renderer\ccShaders.h">
      <Filter>renderer</Filter>
    </ClInclude>
    <ClInclude Include="..\renderer\CCTexture2D.h">
      <Filter>renderer</Filter>
    </ClInclude>
    <ClInclude Include="..\renderer\CCTextureAtlas.h">
      <Filter>renderer</Filter>
    </ClInclude>
    <ClInclude Include="..\renderer\CCTextureCache.h">
      <Filter>renderer</Filter>
    </ClInclude>
    <ClInclude Include="..\platform\win32\compat\stdint.h">
      <Filter>platform\win32\compat</Filter>
    </ClInclude>
    <ClInclude Include="..\math\CCAffineTransform.h">
      <Filter>math</Filter>
    </ClInclude>
    <ClInclude Include="..\math\CCGeometry.h">
      <Filter>math</Filter>
    </ClInclude>
    <ClInclude Include="..\math\CCMath.h">
      <Filter>math</Filter>
    </ClInclude>
    <ClInclude Include="..\math\CCMathBase.h">
      <Filter>math</Filter>
    </ClInclude>
    <ClInclude Include="..\math\CCVertex.h">
      <Filter>math</Filter>
    </ClInclude>
    <ClInclude Include="..\math\Mat4.h">
      <Filter>math</Filter>
    </ClInclude>
    <ClInclude Include="..\math\MathUtil.h">
      <Filter>math</Filter>
    </ClInclude>
    <ClInclude Include="..\math\Quaternion.h">
      <Filter>math</Filter>
    </ClInclude>
    <ClInclude Include="..\math\TransformUtils.h">
      <Filter>math</Filter>
    </ClInclude>
    <ClInclude Include="..\math\Vec2.h">
      <Filter>math</Filter>
    </ClInclude>
    <ClInclude Include="..\math\Vec3.h">
      <Filter>math</Filter>
    </ClInclude>
    <ClInclude Include="..\math\Vec4.h">
      <Filter>math</Filter>
    </ClInclude>
    <ClInclude Include="..\platform\CCApplicationProtocol.h">
      <Filter>platform</Filter>
    </ClInclude>
    <ClInclude Include="..\platform\CCCommon.h">
      <Filter>platform</Filter>
    </ClInclude>
    <ClInclude Include="..\platform\CCDevice.h">
      <Filter>platform</Filter>
    </ClInclude>
    <ClInclude Include="..\platform\CCFileUtils.h">
      <Filter>platform</Filter>
    </ClInclude>
    <ClInclude Include="..\platform\CCImage.h">
      <Filter>platform</Filter>
    </ClInclude>
    <ClInclude Include="..\platform\CCSAXParser.h">
      <Filter>platform</Filter>
    </ClInclude>
    <ClInclude Include="..\platform\CCThread.h">
      <Filter>platform</Filter>
    </ClInclude>
    <ClInclude Include="..\..\external\tinyxml2\tinyxml2.h">
      <Filter>external\tinyxml2</Filter>
    </ClInclude>
    <ClInclude Include="..\..\external\unzip\unzip.h">
      <Filter>external\unzip</Filter>
    </ClInclude>
    <ClInclude Include="..\..\external\unzip\ioapi.h">
      <Filter>external\unzip</Filter>
    </ClInclude>
    <ClInclude Include="..\..\external\unzip\ioapi_mem.h">
      <Filter>external\unzip</Filter>
    </ClInclude>
    <ClInclude Include="..\..\external\edtaa3func\edtaa3func.h">
      <Filter>external\edtaa</Filter>
    </ClInclude>
    <ClInclude Include="..\base\CCIMEDelegate.h">
      <Filter>base</Filter>
    </ClInclude>
    <ClInclude Include="..\base\CCIMEDispatcher.h">
      <Filter>base</Filter>
    </ClInclude>
    <ClInclude Include="..\renderer\CCMeshCommand.h">
      <Filter>renderer</Filter>
    </ClInclude>
    <ClInclude Include="..\base\ObjectFactory.h">
      <Filter>base</Filter>
    </ClInclude>
    <ClInclude Include="CCFastTMXTiledMap.h">
      <Filter>2d</Filter>
    </ClInclude>
    <ClInclude Include="CCFastTMXLayer.h">
      <Filter>2d</Filter>
    </ClInclude>
    <ClInclude Include="..\storage\local-storage\LocalStorage.h">
      <Filter>storage</Filter>
    </ClInclude>
    <ClInclude Include="..\platform\CCGLView.h">
      <Filter>platform</Filter>
    </ClInclude>
    <ClInclude Include="CCProtectedNode.h">
      <Filter>2d</Filter>
    </ClInclude>
    <ClInclude Include="..\renderer\CCPrimitive.h">
      <Filter>renderer</Filter>
    </ClInclude>
    <ClInclude Include="..\renderer\CCPrimitiveCommand.h">
      <Filter>renderer</Filter>
    </ClInclude>
    <ClInclude Include="..\renderer\CCVertexIndexBuffer.h">
      <Filter>renderer</Filter>
    </ClInclude>
    <ClInclude Include="..\renderer\CCVertexIndexData.h">
      <Filter>renderer</Filter>
    </ClInclude>
    <ClInclude Include="..\base\ccRandom.h">
      <Filter>base</Filter>
    </ClInclude>
    <ClInclude Include="..\3d\CCAABB.h">
      <Filter>3d</Filter>
    </ClInclude>
    <ClInclude Include="..\3d\CCAnimate3D.h">
      <Filter>3d</Filter>
    </ClInclude>
    <ClInclude Include="..\3d\CCAnimation3D.h">
      <Filter>3d</Filter>
    </ClInclude>
    <ClInclude Include="..\3d\CCAnimationCurve.h">
      <Filter>3d</Filter>
    </ClInclude>
    <ClInclude Include="..\3d\CCAttachNode.h">
      <Filter>3d</Filter>
    </ClInclude>
    <ClInclude Include="..\3d\CCBundle3D.h">
      <Filter>3d</Filter>
    </ClInclude>
    <ClInclude Include="..\3d\CCBundle3DData.h">
      <Filter>3d</Filter>
    </ClInclude>
    <ClInclude Include="..\3d\CCBundleReader.h">
      <Filter>3d</Filter>
    </ClInclude>
    <ClInclude Include="..\3d\CCMesh.h">
      <Filter>3d</Filter>
    </ClInclude>
    <ClInclude Include="..\3d\CCMeshSkin.h">
      <Filter>3d</Filter>
    </ClInclude>
    <ClInclude Include="..\3d\CCOBB.h">
      <Filter>3d</Filter>
    </ClInclude>
    <ClInclude Include="..\3d\CCObjLoader.h">
      <Filter>3d</Filter>
    </ClInclude>
    <ClInclude Include="..\3d\CCRay.h">
      <Filter>3d</Filter>
    </ClInclude>
    <ClInclude Include="..\3d\CCSkeleton3D.h">
      <Filter>3d</Filter>
    </ClInclude>
    <ClInclude Include="..\3d\CCSprite3D.h">
      <Filter>3d</Filter>
    </ClInclude>
    <ClInclude Include="..\3d\CCSprite3DMaterial.h">
      <Filter>3d</Filter>
    </ClInclude>
    <ClInclude Include="..\3d\cocos3d.h">
      <Filter>3d</Filter>
    </ClInclude>
    <ClInclude Include="..\..\extensions\assets-manager\AssetsManager.h">
      <Filter>extension\AssetsManager</Filter>
    </ClInclude>
    <ClInclude Include="..\..\extensions\GUI\CCScrollView\CCScrollView.h">
      <Filter>extension\GUI\CCScrollView</Filter>
    </ClInclude>
    <ClInclude Include="..\..\extensions\GUI\CCScrollView\CCTableView.h">
      <Filter>extension\GUI\CCScrollView</Filter>
    </ClInclude>
    <ClInclude Include="..\..\extensions\GUI\CCScrollView\CCTableViewCell.h">
      <Filter>extension\GUI\CCScrollView</Filter>
    </ClInclude>
    <ClInclude Include="..\..\extensions\physics-nodes\CCPhysicsDebugNode.h">
      <Filter>extension\physics_nodes</Filter>
    </ClInclude>
    <ClInclude Include="..\..\extensions\physics-nodes\CCPhysicsSprite.h">
      <Filter>extension\physics_nodes</Filter>
    </ClInclude>
    <ClInclude Include="..\..\extensions\cocos-ext.h">
      <Filter>extension</Filter>
    </ClInclude>
    <ClInclude Include="..\..\extensions\ExtensionExport.h">
      <Filter>extension</Filter>
    </ClInclude>
    <ClInclude Include="..\..\extensions\ExtensionMacros.h">
      <Filter>extension</Filter>
    </ClInclude>
    <ClInclude Include="..\audio\include\Export.h">
      <Filter>cocosdenshion\Header Files</Filter>
    </ClInclude>
    <ClInclude Include="..\audio\win32\MciPlayer.h">
      <Filter>cocosdenshion\Header Files</Filter>
    </ClInclude>
    <ClInclude Include="..\audio\include\SimpleAudioEngine.h">
      <Filter>cocosdenshion\Header Files</Filter>
    </ClInclude>
    <ClInclude Include="..\network\HttpClient.h">
      <Filter>network\Header Files</Filter>
    </ClInclude>
    <ClInclude Include="..\network\HttpRequest.h">
      <Filter>network\Header Files</Filter>
    </ClInclude>
    <ClInclude Include="..\network\HttpResponse.h">
      <Filter>network\Header Files</Filter>
    </ClInclude>
    <ClInclude Include="..\network\SocketIO.h">
      <Filter>network\Header Files</Filter>
    </ClInclude>
    <ClInclude Include="..\network\WebSocket.h">
      <Filter>network\Header Files</Filter>
    </ClInclude>
    <ClInclude Include="..\ui\UIScale9Sprite.h">
      <Filter>ui\BaseClasses</Filter>
    </ClInclude>
    <ClInclude Include="..\ui\UIWidget.h">
      <Filter>ui\BaseClasses</Filter>
    </ClInclude>
    <ClInclude Include="..\ui\UIHBox.h">
      <Filter>ui\Layouts</Filter>
    </ClInclude>
    <ClInclude Include="..\ui\UILayout.h">
      <Filter>ui\Layouts</Filter>
    </ClInclude>
    <ClInclude Include="..\ui\UILayoutManager.h">
      <Filter>ui\Layouts</Filter>
    </ClInclude>
    <ClInclude Include="..\ui\UILayoutParameter.h">
      <Filter>ui\Layouts</Filter>
    </ClInclude>
    <ClInclude Include="..\ui\UIRelativeBox.h">
      <Filter>ui\Layouts</Filter>
    </ClInclude>
    <ClInclude Include="..\ui\UIVBox.h">
      <Filter>ui\Layouts</Filter>
    </ClInclude>
    <ClInclude Include="..\ui\CocosGUI.h">
      <Filter>ui\System</Filter>
    </ClInclude>
    <ClInclude Include="..\ui\GUIExport.h">
      <Filter>ui\System</Filter>
    </ClInclude>
    <ClInclude Include="..\ui\UIDeprecated.h">
      <Filter>ui\System</Filter>
    </ClInclude>
    <ClInclude Include="..\ui\UIHelper.h">
      <Filter>ui\System</Filter>
    </ClInclude>
    <ClInclude Include="..\ui\UIButton.h">
      <Filter>ui\UIWidgets</Filter>
    </ClInclude>
    <ClInclude Include="..\ui\UICheckBox.h">
      <Filter>ui\UIWidgets</Filter>
    </ClInclude>
    <ClInclude Include="..\ui\UIImageView.h">
      <Filter>ui\UIWidgets</Filter>
    </ClInclude>
    <ClInclude Include="..\ui\UILoadingBar.h">
      <Filter>ui\UIWidgets</Filter>
    </ClInclude>
    <ClInclude Include="..\ui\UIRichText.h">
      <Filter>ui\UIWidgets</Filter>
    </ClInclude>
    <ClInclude Include="..\ui\UISlider.h">
      <Filter>ui\UIWidgets</Filter>
    </ClInclude>
    <ClInclude Include="..\ui\UIText.h">
      <Filter>ui\UIWidgets</Filter>
    </ClInclude>
    <ClInclude Include="..\ui\UITextAtlas.h">
      <Filter>ui\UIWidgets</Filter>
    </ClInclude>
    <ClInclude Include="..\ui\UITextBMFont.h">
      <Filter>ui\UIWidgets</Filter>
    </ClInclude>
    <ClInclude Include="..\ui\UITextField.h">
      <Filter>ui\UIWidgets</Filter>
    </ClInclude>
    <ClInclude Include="..\ui\UIListView.h">
      <Filter>ui\UIWidgets\ScrollWidget</Filter>
    </ClInclude>
    <ClInclude Include="..\ui\UIPageView.h">
      <Filter>ui\UIWidgets\ScrollWidget</Filter>
    </ClInclude>
    <ClInclude Include="..\ui\UIScrollView.h">
      <Filter>ui\UIWidgets\ScrollWidget</Filter>
    </ClInclude>
    <ClInclude Include="..\editor-support\cocostudio\CocosStudioExport.h">
      <Filter>cocostudio</Filter>
    </ClInclude>
    <ClInclude Include="..\editor-support\cocostudio\TriggerBase.h">
      <Filter>cocostudio\TimelineAction\trigger</Filter>
    </ClInclude>
    <ClInclude Include="..\editor-support\cocostudio\TriggerMng.h">
      <Filter>cocostudio\TimelineAction\trigger</Filter>
    </ClInclude>
    <ClInclude Include="..\editor-support\cocostudio\TriggerObj.h">
      <Filter>cocostudio\TimelineAction\trigger</Filter>
    </ClInclude>
    <ClInclude Include="..\editor-support\cocostudio\ActionTimeline\CCActionTimeline.h">
      <Filter>cocostudio\TimelineAction</Filter>
    </ClInclude>
    <ClInclude Include="..\editor-support\cocostudio\ActionTimeline\CCFrame.h">
      <Filter>cocostudio\TimelineAction</Filter>
    </ClInclude>
    <ClInclude Include="..\editor-support\cocostudio\ActionTimeline\CCActionTimelineCache.h">
      <Filter>cocostudio\TimelineAction</Filter>
    </ClInclude>
    <ClInclude Include="..\editor-support\cocostudio\ActionTimeline\CCTimeLine.h">
      <Filter>cocostudio\TimelineAction</Filter>
    </ClInclude>
    <ClInclude Include="..\editor-support\cocostudio\ActionTimeline\CCTimelineMacro.h">
      <Filter>cocostudio\TimelineAction</Filter>
    </ClInclude>
    <ClInclude Include="..\editor-support\cocostudio\CCSGUIReader.h">
      <Filter>cocostudio\reader</Filter>
    </ClInclude>
    <ClInclude Include="..\editor-support\cocostudio\CCSSceneReader.h">
      <Filter>cocostudio\reader</Filter>
    </ClInclude>
    <ClInclude Include="..\editor-support\cocostudio\WidgetReader\WidgetReader.h">
      <Filter>cocostudio\reader\WidgetReader</Filter>
    </ClInclude>
    <ClInclude Include="..\editor-support\cocostudio\WidgetReader\WidgetReaderProtocol.h">
      <Filter>cocostudio\reader\WidgetReader</Filter>
    </ClInclude>
    <ClInclude Include="..\editor-support\cocostudio\WidgetReader\ButtonReader\ButtonReader.h">
      <Filter>cocostudio\reader\WidgetReader\ButtonReader</Filter>
    </ClInclude>
    <ClInclude Include="..\editor-support\cocostudio\WidgetReader\CheckBoxReader\CheckBoxReader.h">
      <Filter>cocostudio\reader\WidgetReader\CheckBoxReader</Filter>
    </ClInclude>
    <ClInclude Include="..\editor-support\cocostudio\WidgetReader\ImageViewReader\ImageViewReader.h">
      <Filter>cocostudio\reader\WidgetReader\ImageViewReader</Filter>
    </ClInclude>
    <ClInclude Include="..\editor-support\cocostudio\WidgetReader\LayoutReader\LayoutReader.h">
      <Filter>cocostudio\reader\WidgetReader\LayoutReader</Filter>
    </ClInclude>
    <ClInclude Include="..\editor-support\cocostudio\WidgetReader\ListViewReader\ListViewReader.h">
      <Filter>cocostudio\reader\WidgetReader\ListViewReader</Filter>
    </ClInclude>
    <ClInclude Include="..\editor-support\cocostudio\WidgetReader\LoadingBarReader\LoadingBarReader.h">
      <Filter>cocostudio\reader\WidgetReader\LoadingBarReader</Filter>
    </ClInclude>
    <ClInclude Include="..\editor-support\cocostudio\WidgetReader\PageViewReader\PageViewReader.h">
      <Filter>cocostudio\reader\WidgetReader\PageViewReader</Filter>
    </ClInclude>
    <ClInclude Include="..\editor-support\cocostudio\WidgetReader\ScrollViewReader\ScrollViewReader.h">
      <Filter>cocostudio\reader\WidgetReader\ScrollViewReader</Filter>
    </ClInclude>
    <ClInclude Include="..\editor-support\cocostudio\WidgetReader\SliderReader\SliderReader.h">
      <Filter>cocostudio\reader\WidgetReader\SliderReader</Filter>
    </ClInclude>
    <ClInclude Include="..\editor-support\cocostudio\WidgetReader\TextAtlasReader\TextAtlasReader.h">
      <Filter>cocostudio\reader\WidgetReader\TextAtlasReader</Filter>
    </ClInclude>
    <ClInclude Include="..\editor-support\cocostudio\WidgetReader\TextBMFontReader\TextBMFontReader.h">
      <Filter>cocostudio\reader\WidgetReader\TextBMFontReader</Filter>
    </ClInclude>
    <ClInclude Include="..\editor-support\cocostudio\WidgetReader\TextFieldReader\TextFieldReader.h">
      <Filter>cocostudio\reader\WidgetReader\TextFieldReader</Filter>
    </ClInclude>
    <ClInclude Include="..\editor-support\cocostudio\WidgetReader\TextReader\TextReader.h">
      <Filter>cocostudio\reader\WidgetReader\TextReader</Filter>
    </ClInclude>
    <ClInclude Include="..\editor-support\cocostudio\WidgetReader\Node3DReader\Node3DReader.h">
      <Filter>cocostudio\reader\WidgetReader\Node3DReader</Filter>
    </ClInclude>
    <ClInclude Include="..\editor-support\cocostudio\WidgetReader\UserCameraReader\UserCameraReader.h">
      <Filter>cocostudio\reader\WidgetReader\UserCameraReader</Filter>
    </ClInclude>    
    <ClInclude Include="..\editor-support\cocostudio\WidgetReader\Particle3DReader\Particle3DReader.h">
      <Filter>cocostudio\reader\WidgetReader\Particle3DReader</Filter>
    </ClInclude>    
    <ClInclude Include="..\editor-support\cocostudio\WidgetReader\Sprite3DReader\Sprite3DReader.h">
      <Filter>cocostudio\reader\WidgetReader\Sprite3DReader</Filter>
    </ClInclude>
    <ClInclude Include="..\editor-support\cocostudio\CocoLoader.h">
      <Filter>cocostudio\json</Filter>
    </ClInclude>
    <ClInclude Include="..\editor-support\cocostudio\CocoStudio.h">
      <Filter>cocostudio\json</Filter>
    </ClInclude>
    <ClInclude Include="..\editor-support\cocostudio\DictionaryHelper.h">
      <Filter>cocostudio\json</Filter>
    </ClInclude>
    <ClInclude Include="..\..\external\json\document.h">
      <Filter>cocostudio\json\rapidjson</Filter>
    </ClInclude>
    <ClInclude Include="..\..\external\json\filestream.h">
      <Filter>cocostudio\json\rapidjson</Filter>
    </ClInclude>
    <ClInclude Include="..\..\external\json\prettywriter.h">
      <Filter>cocostudio\json\rapidjson</Filter>
    </ClInclude>
    <ClInclude Include="..\..\external\json\rapidjson.h">
      <Filter>cocostudio\json\rapidjson</Filter>
    </ClInclude>
    <ClInclude Include="..\..\external\json\reader.h">
      <Filter>cocostudio\json\rapidjson</Filter>
    </ClInclude>
    <ClInclude Include="..\..\external\json\stringbuffer.h">
      <Filter>cocostudio\json\rapidjson</Filter>
    </ClInclude>
    <ClInclude Include="..\..\external\json\writer.h">
      <Filter>cocostudio\json\rapidjson</Filter>
    </ClInclude>
    <ClInclude Include="..\..\external\json\internal\pow10.h">
      <Filter>cocostudio\json\rapidjson\internal</Filter>
    </ClInclude>
    <ClInclude Include="..\..\external\json\internal\stack.h">
      <Filter>cocostudio\json\rapidjson\internal</Filter>
    </ClInclude>
    <ClInclude Include="..\..\external\json\internal\strfunc.h">
      <Filter>cocostudio\json\rapidjson\internal</Filter>
    </ClInclude>
    <ClInclude Include="..\editor-support\cocostudio\CCComAttribute.h">
      <Filter>cocostudio\components</Filter>
    </ClInclude>
    <ClInclude Include="..\editor-support\cocostudio\CCComAudio.h">
      <Filter>cocostudio\components</Filter>
    </ClInclude>
    <ClInclude Include="..\editor-support\cocostudio\CCComBase.h">
      <Filter>cocostudio\components</Filter>
    </ClInclude>
    <ClInclude Include="..\editor-support\cocostudio\CCComController.h">
      <Filter>cocostudio\components</Filter>
    </ClInclude>
    <ClInclude Include="..\editor-support\cocostudio\CCComRender.h">
      <Filter>cocostudio\components</Filter>
    </ClInclude>
    <ClInclude Include="..\editor-support\cocostudio\CCInputDelegate.h">
      <Filter>cocostudio\components</Filter>
    </ClInclude>
    <ClInclude Include="..\editor-support\cocostudio\CCArmature.h">
      <Filter>cocostudio\armature</Filter>
    </ClInclude>
    <ClInclude Include="..\editor-support\cocostudio\CCBone.h">
      <Filter>cocostudio\armature</Filter>
    </ClInclude>
    <ClInclude Include="..\editor-support\cocostudio\CCArmatureAnimation.h">
      <Filter>cocostudio\armature\animation</Filter>
    </ClInclude>
    <ClInclude Include="..\editor-support\cocostudio\CCProcessBase.h">
      <Filter>cocostudio\armature\animation</Filter>
    </ClInclude>
    <ClInclude Include="..\editor-support\cocostudio\CCTween.h">
      <Filter>cocostudio\armature\animation</Filter>
    </ClInclude>
    <ClInclude Include="..\editor-support\cocostudio\CCDatas.h">
      <Filter>cocostudio\armature\datas</Filter>
    </ClInclude>
    <ClInclude Include="..\editor-support\cocostudio\CCBatchNode.h">
      <Filter>cocostudio\armature\display</Filter>
    </ClInclude>
    <ClInclude Include="..\editor-support\cocostudio\CCDecorativeDisplay.h">
      <Filter>cocostudio\armature\display</Filter>
    </ClInclude>
    <ClInclude Include="..\editor-support\cocostudio\CCDisplayFactory.h">
      <Filter>cocostudio\armature\display</Filter>
    </ClInclude>
    <ClInclude Include="..\editor-support\cocostudio\CCDisplayManager.h">
      <Filter>cocostudio\armature\display</Filter>
    </ClInclude>
    <ClInclude Include="..\editor-support\cocostudio\CCSkin.h">
      <Filter>cocostudio\armature\display</Filter>
    </ClInclude>
    <ClInclude Include="..\editor-support\cocostudio\CCColliderDetector.h">
      <Filter>cocostudio\armature\physics</Filter>
    </ClInclude>
    <ClInclude Include="..\editor-support\cocostudio\CCArmatureDataManager.h">
      <Filter>cocostudio\armature\utils</Filter>
    </ClInclude>
    <ClInclude Include="..\editor-support\cocostudio\CCArmatureDefine.h">
      <Filter>cocostudio\armature\utils</Filter>
    </ClInclude>
    <ClInclude Include="..\editor-support\cocostudio\CCDataReaderHelper.h">
      <Filter>cocostudio\armature\utils</Filter>
    </ClInclude>
    <ClInclude Include="..\editor-support\cocostudio\CCSpriteFrameCacheHelper.h">
      <Filter>cocostudio\armature\utils</Filter>
    </ClInclude>
    <ClInclude Include="..\editor-support\cocostudio\CCTransformHelp.h">
      <Filter>cocostudio\armature\utils</Filter>
    </ClInclude>
    <ClInclude Include="..\editor-support\cocostudio\CCUtilMath.h">
      <Filter>cocostudio\armature\utils</Filter>
    </ClInclude>
    <ClInclude Include="..\editor-support\cocostudio\CCActionFrame.h">
      <Filter>cocostudio\action</Filter>
    </ClInclude>
    <ClInclude Include="..\editor-support\cocostudio\CCActionFrameEasing.h">
      <Filter>cocostudio\action</Filter>
    </ClInclude>
    <ClInclude Include="..\editor-support\cocostudio\CCActionManagerEx.h">
      <Filter>cocostudio\action</Filter>
    </ClInclude>
    <ClInclude Include="..\editor-support\cocostudio\CCActionNode.h">
      <Filter>cocostudio\action</Filter>
    </ClInclude>
    <ClInclude Include="..\editor-support\cocostudio\CCActionObject.h">
      <Filter>cocostudio\action</Filter>
    </ClInclude>
    <ClInclude Include="..\3d\CCMeshVertexIndexData.h">
      <Filter>3d</Filter>
    </ClInclude>
    <ClInclude Include="..\editor-support\cocosbuilder\CCBAnimationManager.h">
      <Filter>cocosbuilder\Header Files</Filter>
    </ClInclude>
    <ClInclude Include="..\editor-support\cocosbuilder\CCBFileLoader.h">
      <Filter>cocosbuilder\Header Files</Filter>
    </ClInclude>
    <ClInclude Include="..\editor-support\cocosbuilder\CCBKeyframe.h">
      <Filter>cocosbuilder\Header Files</Filter>
    </ClInclude>
    <ClInclude Include="..\editor-support\cocosbuilder\CCBMemberVariableAssigner.h">
      <Filter>cocosbuilder\Header Files</Filter>
    </ClInclude>
    <ClInclude Include="..\editor-support\cocosbuilder\CCBReader.h">
      <Filter>cocosbuilder\Header Files</Filter>
    </ClInclude>
    <ClInclude Include="..\editor-support\cocosbuilder\CCBSelectorResolver.h">
      <Filter>cocosbuilder\Header Files</Filter>
    </ClInclude>
    <ClInclude Include="..\editor-support\cocosbuilder\CCBSequence.h">
      <Filter>cocosbuilder\Header Files</Filter>
    </ClInclude>
    <ClInclude Include="..\editor-support\cocosbuilder\CCBSequenceProperty.h">
      <Filter>cocosbuilder\Header Files</Filter>
    </ClInclude>
    <ClInclude Include="..\editor-support\cocosbuilder\CCControlButtonLoader.h">
      <Filter>cocosbuilder\Header Files</Filter>
    </ClInclude>
    <ClInclude Include="..\editor-support\cocosbuilder\CCControlLoader.h">
      <Filter>cocosbuilder\Header Files</Filter>
    </ClInclude>
    <ClInclude Include="..\editor-support\cocosbuilder\CCLabelBMFontLoader.h">
      <Filter>cocosbuilder\Header Files</Filter>
    </ClInclude>
    <ClInclude Include="..\editor-support\cocosbuilder\CCLabelTTFLoader.h">
      <Filter>cocosbuilder\Header Files</Filter>
    </ClInclude>
    <ClInclude Include="..\editor-support\cocosbuilder\CCLayerColorLoader.h">
      <Filter>cocosbuilder\Header Files</Filter>
    </ClInclude>
    <ClInclude Include="..\editor-support\cocosbuilder\CCLayerGradientLoader.h">
      <Filter>cocosbuilder\Header Files</Filter>
    </ClInclude>
    <ClInclude Include="..\editor-support\cocosbuilder\CCLayerLoader.h">
      <Filter>cocosbuilder\Header Files</Filter>
    </ClInclude>
    <ClInclude Include="..\editor-support\cocosbuilder\CCMenuItemImageLoader.h">
      <Filter>cocosbuilder\Header Files</Filter>
    </ClInclude>
    <ClInclude Include="..\editor-support\cocosbuilder\CCMenuItemLoader.h">
      <Filter>cocosbuilder\Header Files</Filter>
    </ClInclude>
    <ClInclude Include="..\editor-support\cocosbuilder\CCMenuLoader.h">
      <Filter>cocosbuilder\Header Files</Filter>
    </ClInclude>
    <ClInclude Include="..\editor-support\cocosbuilder\CCNode+CCBRelativePositioning.h">
      <Filter>cocosbuilder\Header Files</Filter>
    </ClInclude>
    <ClInclude Include="..\editor-support\cocosbuilder\CCNodeLoader.h">
      <Filter>cocosbuilder\Header Files</Filter>
    </ClInclude>
    <ClInclude Include="..\editor-support\cocosbuilder\CCNodeLoaderLibrary.h">
      <Filter>cocosbuilder\Header Files</Filter>
    </ClInclude>
    <ClInclude Include="..\editor-support\cocosbuilder\CCNodeLoaderListener.h">
      <Filter>cocosbuilder\Header Files</Filter>
    </ClInclude>
    <ClInclude Include="..\editor-support\cocosbuilder\CCParticleSystemQuadLoader.h">
      <Filter>cocosbuilder\Header Files</Filter>
    </ClInclude>
    <ClInclude Include="..\editor-support\cocosbuilder\CCScale9SpriteLoader.h">
      <Filter>cocosbuilder\Header Files</Filter>
    </ClInclude>
    <ClInclude Include="..\editor-support\cocosbuilder\CCScrollViewLoader.h">
      <Filter>cocosbuilder\Header Files</Filter>
    </ClInclude>
    <ClInclude Include="..\editor-support\cocosbuilder\CCSpriteLoader.h">
      <Filter>cocosbuilder\Header Files</Filter>
    </ClInclude>
    <ClInclude Include="..\editor-support\cocosbuilder\CocosBuilder.h">
      <Filter>cocosbuilder\Header Files</Filter>
    </ClInclude>
    <ClInclude Include="..\3d\CCBillBoard.h">
      <Filter>3d</Filter>
    </ClInclude>
    <ClInclude Include="..\ui\UIEditBox\UIEditBox.h">
      <Filter>ui\UIWidgets\EditBox</Filter>
    </ClInclude>
    <ClInclude Include="..\ui\UIEditBox\UIEditBoxImpl.h">
      <Filter>ui\UIWidgets\EditBox</Filter>
    </ClInclude>
    <ClInclude Include="..\..\extensions\GUI\CCControlExtension\CCControl.h">
      <Filter>extension\GUI\CCControlExtensions</Filter>
    </ClInclude>
    <ClInclude Include="..\..\extensions\GUI\CCControlExtension\CCControlButton.h">
      <Filter>extension\GUI\CCControlExtensions</Filter>
    </ClInclude>
    <ClInclude Include="..\..\extensions\GUI\CCControlExtension\CCControlColourPicker.h">
      <Filter>extension\GUI\CCControlExtensions</Filter>
    </ClInclude>
    <ClInclude Include="..\..\extensions\GUI\CCControlExtension\CCControlExtensions.h">
      <Filter>extension\GUI\CCControlExtensions</Filter>
    </ClInclude>
    <ClInclude Include="..\..\extensions\GUI\CCControlExtension\CCControlHuePicker.h">
      <Filter>extension\GUI\CCControlExtensions</Filter>
    </ClInclude>
    <ClInclude Include="..\..\extensions\GUI\CCControlExtension\CCControlPotentiometer.h">
      <Filter>extension\GUI\CCControlExtensions</Filter>
    </ClInclude>
    <ClInclude Include="..\..\extensions\GUI\CCControlExtension\CCControlSaturationBrightnessPicker.h">
      <Filter>extension\GUI\CCControlExtensions</Filter>
    </ClInclude>
    <ClInclude Include="..\..\extensions\GUI\CCControlExtension\CCControlSlider.h">
      <Filter>extension\GUI\CCControlExtensions</Filter>
    </ClInclude>
    <ClInclude Include="..\..\extensions\GUI\CCControlExtension\CCControlStepper.h">
      <Filter>extension\GUI\CCControlExtensions</Filter>
    </ClInclude>
    <ClInclude Include="..\..\extensions\GUI\CCControlExtension\CCControlSwitch.h">
      <Filter>extension\GUI\CCControlExtensions</Filter>
    </ClInclude>
    <ClInclude Include="..\..\extensions\GUI\CCControlExtension\CCControlUtils.h">
      <Filter>extension\GUI\CCControlExtensions</Filter>
    </ClInclude>
    <ClInclude Include="..\..\extensions\GUI\CCControlExtension\CCInvocation.h">
      <Filter>extension\GUI\CCControlExtensions</Filter>
    </ClInclude>
    <ClInclude Include="..\platform\win32\CCApplication-win32.h">
      <Filter>platform\win32</Filter>
    </ClInclude>
    <ClInclude Include="..\platform\win32\CCFileUtils-win32.h">
      <Filter>platform\win32</Filter>
    </ClInclude>
    <ClInclude Include="..\platform\win32\CCGL-win32.h">
      <Filter>platform\win32</Filter>
    </ClInclude>
    <ClInclude Include="..\platform\win32\CCPlatformDefine-win32.h">
      <Filter>platform\win32</Filter>
    </ClInclude>
    <ClInclude Include="..\platform\win32\CCStdC-win32.h">
      <Filter>platform\win32</Filter>
    </ClInclude>
    <ClInclude Include="..\platform\desktop\CCGLViewImpl-desktop.h">
      <Filter>platform\desktop</Filter>
    </ClInclude>
    <ClInclude Include="..\ui\UIEditBox\UIEditBoxImpl-win32.h">
      <Filter>ui\UIWidgets\EditBox</Filter>
    </ClInclude>
    <ClInclude Include="..\..\extensions\assets-manager\AssetsManagerEx.h">
      <Filter>extension\AssetsManager</Filter>
    </ClInclude>
    <ClInclude Include="..\..\extensions\assets-manager\CCEventAssetsManagerEx.h">
      <Filter>extension\AssetsManager</Filter>
    </ClInclude>
    <ClInclude Include="..\..\extensions\assets-manager\CCEventListenerAssetsManagerEx.h">
      <Filter>extension\AssetsManager</Filter>
    </ClInclude>
    <ClInclude Include="..\..\extensions\assets-manager\Downloader.h">
      <Filter>extension\AssetsManager</Filter>
    </ClInclude>
    <ClInclude Include="..\..\extensions\assets-manager\Manifest.h">
      <Filter>extension\AssetsManager</Filter>
    </ClInclude>
    <ClInclude Include="..\ui\UIWebView-inl.h">
      <Filter>ui\UIWidgets</Filter>
    </ClInclude>
    <ClInclude Include="..\ui\UIWebView.h">
      <Filter>ui\UIWidgets</Filter>
    </ClInclude>
    <ClInclude Include="..\audio\include\AudioEngine.h">
      <Filter>audioengine</Filter>
    </ClInclude>
    <ClInclude Include="..\audio\win32\AudioCache.h">
      <Filter>audioengine</Filter>
    </ClInclude>
    <ClInclude Include="..\audio\win32\AudioEngine-win32.h">
      <Filter>audioengine</Filter>
    </ClInclude>
    <ClInclude Include="..\audio\win32\AudioPlayer.h">
      <Filter>audioengine</Filter>
    </ClInclude>
    <ClInclude Include="..\editor-support\cocostudio\ActionTimeline\CCNodeReader.h" />
    <ClInclude Include="..\editor-support\cocostudio\ActionTimeline\CSLoader.h">
      <Filter>cocostudio\TimelineAction</Filter>
    </ClInclude>
    <ClInclude Include="..\ui\UILayoutComponent.h">
      <Filter>ui\Layouts</Filter>
    </ClInclude>
    <ClInclude Include="CCCamera.h">
      <Filter>2d</Filter>
    </ClInclude>
    <ClInclude Include="CCLight.h">
      <Filter>2d</Filter>
    </ClInclude>
    <ClInclude Include="..\..\external\flatbuffers\flatbuffers.h">
      <Filter>cocostudio\json\flatbuffers</Filter>
    </ClInclude>
    <ClInclude Include="..\..\external\flatbuffers\idl.h">
      <Filter>cocostudio\json\flatbuffers</Filter>
    </ClInclude>
    <ClInclude Include="..\..\external\flatbuffers\util.h">
      <Filter>cocostudio\json\flatbuffers</Filter>
    </ClInclude>
    <ClInclude Include="..\editor-support\cocostudio\CSParseBinary_generated.h">
      <Filter>cocostudio\json</Filter>
    </ClInclude>
    <ClInclude Include="..\editor-support\cocostudio\CSParse3DBinary_generated.h">
      <Filter>cocostudio\json</Filter>
    </ClInclude>
    <ClInclude Include="..\editor-support\cocostudio\FlatBuffersSerialize.h">
      <Filter>cocostudio\json</Filter>
    </ClInclude>
    <ClInclude Include="..\editor-support\cocostudio\WidgetReader\ComAudioReader\ComAudioReader.h">
      <Filter>cocostudio\reader\WidgetReader\ComAudioReader</Filter>
    </ClInclude>
    <ClInclude Include="..\editor-support\cocostudio\WidgetReader\GameMapReader\GameMapReader.h">
      <Filter>cocostudio\reader\WidgetReader\GameMapReader</Filter>
    </ClInclude>
    <ClInclude Include="..\editor-support\cocostudio\WidgetReader\NodeReader\NodeReader.h">
      <Filter>cocostudio\reader\WidgetReader\NodeReader</Filter>
    </ClInclude>
    <ClInclude Include="..\editor-support\cocostudio\WidgetReader\ParticleReader\ParticleReader.h">
      <Filter>cocostudio\reader\WidgetReader\ParticleReader</Filter>
    </ClInclude>
    <ClInclude Include="..\editor-support\cocostudio\WidgetReader\ProjectNodeReader\ProjectNodeReader.h">
      <Filter>cocostudio\reader\WidgetReader\ProjectNodeReader</Filter>
    </ClInclude>
    <ClInclude Include="..\editor-support\cocostudio\WidgetReader\SingleNodeReader\SingleNodeReader.h">
      <Filter>cocostudio\reader\WidgetReader\SingleNodeReader</Filter>
    </ClInclude>
    <ClInclude Include="..\editor-support\cocostudio\WidgetReader\SpriteReader\SpriteReader.h">
      <Filter>cocostudio\reader\WidgetReader\SpriteReader</Filter>
    </ClInclude>
    <ClInclude Include="..\editor-support\cocostudio\WidgetReader\NodeReaderDefine.h">
      <Filter>cocostudio\reader\WidgetReader</Filter>
    </ClInclude>
    <ClInclude Include="..\editor-support\cocostudio\WidgetReader\NodeReaderProtocol.h">
      <Filter>cocostudio\reader\WidgetReader</Filter>
    </ClInclude>
    <ClInclude Include="..\editor-support\cocostudio\WidgetCallBackHandlerProtocol.h">
      <Filter>cocostudio\json</Filter>
    </ClInclude>
    <ClInclude Include="..\editor-support\cocostudio\ActionTimeline\CCActionTimelineNode.h">
      <Filter>cocostudio\TimelineAction</Filter>
    </ClInclude>
    <ClInclude Include="..\base\CCAsyncTaskPool.h">
      <Filter>base</Filter>
    </ClInclude>
    <ClInclude Include="..\base\allocator\CCAllocatorGlobal.h">
      <Filter>base\allocator</Filter>
    </ClInclude>
    <ClInclude Include="..\base\allocator\CCAllocatorBase.h">
      <Filter>base\allocator</Filter>
    </ClInclude>
    <ClInclude Include="..\base\allocator\CCAllocatorDiagnostics.h">
      <Filter>base\allocator</Filter>
    </ClInclude>
    <ClInclude Include="..\base\allocator\CCAllocatorMacros.h">
      <Filter>base\allocator</Filter>
    </ClInclude>
    <ClInclude Include="..\base\allocator\CCAllocatorMutex.h">
      <Filter>base\allocator</Filter>
    </ClInclude>
    <ClInclude Include="..\base\allocator\CCAllocatorStrategyDefault.h">
      <Filter>base\allocator</Filter>
    </ClInclude>
    <ClInclude Include="..\base\allocator\CCAllocatorStrategyFixedBlock.h">
      <Filter>base\allocator</Filter>
    </ClInclude>
    <ClInclude Include="..\base\allocator\CCAllocatorStrategyGlobalSmallBlock.h">
      <Filter>base\allocator</Filter>
    </ClInclude>
    <ClInclude Include="..\base\allocator\CCAllocatorStrategyPool.h">
      <Filter>base\allocator</Filter>
    </ClInclude>
    <ClInclude Include="..\..\extensions\Particle3D\CCParticle3DAffector.h">
      <Filter>extension\Particle3D</Filter>
    </ClInclude>
    <ClInclude Include="..\..\extensions\Particle3D\CCParticle3DEmitter.h">
      <Filter>extension\Particle3D</Filter>
    </ClInclude>
    <ClInclude Include="..\..\extensions\Particle3D\CCParticleSystem3D.h">
      <Filter>extension\Particle3D</Filter>
    </ClInclude>
    <ClInclude Include="..\..\extensions\Particle3D\CCParticle3DRender.h">
      <Filter>extension\Particle3D</Filter>
    </ClInclude>
    <ClInclude Include="..\..\extensions\Particle3D\ParticleUniverse\CCPUParticle3DDynamicAttribute.h">
      <Filter>extension\Particle3D\ParticleUniverse</Filter>
    </ClInclude>
    <ClInclude Include="..\..\extensions\Particle3D\ParticleUniverse\CCPUParticle3DForceField.h">
      <Filter>extension\Particle3D\ParticleUniverse</Filter>
    </ClInclude>
    <ClInclude Include="..\..\extensions\Particle3D\ParticleUniverse\CCPUParticle3DNoise.h">
      <Filter>extension\Particle3D\ParticleUniverse</Filter>
    </ClInclude>
    <ClInclude Include="..\..\extensions\Particle3D\ParticleUniverse\CCPUParticle3DPlane.h">
      <Filter>extension\Particle3D\ParticleUniverse</Filter>
    </ClInclude>
    <ClInclude Include="..\..\extensions\Particle3D\ParticleUniverse\CCPUParticle3DSimpleSpline.h">
      <Filter>extension\Particle3D\ParticleUniverse</Filter>
    </ClInclude>
    <ClInclude Include="..\..\extensions\Particle3D\ParticleUniverse\CCPUParticle3DSphere.h">
      <Filter>extension\Particle3D\ParticleUniverse</Filter>
    </ClInclude>
    <ClInclude Include="..\..\extensions\Particle3D\ParticleUniverse\CCPUParticleSystem3D.h">
      <Filter>extension\Particle3D\ParticleUniverse</Filter>
    </ClInclude>
    <ClInclude Include="..\..\extensions\Particle3D\ParticleUniverse\ParticleEmitters\CCPUParticle3DBoxEmitter.h">
      <Filter>extension\Particle3D\ParticleUniverse\ParticleEmitters</Filter>
    </ClInclude>
    <ClInclude Include="..\..\extensions\Particle3D\ParticleUniverse\ParticleEmitters\CCPUParticle3DCircleEmitter.h">
      <Filter>extension\Particle3D\ParticleUniverse\ParticleEmitters</Filter>
    </ClInclude>
    <ClInclude Include="..\..\extensions\Particle3D\ParticleUniverse\ParticleEmitters\CCPUParticle3DEmitter.h">
      <Filter>extension\Particle3D\ParticleUniverse\ParticleEmitters</Filter>
    </ClInclude>
    <ClInclude Include="..\..\extensions\Particle3D\ParticleUniverse\ParticleEmitters\CCPUParticle3DLineEmitter.h">
      <Filter>extension\Particle3D\ParticleUniverse\ParticleEmitters</Filter>
    </ClInclude>
    <ClInclude Include="..\..\extensions\Particle3D\ParticleUniverse\ParticleEmitters\CCPUParticle3DMeshSurfaceEmitter.h">
      <Filter>extension\Particle3D\ParticleUniverse\ParticleEmitters</Filter>
    </ClInclude>
    <ClInclude Include="..\..\extensions\Particle3D\ParticleUniverse\ParticleEmitters\CCPUParticle3DPointEmitter.h">
      <Filter>extension\Particle3D\ParticleUniverse\ParticleEmitters</Filter>
    </ClInclude>
    <ClInclude Include="..\..\extensions\Particle3D\ParticleUniverse\ParticleEmitters\CCPUParticle3DPositionEmitter.h">
      <Filter>extension\Particle3D\ParticleUniverse\ParticleEmitters</Filter>
    </ClInclude>
    <ClInclude Include="..\..\extensions\Particle3D\ParticleUniverse\ParticleEmitters\CCPUParticle3DSlaveEmitter.h">
      <Filter>extension\Particle3D\ParticleUniverse\ParticleEmitters</Filter>
    </ClInclude>
    <ClInclude Include="..\..\extensions\Particle3D\ParticleUniverse\ParticleEmitters\CCPUParticle3DSphereSurfaceEmitter.h">
      <Filter>extension\Particle3D\ParticleUniverse\ParticleEmitters</Filter>
    </ClInclude>
    <ClInclude Include="..\..\extensions\Particle3D\ParticleUniverse\ParticleEmitters\CCPUParticle3DVertexEmitter.h">
      <Filter>extension\Particle3D\ParticleUniverse\ParticleEmitters</Filter>
    </ClInclude>
    <ClInclude Include="..\..\extensions\Particle3D\ParticleUniverse\ParticleAffectors\CCPUParticle3DAffector.h">
      <Filter>extension\Particle3D\ParticleUniverse\ParticleAffectors</Filter>
    </ClInclude>
    <ClInclude Include="..\..\extensions\Particle3D\ParticleUniverse\ParticleAffectors\CCPUParticle3DAlignAffector.h">
      <Filter>extension\Particle3D\ParticleUniverse\ParticleAffectors</Filter>
    </ClInclude>
    <ClInclude Include="..\..\extensions\Particle3D\ParticleUniverse\ParticleAffectors\CCPUParticle3DBaseCollider.h">
      <Filter>extension\Particle3D\ParticleUniverse\ParticleAffectors</Filter>
    </ClInclude>
    <ClInclude Include="..\..\extensions\Particle3D\ParticleUniverse\ParticleAffectors\CCPUParticle3DBaseForceAffector.h">
      <Filter>extension\Particle3D\ParticleUniverse\ParticleAffectors</Filter>
    </ClInclude>
    <ClInclude Include="..\..\extensions\Particle3D\ParticleUniverse\ParticleAffectors\CCPUParticle3DBoxCollider.h">
      <Filter>extension\Particle3D\ParticleUniverse\ParticleAffectors</Filter>
    </ClInclude>
    <ClInclude Include="..\..\extensions\Particle3D\ParticleUniverse\ParticleAffectors\CCPUParticle3DCollisionAvoidanceAffector.h">
      <Filter>extension\Particle3D\ParticleUniverse\ParticleAffectors</Filter>
    </ClInclude>
    <ClInclude Include="..\..\extensions\Particle3D\ParticleUniverse\ParticleAffectors\CCPUParticle3DColorAffector.h">
      <Filter>extension\Particle3D\ParticleUniverse\ParticleAffectors</Filter>
    </ClInclude>
    <ClInclude Include="..\..\extensions\Particle3D\ParticleUniverse\ParticleAffectors\CCPUParticle3DFlockCenteringAffector.h">
      <Filter>extension\Particle3D\ParticleUniverse\ParticleAffectors</Filter>
    </ClInclude>
    <ClInclude Include="..\..\extensions\Particle3D\ParticleUniverse\ParticleAffectors\CCPUParticle3DForceFieldAffector.h">
      <Filter>extension\Particle3D\ParticleUniverse\ParticleAffectors</Filter>
    </ClInclude>
    <ClInclude Include="..\..\extensions\Particle3D\ParticleUniverse\ParticleAffectors\CCPUParticle3DGeometryRotator.h">
      <Filter>extension\Particle3D\ParticleUniverse\ParticleAffectors</Filter>
    </ClInclude>
    <ClInclude Include="..\..\extensions\Particle3D\ParticleUniverse\ParticleAffectors\CCPUParticle3DGravityAffector.h">
      <Filter>extension\Particle3D\ParticleUniverse\ParticleAffectors</Filter>
    </ClInclude>
    <ClInclude Include="..\..\extensions\Particle3D\ParticleUniverse\ParticleAffectors\CCPUParticle3DInterParticleCollider.h">
      <Filter>extension\Particle3D\ParticleUniverse\ParticleAffectors</Filter>
    </ClInclude>
    <ClInclude Include="..\..\extensions\Particle3D\ParticleUniverse\ParticleAffectors\CCPUParticle3DJetAffector.h">
      <Filter>extension\Particle3D\ParticleUniverse\ParticleAffectors</Filter>
    </ClInclude>
    <ClInclude Include="..\..\extensions\Particle3D\ParticleUniverse\ParticleAffectors\CCPUParticle3DLineAffector.h">
      <Filter>extension\Particle3D\ParticleUniverse\ParticleAffectors</Filter>
    </ClInclude>
    <ClInclude Include="..\..\extensions\Particle3D\ParticleUniverse\ParticleAffectors\CCPUParticle3DLinearForceAffector.h">
      <Filter>extension\Particle3D\ParticleUniverse\ParticleAffectors</Filter>
    </ClInclude>
    <ClInclude Include="..\..\extensions\Particle3D\ParticleUniverse\ParticleAffectors\CCPUParticle3DParticleFollower.h">
      <Filter>extension\Particle3D\ParticleUniverse\ParticleAffectors</Filter>
    </ClInclude>
    <ClInclude Include="..\..\extensions\Particle3D\ParticleUniverse\ParticleAffectors\CCPUParticle3DPathFollower.h">
      <Filter>extension\Particle3D\ParticleUniverse\ParticleAffectors</Filter>
    </ClInclude>
    <ClInclude Include="..\..\extensions\Particle3D\ParticleUniverse\ParticleAffectors\CCPUParticle3DPlaneCollider.h">
      <Filter>extension\Particle3D\ParticleUniverse\ParticleAffectors</Filter>
    </ClInclude>
    <ClInclude Include="..\..\extensions\Particle3D\ParticleUniverse\ParticleAffectors\CCPUParticle3DRandomiser.h">
      <Filter>extension\Particle3D\ParticleUniverse\ParticleAffectors</Filter>
    </ClInclude>
    <ClInclude Include="..\..\extensions\Particle3D\ParticleUniverse\ParticleAffectors\CCPUParticle3DScaleAffector.h">
      <Filter>extension\Particle3D\ParticleUniverse\ParticleAffectors</Filter>
    </ClInclude>
    <ClInclude Include="..\..\extensions\Particle3D\ParticleUniverse\ParticleAffectors\CCPUParticle3DScaleVelocityAffector.h">
      <Filter>extension\Particle3D\ParticleUniverse\ParticleAffectors</Filter>
    </ClInclude>
    <ClInclude Include="..\..\extensions\Particle3D\ParticleUniverse\ParticleAffectors\CCPUParticle3DSineForceAffector.h">
      <Filter>extension\Particle3D\ParticleUniverse\ParticleAffectors</Filter>
    </ClInclude>
    <ClInclude Include="..\..\extensions\Particle3D\ParticleUniverse\ParticleAffectors\CCPUParticle3DSphereCollider.h">
      <Filter>extension\Particle3D\ParticleUniverse\ParticleAffectors</Filter>
    </ClInclude>
    <ClInclude Include="..\..\extensions\Particle3D\ParticleUniverse\ParticleAffectors\CCPUParticle3DTextureAnimator.h">
      <Filter>extension\Particle3D\ParticleUniverse\ParticleAffectors</Filter>
    </ClInclude>
    <ClInclude Include="..\..\extensions\Particle3D\ParticleUniverse\ParticleAffectors\CCPUParticle3DTextureRotator.h">
      <Filter>extension\Particle3D\ParticleUniverse\ParticleAffectors</Filter>
    </ClInclude>
    <ClInclude Include="..\..\extensions\Particle3D\ParticleUniverse\ParticleAffectors\CCPUParticle3DVelocityMatchingAffector.h">
      <Filter>extension\Particle3D\ParticleUniverse\ParticleAffectors</Filter>
    </ClInclude>
    <ClInclude Include="..\..\extensions\Particle3D\ParticleUniverse\ParticleAffectors\CCPUParticle3DVortexAffector.h">
      <Filter>extension\Particle3D\ParticleUniverse\ParticleAffectors</Filter>
    </ClInclude>
    <ClInclude Include="..\..\extensions\Particle3D\ParticleUniverse\CCPUParticle3DScriptCompiler.h">
      <Filter>extension\Particle3D\ParticleUniverse</Filter>
    </ClInclude>
    <ClInclude Include="..\..\extensions\Particle3D\ParticleUniverse\CCPUParticle3DScriptLexer.h">
      <Filter>extension\Particle3D\ParticleUniverse</Filter>
    </ClInclude>
    <ClInclude Include="..\..\extensions\Particle3D\ParticleUniverse\CCPUParticle3DScriptParser.h">
      <Filter>extension\Particle3D\ParticleUniverse</Filter>
    </ClInclude>
    <ClInclude Include="..\..\extensions\Particle3D\ParticleUniverse\CCPUParticle3DScriptTranslator.h">
      <Filter>extension\Particle3D\ParticleUniverse</Filter>
    </ClInclude>
    <ClInclude Include="..\..\extensions\Particle3D\ParticleUniverse\CCPUParticle3DTranslateManager.h">
      <Filter>extension\Particle3D\ParticleUniverse</Filter>
    </ClInclude>
    <ClInclude Include="..\..\extensions\Particle3D\ParticleUniverse\CCPUParticleSystem3DTranslator.h">
      <Filter>extension\Particle3D\ParticleUniverse</Filter>
    </ClInclude>
    <ClInclude Include="..\..\extensions\Particle3D\ParticleUniverse\CCPUParticle3DTechniqueTranslator.h">
      <Filter>extension\Particle3D\ParticleUniverse</Filter>
    </ClInclude>
    <ClInclude Include="..\..\extensions\Particle3D\ParticleUniverse\CCPUParticle3DRendererTranslator.h">
      <Filter>extension\Particle3D\ParticleUniverse</Filter>
    </ClInclude>
    <ClInclude Include="..\..\extensions\Particle3D\ParticleUniverse\ParticleAffectors\CCPUParticle3DAffectorTranslator.h">
      <Filter>extension\Particle3D\ParticleUniverse\ParticleAffectors</Filter>
    </ClInclude>
    <ClInclude Include="..\..\extensions\Particle3D\ParticleUniverse\ParticleEmitters\CCPUParticle3DEmitterTranslator.h">
      <Filter>extension\Particle3D\ParticleUniverse\ParticleEmitters</Filter>
    </ClInclude>
    <ClInclude Include="..\..\extensions\Particle3D\ParticleUniverse\CCPUParticle3DDynamicAttributeTranslator.h">
      <Filter>extension\Particle3D\ParticleUniverse</Filter>
    </ClInclude>
    <ClInclude Include="..\..\extensions\Particle3D\ParticleUniverse\ParticleEmitters\CCPUParticle3DBoxEmitterTranslator.h">
      <Filter>extension\Particle3D\ParticleUniverse\ParticleEmitters</Filter>
    </ClInclude>
    <ClInclude Include="..\..\extensions\Particle3D\ParticleUniverse\ParticleEmitters\CCPUParticle3DCircleEmitterTranslator.h">
      <Filter>extension\Particle3D\ParticleUniverse\ParticleEmitters</Filter>
    </ClInclude>
    <ClInclude Include="..\..\extensions\Particle3D\ParticleUniverse\ParticleEmitters\CCPUParticle3DLineEmitterTranslator.h">
      <Filter>extension\Particle3D\ParticleUniverse\ParticleEmitters</Filter>
    </ClInclude>
    <ClInclude Include="..\..\extensions\Particle3D\ParticleUniverse\ParticleEmitters\CCPUParticle3DMeshSurfaceEmitterTranslator.h">
      <Filter>extension\Particle3D\ParticleUniverse\ParticleEmitters</Filter>
    </ClInclude>
    <ClInclude Include="..\..\extensions\Particle3D\ParticleUniverse\ParticleEmitters\CCPUParticle3DPointEmitterTranslator.h">
      <Filter>extension\Particle3D\ParticleUniverse\ParticleEmitters</Filter>
    </ClInclude>
    <ClInclude Include="..\..\extensions\Particle3D\ParticleUniverse\ParticleEmitters\CCPUParticle3DPositionEmitterTranslator.h">
      <Filter>extension\Particle3D\ParticleUniverse\ParticleEmitters</Filter>
    </ClInclude>
    <ClInclude Include="..\..\extensions\Particle3D\ParticleUniverse\ParticleEmitters\CCPUParticle3DSlaveEmitterTranslator.h">
      <Filter>extension\Particle3D\ParticleUniverse\ParticleEmitters</Filter>
    </ClInclude>
    <ClInclude Include="..\..\extensions\Particle3D\ParticleUniverse\ParticleEmitters\CCPUParticle3DSphereSurfaceEmitterTranslator.h">
      <Filter>extension\Particle3D\ParticleUniverse\ParticleEmitters</Filter>
    </ClInclude>
    <ClInclude Include="..\..\extensions\Particle3D\ParticleUniverse\ParticleEmitters\CCPUParticle3DEmitterManager.h">
      <Filter>extension\Particle3D\ParticleUniverse\ParticleEmitters</Filter>
    </ClInclude>
    <ClInclude Include="..\..\extensions\Particle3D\ParticleUniverse\ParticleAffectors\CCPUParticle3DAlignAffectorTranslator.h">
      <Filter>extension\Particle3D\ParticleUniverse\ParticleAffectors</Filter>
    </ClInclude>
    <ClInclude Include="..\..\extensions\Particle3D\ParticleUniverse\ParticleAffectors\CCPUParticle3DBaseColliderTranslator.h">
      <Filter>extension\Particle3D\ParticleUniverse\ParticleAffectors</Filter>
    </ClInclude>
    <ClInclude Include="..\..\extensions\Particle3D\ParticleUniverse\ParticleAffectors\CCPUParticle3DBaseForceAffectorTranslator.h">
      <Filter>extension\Particle3D\ParticleUniverse\ParticleAffectors</Filter>
    </ClInclude>
    <ClInclude Include="..\..\extensions\Particle3D\ParticleUniverse\ParticleAffectors\CCPUParticle3DBoxColliderTranslator.h">
      <Filter>extension\Particle3D\ParticleUniverse\ParticleAffectors</Filter>
    </ClInclude>
    <ClInclude Include="..\..\extensions\Particle3D\ParticleUniverse\ParticleAffectors\CCPUParticle3DCollisionAvoidanceAffectorTranslator.h">
      <Filter>extension\Particle3D\ParticleUniverse\ParticleAffectors</Filter>
    </ClInclude>
    <ClInclude Include="..\..\extensions\Particle3D\ParticleUniverse\ParticleAffectors\CCPUParticle3DColorAffectorTranslator.h">
      <Filter>extension\Particle3D\ParticleUniverse\ParticleAffectors</Filter>
    </ClInclude>
    <ClInclude Include="..\..\extensions\Particle3D\ParticleUniverse\ParticleAffectors\CCPUParticle3DFlockCenteringAffectorTranslator.h">
      <Filter>extension\Particle3D\ParticleUniverse\ParticleAffectors</Filter>
    </ClInclude>
    <ClInclude Include="..\..\extensions\Particle3D\ParticleUniverse\ParticleAffectors\CCPUParticle3DForceFieldAffectorTranslator.h">
      <Filter>extension\Particle3D\ParticleUniverse\ParticleAffectors</Filter>
    </ClInclude>
    <ClInclude Include="..\..\extensions\Particle3D\ParticleUniverse\ParticleAffectors\CCPUParticle3DGeometryRotatorTranslator.h">
      <Filter>extension\Particle3D\ParticleUniverse\ParticleAffectors</Filter>
    </ClInclude>
    <ClInclude Include="..\..\extensions\Particle3D\ParticleUniverse\ParticleAffectors\CCPUParticle3DGravityAffectorTranslator.h">
      <Filter>extension\Particle3D\ParticleUniverse\ParticleAffectors</Filter>
    </ClInclude>
    <ClInclude Include="..\..\extensions\Particle3D\ParticleUniverse\ParticleAffectors\CCPUParticle3DInterParticleColliderTranslator.h">
      <Filter>extension\Particle3D\ParticleUniverse\ParticleAffectors</Filter>
    </ClInclude>
    <ClInclude Include="..\..\extensions\Particle3D\ParticleUniverse\ParticleAffectors\CCPUParticle3DJetAffectorTranslator.h">
      <Filter>extension\Particle3D\ParticleUniverse\ParticleAffectors</Filter>
    </ClInclude>
    <ClInclude Include="..\..\extensions\Particle3D\ParticleUniverse\ParticleAffectors\CCPUParticle3DLineAffectorTranslator.h">
      <Filter>extension\Particle3D\ParticleUniverse\ParticleAffectors</Filter>
    </ClInclude>
    <ClInclude Include="..\..\extensions\Particle3D\ParticleUniverse\ParticleAffectors\CCPUParticle3DLinearForceAffectorTranslator.h">
      <Filter>extension\Particle3D\ParticleUniverse\ParticleAffectors</Filter>
    </ClInclude>
    <ClInclude Include="..\..\extensions\Particle3D\ParticleUniverse\ParticleAffectors\CCPUParticle3DParticleFollowerTranslator.h">
      <Filter>extension\Particle3D\ParticleUniverse\ParticleAffectors</Filter>
    </ClInclude>
    <ClInclude Include="..\..\extensions\Particle3D\ParticleUniverse\ParticleAffectors\CCPUParticle3DPathFollowerTranslator.h">
      <Filter>extension\Particle3D\ParticleUniverse\ParticleAffectors</Filter>
    </ClInclude>
    <ClInclude Include="..\..\extensions\Particle3D\ParticleUniverse\ParticleAffectors\CCPUParticle3DPlaneColliderTranslator.h">
      <Filter>extension\Particle3D\ParticleUniverse\ParticleAffectors</Filter>
    </ClInclude>
    <ClInclude Include="..\..\extensions\Particle3D\ParticleUniverse\ParticleAffectors\CCPUParticle3DRandomiserTranslator.h">
      <Filter>extension\Particle3D\ParticleUniverse\ParticleAffectors</Filter>
    </ClInclude>
    <ClInclude Include="..\..\extensions\Particle3D\ParticleUniverse\ParticleAffectors\CCPUParticle3DScaleAffectorTranslator.h">
      <Filter>extension\Particle3D\ParticleUniverse\ParticleAffectors</Filter>
    </ClInclude>
    <ClInclude Include="..\..\extensions\Particle3D\ParticleUniverse\ParticleAffectors\CCPUParticle3DSineForceAffectorTranslator.h">
      <Filter>extension\Particle3D\ParticleUniverse\ParticleAffectors</Filter>
    </ClInclude>
    <ClInclude Include="..\..\extensions\Particle3D\ParticleUniverse\ParticleAffectors\CCPUParticle3DSphereColliderTranslator.h">
      <Filter>extension\Particle3D\ParticleUniverse\ParticleAffectors</Filter>
    </ClInclude>
    <ClInclude Include="..\..\extensions\Particle3D\ParticleUniverse\ParticleAffectors\CCPUParticle3DTextureAnimatorTranslator.h">
      <Filter>extension\Particle3D\ParticleUniverse\ParticleAffectors</Filter>
    </ClInclude>
    <ClInclude Include="..\..\extensions\Particle3D\ParticleUniverse\ParticleAffectors\CCPUParticle3DTextureRotatorTranslator.h">
      <Filter>extension\Particle3D\ParticleUniverse\ParticleAffectors</Filter>
    </ClInclude>
    <ClInclude Include="..\..\extensions\Particle3D\ParticleUniverse\ParticleAffectors\CCPUParticle3DVelocityMatchingAffectorTranslator.h">
      <Filter>extension\Particle3D\ParticleUniverse\ParticleAffectors</Filter>
    </ClInclude>
    <ClInclude Include="..\..\extensions\Particle3D\ParticleUniverse\ParticleAffectors\CCPUParticle3DVortexAffectorTranslator.h">
      <Filter>extension\Particle3D\ParticleUniverse\ParticleAffectors</Filter>
    </ClInclude>
    <ClInclude Include="..\..\extensions\Particle3D\ParticleUniverse\ParticleAffectors\CCPUParticle3DAffectorManager.h">
      <Filter>extension\Particle3D\ParticleUniverse\ParticleAffectors</Filter>
    </ClInclude>
    <ClInclude Include="..\..\extensions\Particle3D\ParticleUniverse\ParticleAffectors\CCPUParticle3DScaleVelocityAffectorTranslator.h">
      <Filter>extension\Particle3D\ParticleUniverse\ParticleAffectors</Filter>
    </ClInclude>
    <ClInclude Include="..\..\extensions\Particle3D\ParticleUniverse\CCPUParticle3DMaterialTranslator.h">
      <Filter>extension\Particle3D\ParticleUniverse</Filter>
    </ClInclude>
    <ClInclude Include="..\..\extensions\Particle3D\ParticleUniverse\CCPUParticle3DMaterialManager.h">
      <Filter>extension\Particle3D\ParticleUniverse</Filter>
    </ClInclude>
    <ClInclude Include="..\..\extensions\Particle3D\ParticleUniverse\CCPUParticle3DUtil.h">
      <Filter>extension\Particle3D\ParticleUniverse</Filter>
    </ClInclude>
    <ClInclude Include="..\..\extensions\Particle3D\ParticleUniverse\ParticleRenders\CCPUParticle3DRender.h">
      <Filter>extension\Particle3D\ParticleUniverse\ParticleRenders</Filter>
    </ClInclude>
    <ClInclude Include="..\editor-support\cocostudio\WidgetReader\ArmatureNodeReader\ArmatureNodeReader.h">
      <Filter>cocostudio\reader\WidgetReader\ArmatureNodeReader</Filter>
    </ClInclude>
    <ClInclude Include="..\editor-support\cocostudio\WidgetReader\ArmatureNodeReader\CSArmatureNode_generated.h">
      <Filter>cocostudio\reader\WidgetReader\ArmatureNodeReader</Filter>
    </ClInclude>
    <ClInclude Include="..\ui\shaders\UIShaders.h">
      <Filter>ui\shaders</Filter>
    </ClInclude>
    <ClInclude Include="..\3d\CCFrustum.h" />
    <ClInclude Include="..\3d\CCPlane.h" />
    <ClInclude Include="..\physics\CCPhysicsHelper.h">
      <Filter>physics</Filter>
    </ClInclude>
<<<<<<< HEAD
    <ClInclude Include="..\..\extensions\Particle3D\ParticleUniverse\CCPUParticle3DListener.h">
      <Filter>extension\Particle3D\ParticleUniverse</Filter>
    </ClInclude>
    <ClInclude Include="..\..\extensions\Particle3D\ParticleUniverse\ParticleObservers\CCPUParticle3DObserver.h">
      <Filter>extension\Particle3D\ParticleUniverse\ParticleObservers</Filter>
    </ClInclude>
    <ClInclude Include="..\..\extensions\Particle3D\ParticleUniverse\ParticleObservers\CCPUParticle3DObserverManager.h">
      <Filter>extension\Particle3D\ParticleUniverse\ParticleObservers</Filter>
    </ClInclude>
    <ClInclude Include="..\..\extensions\Particle3D\ParticleUniverse\ParticleObservers\CCPUParticle3DObserverTranslator.h">
      <Filter>extension\Particle3D\ParticleUniverse\ParticleObservers</Filter>
    </ClInclude>
    <ClInclude Include="..\..\extensions\Particle3D\ParticleUniverse\ParticleObservers\CCPUParticle3DOnClearObserver.h">
      <Filter>extension\Particle3D\ParticleUniverse\ParticleObservers</Filter>
    </ClInclude>
    <ClInclude Include="..\..\extensions\Particle3D\ParticleUniverse\ParticleObservers\CCPUParticle3DOnClearObserverTranslator.h">
      <Filter>extension\Particle3D\ParticleUniverse\ParticleObservers</Filter>
    </ClInclude>
    <ClInclude Include="..\..\extensions\Particle3D\ParticleUniverse\ParticleObservers\CCPUParticle3DOnCollisionObserver.h">
      <Filter>extension\Particle3D\ParticleUniverse\ParticleObservers</Filter>
    </ClInclude>
    <ClInclude Include="..\..\extensions\Particle3D\ParticleUniverse\ParticleObservers\CCPUParticle3DOnCollisionObserverTranslator.h">
      <Filter>extension\Particle3D\ParticleUniverse\ParticleObservers</Filter>
    </ClInclude>
    <ClInclude Include="..\..\extensions\Particle3D\ParticleUniverse\ParticleObservers\CCPUParticle3DOnCountObserver.h">
      <Filter>extension\Particle3D\ParticleUniverse\ParticleObservers</Filter>
    </ClInclude>
    <ClInclude Include="..\..\extensions\Particle3D\ParticleUniverse\ParticleObservers\CCPUParticle3DOnCountObserverTranslator.h">
      <Filter>extension\Particle3D\ParticleUniverse\ParticleObservers</Filter>
    </ClInclude>
    <ClInclude Include="..\..\extensions\Particle3D\ParticleUniverse\ParticleObservers\CCPUParticle3DOnEmissionObserver.h">
      <Filter>extension\Particle3D\ParticleUniverse\ParticleObservers</Filter>
    </ClInclude>
    <ClInclude Include="..\..\extensions\Particle3D\ParticleUniverse\ParticleObservers\CCPUParticle3DOnEmissionObserverTranslator.h">
      <Filter>extension\Particle3D\ParticleUniverse\ParticleObservers</Filter>
    </ClInclude>
    <ClInclude Include="..\..\extensions\Particle3D\ParticleUniverse\ParticleObservers\CCPUParticle3DOnEventFlagObserver.h">
      <Filter>extension\Particle3D\ParticleUniverse\ParticleObservers</Filter>
    </ClInclude>
    <ClInclude Include="..\..\extensions\Particle3D\ParticleUniverse\ParticleObservers\CCPUParticle3DOnEventFlagObserverTranslator.h">
      <Filter>extension\Particle3D\ParticleUniverse\ParticleObservers</Filter>
    </ClInclude>
    <ClInclude Include="..\..\extensions\Particle3D\ParticleUniverse\ParticleObservers\CCPUParticle3DOnExpireObserver.h">
      <Filter>extension\Particle3D\ParticleUniverse\ParticleObservers</Filter>
    </ClInclude>
    <ClInclude Include="..\..\extensions\Particle3D\ParticleUniverse\ParticleObservers\CCPUParticle3DOnExpireObserverTranslator.h">
      <Filter>extension\Particle3D\ParticleUniverse\ParticleObservers</Filter>
    </ClInclude>
    <ClInclude Include="..\..\extensions\Particle3D\ParticleUniverse\ParticleObservers\CCPUParticle3DOnPositionObserver.h">
      <Filter>extension\Particle3D\ParticleUniverse\ParticleObservers</Filter>
    </ClInclude>
    <ClInclude Include="..\..\extensions\Particle3D\ParticleUniverse\ParticleObservers\CCPUParticle3DOnPositionObserverTranslator.h">
      <Filter>extension\Particle3D\ParticleUniverse\ParticleObservers</Filter>
    </ClInclude>
    <ClInclude Include="..\..\extensions\Particle3D\ParticleUniverse\ParticleObservers\CCPUParticle3DOnQuotaObserver.h">
      <Filter>extension\Particle3D\ParticleUniverse\ParticleObservers</Filter>
    </ClInclude>
    <ClInclude Include="..\..\extensions\Particle3D\ParticleUniverse\ParticleObservers\CCPUParticle3DOnQuotaObserverTranslator.h">
      <Filter>extension\Particle3D\ParticleUniverse\ParticleObservers</Filter>
    </ClInclude>
    <ClInclude Include="..\..\extensions\Particle3D\ParticleUniverse\ParticleObservers\CCPUParticle3DOnRandomObserver.h">
      <Filter>extension\Particle3D\ParticleUniverse\ParticleObservers</Filter>
    </ClInclude>
    <ClInclude Include="..\..\extensions\Particle3D\ParticleUniverse\ParticleObservers\CCPUParticle3DOnRandomObserverTranslator.h">
      <Filter>extension\Particle3D\ParticleUniverse\ParticleObservers</Filter>
    </ClInclude>
    <ClInclude Include="..\..\extensions\Particle3D\ParticleUniverse\ParticleObservers\CCPUParticle3DOnTimeObserver.h">
      <Filter>extension\Particle3D\ParticleUniverse\ParticleObservers</Filter>
    </ClInclude>
    <ClInclude Include="..\..\extensions\Particle3D\ParticleUniverse\ParticleObservers\CCPUParticle3DOnTimeObserverTranslator.h">
      <Filter>extension\Particle3D\ParticleUniverse\ParticleObservers</Filter>
    </ClInclude>
    <ClInclude Include="..\..\extensions\Particle3D\ParticleUniverse\ParticleObservers\CCPUParticle3DOnVelocityObserver.h">
      <Filter>extension\Particle3D\ParticleUniverse\ParticleObservers</Filter>
    </ClInclude>
    <ClInclude Include="..\..\extensions\Particle3D\ParticleUniverse\ParticleObservers\CCPUParticle3DOnVelocityObserverTranslator.h">
      <Filter>extension\Particle3D\ParticleUniverse\ParticleObservers</Filter>
    </ClInclude>
    <ClInclude Include="..\..\extensions\Particle3D\ParticleUniverse\ParticleEventHandlers\CCPUParticle3DDoAffectorEventHandler.h">
      <Filter>extension\Particle3D\ParticleUniverse\ParticleEventHandlers</Filter>
    </ClInclude>
    <ClInclude Include="..\..\extensions\Particle3D\ParticleUniverse\ParticleEventHandlers\CCPUParticle3DDoAffectorEventHandlerTranslator.h">
      <Filter>extension\Particle3D\ParticleUniverse\ParticleEventHandlers</Filter>
    </ClInclude>
    <ClInclude Include="..\..\extensions\Particle3D\ParticleUniverse\ParticleEventHandlers\CCPUParticle3DDoEnableComponentEventHandler.h">
      <Filter>extension\Particle3D\ParticleUniverse\ParticleEventHandlers</Filter>
    </ClInclude>
    <ClInclude Include="..\..\extensions\Particle3D\ParticleUniverse\ParticleEventHandlers\CCPUParticle3DDoEnableComponentEventHandlerTranslator.h">
      <Filter>extension\Particle3D\ParticleUniverse\ParticleEventHandlers</Filter>
    </ClInclude>
    <ClInclude Include="..\..\extensions\Particle3D\ParticleUniverse\ParticleEventHandlers\CCPUParticle3DDoExpireEventHandler.h">
      <Filter>extension\Particle3D\ParticleUniverse\ParticleEventHandlers</Filter>
    </ClInclude>
    <ClInclude Include="..\..\extensions\Particle3D\ParticleUniverse\ParticleEventHandlers\CCPUParticle3DDoExpireEventHandlerTranslator.h">
      <Filter>extension\Particle3D\ParticleUniverse\ParticleEventHandlers</Filter>
    </ClInclude>
    <ClInclude Include="..\..\extensions\Particle3D\ParticleUniverse\ParticleEventHandlers\CCPUParticle3DDoFreezeEventHandler.h">
      <Filter>extension\Particle3D\ParticleUniverse\ParticleEventHandlers</Filter>
    </ClInclude>
    <ClInclude Include="..\..\extensions\Particle3D\ParticleUniverse\ParticleEventHandlers\CCPUParticle3DDoFreezeEventHandlerTranslator.h">
      <Filter>extension\Particle3D\ParticleUniverse\ParticleEventHandlers</Filter>
    </ClInclude>
    <ClInclude Include="..\..\extensions\Particle3D\ParticleUniverse\ParticleEventHandlers\CCPUParticle3DDoPlacementParticleEventHandler.h">
      <Filter>extension\Particle3D\ParticleUniverse\ParticleEventHandlers</Filter>
    </ClInclude>
    <ClInclude Include="..\..\extensions\Particle3D\ParticleUniverse\ParticleEventHandlers\CCPUParticle3DDoPlacementParticleEventHandlerTranslator.h">
      <Filter>extension\Particle3D\ParticleUniverse\ParticleEventHandlers</Filter>
    </ClInclude>
    <ClInclude Include="..\..\extensions\Particle3D\ParticleUniverse\ParticleEventHandlers\CCPUParticle3DDoScaleEventHandler.h">
      <Filter>extension\Particle3D\ParticleUniverse\ParticleEventHandlers</Filter>
    </ClInclude>
    <ClInclude Include="..\..\extensions\Particle3D\ParticleUniverse\ParticleEventHandlers\CCPUParticle3DDoScaleEventHandlerTranslator.h">
      <Filter>extension\Particle3D\ParticleUniverse\ParticleEventHandlers</Filter>
    </ClInclude>
    <ClInclude Include="..\..\extensions\Particle3D\ParticleUniverse\ParticleEventHandlers\CCPUParticle3DDoStopSystemEventHandler.h">
      <Filter>extension\Particle3D\ParticleUniverse\ParticleEventHandlers</Filter>
    </ClInclude>
    <ClInclude Include="..\..\extensions\Particle3D\ParticleUniverse\ParticleEventHandlers\CCPUParticle3DDoStopSystemEventHandlerTranslator.h">
      <Filter>extension\Particle3D\ParticleUniverse\ParticleEventHandlers</Filter>
    </ClInclude>
    <ClInclude Include="..\..\extensions\Particle3D\ParticleUniverse\ParticleEventHandlers\CCPUParticle3DEventHandler.h">
      <Filter>extension\Particle3D\ParticleUniverse\ParticleEventHandlers</Filter>
    </ClInclude>
    <ClInclude Include="..\..\extensions\Particle3D\ParticleUniverse\ParticleEventHandlers\CCPUParticle3DEventHandlerManager.h">
      <Filter>extension\Particle3D\ParticleUniverse\ParticleEventHandlers</Filter>
    </ClInclude>
    <ClInclude Include="..\..\extensions\Particle3D\ParticleUniverse\ParticleEventHandlers\CCPUParticle3DEventHandlerTranslator.h">
      <Filter>extension\Particle3D\ParticleUniverse\ParticleEventHandlers</Filter>
    </ClInclude>
    <ClInclude Include="..\..\extensions\Particle3D\ParticleUniverse\ParticleBehaviours\CCPUParticle3DBehaviour.h">
      <Filter>extension\Particle3D\ParticleUniverse\ParticleBehaviours</Filter>
    </ClInclude>
    <ClInclude Include="..\..\extensions\Particle3D\ParticleUniverse\ParticleBehaviours\CCPUParticle3DBehaviourManager.h">
      <Filter>extension\Particle3D\ParticleUniverse\ParticleBehaviours</Filter>
    </ClInclude>
    <ClInclude Include="..\..\extensions\Particle3D\ParticleUniverse\ParticleBehaviours\CCPUParticle3DBehaviourTranslator.h">
      <Filter>extension\Particle3D\ParticleUniverse\ParticleBehaviours</Filter>
    </ClInclude>
    <ClInclude Include="..\..\extensions\Particle3D\ParticleUniverse\ParticleBehaviours\CCPUParticle3DSlaveBehaviour.h">
      <Filter>extension\Particle3D\ParticleUniverse\ParticleBehaviours</Filter>
    </ClInclude>
    <ClInclude Include="..\..\extensions\Particle3D\ParticleUniverse\ParticleBehaviours\CCPUParticle3DSlaveBehaviourTranslator.h">
      <Filter>extension\Particle3D\ParticleUniverse\ParticleBehaviours</Filter>
    </ClInclude>
    <ClInclude Include="..\..\extensions\Particle3D\ParticleUniverse\ParticleRenders\CCPUParticle3DBeamRender.h">
      <Filter>extension\Particle3D\ParticleUniverse\ParticleRenders</Filter>
    </ClInclude>
    <ClInclude Include="..\..\extensions\Particle3D\ParticleUniverse\ParticleRenders\CCPUParticle3DBillboardChain.h">
      <Filter>extension\Particle3D\ParticleUniverse\ParticleRenders</Filter>
    </ClInclude>
    <ClInclude Include="..\..\extensions\Particle3D\ParticleUniverse\ParticleRenders\CCPUParticle3DRibbonTrail.h">
      <Filter>extension\Particle3D\ParticleUniverse\ParticleRenders</Filter>
    </ClInclude>
    <ClInclude Include="..\..\extensions\Particle3D\ParticleUniverse\ParticleRenders\CCPUParticle3DRibbonTrailRender.h">
      <Filter>extension\Particle3D\ParticleUniverse\ParticleRenders</Filter>
=======
    <ClInclude Include="..\platform\CCPlatformConfig.h">
      <Filter>platform</Filter>
    </ClInclude>
    <ClInclude Include="..\platform\CCPlatformMacros.h">
      <Filter>platform</Filter>
>>>>>>> e836e98d
    </ClInclude>
  </ItemGroup>
  <ItemGroup>
    <None Include="..\math\Mat4.inl">
      <Filter>math</Filter>
    </None>
    <None Include="..\math\MathUtil.inl">
      <Filter>math</Filter>
    </None>
    <None Include="..\math\MathUtilNeon.inl">
      <Filter>math</Filter>
    </None>
    <None Include="..\math\Quaternion.inl">
      <Filter>math</Filter>
    </None>
    <None Include="..\math\Vec2.inl">
      <Filter>math</Filter>
    </None>
    <None Include="..\math\Vec3.inl">
      <Filter>math</Filter>
    </None>
    <None Include="..\math\Vec4.inl">
      <Filter>math</Filter>
    </None>
    <None Include="cocos2d.def" />
    <None Include="..\3d\CCAnimationCurve.inl">
      <Filter>3d</Filter>
    </None>
    <None Include="..\ui\shaders\ccShader_grayscale.frag">
      <Filter>ui\shaders</Filter>
    </None>
  </ItemGroup>
</Project><|MERGE_RESOLUTION|>--- conflicted
+++ resolved
@@ -1,4 +1,4 @@
-﻿<?xml version="1.0" encoding="utf-8"?>
+<?xml version="1.0" encoding="utf-8"?>
 <Project ToolsVersion="4.0" xmlns="http://schemas.microsoft.com/developer/msbuild/2003">
   <ItemGroup>
     <Filter Include="physics">
@@ -3352,7 +3352,6 @@
     <ClInclude Include="..\physics\CCPhysicsHelper.h">
       <Filter>physics</Filter>
     </ClInclude>
-<<<<<<< HEAD
     <ClInclude Include="..\..\extensions\Particle3D\ParticleUniverse\CCPUParticle3DListener.h">
       <Filter>extension\Particle3D\ParticleUniverse</Filter>
     </ClInclude>
@@ -3508,13 +3507,12 @@
     </ClInclude>
     <ClInclude Include="..\..\extensions\Particle3D\ParticleUniverse\ParticleRenders\CCPUParticle3DRibbonTrailRender.h">
       <Filter>extension\Particle3D\ParticleUniverse\ParticleRenders</Filter>
-=======
+    </ClInclude>
     <ClInclude Include="..\platform\CCPlatformConfig.h">
       <Filter>platform</Filter>
     </ClInclude>
     <ClInclude Include="..\platform\CCPlatformMacros.h">
       <Filter>platform</Filter>
->>>>>>> e836e98d
     </ClInclude>
   </ItemGroup>
   <ItemGroup>
