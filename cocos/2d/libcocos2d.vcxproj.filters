--- conflicted
+++ resolved
@@ -2554,21 +2554,12 @@
     <ClInclude Include="..\physics\CCPhysicsHelper.h">
       <Filter>physics</Filter>
     </ClInclude>
-<<<<<<< HEAD
-    <ClInclude Include="..\platform\CCPlatformConfig.h">
-      <Filter>platform</Filter>
-    </ClInclude>
-    <ClInclude Include="..\platform\CCPlatformMacros.h">
-      <Filter>platform</Filter>
-    </ClInclude>
     <ClInclude Include="..\editor-support\cocostudio\WidgetReader\Sprite3DReader\CSSprite3D_generated.h">
       <Filter>cocostudio\reader\WidgetReader\Sprite3DReader</Filter>
     </ClInclude>
     <ClInclude Include="..\editor-support\cocostudio\WidgetReader\Sprite3DReader\Sprite3DReader.h">
       <Filter>cocostudio\reader\WidgetReader\Sprite3DReader</Filter>
     </ClInclude>
-=======
->>>>>>> 87e44487
   </ItemGroup>
   <ItemGroup>
     <None Include="..\math\Mat4.inl">
