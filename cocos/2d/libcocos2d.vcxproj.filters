--- conflicted
+++ resolved
@@ -1875,7 +1875,6 @@
     <ClCompile Include="..\renderer\CCVertexAttribBinding.cpp">
       <Filter>renderer</Filter>
     </ClCompile>
-<<<<<<< HEAD
     <ClCompile Include="..\navmesh\CCNavMesh.cpp">
       <Filter>navmesh</Filter>
     </ClCompile>
@@ -1890,10 +1889,9 @@
     </ClCompile>
     <ClCompile Include="..\navmesh\CCNavMeshTool.cpp">
       <Filter>navmesh</Filter>
-=======
+    </ClCompile>
     <ClCompile Include="..\base\CCNinePatchImageParser.cpp">
       <Filter>base</Filter>
->>>>>>> 4a8241aa
     </ClCompile>
   </ItemGroup>
   <ItemGroup>
@@ -3685,7 +3683,6 @@
     <ClInclude Include="..\renderer\CCVertexAttribBinding.h">
       <Filter>renderer</Filter>
     </ClInclude>
-<<<<<<< HEAD
     <ClInclude Include="..\navmesh\CCNavMesh.h">
       <Filter>navmesh</Filter>
     </ClInclude>
@@ -3700,10 +3697,9 @@
     </ClInclude>
     <ClInclude Include="..\navmesh\CCNavMeshTool.h">
       <Filter>navmesh</Filter>
-=======
+    </ClInclude>
     <ClInclude Include="..\base\CCNinePatchImageParser.h">
       <Filter>base</Filter>
->>>>>>> 4a8241aa
     </ClInclude>
   </ItemGroup>
   <ItemGroup>
