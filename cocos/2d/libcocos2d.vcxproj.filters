--- conflicted
+++ resolved
@@ -589,7 +589,6 @@
     <ClCompile Include="..\storage\local-storage\LocalStorage.cpp">
       <Filter>storage</Filter>
     </ClCompile>
-<<<<<<< HEAD
     <ClCompile Include="..\3d\CCAttachNode.cpp">
       <Filter>3d</Filter>
     </ClCompile>
@@ -602,14 +601,12 @@
     <ClCompile Include="..\3d\CCSubMeshState.cpp">
       <Filter>3d</Filter>
     </ClCompile>
-=======
     <ClCompile Include="..\platform\desktop\CCGLViewImpl.cpp">
       <Filter>platform\desktop</Filter>
     </ClCompile>
     <ClCompile Include="..\platform\CCGLView.cpp">
       <Filter>platform</Filter>
-    </ClCompile> 
->>>>>>> f74626e9
+    </ClCompile>
     <ClCompile Include="CCProtectedNode.cpp">
       <Filter>2d</Filter>
     </ClCompile>
@@ -1222,7 +1219,6 @@
     <ClInclude Include="..\storage\local-storage\LocalStorage.h">
       <Filter>storage</Filter>
     </ClInclude>
-<<<<<<< HEAD
     <ClInclude Include="..\3d\CCAttachNode.h">
       <Filter>3d</Filter>
     </ClInclude>
@@ -1234,13 +1230,12 @@
     </ClInclude>
     <ClInclude Include="..\3d\CCSubMeshState.h">
       <Filter>3d</Filter>
-=======
+    </ClInclude>
     <ClInclude Include="..\platform\desktop\CCGLViewImpl.h">
       <Filter>platform\desktop</Filter>
     </ClInclude>
     <ClInclude Include="..\platform\CCGLView.h">
       <Filter>platform</Filter>
->>>>>>> f74626e9
     </ClInclude>
     <ClInclude Include="CCProtectedNode.h">
       <Filter>2d</Filter>
