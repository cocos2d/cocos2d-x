--- conflicted
+++ resolved
@@ -1120,10 +1120,9 @@
     <ClCompile Include="..\editor-support\cocosbuilder\CCSpriteLoader.cpp">
       <Filter>cocosbuilder\Source Files</Filter>
     </ClCompile>
-<<<<<<< HEAD
     <ClCompile Include="..\3d\CCSequence3D.cpp">
       <Filter>3d</Filter>
-=======
+    </ClCompile>
     <ClCompile Include="..\ui\UIEditBox\UIEditBox.cpp">
       <Filter>ui\UIWidgets\EditBox</Filter>
     </ClCompile>
@@ -1165,7 +1164,6 @@
     </ClCompile>
     <ClCompile Include="..\ui\proj.win32\Win32InputBox.cpp">
       <Filter>ui\UIWidgets\EditBox</Filter>
->>>>>>> 5fa3e116
     </ClCompile>
   </ItemGroup>
   <ItemGroup>
@@ -2241,10 +2239,9 @@
     <ClInclude Include="..\editor-support\cocosbuilder\CocosBuilder.h">
       <Filter>cocosbuilder\Header Files</Filter>
     </ClInclude>
-<<<<<<< HEAD
     <ClInclude Include="..\3d\CCSequence3D.h">
       <Filter>3d</Filter>
-=======
+    </ClInclude>
     <ClInclude Include="..\ui\UIEditBox\UIEditBox.h">
       <Filter>ui\UIWidgets\EditBox</Filter>
     </ClInclude>
@@ -2292,7 +2289,6 @@
     </ClInclude>
     <ClInclude Include="..\ui\proj.win32\Win32InputBox.h">
       <Filter>ui\UIWidgets\EditBox</Filter>
->>>>>>> 5fa3e116
     </ClInclude>
   </ItemGroup>
   <ItemGroup>
