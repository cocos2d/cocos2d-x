﻿<?xml version="1.0" encoding="utf-8"?>
<Project ToolsVersion="4.0" xmlns="http://schemas.microsoft.com/developer/msbuild/2003">
  <ItemGroup>
    <Filter Include="physics">
      <UniqueIdentifier>{08593631-5bf5-46aa-9436-62595c4f7bf6}</UniqueIdentifier>
    </Filter>
    <Filter Include="physics\chipmunk">
      <UniqueIdentifier>{aeadfa95-9c89-4212-98ae-89ad57db596a}</UniqueIdentifier>
    </Filter>
    <Filter Include="deprecated">
      <UniqueIdentifier>{0b1152b1-c732-4560-8629-87843b0fbd7c}</UniqueIdentifier>
    </Filter>
    <Filter Include="2d">
      <UniqueIdentifier>{0965e868-aacd-4d73-9c78-31d3cdaaed52}</UniqueIdentifier>
    </Filter>
    <Filter Include="platform">
      <UniqueIdentifier>{4d0146d9-df5b-4430-a426-60aa395750a6}</UniqueIdentifier>
    </Filter>
    <Filter Include="renderer">
      <UniqueIdentifier>{a495c9fc-5276-476d-ba6b-5d627b31ef30}</UniqueIdentifier>
    </Filter>
    <Filter Include="base">
      <UniqueIdentifier>{87a7d557-f382-477f-b183-69901a320c17}</UniqueIdentifier>
    </Filter>
    <Filter Include="platform\win32">
      <UniqueIdentifier>{9ac3f4cb-fb7b-4bcc-8b5b-1d454f2ff564}</UniqueIdentifier>
    </Filter>
    <Filter Include="platform\desktop">
      <UniqueIdentifier>{fdea951b-e91d-45da-b5bd-22a1b875960a}</UniqueIdentifier>
    </Filter>
    <Filter Include="platform\win32\compat">
      <UniqueIdentifier>{3622d05e-fcef-4d4b-a51d-771d1c13a2ef}</UniqueIdentifier>
    </Filter>
    <Filter Include="math">
      <UniqueIdentifier>{a565f213-2d13-4d2d-a3a0-5b2d06cbd05f}</UniqueIdentifier>
    </Filter>
    <Filter Include="external">
      <UniqueIdentifier>{ec174f10-2de3-4568-9f30-b2f0a4e9396e}</UniqueIdentifier>
    </Filter>
    <Filter Include="external\tinyxml2">
      <UniqueIdentifier>{364c3b8c-77eb-46ed-a866-a8686b1b65bc}</UniqueIdentifier>
    </Filter>
    <Filter Include="external\unzip">
      <UniqueIdentifier>{589928bf-e550-41f1-ae21-64443dd5fe21}</UniqueIdentifier>
    </Filter>
    <Filter Include="external\edtaa">
      <UniqueIdentifier>{1849ae10-8a10-4784-bbad-66fa67a1ed04}</UniqueIdentifier>
    </Filter>
    <Filter Include="external\ConvertUTF">
      <UniqueIdentifier>{6c1e4a6b-c168-436b-aa63-0af7f4caebf9}</UniqueIdentifier>
    </Filter>
    <Filter Include="external\xxhash">
      <UniqueIdentifier>{b4e2b1e5-2d79-44a3-af45-728d47b7bdb2}</UniqueIdentifier>
    </Filter>
    <Filter Include="storage">
      <UniqueIdentifier>{44bdf58f-4af2-433c-b4af-58dc05ef96b5}</UniqueIdentifier>
    </Filter>
    <Filter Include="3d">
      <UniqueIdentifier>{63733c51-582a-4f0f-9a82-e066da459a72}</UniqueIdentifier>
    </Filter>
    <Filter Include="cocostudio">
      <UniqueIdentifier>{dbdbbfad-71fc-4f1d-a809-b43651f87267}</UniqueIdentifier>
    </Filter>
    <Filter Include="cocosdenshion">
      <UniqueIdentifier>{3bd71d42-dfa4-4649-bb01-ad607fdca1c2}</UniqueIdentifier>
    </Filter>
    <Filter Include="ui">
      <UniqueIdentifier>{704c4ce6-b7ad-4406-9414-71169734bbc1}</UniqueIdentifier>
    </Filter>
    <Filter Include="extension">
      <UniqueIdentifier>{976bf662-699e-482e-b5db-a20d4abab137}</UniqueIdentifier>
    </Filter>
    <Filter Include="extension\AssetsManager">
      <UniqueIdentifier>{ad47c713-2196-4c8f-9205-2a2a7ecc0b80}</UniqueIdentifier>
    </Filter>
    <Filter Include="extension\GUI">
      <UniqueIdentifier>{b27aba95-51a2-413c-8570-0aff9adf2b6b}</UniqueIdentifier>
    </Filter>
    <Filter Include="extension\GUI\CCScrollView">
      <UniqueIdentifier>{a1f539bc-d5be-4224-a4d2-01c0b6f17d6e}</UniqueIdentifier>
    </Filter>
    <Filter Include="extension\physics_nodes">
      <UniqueIdentifier>{1de7fce7-0dee-4571-8fcd-43eb617aaf8b}</UniqueIdentifier>
    </Filter>
    <Filter Include="cocosdenshion\Header Files">
      <UniqueIdentifier>{f42979de-0079-4eba-b469-81ebff9ec588}</UniqueIdentifier>
    </Filter>
    <Filter Include="cocosdenshion\Source Files">
      <UniqueIdentifier>{f42ec238-cddc-475a-b343-6d0984cb9681}</UniqueIdentifier>
    </Filter>
    <Filter Include="network">
      <UniqueIdentifier>{31338a7d-ebe1-4867-9c17-d3645122a864}</UniqueIdentifier>
    </Filter>
    <Filter Include="network\Header Files">
      <UniqueIdentifier>{5a094fe5-f941-4dd4-a892-28d721162ea7}</UniqueIdentifier>
    </Filter>
    <Filter Include="network\Source Files">
      <UniqueIdentifier>{9702eb68-42c9-405a-bc89-a1bd85a40ec7}</UniqueIdentifier>
    </Filter>
    <Filter Include="ui\BaseClasses">
      <UniqueIdentifier>{ad654e6b-96ee-4693-9789-dc4aa1c52e70}</UniqueIdentifier>
    </Filter>
    <Filter Include="ui\Layouts">
      <UniqueIdentifier>{177a9a30-a4a6-41e6-93f0-4a4cbe9e4039}</UniqueIdentifier>
    </Filter>
    <Filter Include="ui\System">
      <UniqueIdentifier>{c2ebbbc1-85b3-4d6f-a3c5-116eae2124e1}</UniqueIdentifier>
    </Filter>
    <Filter Include="ui\UIWidgets">
      <UniqueIdentifier>{0d201449-ce7a-4f87-86ab-9c30e803c901}</UniqueIdentifier>
    </Filter>
    <Filter Include="ui\UIWidgets\ScrollWidget">
      <UniqueIdentifier>{6ac0e3c8-d5b1-44d9-8c41-21662a767cc6}</UniqueIdentifier>
    </Filter>
    <Filter Include="cocostudio\trigger">
      <UniqueIdentifier>{0554a5b1-03a1-4d38-87a5-976dbe9a39d9}</UniqueIdentifier>
    </Filter>
    <Filter Include="cocostudio\TimelineAction">
      <UniqueIdentifier>{c75d4c37-d555-4a5b-a0ba-4bc9a3d846e1}</UniqueIdentifier>
    </Filter>
    <Filter Include="cocostudio\reader">
      <UniqueIdentifier>{67bdb22e-8cfc-41ed-bb07-861e88a31752}</UniqueIdentifier>
    </Filter>
    <Filter Include="cocostudio\reader\WidgetReader">
      <UniqueIdentifier>{284a709e-9efa-484a-a595-83db6c7836c8}</UniqueIdentifier>
    </Filter>
    <Filter Include="cocostudio\reader\WidgetReader\ButtonReader">
      <UniqueIdentifier>{3c7267f2-06ea-4c7c-a13c-552076a3dc8c}</UniqueIdentifier>
    </Filter>
    <Filter Include="cocostudio\reader\WidgetReader\CheckBoxReader">
      <UniqueIdentifier>{b47c2297-bf5e-43e6-ae70-741efee00689}</UniqueIdentifier>
    </Filter>
    <Filter Include="cocostudio\reader\WidgetReader\ImageViewReader">
      <UniqueIdentifier>{1b5e8a9e-87cf-4800-bb7b-4f63504fb132}</UniqueIdentifier>
    </Filter>
    <Filter Include="cocostudio\reader\WidgetReader\LayoutReader">
      <UniqueIdentifier>{d47fb3dd-9ab8-4559-b8b5-776d87aba319}</UniqueIdentifier>
    </Filter>
    <Filter Include="cocostudio\reader\WidgetReader\ListViewReader">
      <UniqueIdentifier>{65c0429b-5a85-46ac-ab4a-edb0aeb5d388}</UniqueIdentifier>
    </Filter>
    <Filter Include="cocostudio\reader\WidgetReader\LoadingBarReader">
      <UniqueIdentifier>{8bdf34ea-1e66-41b0-9dbf-7530ba14dce5}</UniqueIdentifier>
    </Filter>
    <Filter Include="cocostudio\reader\WidgetReader\PageViewReader">
      <UniqueIdentifier>{690fb572-be0b-4bb6-9b8b-a007afb99b39}</UniqueIdentifier>
    </Filter>
    <Filter Include="cocostudio\reader\WidgetReader\ScrollViewReader">
      <UniqueIdentifier>{5e397fa9-4e36-43f3-8c4f-1dd3382c1458}</UniqueIdentifier>
    </Filter>
    <Filter Include="cocostudio\reader\WidgetReader\SliderReader">
      <UniqueIdentifier>{fa2abcd0-6362-4741-a144-a3b0226fe4f1}</UniqueIdentifier>
    </Filter>
    <Filter Include="cocostudio\reader\WidgetReader\TextAtlasReader">
      <UniqueIdentifier>{03596848-0d59-4d69-8193-30f404683c7a}</UniqueIdentifier>
    </Filter>
    <Filter Include="cocostudio\reader\WidgetReader\TextBMFontReader">
      <UniqueIdentifier>{4d27423a-d9e8-496b-bcc4-8684230c6c18}</UniqueIdentifier>
    </Filter>
    <Filter Include="cocostudio\reader\WidgetReader\TextFieldReader">
      <UniqueIdentifier>{075b4cf0-63ae-4cb1-a6d8-e7cb24146531}</UniqueIdentifier>
    </Filter>
    <Filter Include="cocostudio\reader\WidgetReader\TextReader">
      <UniqueIdentifier>{9421ece2-69f8-4cee-8e59-575c3ba06f15}</UniqueIdentifier>
    </Filter>
    <Filter Include="cocostudio\json">
      <UniqueIdentifier>{a9901b6a-0c7b-4adb-8e17-105c872d744d}</UniqueIdentifier>
    </Filter>
    <Filter Include="cocostudio\json\rapidjson">
      <UniqueIdentifier>{a9a3bf20-9daf-465d-9525-cce2ab0d85a3}</UniqueIdentifier>
    </Filter>
    <Filter Include="cocostudio\json\rapidjson\internal">
      <UniqueIdentifier>{0cf2210c-3544-41ed-9d4e-88987a1c7bcf}</UniqueIdentifier>
    </Filter>
    <Filter Include="cocostudio\components">
      <UniqueIdentifier>{dc6e53e4-e518-403f-b2a9-97f6f7cd0961}</UniqueIdentifier>
    </Filter>
    <Filter Include="cocostudio\armature">
      <UniqueIdentifier>{22a4587f-d4ca-44fa-a734-ded122cd79e5}</UniqueIdentifier>
    </Filter>
    <Filter Include="cocostudio\armature\animation">
      <UniqueIdentifier>{137efcbb-0d14-4f1c-a856-7b1669a6d2af}</UniqueIdentifier>
    </Filter>
    <Filter Include="cocostudio\armature\datas">
      <UniqueIdentifier>{4825cd2d-ca8b-434c-8c79-2d3d3258086f}</UniqueIdentifier>
    </Filter>
    <Filter Include="cocostudio\armature\display">
      <UniqueIdentifier>{57ba2fcb-04bd-4b2f-9ae6-375992ad363a}</UniqueIdentifier>
    </Filter>
    <Filter Include="cocostudio\armature\physics">
      <UniqueIdentifier>{acdfaa6f-1374-4611-a5e7-9038dc6900c4}</UniqueIdentifier>
    </Filter>
    <Filter Include="cocostudio\armature\utils">
      <UniqueIdentifier>{f195e2f1-1030-4848-9498-f8142bf89009}</UniqueIdentifier>
    </Filter>
    <Filter Include="cocostudio\action">
      <UniqueIdentifier>{d48c8016-e933-48dd-a5c0-202b0a84b82a}</UniqueIdentifier>
    </Filter>
    <Filter Include="cocosbuilder">
      <UniqueIdentifier>{e25a6c9d-eaf2-446f-b9b2-d89fd21a9bdd}</UniqueIdentifier>
    </Filter>
    <Filter Include="cocosbuilder\Header Files">
      <UniqueIdentifier>{bbba68d3-e519-4e06-8a01-d8ee89b544f2}</UniqueIdentifier>
    </Filter>
    <Filter Include="cocosbuilder\Source Files">
      <UniqueIdentifier>{8579ed15-b266-4f80-818d-a3a9251c4248}</UniqueIdentifier>
    </Filter>
    <Filter Include="ui\UIWidgets\EditBox">
      <UniqueIdentifier>{89eb6312-dc7f-4fda-b9b2-ab67c31ddd55}</UniqueIdentifier>
    </Filter>
    <Filter Include="extension\GUI\CCControlExtensions">
      <UniqueIdentifier>{118d80ca-ccf2-480c-b87d-25220af23440}</UniqueIdentifier>
    </Filter>
    <Filter Include="audioengine">
      <UniqueIdentifier>{e916e2b4-0a6e-4d25-8b36-66fa03719f48}</UniqueIdentifier>
    </Filter>
  </ItemGroup>
  <ItemGroup>
    <ClCompile Include="..\physics\CCPhysicsBody.cpp">
      <Filter>physics</Filter>
    </ClCompile>
    <ClCompile Include="..\physics\CCPhysicsContact.cpp">
      <Filter>physics</Filter>
    </ClCompile>
    <ClCompile Include="..\physics\CCPhysicsJoint.cpp">
      <Filter>physics</Filter>
    </ClCompile>
    <ClCompile Include="..\physics\CCPhysicsShape.cpp">
      <Filter>physics</Filter>
    </ClCompile>
    <ClCompile Include="..\physics\CCPhysicsWorld.cpp">
      <Filter>physics</Filter>
    </ClCompile>
    <ClCompile Include="..\physics\chipmunk\CCPhysicsBodyInfo_chipmunk.cpp">
      <Filter>physics\chipmunk</Filter>
    </ClCompile>
    <ClCompile Include="..\physics\chipmunk\CCPhysicsContactInfo_chipmunk.cpp">
      <Filter>physics\chipmunk</Filter>
    </ClCompile>
    <ClCompile Include="..\physics\chipmunk\CCPhysicsJointInfo_chipmunk.cpp">
      <Filter>physics\chipmunk</Filter>
    </ClCompile>
    <ClCompile Include="..\physics\chipmunk\CCPhysicsShapeInfo_chipmunk.cpp">
      <Filter>physics\chipmunk</Filter>
    </ClCompile>
    <ClCompile Include="..\physics\chipmunk\CCPhysicsWorldInfo_chipmunk.cpp">
      <Filter>physics\chipmunk</Filter>
    </ClCompile>
    <ClCompile Include="..\..\external\xxhash\xxhash.c">
      <Filter>external\xxhash</Filter>
    </ClCompile>
    <ClCompile Include="..\deprecated\CCArray.cpp">
      <Filter>deprecated</Filter>
    </ClCompile>
    <ClCompile Include="..\deprecated\CCDeprecated.cpp">
      <Filter>deprecated</Filter>
    </ClCompile>
    <ClCompile Include="..\deprecated\CCDictionary.cpp">
      <Filter>deprecated</Filter>
    </ClCompile>
    <ClCompile Include="..\deprecated\CCNotificationCenter.cpp">
      <Filter>deprecated</Filter>
    </ClCompile>
    <ClCompile Include="..\deprecated\CCSet.cpp">
      <Filter>deprecated</Filter>
    </ClCompile>
    <ClCompile Include="..\deprecated\CCString.cpp">
      <Filter>deprecated</Filter>
    </ClCompile>
    <ClCompile Include="..\cocos2d.cpp" />
    <ClCompile Include="..\..\external\ConvertUTF\ConvertUTF.c">
      <Filter>external\ConvertUTF</Filter>
    </ClCompile>
    <ClCompile Include="..\..\external\ConvertUTF\ConvertUTFWrapper.cpp">
      <Filter>external\ConvertUTF</Filter>
    </ClCompile>
    <ClCompile Include="CCAction.cpp">
      <Filter>2d</Filter>
    </ClCompile>
    <ClCompile Include="CCActionCamera.cpp">
      <Filter>2d</Filter>
    </ClCompile>
    <ClCompile Include="CCActionCatmullRom.cpp">
      <Filter>2d</Filter>
    </ClCompile>
    <ClCompile Include="CCActionEase.cpp">
      <Filter>2d</Filter>
    </ClCompile>
    <ClCompile Include="CCActionGrid.cpp">
      <Filter>2d</Filter>
    </ClCompile>
    <ClCompile Include="CCActionGrid3D.cpp">
      <Filter>2d</Filter>
    </ClCompile>
    <ClCompile Include="CCActionInstant.cpp">
      <Filter>2d</Filter>
    </ClCompile>
    <ClCompile Include="CCActionInterval.cpp">
      <Filter>2d</Filter>
    </ClCompile>
    <ClCompile Include="CCActionManager.cpp">
      <Filter>2d</Filter>
    </ClCompile>
    <ClCompile Include="CCActionPageTurn3D.cpp">
      <Filter>2d</Filter>
    </ClCompile>
    <ClCompile Include="CCActionProgressTimer.cpp">
      <Filter>2d</Filter>
    </ClCompile>
    <ClCompile Include="CCActionTiledGrid.cpp">
      <Filter>2d</Filter>
    </ClCompile>
    <ClCompile Include="CCActionTween.cpp">
      <Filter>2d</Filter>
    </ClCompile>
    <ClCompile Include="CCAnimation.cpp">
      <Filter>2d</Filter>
    </ClCompile>
    <ClCompile Include="CCAnimationCache.cpp">
      <Filter>2d</Filter>
    </ClCompile>
    <ClCompile Include="CCAtlasNode.cpp">
      <Filter>2d</Filter>
    </ClCompile>
    <ClCompile Include="CCClippingNode.cpp">
      <Filter>2d</Filter>
    </ClCompile>
    <ClCompile Include="CCComponent.cpp">
      <Filter>2d</Filter>
    </ClCompile>
    <ClCompile Include="CCComponentContainer.cpp">
      <Filter>2d</Filter>
    </ClCompile>
    <ClCompile Include="CCDrawingPrimitives.cpp">
      <Filter>2d</Filter>
    </ClCompile>
    <ClCompile Include="CCDrawNode.cpp">
      <Filter>2d</Filter>
    </ClCompile>
    <ClCompile Include="CCFont.cpp">
      <Filter>2d</Filter>
    </ClCompile>
    <ClCompile Include="CCFontAtlas.cpp">
      <Filter>2d</Filter>
    </ClCompile>
    <ClCompile Include="CCFontAtlasCache.cpp">
      <Filter>2d</Filter>
    </ClCompile>
    <ClCompile Include="CCFontCharMap.cpp">
      <Filter>2d</Filter>
    </ClCompile>
    <ClCompile Include="CCFontFNT.cpp">
      <Filter>2d</Filter>
    </ClCompile>
    <ClCompile Include="CCFontFreeType.cpp">
      <Filter>2d</Filter>
    </ClCompile>
    <ClCompile Include="CCGLBufferedNode.cpp">
      <Filter>2d</Filter>
    </ClCompile>
    <ClCompile Include="CCGrabber.cpp">
      <Filter>2d</Filter>
    </ClCompile>
    <ClCompile Include="CCGrid.cpp">
      <Filter>2d</Filter>
    </ClCompile>
    <ClCompile Include="CCLabel.cpp">
      <Filter>2d</Filter>
    </ClCompile>
    <ClCompile Include="CCLabelAtlas.cpp">
      <Filter>2d</Filter>
    </ClCompile>
    <ClCompile Include="CCLabelBMFont.cpp">
      <Filter>2d</Filter>
    </ClCompile>
    <ClCompile Include="CCLabelTextFormatter.cpp">
      <Filter>2d</Filter>
    </ClCompile>
    <ClCompile Include="CCLabelTTF.cpp">
      <Filter>2d</Filter>
    </ClCompile>
    <ClCompile Include="CCLayer.cpp">
      <Filter>2d</Filter>
    </ClCompile>
    <ClCompile Include="CCMenu.cpp">
      <Filter>2d</Filter>
    </ClCompile>
    <ClCompile Include="CCMenuItem.cpp">
      <Filter>2d</Filter>
    </ClCompile>
    <ClCompile Include="CCMotionStreak.cpp">
      <Filter>2d</Filter>
    </ClCompile>
    <ClCompile Include="CCNode.cpp">
      <Filter>2d</Filter>
    </ClCompile>
    <ClCompile Include="CCNodeGrid.cpp">
      <Filter>2d</Filter>
    </ClCompile>
    <ClCompile Include="CCParallaxNode.cpp">
      <Filter>2d</Filter>
    </ClCompile>
    <ClCompile Include="CCParticleBatchNode.cpp">
      <Filter>2d</Filter>
    </ClCompile>
    <ClCompile Include="CCParticleExamples.cpp">
      <Filter>2d</Filter>
    </ClCompile>
    <ClCompile Include="CCParticleSystem.cpp">
      <Filter>2d</Filter>
    </ClCompile>
    <ClCompile Include="CCParticleSystemQuad.cpp">
      <Filter>2d</Filter>
    </ClCompile>
    <ClCompile Include="CCProgressTimer.cpp">
      <Filter>2d</Filter>
    </ClCompile>
    <ClCompile Include="CCRenderTexture.cpp">
      <Filter>2d</Filter>
    </ClCompile>
    <ClCompile Include="CCScene.cpp">
      <Filter>2d</Filter>
    </ClCompile>
    <ClCompile Include="CCSprite.cpp">
      <Filter>2d</Filter>
    </ClCompile>
    <ClCompile Include="CCSpriteBatchNode.cpp">
      <Filter>2d</Filter>
    </ClCompile>
    <ClCompile Include="CCSpriteFrame.cpp">
      <Filter>2d</Filter>
    </ClCompile>
    <ClCompile Include="CCSpriteFrameCache.cpp">
      <Filter>2d</Filter>
    </ClCompile>
    <ClCompile Include="CCTextFieldTTF.cpp">
      <Filter>2d</Filter>
    </ClCompile>
    <ClCompile Include="CCTileMapAtlas.cpp">
      <Filter>2d</Filter>
    </ClCompile>
    <ClCompile Include="CCTMXLayer.cpp">
      <Filter>2d</Filter>
    </ClCompile>
    <ClCompile Include="CCTMXObjectGroup.cpp">
      <Filter>2d</Filter>
    </ClCompile>
    <ClCompile Include="CCTMXTiledMap.cpp">
      <Filter>2d</Filter>
    </ClCompile>
    <ClCompile Include="CCTMXXMLParser.cpp">
      <Filter>2d</Filter>
    </ClCompile>
    <ClCompile Include="CCTransition.cpp">
      <Filter>2d</Filter>
    </ClCompile>
    <ClCompile Include="CCTransitionPageTurn.cpp">
      <Filter>2d</Filter>
    </ClCompile>
    <ClCompile Include="CCTransitionProgress.cpp">
      <Filter>2d</Filter>
    </ClCompile>
    <ClCompile Include="CCTweenFunction.cpp">
      <Filter>2d</Filter>
    </ClCompile>
    <ClCompile Include="..\base\atitc.cpp">
      <Filter>base</Filter>
    </ClCompile>
    <ClCompile Include="..\base\base64.cpp">
      <Filter>base</Filter>
    </ClCompile>
    <ClCompile Include="..\base\CCAutoreleasePool.cpp">
      <Filter>base</Filter>
    </ClCompile>
    <ClCompile Include="..\base\ccCArray.cpp">
      <Filter>base</Filter>
    </ClCompile>
    <ClCompile Include="..\base\CCConfiguration.cpp">
      <Filter>base</Filter>
    </ClCompile>
    <ClCompile Include="..\base\CCConsole.cpp">
      <Filter>base</Filter>
    </ClCompile>
    <ClCompile Include="..\base\CCData.cpp">
      <Filter>base</Filter>
    </ClCompile>
    <ClCompile Include="..\base\CCDataVisitor.cpp">
      <Filter>base</Filter>
    </ClCompile>
    <ClCompile Include="..\base\CCDirector.cpp">
      <Filter>base</Filter>
    </ClCompile>
    <ClCompile Include="..\base\CCEvent.cpp">
      <Filter>base</Filter>
    </ClCompile>
    <ClCompile Include="..\base\CCEventAcceleration.cpp">
      <Filter>base</Filter>
    </ClCompile>
    <ClCompile Include="..\base\CCEventCustom.cpp">
      <Filter>base</Filter>
    </ClCompile>
    <ClCompile Include="..\base\CCEventDispatcher.cpp">
      <Filter>base</Filter>
    </ClCompile>
    <ClCompile Include="..\base\CCEventFocus.cpp">
      <Filter>base</Filter>
    </ClCompile>
    <ClCompile Include="..\base\CCEventKeyboard.cpp">
      <Filter>base</Filter>
    </ClCompile>
    <ClCompile Include="..\base\CCEventListener.cpp">
      <Filter>base</Filter>
    </ClCompile>
    <ClCompile Include="..\base\CCEventListenerAcceleration.cpp">
      <Filter>base</Filter>
    </ClCompile>
    <ClCompile Include="..\base\CCEventListenerCustom.cpp">
      <Filter>base</Filter>
    </ClCompile>
    <ClCompile Include="..\base\CCEventListenerFocus.cpp">
      <Filter>base</Filter>
    </ClCompile>
    <ClCompile Include="..\base\CCEventListenerKeyboard.cpp">
      <Filter>base</Filter>
    </ClCompile>
    <ClCompile Include="..\base\CCEventListenerMouse.cpp">
      <Filter>base</Filter>
    </ClCompile>
    <ClCompile Include="..\base\CCEventListenerTouch.cpp">
      <Filter>base</Filter>
    </ClCompile>
    <ClCompile Include="..\base\CCEventMouse.cpp">
      <Filter>base</Filter>
    </ClCompile>
    <ClCompile Include="..\base\CCEventTouch.cpp">
      <Filter>base</Filter>
    </ClCompile>
    <ClCompile Include="..\base\ccFPSImages.c">
      <Filter>base</Filter>
    </ClCompile>
    <ClCompile Include="..\base\CCNS.cpp">
      <Filter>base</Filter>
    </ClCompile>
    <ClCompile Include="..\base\CCProfiling.cpp">
      <Filter>base</Filter>
    </ClCompile>
    <ClCompile Include="..\base\CCRef.cpp">
      <Filter>base</Filter>
    </ClCompile>
    <ClCompile Include="..\base\CCScheduler.cpp">
      <Filter>base</Filter>
    </ClCompile>
    <ClCompile Include="..\base\CCScriptSupport.cpp">
      <Filter>base</Filter>
    </ClCompile>
    <ClCompile Include="..\base\CCTouch.cpp">
      <Filter>base</Filter>
    </ClCompile>
    <ClCompile Include="..\base\ccTypes.cpp">
      <Filter>base</Filter>
    </ClCompile>
    <ClCompile Include="..\base\CCUserDefault.cpp">
      <Filter>base</Filter>
    </ClCompile>
    <ClCompile Include="..\base\ccUTF8.cpp">
      <Filter>base</Filter>
    </ClCompile>
    <ClCompile Include="..\base\ccUtils.cpp">
      <Filter>base</Filter>
    </ClCompile>
    <ClCompile Include="..\base\CCValue.cpp">
      <Filter>base</Filter>
    </ClCompile>
    <ClCompile Include="..\base\etc1.cpp">
      <Filter>base</Filter>
    </ClCompile>
    <ClCompile Include="..\base\pvr.cpp">
      <Filter>platform</Filter>
    </ClCompile>
    <ClCompile Include="..\base\s3tc.cpp">
      <Filter>base</Filter>
    </ClCompile>
    <ClCompile Include="..\base\TGAlib.cpp">
      <Filter>base</Filter>
    </ClCompile>
    <ClCompile Include="..\base\ZipUtils.cpp">
      <Filter>base</Filter>
    </ClCompile>
    <ClCompile Include="..\renderer\CCBatchCommand.cpp">
      <Filter>renderer</Filter>
    </ClCompile>
    <ClCompile Include="..\renderer\CCCustomCommand.cpp">
      <Filter>renderer</Filter>
    </ClCompile>
    <ClCompile Include="..\renderer\CCTrianglesCommand.cpp">
      <Filter>renderer</Filter>
    </ClCompile>
    <ClCompile Include="..\renderer\CCGLProgram.cpp">
      <Filter>renderer</Filter>
    </ClCompile>
    <ClCompile Include="..\renderer\CCGLProgramCache.cpp">
      <Filter>renderer</Filter>
    </ClCompile>
    <ClCompile Include="..\renderer\CCGLProgramState.cpp">
      <Filter>renderer</Filter>
    </ClCompile>
    <ClCompile Include="..\renderer\CCGLProgramStateCache.cpp">
      <Filter>renderer</Filter>
    </ClCompile>
    <ClCompile Include="..\renderer\ccGLStateCache.cpp">
      <Filter>renderer</Filter>
    </ClCompile>
    <ClCompile Include="..\renderer\CCGroupCommand.cpp">
      <Filter>renderer</Filter>
    </ClCompile>
    <ClCompile Include="..\renderer\CCQuadCommand.cpp">
      <Filter>renderer</Filter>
    </ClCompile>
    <ClCompile Include="..\renderer\CCRenderCommand.cpp">
      <Filter>renderer</Filter>
    </ClCompile>
    <ClCompile Include="..\renderer\CCRenderer.cpp">
      <Filter>renderer</Filter>
    </ClCompile>
    <ClCompile Include="..\renderer\ccShaders.cpp">
      <Filter>renderer</Filter>
    </ClCompile>
    <ClCompile Include="..\renderer\CCTexture2D.cpp">
      <Filter>renderer</Filter>
    </ClCompile>
    <ClCompile Include="..\renderer\CCTextureAtlas.cpp">
      <Filter>renderer</Filter>
    </ClCompile>
    <ClCompile Include="..\renderer\CCTextureCache.cpp">
      <Filter>renderer</Filter>
    </ClCompile>
    <ClCompile Include="..\math\CCAffineTransform.cpp">
      <Filter>math</Filter>
    </ClCompile>
    <ClCompile Include="..\math\CCGeometry.cpp">
      <Filter>math</Filter>
    </ClCompile>
    <ClCompile Include="..\math\CCVertex.cpp">
      <Filter>math</Filter>
    </ClCompile>
    <ClCompile Include="..\math\Mat4.cpp">
      <Filter>math</Filter>
    </ClCompile>
    <ClCompile Include="..\math\MathUtil.cpp">
      <Filter>math</Filter>
    </ClCompile>
    <ClCompile Include="..\math\Quaternion.cpp">
      <Filter>math</Filter>
    </ClCompile>
    <ClCompile Include="..\math\TransformUtils.cpp">
      <Filter>math</Filter>
    </ClCompile>
    <ClCompile Include="..\math\Vec2.cpp">
      <Filter>math</Filter>
    </ClCompile>
    <ClCompile Include="..\math\Vec3.cpp">
      <Filter>math</Filter>
    </ClCompile>
    <ClCompile Include="..\math\Vec4.cpp">
      <Filter>math</Filter>
    </ClCompile>
    <ClCompile Include="..\platform\CCFileUtils.cpp">
      <Filter>platform</Filter>
    </ClCompile>
    <ClCompile Include="..\platform\CCImage.cpp">
      <Filter>platform</Filter>
    </ClCompile>
    <ClCompile Include="..\platform\CCSAXParser.cpp">
      <Filter>platform</Filter>
    </ClCompile>
    <ClCompile Include="..\platform\CCThread.cpp">
      <Filter>platform</Filter>
    </ClCompile>
    <ClCompile Include="..\..\external\tinyxml2\tinyxml2.cpp">
      <Filter>external\tinyxml2</Filter>
    </ClCompile>
    <ClCompile Include="..\..\external\unzip\ioapi.cpp">
      <Filter>external\unzip</Filter>
    </ClCompile>
    <ClCompile Include="..\..\external\unzip\unzip.cpp">
      <Filter>external\unzip</Filter>
    </ClCompile>
    <ClCompile Include="..\..\external\edtaa3func\edtaa3func.cpp">
      <Filter>external\edtaa</Filter>
    </ClCompile>
    <ClCompile Include="..\base\CCIMEDispatcher.cpp">
      <Filter>base</Filter>
    </ClCompile>
    <ClCompile Include="..\renderer\CCMeshCommand.cpp">
      <Filter>renderer</Filter>
    </ClCompile>
    <ClCompile Include="..\base\ObjectFactory.cpp">
      <Filter>base</Filter>
    </ClCompile>
    <ClCompile Include="CCFastTMXLayer.cpp">
      <Filter>2d</Filter>
    </ClCompile>
    <ClCompile Include="CCFastTMXTiledMap.cpp">
      <Filter>2d</Filter>
    </ClCompile>
    <ClCompile Include="..\storage\local-storage\LocalStorage.cpp">
      <Filter>storage</Filter>
    </ClCompile>
    <ClCompile Include="..\platform\CCGLView.cpp">
      <Filter>platform</Filter>
    </ClCompile>
    <ClCompile Include="CCProtectedNode.cpp">
      <Filter>2d</Filter>
    </ClCompile>
    <ClCompile Include="..\base\CCCamera.cpp">
      <Filter>base</Filter>
    </ClCompile>
    <ClCompile Include="..\renderer\CCPrimitive.cpp">
      <Filter>renderer</Filter>
    </ClCompile>
    <ClCompile Include="..\renderer\CCPrimitiveCommand.cpp">
      <Filter>renderer</Filter>
    </ClCompile>
    <ClCompile Include="..\renderer\CCVertexIndexBuffer.cpp">
      <Filter>renderer</Filter>
    </ClCompile>
    <ClCompile Include="..\renderer\CCVertexIndexData.cpp">
      <Filter>renderer</Filter>
    </ClCompile>
    <ClCompile Include="..\base\ccRandom.cpp">
      <Filter>base</Filter>
    </ClCompile>
    <ClCompile Include="..\3d\CCAABB.cpp">
      <Filter>3d</Filter>
    </ClCompile>
    <ClCompile Include="..\3d\CCAnimate3D.cpp">
      <Filter>3d</Filter>
    </ClCompile>
    <ClCompile Include="..\3d\CCAnimation3D.cpp">
      <Filter>3d</Filter>
    </ClCompile>
    <ClCompile Include="..\3d\CCAttachNode.cpp">
      <Filter>3d</Filter>
    </ClCompile>
    <ClCompile Include="..\3d\CCBundle3D.cpp">
      <Filter>3d</Filter>
    </ClCompile>
    <ClCompile Include="..\3d\CCBundleReader.cpp">
      <Filter>3d</Filter>
    </ClCompile>
    <ClCompile Include="..\3d\CCMesh.cpp">
      <Filter>3d</Filter>
    </ClCompile>
    <ClCompile Include="..\3d\CCMeshSkin.cpp">
      <Filter>3d</Filter>
    </ClCompile>
    <ClCompile Include="..\3d\CCOBB.cpp">
      <Filter>3d</Filter>
    </ClCompile>
    <ClCompile Include="..\3d\CCObjLoader.cpp">
      <Filter>3d</Filter>
    </ClCompile>
    <ClCompile Include="..\3d\CCRay.cpp">
      <Filter>3d</Filter>
    </ClCompile>
    <ClCompile Include="..\3d\CCSkeleton3D.cpp">
      <Filter>3d</Filter>
    </ClCompile>
    <ClCompile Include="..\3d\CCSprite3D.cpp">
      <Filter>3d</Filter>
    </ClCompile>
    <ClCompile Include="..\3d\CCSprite3DMaterial.cpp">
      <Filter>3d</Filter>
    </ClCompile>
    <ClCompile Include="..\..\extensions\assets-manager\AssetsManager.cpp">
      <Filter>extension\AssetsManager</Filter>
    </ClCompile>
    <ClCompile Include="..\..\extensions\GUI\CCScrollView\CCScrollView.cpp">
      <Filter>extension\GUI\CCScrollView</Filter>
    </ClCompile>
    <ClCompile Include="..\..\extensions\GUI\CCScrollView\CCTableView.cpp">
      <Filter>extension\GUI\CCScrollView</Filter>
    </ClCompile>
    <ClCompile Include="..\..\extensions\GUI\CCScrollView\CCTableViewCell.cpp">
      <Filter>extension\GUI\CCScrollView</Filter>
    </ClCompile>
    <ClCompile Include="..\..\extensions\physics-nodes\CCPhysicsDebugNode.cpp">
      <Filter>extension\physics_nodes</Filter>
    </ClCompile>
    <ClCompile Include="..\..\extensions\physics-nodes\CCPhysicsSprite.cpp">
      <Filter>extension\physics_nodes</Filter>
    </ClCompile>
    <ClCompile Include="..\audio\win32\MciPlayer.cpp">
      <Filter>cocosdenshion\Source Files</Filter>
    </ClCompile>
    <ClCompile Include="..\audio\win32\SimpleAudioEngine.cpp">
      <Filter>cocosdenshion\Source Files</Filter>
    </ClCompile>
    <ClCompile Include="..\network\HttpClient.cpp">
      <Filter>network\Source Files</Filter>
    </ClCompile>
    <ClCompile Include="..\network\SocketIO.cpp">
      <Filter>network\Source Files</Filter>
    </ClCompile>
    <ClCompile Include="..\network\WebSocket.cpp">
      <Filter>network\Source Files</Filter>
    </ClCompile>
    <ClCompile Include="..\ui\UIScale9Sprite.cpp">
      <Filter>ui\BaseClasses</Filter>
    </ClCompile>
    <ClCompile Include="..\ui\UIWidget.cpp">
      <Filter>ui\BaseClasses</Filter>
    </ClCompile>
    <ClCompile Include="..\ui\UIHBox.cpp">
      <Filter>ui\Layouts</Filter>
    </ClCompile>
    <ClCompile Include="..\ui\UILayout.cpp">
      <Filter>ui\Layouts</Filter>
    </ClCompile>
    <ClCompile Include="..\ui\UILayoutManager.cpp">
      <Filter>ui\Layouts</Filter>
    </ClCompile>
    <ClCompile Include="..\ui\UILayoutParameter.cpp">
      <Filter>ui\Layouts</Filter>
    </ClCompile>
    <ClCompile Include="..\ui\UIRelativeBox.cpp">
      <Filter>ui\Layouts</Filter>
    </ClCompile>
    <ClCompile Include="..\ui\UIVBox.cpp">
      <Filter>ui\Layouts</Filter>
    </ClCompile>
    <ClCompile Include="..\ui\CocosGUI.cpp">
      <Filter>ui\System</Filter>
    </ClCompile>
    <ClCompile Include="..\ui\UIDeprecated.cpp">
      <Filter>ui\System</Filter>
    </ClCompile>
    <ClCompile Include="..\ui\UIHelper.cpp">
      <Filter>ui\System</Filter>
    </ClCompile>
    <ClCompile Include="..\ui\UIButton.cpp">
      <Filter>ui\UIWidgets</Filter>
    </ClCompile>
    <ClCompile Include="..\ui\UICheckBox.cpp">
      <Filter>ui\UIWidgets</Filter>
    </ClCompile>
    <ClCompile Include="..\ui\UIImageView.cpp">
      <Filter>ui\UIWidgets</Filter>
    </ClCompile>
    <ClCompile Include="..\ui\UILoadingBar.cpp">
      <Filter>ui\UIWidgets</Filter>
    </ClCompile>
    <ClCompile Include="..\ui\UIRichText.cpp">
      <Filter>ui\UIWidgets</Filter>
    </ClCompile>
    <ClCompile Include="..\ui\UISlider.cpp">
      <Filter>ui\UIWidgets</Filter>
    </ClCompile>
    <ClCompile Include="..\ui\UIText.cpp">
      <Filter>ui\UIWidgets</Filter>
    </ClCompile>
    <ClCompile Include="..\ui\UITextAtlas.cpp">
      <Filter>ui\UIWidgets</Filter>
    </ClCompile>
    <ClCompile Include="..\ui\UITextBMFont.cpp">
      <Filter>ui\UIWidgets</Filter>
    </ClCompile>
    <ClCompile Include="..\ui\UITextField.cpp">
      <Filter>ui\UIWidgets</Filter>
    </ClCompile>
    <ClCompile Include="..\ui\UIListView.cpp">
      <Filter>ui\UIWidgets\ScrollWidget</Filter>
    </ClCompile>
    <ClCompile Include="..\ui\UIPageView.cpp">
      <Filter>ui\UIWidgets\ScrollWidget</Filter>
    </ClCompile>
    <ClCompile Include="..\ui\UIScrollView.cpp">
      <Filter>ui\UIWidgets\ScrollWidget</Filter>
    </ClCompile>
    <ClCompile Include="..\editor-support\cocostudio\TriggerBase.cpp">
      <Filter>cocostudio\trigger</Filter>
    </ClCompile>
    <ClCompile Include="..\editor-support\cocostudio\TriggerMng.cpp">
      <Filter>cocostudio\trigger</Filter>
    </ClCompile>
    <ClCompile Include="..\editor-support\cocostudio\TriggerObj.cpp">
      <Filter>cocostudio\trigger</Filter>
    </ClCompile>
    <ClCompile Include="..\editor-support\cocostudio\ActionTimeline\CCActionTimeline.cpp">
      <Filter>cocostudio\TimelineAction</Filter>
    </ClCompile>
    <ClCompile Include="..\editor-support\cocostudio\ActionTimeline\CCFrame.cpp">
      <Filter>cocostudio\TimelineAction</Filter>
    </ClCompile>
    <ClCompile Include="..\editor-support\cocostudio\ActionTimeline\CCNodeReader.cpp">
      <Filter>cocostudio\TimelineAction</Filter>
    </ClCompile>
    <ClCompile Include="..\editor-support\cocostudio\ActionTimeline\CCActionTimelineCache.cpp">
      <Filter>cocostudio\TimelineAction</Filter>
    </ClCompile>
    <ClCompile Include="..\editor-support\cocostudio\ActionTimeline\CCTimeLine.cpp">
      <Filter>cocostudio\TimelineAction</Filter>
    </ClCompile>
    <ClCompile Include="..\editor-support\cocostudio\CCSGUIReader.cpp">
      <Filter>cocostudio\reader</Filter>
    </ClCompile>
    <ClCompile Include="..\editor-support\cocostudio\CCSSceneReader.cpp">
      <Filter>cocostudio\reader</Filter>
    </ClCompile>
    <ClCompile Include="..\editor-support\cocostudio\WidgetReader\WidgetReader.cpp">
      <Filter>cocostudio\reader\WidgetReader</Filter>
    </ClCompile>
    <ClCompile Include="..\editor-support\cocostudio\WidgetReader\ButtonReader\ButtonReader.cpp">
      <Filter>cocostudio\reader\WidgetReader\ButtonReader</Filter>
    </ClCompile>
    <ClCompile Include="..\editor-support\cocostudio\WidgetReader\CheckBoxReader\CheckBoxReader.cpp">
      <Filter>cocostudio\reader\WidgetReader\CheckBoxReader</Filter>
    </ClCompile>
    <ClCompile Include="..\editor-support\cocostudio\WidgetReader\ImageViewReader\ImageViewReader.cpp">
      <Filter>cocostudio\reader\WidgetReader\ImageViewReader</Filter>
    </ClCompile>
    <ClCompile Include="..\editor-support\cocostudio\WidgetReader\LayoutReader\LayoutReader.cpp">
      <Filter>cocostudio\reader\WidgetReader\LayoutReader</Filter>
    </ClCompile>
    <ClCompile Include="..\editor-support\cocostudio\WidgetReader\ListViewReader\ListViewReader.cpp">
      <Filter>cocostudio\reader\WidgetReader\ListViewReader</Filter>
    </ClCompile>
    <ClCompile Include="..\editor-support\cocostudio\WidgetReader\LoadingBarReader\LoadingBarReader.cpp">
      <Filter>cocostudio\reader\WidgetReader\LoadingBarReader</Filter>
    </ClCompile>
    <ClCompile Include="..\editor-support\cocostudio\WidgetReader\PageViewReader\PageViewReader.cpp">
      <Filter>cocostudio\reader\WidgetReader\PageViewReader</Filter>
    </ClCompile>
    <ClCompile Include="..\editor-support\cocostudio\WidgetReader\ScrollViewReader\ScrollViewReader.cpp">
      <Filter>cocostudio\reader\WidgetReader\ScrollViewReader</Filter>
    </ClCompile>
    <ClCompile Include="..\editor-support\cocostudio\WidgetReader\SliderReader\SliderReader.cpp">
      <Filter>cocostudio\reader\WidgetReader\SliderReader</Filter>
    </ClCompile>
    <ClCompile Include="..\editor-support\cocostudio\WidgetReader\TextAtlasReader\TextAtlasReader.cpp">
      <Filter>cocostudio\reader\WidgetReader\TextAtlasReader</Filter>
    </ClCompile>
    <ClCompile Include="..\editor-support\cocostudio\WidgetReader\TextBMFontReader\TextBMFontReader.cpp">
      <Filter>cocostudio\reader\WidgetReader\TextBMFontReader</Filter>
    </ClCompile>
    <ClCompile Include="..\editor-support\cocostudio\WidgetReader\TextFieldReader\TextFieldReader.cpp">
      <Filter>cocostudio\reader\WidgetReader\TextFieldReader</Filter>
    </ClCompile>
    <ClCompile Include="..\editor-support\cocostudio\WidgetReader\TextReader\TextReader.cpp">
      <Filter>cocostudio\reader\WidgetReader\TextReader</Filter>
    </ClCompile>
    <ClCompile Include="..\editor-support\cocostudio\CocoLoader.cpp">
      <Filter>cocostudio\json</Filter>
    </ClCompile>
    <ClCompile Include="..\editor-support\cocostudio\DictionaryHelper.cpp">
      <Filter>cocostudio\json</Filter>
    </ClCompile>
    <ClCompile Include="..\editor-support\cocostudio\CCComAttribute.cpp">
      <Filter>cocostudio\components</Filter>
    </ClCompile>
    <ClCompile Include="..\editor-support\cocostudio\CCComAudio.cpp">
      <Filter>cocostudio\components</Filter>
    </ClCompile>
    <ClCompile Include="..\editor-support\cocostudio\CCComController.cpp">
      <Filter>cocostudio\components</Filter>
    </ClCompile>
    <ClCompile Include="..\editor-support\cocostudio\CCComRender.cpp">
      <Filter>cocostudio\components</Filter>
    </ClCompile>
    <ClCompile Include="..\editor-support\cocostudio\CCInputDelegate.cpp">
      <Filter>cocostudio\components</Filter>
    </ClCompile>
    <ClCompile Include="..\editor-support\cocostudio\CCArmature.cpp">
      <Filter>cocostudio\armature</Filter>
    </ClCompile>
    <ClCompile Include="..\editor-support\cocostudio\CCBone.cpp">
      <Filter>cocostudio\armature</Filter>
    </ClCompile>
    <ClCompile Include="..\editor-support\cocostudio\CCArmatureAnimation.cpp">
      <Filter>cocostudio\armature\animation</Filter>
    </ClCompile>
    <ClCompile Include="..\editor-support\cocostudio\CCProcessBase.cpp">
      <Filter>cocostudio\armature\animation</Filter>
    </ClCompile>
    <ClCompile Include="..\editor-support\cocostudio\CCTween.cpp">
      <Filter>cocostudio\armature\animation</Filter>
    </ClCompile>
    <ClCompile Include="..\editor-support\cocostudio\CCDatas.cpp">
      <Filter>cocostudio\armature\datas</Filter>
    </ClCompile>
    <ClCompile Include="..\editor-support\cocostudio\CCBatchNode.cpp">
      <Filter>cocostudio\armature\display</Filter>
    </ClCompile>
    <ClCompile Include="..\editor-support\cocostudio\CCDecorativeDisplay.cpp">
      <Filter>cocostudio\armature\display</Filter>
    </ClCompile>
    <ClCompile Include="..\editor-support\cocostudio\CCDisplayFactory.cpp">
      <Filter>cocostudio\armature\display</Filter>
    </ClCompile>
    <ClCompile Include="..\editor-support\cocostudio\CCDisplayManager.cpp">
      <Filter>cocostudio\armature\display</Filter>
    </ClCompile>
    <ClCompile Include="..\editor-support\cocostudio\CCSkin.cpp">
      <Filter>cocostudio\armature\display</Filter>
    </ClCompile>
    <ClCompile Include="..\editor-support\cocostudio\CCColliderDetector.cpp">
      <Filter>cocostudio\armature\physics</Filter>
    </ClCompile>
    <ClCompile Include="..\editor-support\cocostudio\CCArmatureDataManager.cpp">
      <Filter>cocostudio\armature\utils</Filter>
    </ClCompile>
    <ClCompile Include="..\editor-support\cocostudio\CCArmatureDefine.cpp">
      <Filter>cocostudio\armature\utils</Filter>
    </ClCompile>
    <ClCompile Include="..\editor-support\cocostudio\CCDataReaderHelper.cpp">
      <Filter>cocostudio\armature\utils</Filter>
    </ClCompile>
    <ClCompile Include="..\editor-support\cocostudio\CCSpriteFrameCacheHelper.cpp">
      <Filter>cocostudio\armature\utils</Filter>
    </ClCompile>
    <ClCompile Include="..\editor-support\cocostudio\CCTransformHelp.cpp">
      <Filter>cocostudio\armature\utils</Filter>
    </ClCompile>
    <ClCompile Include="..\editor-support\cocostudio\CCUtilMath.cpp">
      <Filter>cocostudio\armature\utils</Filter>
    </ClCompile>
    <ClCompile Include="..\editor-support\cocostudio\CCActionFrame.cpp">
      <Filter>cocostudio\action</Filter>
    </ClCompile>
    <ClCompile Include="..\editor-support\cocostudio\CCActionFrameEasing.cpp">
      <Filter>cocostudio\action</Filter>
    </ClCompile>
    <ClCompile Include="..\editor-support\cocostudio\CCActionManagerEx.cpp">
      <Filter>cocostudio\action</Filter>
    </ClCompile>
    <ClCompile Include="..\editor-support\cocostudio\CCActionNode.cpp">
      <Filter>cocostudio\action</Filter>
    </ClCompile>
    <ClCompile Include="..\editor-support\cocostudio\CCActionObject.cpp">
      <Filter>cocostudio\action</Filter>
    </ClCompile>
    <ClCompile Include="..\3d\CCMeshVertexIndexData.cpp">
      <Filter>3d</Filter>
    </ClCompile>
    <ClCompile Include="..\editor-support\cocosbuilder\CCBAnimationManager.cpp">
      <Filter>cocosbuilder\Source Files</Filter>
    </ClCompile>
    <ClCompile Include="..\editor-support\cocosbuilder\CCBFileLoader.cpp">
      <Filter>cocosbuilder\Source Files</Filter>
    </ClCompile>
    <ClCompile Include="..\editor-support\cocosbuilder\CCBKeyframe.cpp">
      <Filter>cocosbuilder\Source Files</Filter>
    </ClCompile>
    <ClCompile Include="..\editor-support\cocosbuilder\CCBReader.cpp">
      <Filter>cocosbuilder\Source Files</Filter>
    </ClCompile>
    <ClCompile Include="..\editor-support\cocosbuilder\CCBSequence.cpp">
      <Filter>cocosbuilder\Source Files</Filter>
    </ClCompile>
    <ClCompile Include="..\editor-support\cocosbuilder\CCBSequenceProperty.cpp">
      <Filter>cocosbuilder\Source Files</Filter>
    </ClCompile>
    <ClCompile Include="..\editor-support\cocosbuilder\CCControlButtonLoader.cpp">
      <Filter>cocosbuilder\Source Files</Filter>
    </ClCompile>
    <ClCompile Include="..\editor-support\cocosbuilder\CCControlLoader.cpp">
      <Filter>cocosbuilder\Source Files</Filter>
    </ClCompile>
    <ClCompile Include="..\editor-support\cocosbuilder\CCLabelBMFontLoader.cpp">
      <Filter>cocosbuilder\Source Files</Filter>
    </ClCompile>
    <ClCompile Include="..\editor-support\cocosbuilder\CCLabelTTFLoader.cpp">
      <Filter>cocosbuilder\Source Files</Filter>
    </ClCompile>
    <ClCompile Include="..\editor-support\cocosbuilder\CCLayerColorLoader.cpp">
      <Filter>cocosbuilder\Source Files</Filter>
    </ClCompile>
    <ClCompile Include="..\editor-support\cocosbuilder\CCLayerGradientLoader.cpp">
      <Filter>cocosbuilder\Source Files</Filter>
    </ClCompile>
    <ClCompile Include="..\editor-support\cocosbuilder\CCLayerLoader.cpp">
      <Filter>cocosbuilder\Source Files</Filter>
    </ClCompile>
    <ClCompile Include="..\editor-support\cocosbuilder\CCMenuItemImageLoader.cpp">
      <Filter>cocosbuilder\Source Files</Filter>
    </ClCompile>
    <ClCompile Include="..\editor-support\cocosbuilder\CCMenuItemLoader.cpp">
      <Filter>cocosbuilder\Source Files</Filter>
    </ClCompile>
    <ClCompile Include="..\editor-support\cocosbuilder\CCNode+CCBRelativePositioning.cpp">
      <Filter>cocosbuilder\Source Files</Filter>
    </ClCompile>
    <ClCompile Include="..\editor-support\cocosbuilder\CCNodeLoader.cpp">
      <Filter>cocosbuilder\Source Files</Filter>
    </ClCompile>
    <ClCompile Include="..\editor-support\cocosbuilder\CCNodeLoaderLibrary.cpp">
      <Filter>cocosbuilder\Source Files</Filter>
    </ClCompile>
    <ClCompile Include="..\editor-support\cocosbuilder\CCParticleSystemQuadLoader.cpp">
      <Filter>cocosbuilder\Source Files</Filter>
    </ClCompile>
    <ClCompile Include="..\editor-support\cocosbuilder\CCScale9SpriteLoader.cpp">
      <Filter>cocosbuilder\Source Files</Filter>
    </ClCompile>
    <ClCompile Include="..\editor-support\cocosbuilder\CCScrollViewLoader.cpp">
      <Filter>cocosbuilder\Source Files</Filter>
    </ClCompile>
    <ClCompile Include="..\editor-support\cocosbuilder\CCSpriteLoader.cpp">
      <Filter>cocosbuilder\Source Files</Filter>
    </ClCompile>
    <ClCompile Include="..\3d\CCBillBoard.cpp">
      <Filter>3d</Filter>
    </ClCompile>
    <ClCompile Include="..\ui\UIEditBox\UIEditBox.cpp">
      <Filter>ui\UIWidgets\EditBox</Filter>
    </ClCompile>
    <ClCompile Include="..\..\extensions\GUI\CCControlExtension\CCControl.cpp">
      <Filter>extension\GUI\CCControlExtensions</Filter>
    </ClCompile>
    <ClCompile Include="..\..\extensions\GUI\CCControlExtension\CCControlButton.cpp">
      <Filter>extension\GUI\CCControlExtensions</Filter>
    </ClCompile>
    <ClCompile Include="..\..\extensions\GUI\CCControlExtension\CCControlColourPicker.cpp">
      <Filter>extension\GUI\CCControlExtensions</Filter>
    </ClCompile>
    <ClCompile Include="..\..\extensions\GUI\CCControlExtension\CCControlHuePicker.cpp">
      <Filter>extension\GUI\CCControlExtensions</Filter>
    </ClCompile>
    <ClCompile Include="..\..\extensions\GUI\CCControlExtension\CCControlPotentiometer.cpp">
      <Filter>extension\GUI\CCControlExtensions</Filter>
    </ClCompile>
    <ClCompile Include="..\..\extensions\GUI\CCControlExtension\CCControlSaturationBrightnessPicker.cpp">
      <Filter>extension\GUI\CCControlExtensions</Filter>
    </ClCompile>
    <ClCompile Include="..\..\extensions\GUI\CCControlExtension\CCControlSlider.cpp">
      <Filter>extension\GUI\CCControlExtensions</Filter>
    </ClCompile>
    <ClCompile Include="..\..\extensions\GUI\CCControlExtension\CCControlStepper.cpp">
      <Filter>extension\GUI\CCControlExtensions</Filter>
    </ClCompile>
    <ClCompile Include="..\..\extensions\GUI\CCControlExtension\CCControlSwitch.cpp">
      <Filter>extension\GUI\CCControlExtensions</Filter>
    </ClCompile>
    <ClCompile Include="..\..\extensions\GUI\CCControlExtension\CCControlUtils.cpp">
      <Filter>extension\GUI\CCControlExtensions</Filter>
    </ClCompile>
    <ClCompile Include="..\..\extensions\GUI\CCControlExtension\CCInvocation.cpp">
      <Filter>extension\GUI\CCControlExtensions</Filter>
    </ClCompile>
    <ClCompile Include="..\platform\win32\CCApplication-win32.cpp">
      <Filter>platform\win32</Filter>
    </ClCompile>
    <ClCompile Include="..\platform\win32\CCCommon-win32.cpp">
      <Filter>platform\win32</Filter>
    </ClCompile>
    <ClCompile Include="..\platform\win32\CCDevice-win32.cpp">
      <Filter>platform\win32</Filter>
    </ClCompile>
    <ClCompile Include="..\platform\win32\CCFileUtils-win32.cpp">
      <Filter>platform\win32</Filter>
    </ClCompile>
    <ClCompile Include="..\platform\win32\CCStdC-win32.cpp">
      <Filter>platform\win32</Filter>
    </ClCompile>
    <ClCompile Include="..\platform\desktop\CCGLViewImpl-desktop.cpp">
      <Filter>platform\desktop</Filter>
    </ClCompile>
    <ClCompile Include="..\ui\UIEditBox\UIEditBoxImpl-win32.cpp">
      <Filter>ui\UIWidgets\EditBox</Filter>
    </ClCompile>
<<<<<<< HEAD
    <ClCompile Include="..\..\extensions\assets-manager\AssetsManagerEx.cpp">
      <Filter>extension\AssetsManager</Filter>
    </ClCompile>
    <ClCompile Include="..\..\extensions\assets-manager\CCEventAssetsManagerEx.cpp">
      <Filter>extension\AssetsManager</Filter>
    </ClCompile>
    <ClCompile Include="..\..\extensions\assets-manager\CCEventListenerAssetsManagerEx.cpp">
      <Filter>extension\AssetsManager</Filter>
    </ClCompile>
    <ClCompile Include="..\..\extensions\assets-manager\Downloader.cpp">
      <Filter>extension\AssetsManager</Filter>
    </ClCompile>
    <ClCompile Include="..\..\extensions\assets-manager\Manifest.cpp">
      <Filter>extension\AssetsManager</Filter>
=======
    <ClCompile Include="..\ui\UIWebViewImpl-win32.cpp">
      <Filter>ui\UIWidgets</Filter>
    </ClCompile>
    <ClCompile Include="..\ui\UIWebView.cpp">
      <Filter>ui\UIWidgets</Filter>
    </ClCompile>
    <ClCompile Include="..\base\CCLight.cpp">
      <Filter>base</Filter>
    </ClCompile>
    <ClCompile Include="..\audio\AudioEngine.cpp">
      <Filter>audioengine</Filter>
    </ClCompile>
    <ClCompile Include="..\audio\win32\AudioCache.cpp">
      <Filter>audioengine</Filter>
    </ClCompile>
    <ClCompile Include="..\audio\win32\AudioEngine-win32.cpp">
      <Filter>audioengine</Filter>
    </ClCompile>
    <ClCompile Include="..\audio\win32\AudioPlayer.cpp">
      <Filter>audioengine</Filter>
>>>>>>> 0e35c17a
    </ClCompile>
  </ItemGroup>
  <ItemGroup>
    <ClInclude Include="..\physics\CCPhysicsBody.h">
      <Filter>physics</Filter>
    </ClInclude>
    <ClInclude Include="..\physics\CCPhysicsContact.h">
      <Filter>physics</Filter>
    </ClInclude>
    <ClInclude Include="..\physics\CCPhysicsJoint.h">
      <Filter>physics</Filter>
    </ClInclude>
    <ClInclude Include="..\physics\CCPhysicsShape.h">
      <Filter>physics</Filter>
    </ClInclude>
    <ClInclude Include="..\physics\CCPhysicsWorld.h">
      <Filter>physics</Filter>
    </ClInclude>
    <ClInclude Include="..\physics\chipmunk\CCPhysicsBodyInfo_chipmunk.h">
      <Filter>physics\chipmunk</Filter>
    </ClInclude>
    <ClInclude Include="..\physics\chipmunk\CCPhysicsContactInfo_chipmunk.h">
      <Filter>physics\chipmunk</Filter>
    </ClInclude>
    <ClInclude Include="..\physics\chipmunk\CCPhysicsHelper_chipmunk.h">
      <Filter>physics\chipmunk</Filter>
    </ClInclude>
    <ClInclude Include="..\physics\chipmunk\CCPhysicsJointInfo_chipmunk.h">
      <Filter>physics\chipmunk</Filter>
    </ClInclude>
    <ClInclude Include="..\physics\chipmunk\CCPhysicsShapeInfo_chipmunk.h">
      <Filter>physics\chipmunk</Filter>
    </ClInclude>
    <ClInclude Include="..\physics\chipmunk\CCPhysicsWorldInfo_chipmunk.h">
      <Filter>physics\chipmunk</Filter>
    </ClInclude>
    <ClInclude Include="..\..\external\xxhash\xxhash.h">
      <Filter>external\xxhash</Filter>
    </ClInclude>
    <ClInclude Include="..\deprecated\CCArray.h">
      <Filter>deprecated</Filter>
    </ClInclude>
    <ClInclude Include="..\deprecated\CCBool.h">
      <Filter>deprecated</Filter>
    </ClInclude>
    <ClInclude Include="..\deprecated\CCDeprecated.h">
      <Filter>deprecated</Filter>
    </ClInclude>
    <ClInclude Include="..\deprecated\CCDictionary.h">
      <Filter>deprecated</Filter>
    </ClInclude>
    <ClInclude Include="..\deprecated\CCDouble.h">
      <Filter>deprecated</Filter>
    </ClInclude>
    <ClInclude Include="..\deprecated\CCFloat.h">
      <Filter>deprecated</Filter>
    </ClInclude>
    <ClInclude Include="..\deprecated\CCInteger.h">
      <Filter>deprecated</Filter>
    </ClInclude>
    <ClInclude Include="..\deprecated\CCNotificationCenter.h">
      <Filter>deprecated</Filter>
    </ClInclude>
    <ClInclude Include="..\deprecated\CCSet.h">
      <Filter>deprecated</Filter>
    </ClInclude>
    <ClInclude Include="..\deprecated\CCString.h">
      <Filter>deprecated</Filter>
    </ClInclude>
    <ClInclude Include="..\cocos2d.h" />
    <ClInclude Include="..\..\external\ConvertUTF\ConvertUTF.h">
      <Filter>external\ConvertUTF</Filter>
    </ClInclude>
    <ClInclude Include="CCAction.h">
      <Filter>2d</Filter>
    </ClInclude>
    <ClInclude Include="CCActionCamera.h">
      <Filter>2d</Filter>
    </ClInclude>
    <ClInclude Include="CCActionCatmullRom.h">
      <Filter>2d</Filter>
    </ClInclude>
    <ClInclude Include="CCActionEase.h">
      <Filter>2d</Filter>
    </ClInclude>
    <ClInclude Include="CCActionGrid.h">
      <Filter>2d</Filter>
    </ClInclude>
    <ClInclude Include="CCActionGrid3D.h">
      <Filter>2d</Filter>
    </ClInclude>
    <ClInclude Include="CCActionInstant.h">
      <Filter>2d</Filter>
    </ClInclude>
    <ClInclude Include="CCActionInterval.h">
      <Filter>2d</Filter>
    </ClInclude>
    <ClInclude Include="CCActionManager.h">
      <Filter>2d</Filter>
    </ClInclude>
    <ClInclude Include="CCActionPageTurn3D.h">
      <Filter>2d</Filter>
    </ClInclude>
    <ClInclude Include="CCActionProgressTimer.h">
      <Filter>2d</Filter>
    </ClInclude>
    <ClInclude Include="CCActionTiledGrid.h">
      <Filter>2d</Filter>
    </ClInclude>
    <ClInclude Include="CCActionTween.h">
      <Filter>2d</Filter>
    </ClInclude>
    <ClInclude Include="CCAnimation.h">
      <Filter>2d</Filter>
    </ClInclude>
    <ClInclude Include="CCAnimationCache.h">
      <Filter>2d</Filter>
    </ClInclude>
    <ClInclude Include="CCAtlasNode.h">
      <Filter>2d</Filter>
    </ClInclude>
    <ClInclude Include="CCClippingNode.h">
      <Filter>2d</Filter>
    </ClInclude>
    <ClInclude Include="CCComponent.h">
      <Filter>2d</Filter>
    </ClInclude>
    <ClInclude Include="CCComponentContainer.h">
      <Filter>2d</Filter>
    </ClInclude>
    <ClInclude Include="CCDrawingPrimitives.h">
      <Filter>2d</Filter>
    </ClInclude>
    <ClInclude Include="CCDrawNode.h">
      <Filter>2d</Filter>
    </ClInclude>
    <ClInclude Include="CCFont.h">
      <Filter>2d</Filter>
    </ClInclude>
    <ClInclude Include="CCFontAtlas.h">
      <Filter>2d</Filter>
    </ClInclude>
    <ClInclude Include="CCFontAtlasCache.h">
      <Filter>2d</Filter>
    </ClInclude>
    <ClInclude Include="CCFontCharMap.h">
      <Filter>2d</Filter>
    </ClInclude>
    <ClInclude Include="CCFontFNT.h">
      <Filter>2d</Filter>
    </ClInclude>
    <ClInclude Include="CCFontFreeType.h">
      <Filter>2d</Filter>
    </ClInclude>
    <ClInclude Include="CCGLBufferedNode.h">
      <Filter>2d</Filter>
    </ClInclude>
    <ClInclude Include="CCGrabber.h">
      <Filter>2d</Filter>
    </ClInclude>
    <ClInclude Include="CCGrid.h">
      <Filter>2d</Filter>
    </ClInclude>
    <ClInclude Include="CCLabel.h">
      <Filter>2d</Filter>
    </ClInclude>
    <ClInclude Include="CCLabelAtlas.h">
      <Filter>2d</Filter>
    </ClInclude>
    <ClInclude Include="CCLabelBMFont.h">
      <Filter>2d</Filter>
    </ClInclude>
    <ClInclude Include="CCLabelTextFormatter.h">
      <Filter>2d</Filter>
    </ClInclude>
    <ClInclude Include="CCLabelTTF.h">
      <Filter>2d</Filter>
    </ClInclude>
    <ClInclude Include="CCLayer.h">
      <Filter>2d</Filter>
    </ClInclude>
    <ClInclude Include="CCMenu.h">
      <Filter>2d</Filter>
    </ClInclude>
    <ClInclude Include="CCMenuItem.h">
      <Filter>2d</Filter>
    </ClInclude>
    <ClInclude Include="CCMotionStreak.h">
      <Filter>2d</Filter>
    </ClInclude>
    <ClInclude Include="CCNode.h">
      <Filter>2d</Filter>
    </ClInclude>
    <ClInclude Include="CCNodeGrid.h">
      <Filter>2d</Filter>
    </ClInclude>
    <ClInclude Include="CCParallaxNode.h">
      <Filter>2d</Filter>
    </ClInclude>
    <ClInclude Include="CCParticleBatchNode.h">
      <Filter>2d</Filter>
    </ClInclude>
    <ClInclude Include="CCParticleExamples.h">
      <Filter>2d</Filter>
    </ClInclude>
    <ClInclude Include="CCParticleSystem.h">
      <Filter>2d</Filter>
    </ClInclude>
    <ClInclude Include="CCParticleSystemQuad.h">
      <Filter>2d</Filter>
    </ClInclude>
    <ClInclude Include="CCProgressTimer.h">
      <Filter>2d</Filter>
    </ClInclude>
    <ClInclude Include="CCRenderTexture.h">
      <Filter>2d</Filter>
    </ClInclude>
    <ClInclude Include="CCScene.h">
      <Filter>2d</Filter>
    </ClInclude>
    <ClInclude Include="CCSprite.h">
      <Filter>2d</Filter>
    </ClInclude>
    <ClInclude Include="CCSpriteBatchNode.h">
      <Filter>2d</Filter>
    </ClInclude>
    <ClInclude Include="CCSpriteFrame.h">
      <Filter>2d</Filter>
    </ClInclude>
    <ClInclude Include="CCSpriteFrameCache.h">
      <Filter>2d</Filter>
    </ClInclude>
    <ClInclude Include="CCTextFieldTTF.h">
      <Filter>2d</Filter>
    </ClInclude>
    <ClInclude Include="CCTileMapAtlas.h">
      <Filter>2d</Filter>
    </ClInclude>
    <ClInclude Include="CCTMXLayer.h">
      <Filter>2d</Filter>
    </ClInclude>
    <ClInclude Include="CCTMXObjectGroup.h">
      <Filter>2d</Filter>
    </ClInclude>
    <ClInclude Include="CCTMXTiledMap.h">
      <Filter>2d</Filter>
    </ClInclude>
    <ClInclude Include="CCTMXXMLParser.h">
      <Filter>2d</Filter>
    </ClInclude>
    <ClInclude Include="CCTransition.h">
      <Filter>2d</Filter>
    </ClInclude>
    <ClInclude Include="CCTransitionPageTurn.h">
      <Filter>2d</Filter>
    </ClInclude>
    <ClInclude Include="CCTransitionProgress.h">
      <Filter>2d</Filter>
    </ClInclude>
    <ClInclude Include="CCTweenFunction.h">
      <Filter>2d</Filter>
    </ClInclude>
    <ClInclude Include="..\base\atitc.h">
      <Filter>base</Filter>
    </ClInclude>
    <ClInclude Include="..\base\base64.h">
      <Filter>base</Filter>
    </ClInclude>
    <ClInclude Include="..\base\CCAutoreleasePool.h">
      <Filter>base</Filter>
    </ClInclude>
    <ClInclude Include="..\base\ccCArray.h">
      <Filter>base</Filter>
    </ClInclude>
    <ClInclude Include="..\base\ccConfig.h">
      <Filter>base</Filter>
    </ClInclude>
    <ClInclude Include="..\base\CCConfiguration.h">
      <Filter>base</Filter>
    </ClInclude>
    <ClInclude Include="..\base\CCConsole.h">
      <Filter>base</Filter>
    </ClInclude>
    <ClInclude Include="..\base\CCData.h">
      <Filter>base</Filter>
    </ClInclude>
    <ClInclude Include="..\base\CCDataVisitor.h">
      <Filter>base</Filter>
    </ClInclude>
    <ClInclude Include="..\base\CCDirector.h">
      <Filter>base</Filter>
    </ClInclude>
    <ClInclude Include="..\base\CCEvent.h">
      <Filter>base</Filter>
    </ClInclude>
    <ClInclude Include="..\base\CCEventAcceleration.h">
      <Filter>base</Filter>
    </ClInclude>
    <ClInclude Include="..\base\CCEventCustom.h">
      <Filter>base</Filter>
    </ClInclude>
    <ClInclude Include="..\base\CCEventDispatcher.h">
      <Filter>base</Filter>
    </ClInclude>
    <ClInclude Include="..\base\CCEventFocus.h">
      <Filter>base</Filter>
    </ClInclude>
    <ClInclude Include="..\base\CCEventKeyboard.h">
      <Filter>base</Filter>
    </ClInclude>
    <ClInclude Include="..\base\CCEventListener.h">
      <Filter>base</Filter>
    </ClInclude>
    <ClInclude Include="..\base\CCEventListenerAcceleration.h">
      <Filter>base</Filter>
    </ClInclude>
    <ClInclude Include="..\base\CCEventListenerCustom.h">
      <Filter>base</Filter>
    </ClInclude>
    <ClInclude Include="..\base\CCEventListenerFocus.h">
      <Filter>base</Filter>
    </ClInclude>
    <ClInclude Include="..\base\CCEventListenerKeyboard.h">
      <Filter>base</Filter>
    </ClInclude>
    <ClInclude Include="..\base\CCEventListenerMouse.h">
      <Filter>base</Filter>
    </ClInclude>
    <ClInclude Include="..\base\CCEventListenerTouch.h">
      <Filter>base</Filter>
    </ClInclude>
    <ClInclude Include="..\base\CCEventMouse.h">
      <Filter>base</Filter>
    </ClInclude>
    <ClInclude Include="..\base\CCEventTouch.h">
      <Filter>base</Filter>
    </ClInclude>
    <ClInclude Include="..\base\CCEventType.h">
      <Filter>base</Filter>
    </ClInclude>
    <ClInclude Include="..\base\ccFPSImages.h">
      <Filter>base</Filter>
    </ClInclude>
    <ClInclude Include="..\base\ccMacros.h">
      <Filter>base</Filter>
    </ClInclude>
    <ClInclude Include="..\base\CCMap.h">
      <Filter>base</Filter>
    </ClInclude>
    <ClInclude Include="..\base\CCNS.h">
      <Filter>base</Filter>
    </ClInclude>
    <ClInclude Include="..\base\CCPlatformConfig.h">
      <Filter>base</Filter>
    </ClInclude>
    <ClInclude Include="..\base\CCPlatformMacros.h">
      <Filter>base</Filter>
    </ClInclude>
    <ClInclude Include="..\base\CCProfiling.h">
      <Filter>base</Filter>
    </ClInclude>
    <ClInclude Include="..\base\CCProtocols.h">
      <Filter>base</Filter>
    </ClInclude>
    <ClInclude Include="..\base\CCRef.h">
      <Filter>base</Filter>
    </ClInclude>
    <ClInclude Include="..\base\CCRefPtr.h">
      <Filter>base</Filter>
    </ClInclude>
    <ClInclude Include="..\base\CCScheduler.h">
      <Filter>base</Filter>
    </ClInclude>
    <ClInclude Include="..\base\CCScriptSupport.h">
      <Filter>base</Filter>
    </ClInclude>
    <ClInclude Include="..\base\CCTouch.h">
      <Filter>base</Filter>
    </ClInclude>
    <ClInclude Include="..\base\ccTypes.h">
      <Filter>base</Filter>
    </ClInclude>
    <ClInclude Include="..\base\CCUserDefault.h">
      <Filter>base</Filter>
    </ClInclude>
    <ClInclude Include="..\base\ccUTF8.h">
      <Filter>base</Filter>
    </ClInclude>
    <ClInclude Include="..\base\ccUtils.h">
      <Filter>base</Filter>
    </ClInclude>
    <ClInclude Include="..\base\CCValue.h">
      <Filter>base</Filter>
    </ClInclude>
    <ClInclude Include="..\base\CCVector.h">
      <Filter>base</Filter>
    </ClInclude>
    <ClInclude Include="..\base\etc1.h">
      <Filter>base</Filter>
    </ClInclude>
    <ClInclude Include="..\base\pvr.h">
      <Filter>platform</Filter>
    </ClInclude>
    <ClInclude Include="..\base\firePngData.h">
      <Filter>base</Filter>
    </ClInclude>
    <ClInclude Include="..\base\s3tc.h">
      <Filter>base</Filter>
    </ClInclude>
    <ClInclude Include="..\base\TGAlib.h">
      <Filter>base</Filter>
    </ClInclude>
    <ClInclude Include="..\base\uthash.h">
      <Filter>base</Filter>
    </ClInclude>
    <ClInclude Include="..\base\utlist.h">
      <Filter>base</Filter>
    </ClInclude>
    <ClInclude Include="..\base\ZipUtils.h">
      <Filter>base</Filter>
    </ClInclude>
    <ClInclude Include="..\renderer\CCBatchCommand.h">
      <Filter>renderer</Filter>
    </ClInclude>
    <ClInclude Include="..\renderer\CCTrianglesCommand.h">
      <Filter>renderer</Filter>
    </ClInclude>
    <ClInclude Include="..\renderer\CCCustomCommand.h">
      <Filter>renderer</Filter>
    </ClInclude>
    <ClInclude Include="..\renderer\CCGLProgram.h">
      <Filter>renderer</Filter>
    </ClInclude>
    <ClInclude Include="..\renderer\CCGLProgramCache.h">
      <Filter>renderer</Filter>
    </ClInclude>
    <ClInclude Include="..\renderer\CCGLProgramState.h">
      <Filter>renderer</Filter>
    </ClInclude>
    <ClInclude Include="..\renderer\CCGLProgramStateCache.h">
      <Filter>renderer</Filter>
    </ClInclude>
    <ClInclude Include="..\renderer\ccGLStateCache.h">
      <Filter>renderer</Filter>
    </ClInclude>
    <ClInclude Include="..\renderer\CCGroupCommand.h">
      <Filter>renderer</Filter>
    </ClInclude>
    <ClInclude Include="..\renderer\CCQuadCommand.h">
      <Filter>renderer</Filter>
    </ClInclude>
    <ClInclude Include="..\renderer\CCRenderCommand.h">
      <Filter>renderer</Filter>
    </ClInclude>
    <ClInclude Include="..\renderer\CCRenderCommandPool.h">
      <Filter>renderer</Filter>
    </ClInclude>
    <ClInclude Include="..\renderer\CCRenderer.h">
      <Filter>renderer</Filter>
    </ClInclude>
    <ClInclude Include="..\renderer\ccShaders.h">
      <Filter>renderer</Filter>
    </ClInclude>
    <ClInclude Include="..\renderer\CCTexture2D.h">
      <Filter>renderer</Filter>
    </ClInclude>
    <ClInclude Include="..\renderer\CCTextureAtlas.h">
      <Filter>renderer</Filter>
    </ClInclude>
    <ClInclude Include="..\renderer\CCTextureCache.h">
      <Filter>renderer</Filter>
    </ClInclude>
    <ClInclude Include="..\platform\win32\compat\stdint.h">
      <Filter>platform\win32\compat</Filter>
    </ClInclude>
    <ClInclude Include="..\math\CCAffineTransform.h">
      <Filter>math</Filter>
    </ClInclude>
    <ClInclude Include="..\math\CCGeometry.h">
      <Filter>math</Filter>
    </ClInclude>
    <ClInclude Include="..\math\CCMath.h">
      <Filter>math</Filter>
    </ClInclude>
    <ClInclude Include="..\math\CCMathBase.h">
      <Filter>math</Filter>
    </ClInclude>
    <ClInclude Include="..\math\CCVertex.h">
      <Filter>math</Filter>
    </ClInclude>
    <ClInclude Include="..\math\Mat4.h">
      <Filter>math</Filter>
    </ClInclude>
    <ClInclude Include="..\math\MathUtil.h">
      <Filter>math</Filter>
    </ClInclude>
    <ClInclude Include="..\math\Quaternion.h">
      <Filter>math</Filter>
    </ClInclude>
    <ClInclude Include="..\math\TransformUtils.h">
      <Filter>math</Filter>
    </ClInclude>
    <ClInclude Include="..\math\Vec2.h">
      <Filter>math</Filter>
    </ClInclude>
    <ClInclude Include="..\math\Vec3.h">
      <Filter>math</Filter>
    </ClInclude>
    <ClInclude Include="..\math\Vec4.h">
      <Filter>math</Filter>
    </ClInclude>
    <ClInclude Include="..\platform\CCApplicationProtocol.h">
      <Filter>platform</Filter>
    </ClInclude>
    <ClInclude Include="..\platform\CCCommon.h">
      <Filter>platform</Filter>
    </ClInclude>
    <ClInclude Include="..\platform\CCDevice.h">
      <Filter>platform</Filter>
    </ClInclude>
    <ClInclude Include="..\platform\CCFileUtils.h">
      <Filter>platform</Filter>
    </ClInclude>
    <ClInclude Include="..\platform\CCImage.h">
      <Filter>platform</Filter>
    </ClInclude>
    <ClInclude Include="..\platform\CCSAXParser.h">
      <Filter>platform</Filter>
    </ClInclude>
    <ClInclude Include="..\platform\CCThread.h">
      <Filter>platform</Filter>
    </ClInclude>
    <ClInclude Include="..\..\external\tinyxml2\tinyxml2.h">
      <Filter>external\tinyxml2</Filter>
    </ClInclude>
    <ClInclude Include="..\..\external\unzip\unzip.h">
      <Filter>external\unzip</Filter>
    </ClInclude>
    <ClInclude Include="..\..\external\unzip\ioapi.h">
      <Filter>external\unzip</Filter>
    </ClInclude>
    <ClInclude Include="..\..\external\edtaa3func\edtaa3func.h">
      <Filter>external\edtaa</Filter>
    </ClInclude>
    <ClInclude Include="..\base\CCIMEDelegate.h">
      <Filter>base</Filter>
    </ClInclude>
    <ClInclude Include="..\base\CCIMEDispatcher.h">
      <Filter>base</Filter>
    </ClInclude>
    <ClInclude Include="..\renderer\CCMeshCommand.h">
      <Filter>renderer</Filter>
    </ClInclude>
    <ClInclude Include="..\base\ObjectFactory.h">
      <Filter>base</Filter>
    </ClInclude>
    <ClInclude Include="CCFastTMXTiledMap.h">
      <Filter>2d</Filter>
    </ClInclude>
    <ClInclude Include="CCFastTMXLayer.h">
      <Filter>2d</Filter>
    </ClInclude>
    <ClInclude Include="..\storage\local-storage\LocalStorage.h">
      <Filter>storage</Filter>
    </ClInclude>
    <ClInclude Include="..\platform\CCGLView.h">
      <Filter>platform</Filter>
    </ClInclude>
    <ClInclude Include="CCProtectedNode.h">
      <Filter>2d</Filter>
    </ClInclude>
    <ClInclude Include="..\base\CCCamera.h">
      <Filter>base</Filter>
    </ClInclude>
    <ClInclude Include="..\renderer\CCPrimitive.h">
      <Filter>renderer</Filter>
    </ClInclude>
    <ClInclude Include="..\renderer\CCPrimitiveCommand.h">
      <Filter>renderer</Filter>
    </ClInclude>
    <ClInclude Include="..\renderer\CCVertexIndexBuffer.h">
      <Filter>renderer</Filter>
    </ClInclude>
    <ClInclude Include="..\renderer\CCVertexIndexData.h">
      <Filter>renderer</Filter>
    </ClInclude>
    <ClInclude Include="..\base\ccRandom.h">
      <Filter>base</Filter>
    </ClInclude>
    <ClInclude Include="..\3d\3dExport.h">
      <Filter>3d</Filter>
    </ClInclude>
    <ClInclude Include="..\3d\CCAABB.h">
      <Filter>3d</Filter>
    </ClInclude>
    <ClInclude Include="..\3d\CCAnimate3D.h">
      <Filter>3d</Filter>
    </ClInclude>
    <ClInclude Include="..\3d\CCAnimation3D.h">
      <Filter>3d</Filter>
    </ClInclude>
    <ClInclude Include="..\3d\CCAnimationCurve.h">
      <Filter>3d</Filter>
    </ClInclude>
    <ClInclude Include="..\3d\CCAttachNode.h">
      <Filter>3d</Filter>
    </ClInclude>
    <ClInclude Include="..\3d\CCBundle3D.h">
      <Filter>3d</Filter>
    </ClInclude>
    <ClInclude Include="..\3d\CCBundle3DData.h">
      <Filter>3d</Filter>
    </ClInclude>
    <ClInclude Include="..\3d\CCBundleReader.h">
      <Filter>3d</Filter>
    </ClInclude>
    <ClInclude Include="..\3d\CCMesh.h">
      <Filter>3d</Filter>
    </ClInclude>
    <ClInclude Include="..\3d\CCMeshSkin.h">
      <Filter>3d</Filter>
    </ClInclude>
    <ClInclude Include="..\3d\CCOBB.h">
      <Filter>3d</Filter>
    </ClInclude>
    <ClInclude Include="..\3d\CCObjLoader.h">
      <Filter>3d</Filter>
    </ClInclude>
    <ClInclude Include="..\3d\CCRay.h">
      <Filter>3d</Filter>
    </ClInclude>
    <ClInclude Include="..\3d\CCSkeleton3D.h">
      <Filter>3d</Filter>
    </ClInclude>
    <ClInclude Include="..\3d\CCSprite3D.h">
      <Filter>3d</Filter>
    </ClInclude>
    <ClInclude Include="..\3d\CCSprite3DMaterial.h">
      <Filter>3d</Filter>
    </ClInclude>
    <ClInclude Include="..\3d\cocos3d.h">
      <Filter>3d</Filter>
    </ClInclude>
    <ClInclude Include="..\..\extensions\assets-manager\AssetsManager.h">
      <Filter>extension\AssetsManager</Filter>
    </ClInclude>
    <ClInclude Include="..\..\extensions\GUI\CCScrollView\CCScrollView.h">
      <Filter>extension\GUI\CCScrollView</Filter>
    </ClInclude>
    <ClInclude Include="..\..\extensions\GUI\CCScrollView\CCTableView.h">
      <Filter>extension\GUI\CCScrollView</Filter>
    </ClInclude>
    <ClInclude Include="..\..\extensions\GUI\CCScrollView\CCTableViewCell.h">
      <Filter>extension\GUI\CCScrollView</Filter>
    </ClInclude>
    <ClInclude Include="..\..\extensions\physics-nodes\CCPhysicsDebugNode.h">
      <Filter>extension\physics_nodes</Filter>
    </ClInclude>
    <ClInclude Include="..\..\extensions\physics-nodes\CCPhysicsSprite.h">
      <Filter>extension\physics_nodes</Filter>
    </ClInclude>
    <ClInclude Include="..\..\extensions\cocos-ext.h">
      <Filter>extension</Filter>
    </ClInclude>
    <ClInclude Include="..\..\extensions\ExtensionExport.h">
      <Filter>extension</Filter>
    </ClInclude>
    <ClInclude Include="..\..\extensions\ExtensionMacros.h">
      <Filter>extension</Filter>
    </ClInclude>
    <ClInclude Include="..\audio\include\Export.h">
      <Filter>cocosdenshion\Header Files</Filter>
    </ClInclude>
    <ClInclude Include="..\audio\win32\MciPlayer.h">
      <Filter>cocosdenshion\Header Files</Filter>
    </ClInclude>
    <ClInclude Include="..\audio\include\SimpleAudioEngine.h">
      <Filter>cocosdenshion\Header Files</Filter>
    </ClInclude>
    <ClInclude Include="..\network\HttpClient.h">
      <Filter>network\Header Files</Filter>
    </ClInclude>
    <ClInclude Include="..\network\HttpRequest.h">
      <Filter>network\Header Files</Filter>
    </ClInclude>
    <ClInclude Include="..\network\HttpResponse.h">
      <Filter>network\Header Files</Filter>
    </ClInclude>
    <ClInclude Include="..\network\SocketIO.h">
      <Filter>network\Header Files</Filter>
    </ClInclude>
    <ClInclude Include="..\network\WebSocket.h">
      <Filter>network\Header Files</Filter>
    </ClInclude>
    <ClInclude Include="..\ui\UIScale9Sprite.h">
      <Filter>ui\BaseClasses</Filter>
    </ClInclude>
    <ClInclude Include="..\ui\UIWidget.h">
      <Filter>ui\BaseClasses</Filter>
    </ClInclude>
    <ClInclude Include="..\ui\UIHBox.h">
      <Filter>ui\Layouts</Filter>
    </ClInclude>
    <ClInclude Include="..\ui\UILayout.h">
      <Filter>ui\Layouts</Filter>
    </ClInclude>
    <ClInclude Include="..\ui\UILayoutManager.h">
      <Filter>ui\Layouts</Filter>
    </ClInclude>
    <ClInclude Include="..\ui\UILayoutParameter.h">
      <Filter>ui\Layouts</Filter>
    </ClInclude>
    <ClInclude Include="..\ui\UIRelativeBox.h">
      <Filter>ui\Layouts</Filter>
    </ClInclude>
    <ClInclude Include="..\ui\UIVBox.h">
      <Filter>ui\Layouts</Filter>
    </ClInclude>
    <ClInclude Include="..\ui\CocosGUI.h">
      <Filter>ui\System</Filter>
    </ClInclude>
    <ClInclude Include="..\ui\GUIExport.h">
      <Filter>ui\System</Filter>
    </ClInclude>
    <ClInclude Include="..\ui\UIDeprecated.h">
      <Filter>ui\System</Filter>
    </ClInclude>
    <ClInclude Include="..\ui\UIHelper.h">
      <Filter>ui\System</Filter>
    </ClInclude>
    <ClInclude Include="..\ui\UIButton.h">
      <Filter>ui\UIWidgets</Filter>
    </ClInclude>
    <ClInclude Include="..\ui\UICheckBox.h">
      <Filter>ui\UIWidgets</Filter>
    </ClInclude>
    <ClInclude Include="..\ui\UIImageView.h">
      <Filter>ui\UIWidgets</Filter>
    </ClInclude>
    <ClInclude Include="..\ui\UILoadingBar.h">
      <Filter>ui\UIWidgets</Filter>
    </ClInclude>
    <ClInclude Include="..\ui\UIRichText.h">
      <Filter>ui\UIWidgets</Filter>
    </ClInclude>
    <ClInclude Include="..\ui\UISlider.h">
      <Filter>ui\UIWidgets</Filter>
    </ClInclude>
    <ClInclude Include="..\ui\UIText.h">
      <Filter>ui\UIWidgets</Filter>
    </ClInclude>
    <ClInclude Include="..\ui\UITextAtlas.h">
      <Filter>ui\UIWidgets</Filter>
    </ClInclude>
    <ClInclude Include="..\ui\UITextBMFont.h">
      <Filter>ui\UIWidgets</Filter>
    </ClInclude>
    <ClInclude Include="..\ui\UITextField.h">
      <Filter>ui\UIWidgets</Filter>
    </ClInclude>
    <ClInclude Include="..\ui\UIListView.h">
      <Filter>ui\UIWidgets\ScrollWidget</Filter>
    </ClInclude>
    <ClInclude Include="..\ui\UIPageView.h">
      <Filter>ui\UIWidgets\ScrollWidget</Filter>
    </ClInclude>
    <ClInclude Include="..\ui\UIScrollView.h">
      <Filter>ui\UIWidgets\ScrollWidget</Filter>
    </ClInclude>
    <ClInclude Include="..\editor-support\cocostudio\CocosStudioExport.h">
      <Filter>cocostudio</Filter>
    </ClInclude>
    <ClInclude Include="..\editor-support\cocostudio\TriggerBase.h">
      <Filter>cocostudio\trigger</Filter>
    </ClInclude>
    <ClInclude Include="..\editor-support\cocostudio\TriggerMng.h">
      <Filter>cocostudio\trigger</Filter>
    </ClInclude>
    <ClInclude Include="..\editor-support\cocostudio\TriggerObj.h">
      <Filter>cocostudio\trigger</Filter>
    </ClInclude>
    <ClInclude Include="..\editor-support\cocostudio\ActionTimeline\CCActionTimeline.h">
      <Filter>cocostudio\TimelineAction</Filter>
    </ClInclude>
    <ClInclude Include="..\editor-support\cocostudio\ActionTimeline\CCFrame.h">
      <Filter>cocostudio\TimelineAction</Filter>
    </ClInclude>
    <ClInclude Include="..\editor-support\cocostudio\ActionTimeline\CCNodeReader.h">
      <Filter>cocostudio\TimelineAction</Filter>
    </ClInclude>
    <ClInclude Include="..\editor-support\cocostudio\ActionTimeline\CCActionTimelineCache.h">
      <Filter>cocostudio\TimelineAction</Filter>
    </ClInclude>
    <ClInclude Include="..\editor-support\cocostudio\ActionTimeline\CCTimeLine.h">
      <Filter>cocostudio\TimelineAction</Filter>
    </ClInclude>
    <ClInclude Include="..\editor-support\cocostudio\ActionTimeline\CCTimelineMacro.h">
      <Filter>cocostudio\TimelineAction</Filter>
    </ClInclude>
    <ClInclude Include="..\editor-support\cocostudio\CCSGUIReader.h">
      <Filter>cocostudio\reader</Filter>
    </ClInclude>
    <ClInclude Include="..\editor-support\cocostudio\CCSSceneReader.h">
      <Filter>cocostudio\reader</Filter>
    </ClInclude>
    <ClInclude Include="..\editor-support\cocostudio\WidgetReader\WidgetReader.h">
      <Filter>cocostudio\reader\WidgetReader</Filter>
    </ClInclude>
    <ClInclude Include="..\editor-support\cocostudio\WidgetReader\WidgetReaderProtocol.h">
      <Filter>cocostudio\reader\WidgetReader</Filter>
    </ClInclude>
    <ClInclude Include="..\editor-support\cocostudio\WidgetReader\ButtonReader\ButtonReader.h">
      <Filter>cocostudio\reader\WidgetReader\ButtonReader</Filter>
    </ClInclude>
    <ClInclude Include="..\editor-support\cocostudio\WidgetReader\CheckBoxReader\CheckBoxReader.h">
      <Filter>cocostudio\reader\WidgetReader\CheckBoxReader</Filter>
    </ClInclude>
    <ClInclude Include="..\editor-support\cocostudio\WidgetReader\ImageViewReader\ImageViewReader.h">
      <Filter>cocostudio\reader\WidgetReader\ImageViewReader</Filter>
    </ClInclude>
    <ClInclude Include="..\editor-support\cocostudio\WidgetReader\LayoutReader\LayoutReader.h">
      <Filter>cocostudio\reader\WidgetReader\LayoutReader</Filter>
    </ClInclude>
    <ClInclude Include="..\editor-support\cocostudio\WidgetReader\ListViewReader\ListViewReader.h">
      <Filter>cocostudio\reader\WidgetReader\ListViewReader</Filter>
    </ClInclude>
    <ClInclude Include="..\editor-support\cocostudio\WidgetReader\LoadingBarReader\LoadingBarReader.h">
      <Filter>cocostudio\reader\WidgetReader\LoadingBarReader</Filter>
    </ClInclude>
    <ClInclude Include="..\editor-support\cocostudio\WidgetReader\PageViewReader\PageViewReader.h">
      <Filter>cocostudio\reader\WidgetReader\PageViewReader</Filter>
    </ClInclude>
    <ClInclude Include="..\editor-support\cocostudio\WidgetReader\ScrollViewReader\ScrollViewReader.h">
      <Filter>cocostudio\reader\WidgetReader\ScrollViewReader</Filter>
    </ClInclude>
    <ClInclude Include="..\editor-support\cocostudio\WidgetReader\SliderReader\SliderReader.h">
      <Filter>cocostudio\reader\WidgetReader\SliderReader</Filter>
    </ClInclude>
    <ClInclude Include="..\editor-support\cocostudio\WidgetReader\TextAtlasReader\TextAtlasReader.h">
      <Filter>cocostudio\reader\WidgetReader\TextAtlasReader</Filter>
    </ClInclude>
    <ClInclude Include="..\editor-support\cocostudio\WidgetReader\TextBMFontReader\TextBMFontReader.h">
      <Filter>cocostudio\reader\WidgetReader\TextBMFontReader</Filter>
    </ClInclude>
    <ClInclude Include="..\editor-support\cocostudio\WidgetReader\TextFieldReader\TextFieldReader.h">
      <Filter>cocostudio\reader\WidgetReader\TextFieldReader</Filter>
    </ClInclude>
    <ClInclude Include="..\editor-support\cocostudio\WidgetReader\TextReader\TextReader.h">
      <Filter>cocostudio\reader\WidgetReader\TextReader</Filter>
    </ClInclude>
    <ClInclude Include="..\editor-support\cocostudio\CocoLoader.h">
      <Filter>cocostudio\json</Filter>
    </ClInclude>
    <ClInclude Include="..\editor-support\cocostudio\CocoStudio.h">
      <Filter>cocostudio\json</Filter>
    </ClInclude>
    <ClInclude Include="..\editor-support\cocostudio\DictionaryHelper.h">
      <Filter>cocostudio\json</Filter>
    </ClInclude>
    <ClInclude Include="..\..\external\json\document.h">
      <Filter>cocostudio\json\rapidjson</Filter>
    </ClInclude>
    <ClInclude Include="..\..\external\json\filestream.h">
      <Filter>cocostudio\json\rapidjson</Filter>
    </ClInclude>
    <ClInclude Include="..\..\external\json\prettywriter.h">
      <Filter>cocostudio\json\rapidjson</Filter>
    </ClInclude>
    <ClInclude Include="..\..\external\json\rapidjson.h">
      <Filter>cocostudio\json\rapidjson</Filter>
    </ClInclude>
    <ClInclude Include="..\..\external\json\reader.h">
      <Filter>cocostudio\json\rapidjson</Filter>
    </ClInclude>
    <ClInclude Include="..\..\external\json\stringbuffer.h">
      <Filter>cocostudio\json\rapidjson</Filter>
    </ClInclude>
    <ClInclude Include="..\..\external\json\writer.h">
      <Filter>cocostudio\json\rapidjson</Filter>
    </ClInclude>
    <ClInclude Include="..\..\external\json\internal\pow10.h">
      <Filter>cocostudio\json\rapidjson\internal</Filter>
    </ClInclude>
    <ClInclude Include="..\..\external\json\internal\stack.h">
      <Filter>cocostudio\json\rapidjson\internal</Filter>
    </ClInclude>
    <ClInclude Include="..\..\external\json\internal\strfunc.h">
      <Filter>cocostudio\json\rapidjson\internal</Filter>
    </ClInclude>
    <ClInclude Include="..\editor-support\cocostudio\CCComAttribute.h">
      <Filter>cocostudio\components</Filter>
    </ClInclude>
    <ClInclude Include="..\editor-support\cocostudio\CCComAudio.h">
      <Filter>cocostudio\components</Filter>
    </ClInclude>
    <ClInclude Include="..\editor-support\cocostudio\CCComBase.h">
      <Filter>cocostudio\components</Filter>
    </ClInclude>
    <ClInclude Include="..\editor-support\cocostudio\CCComController.h">
      <Filter>cocostudio\components</Filter>
    </ClInclude>
    <ClInclude Include="..\editor-support\cocostudio\CCComRender.h">
      <Filter>cocostudio\components</Filter>
    </ClInclude>
    <ClInclude Include="..\editor-support\cocostudio\CCInputDelegate.h">
      <Filter>cocostudio\components</Filter>
    </ClInclude>
    <ClInclude Include="..\editor-support\cocostudio\CCArmature.h">
      <Filter>cocostudio\armature</Filter>
    </ClInclude>
    <ClInclude Include="..\editor-support\cocostudio\CCBone.h">
      <Filter>cocostudio\armature</Filter>
    </ClInclude>
    <ClInclude Include="..\editor-support\cocostudio\CCArmatureAnimation.h">
      <Filter>cocostudio\armature\animation</Filter>
    </ClInclude>
    <ClInclude Include="..\editor-support\cocostudio\CCProcessBase.h">
      <Filter>cocostudio\armature\animation</Filter>
    </ClInclude>
    <ClInclude Include="..\editor-support\cocostudio\CCTween.h">
      <Filter>cocostudio\armature\animation</Filter>
    </ClInclude>
    <ClInclude Include="..\editor-support\cocostudio\CCDatas.h">
      <Filter>cocostudio\armature\datas</Filter>
    </ClInclude>
    <ClInclude Include="..\editor-support\cocostudio\CCBatchNode.h">
      <Filter>cocostudio\armature\display</Filter>
    </ClInclude>
    <ClInclude Include="..\editor-support\cocostudio\CCDecorativeDisplay.h">
      <Filter>cocostudio\armature\display</Filter>
    </ClInclude>
    <ClInclude Include="..\editor-support\cocostudio\CCDisplayFactory.h">
      <Filter>cocostudio\armature\display</Filter>
    </ClInclude>
    <ClInclude Include="..\editor-support\cocostudio\CCDisplayManager.h">
      <Filter>cocostudio\armature\display</Filter>
    </ClInclude>
    <ClInclude Include="..\editor-support\cocostudio\CCSkin.h">
      <Filter>cocostudio\armature\display</Filter>
    </ClInclude>
    <ClInclude Include="..\editor-support\cocostudio\CCColliderDetector.h">
      <Filter>cocostudio\armature\physics</Filter>
    </ClInclude>
    <ClInclude Include="..\editor-support\cocostudio\CCArmatureDataManager.h">
      <Filter>cocostudio\armature\utils</Filter>
    </ClInclude>
    <ClInclude Include="..\editor-support\cocostudio\CCArmatureDefine.h">
      <Filter>cocostudio\armature\utils</Filter>
    </ClInclude>
    <ClInclude Include="..\editor-support\cocostudio\CCDataReaderHelper.h">
      <Filter>cocostudio\armature\utils</Filter>
    </ClInclude>
    <ClInclude Include="..\editor-support\cocostudio\CCSpriteFrameCacheHelper.h">
      <Filter>cocostudio\armature\utils</Filter>
    </ClInclude>
    <ClInclude Include="..\editor-support\cocostudio\CCTransformHelp.h">
      <Filter>cocostudio\armature\utils</Filter>
    </ClInclude>
    <ClInclude Include="..\editor-support\cocostudio\CCUtilMath.h">
      <Filter>cocostudio\armature\utils</Filter>
    </ClInclude>
    <ClInclude Include="..\editor-support\cocostudio\CCActionFrame.h">
      <Filter>cocostudio\action</Filter>
    </ClInclude>
    <ClInclude Include="..\editor-support\cocostudio\CCActionFrameEasing.h">
      <Filter>cocostudio\action</Filter>
    </ClInclude>
    <ClInclude Include="..\editor-support\cocostudio\CCActionManagerEx.h">
      <Filter>cocostudio\action</Filter>
    </ClInclude>
    <ClInclude Include="..\editor-support\cocostudio\CCActionNode.h">
      <Filter>cocostudio\action</Filter>
    </ClInclude>
    <ClInclude Include="..\editor-support\cocostudio\CCActionObject.h">
      <Filter>cocostudio\action</Filter>
    </ClInclude>
    <ClInclude Include="..\3d\CCMeshVertexIndexData.h">
      <Filter>3d</Filter>
    </ClInclude>
    <ClInclude Include="..\editor-support\cocosbuilder\CCBAnimationManager.h">
      <Filter>cocosbuilder\Header Files</Filter>
    </ClInclude>
    <ClInclude Include="..\editor-support\cocosbuilder\CCBFileLoader.h">
      <Filter>cocosbuilder\Header Files</Filter>
    </ClInclude>
    <ClInclude Include="..\editor-support\cocosbuilder\CCBKeyframe.h">
      <Filter>cocosbuilder\Header Files</Filter>
    </ClInclude>
    <ClInclude Include="..\editor-support\cocosbuilder\CCBMemberVariableAssigner.h">
      <Filter>cocosbuilder\Header Files</Filter>
    </ClInclude>
    <ClInclude Include="..\editor-support\cocosbuilder\CCBReader.h">
      <Filter>cocosbuilder\Header Files</Filter>
    </ClInclude>
    <ClInclude Include="..\editor-support\cocosbuilder\CCBSelectorResolver.h">
      <Filter>cocosbuilder\Header Files</Filter>
    </ClInclude>
    <ClInclude Include="..\editor-support\cocosbuilder\CCBSequence.h">
      <Filter>cocosbuilder\Header Files</Filter>
    </ClInclude>
    <ClInclude Include="..\editor-support\cocosbuilder\CCBSequenceProperty.h">
      <Filter>cocosbuilder\Header Files</Filter>
    </ClInclude>
    <ClInclude Include="..\editor-support\cocosbuilder\CCControlButtonLoader.h">
      <Filter>cocosbuilder\Header Files</Filter>
    </ClInclude>
    <ClInclude Include="..\editor-support\cocosbuilder\CCControlLoader.h">
      <Filter>cocosbuilder\Header Files</Filter>
    </ClInclude>
    <ClInclude Include="..\editor-support\cocosbuilder\CCLabelBMFontLoader.h">
      <Filter>cocosbuilder\Header Files</Filter>
    </ClInclude>
    <ClInclude Include="..\editor-support\cocosbuilder\CCLabelTTFLoader.h">
      <Filter>cocosbuilder\Header Files</Filter>
    </ClInclude>
    <ClInclude Include="..\editor-support\cocosbuilder\CCLayerColorLoader.h">
      <Filter>cocosbuilder\Header Files</Filter>
    </ClInclude>
    <ClInclude Include="..\editor-support\cocosbuilder\CCLayerGradientLoader.h">
      <Filter>cocosbuilder\Header Files</Filter>
    </ClInclude>
    <ClInclude Include="..\editor-support\cocosbuilder\CCLayerLoader.h">
      <Filter>cocosbuilder\Header Files</Filter>
    </ClInclude>
    <ClInclude Include="..\editor-support\cocosbuilder\CCMenuItemImageLoader.h">
      <Filter>cocosbuilder\Header Files</Filter>
    </ClInclude>
    <ClInclude Include="..\editor-support\cocosbuilder\CCMenuItemLoader.h">
      <Filter>cocosbuilder\Header Files</Filter>
    </ClInclude>
    <ClInclude Include="..\editor-support\cocosbuilder\CCMenuLoader.h">
      <Filter>cocosbuilder\Header Files</Filter>
    </ClInclude>
    <ClInclude Include="..\editor-support\cocosbuilder\CCNode+CCBRelativePositioning.h">
      <Filter>cocosbuilder\Header Files</Filter>
    </ClInclude>
    <ClInclude Include="..\editor-support\cocosbuilder\CCNodeLoader.h">
      <Filter>cocosbuilder\Header Files</Filter>
    </ClInclude>
    <ClInclude Include="..\editor-support\cocosbuilder\CCNodeLoaderLibrary.h">
      <Filter>cocosbuilder\Header Files</Filter>
    </ClInclude>
    <ClInclude Include="..\editor-support\cocosbuilder\CCNodeLoaderListener.h">
      <Filter>cocosbuilder\Header Files</Filter>
    </ClInclude>
    <ClInclude Include="..\editor-support\cocosbuilder\CCParticleSystemQuadLoader.h">
      <Filter>cocosbuilder\Header Files</Filter>
    </ClInclude>
    <ClInclude Include="..\editor-support\cocosbuilder\CCScale9SpriteLoader.h">
      <Filter>cocosbuilder\Header Files</Filter>
    </ClInclude>
    <ClInclude Include="..\editor-support\cocosbuilder\CCScrollViewLoader.h">
      <Filter>cocosbuilder\Header Files</Filter>
    </ClInclude>
    <ClInclude Include="..\editor-support\cocosbuilder\CCSpriteLoader.h">
      <Filter>cocosbuilder\Header Files</Filter>
    </ClInclude>
    <ClInclude Include="..\editor-support\cocosbuilder\CocosBuilder.h">
      <Filter>cocosbuilder\Header Files</Filter>
    </ClInclude>
    <ClInclude Include="..\3d\CCBillBoard.h">
      <Filter>3d</Filter>
    </ClInclude>
    <ClInclude Include="..\ui\UIEditBox\UIEditBox.h">
      <Filter>ui\UIWidgets\EditBox</Filter>
    </ClInclude>
    <ClInclude Include="..\ui\UIEditBox\UIEditBoxImpl.h">
      <Filter>ui\UIWidgets\EditBox</Filter>
    </ClInclude>
    <ClInclude Include="..\..\extensions\GUI\CCControlExtension\CCControl.h">
      <Filter>extension\GUI\CCControlExtensions</Filter>
    </ClInclude>
    <ClInclude Include="..\..\extensions\GUI\CCControlExtension\CCControlButton.h">
      <Filter>extension\GUI\CCControlExtensions</Filter>
    </ClInclude>
    <ClInclude Include="..\..\extensions\GUI\CCControlExtension\CCControlColourPicker.h">
      <Filter>extension\GUI\CCControlExtensions</Filter>
    </ClInclude>
    <ClInclude Include="..\..\extensions\GUI\CCControlExtension\CCControlExtensions.h">
      <Filter>extension\GUI\CCControlExtensions</Filter>
    </ClInclude>
    <ClInclude Include="..\..\extensions\GUI\CCControlExtension\CCControlHuePicker.h">
      <Filter>extension\GUI\CCControlExtensions</Filter>
    </ClInclude>
    <ClInclude Include="..\..\extensions\GUI\CCControlExtension\CCControlPotentiometer.h">
      <Filter>extension\GUI\CCControlExtensions</Filter>
    </ClInclude>
    <ClInclude Include="..\..\extensions\GUI\CCControlExtension\CCControlSaturationBrightnessPicker.h">
      <Filter>extension\GUI\CCControlExtensions</Filter>
    </ClInclude>
    <ClInclude Include="..\..\extensions\GUI\CCControlExtension\CCControlSlider.h">
      <Filter>extension\GUI\CCControlExtensions</Filter>
    </ClInclude>
    <ClInclude Include="..\..\extensions\GUI\CCControlExtension\CCControlStepper.h">
      <Filter>extension\GUI\CCControlExtensions</Filter>
    </ClInclude>
    <ClInclude Include="..\..\extensions\GUI\CCControlExtension\CCControlSwitch.h">
      <Filter>extension\GUI\CCControlExtensions</Filter>
    </ClInclude>
    <ClInclude Include="..\..\extensions\GUI\CCControlExtension\CCControlUtils.h">
      <Filter>extension\GUI\CCControlExtensions</Filter>
    </ClInclude>
    <ClInclude Include="..\..\extensions\GUI\CCControlExtension\CCInvocation.h">
      <Filter>extension\GUI\CCControlExtensions</Filter>
    </ClInclude>
    <ClInclude Include="..\platform\win32\CCApplication-win32.h">
      <Filter>platform\win32</Filter>
    </ClInclude>
    <ClInclude Include="..\platform\win32\CCFileUtils-win32.h">
      <Filter>platform\win32</Filter>
    </ClInclude>
    <ClInclude Include="..\platform\win32\CCGL-win32.h">
      <Filter>platform\win32</Filter>
    </ClInclude>
    <ClInclude Include="..\platform\win32\CCPlatformDefine-win32.h">
      <Filter>platform\win32</Filter>
    </ClInclude>
    <ClInclude Include="..\platform\win32\CCStdC-win32.h">
      <Filter>platform\win32</Filter>
    </ClInclude>
    <ClInclude Include="..\platform\desktop\CCGLViewImpl-desktop.h">
      <Filter>platform\desktop</Filter>
    </ClInclude>
    <ClInclude Include="..\ui\UIEditBox\UIEditBoxImpl-win32.h">
      <Filter>ui\UIWidgets\EditBox</Filter>
    </ClInclude>
<<<<<<< HEAD
    <ClInclude Include="..\..\extensions\assets-manager\AssetsManagerEx.h">
      <Filter>extension\AssetsManager</Filter>
    </ClInclude>
    <ClInclude Include="..\..\extensions\assets-manager\CCEventAssetsManagerEx.h">
      <Filter>extension\AssetsManager</Filter>
    </ClInclude>
    <ClInclude Include="..\..\extensions\assets-manager\CCEventListenerAssetsManagerEx.h">
      <Filter>extension\AssetsManager</Filter>
    </ClInclude>
    <ClInclude Include="..\..\extensions\assets-manager\Downloader.h">
      <Filter>extension\AssetsManager</Filter>
    </ClInclude>
    <ClInclude Include="..\..\extensions\assets-manager\Manifest.h">
      <Filter>extension\AssetsManager</Filter>
=======
    <ClInclude Include="..\ui\UIWebViewImpl-win32.h">
      <Filter>ui\UIWidgets</Filter>
    </ClInclude>
    <ClInclude Include="..\ui\UIWebView-inl.h">
      <Filter>ui\UIWidgets</Filter>
    </ClInclude>
    <ClInclude Include="..\ui\UIWebView.h">
      <Filter>ui\UIWidgets</Filter>
    </ClInclude>
    <ClInclude Include="..\base\CCLight.h">
      <Filter>base</Filter>
    </ClInclude>
    <ClInclude Include="..\audio\include\AudioEngine.h">
      <Filter>audioengine</Filter>
    </ClInclude>
    <ClInclude Include="..\audio\win32\AudioCache.h">
      <Filter>audioengine</Filter>
    </ClInclude>
    <ClInclude Include="..\audio\win32\AudioEngine-win32.h">
      <Filter>audioengine</Filter>
    </ClInclude>
    <ClInclude Include="..\audio\win32\AudioPlayer.h">
      <Filter>audioengine</Filter>
>>>>>>> 0e35c17a
    </ClInclude>
  </ItemGroup>
  <ItemGroup>
    <None Include="..\math\Mat4.inl">
      <Filter>math</Filter>
    </None>
    <None Include="..\math\MathUtil.inl">
      <Filter>math</Filter>
    </None>
    <None Include="..\math\MathUtilNeon.inl">
      <Filter>math</Filter>
    </None>
    <None Include="..\math\Quaternion.inl">
      <Filter>math</Filter>
    </None>
    <None Include="..\math\Vec2.inl">
      <Filter>math</Filter>
    </None>
    <None Include="..\math\Vec3.inl">
      <Filter>math</Filter>
    </None>
    <None Include="..\math\Vec4.inl">
      <Filter>math</Filter>
    </None>
    <None Include="cocos2d.def" />
    <None Include="..\3d\CCAnimationCurve.inl">
      <Filter>3d</Filter>
    </None>
  </ItemGroup>
</Project><|MERGE_RESOLUTION|>--- conflicted
+++ resolved
@@ -1168,7 +1168,6 @@
     <ClCompile Include="..\ui\UIEditBox\UIEditBoxImpl-win32.cpp">
       <Filter>ui\UIWidgets\EditBox</Filter>
     </ClCompile>
-<<<<<<< HEAD
     <ClCompile Include="..\..\extensions\assets-manager\AssetsManagerEx.cpp">
       <Filter>extension\AssetsManager</Filter>
     </ClCompile>
@@ -1183,7 +1182,7 @@
     </ClCompile>
     <ClCompile Include="..\..\extensions\assets-manager\Manifest.cpp">
       <Filter>extension\AssetsManager</Filter>
-=======
+    </ClCompile>
     <ClCompile Include="..\ui\UIWebViewImpl-win32.cpp">
       <Filter>ui\UIWidgets</Filter>
     </ClCompile>
@@ -1204,7 +1203,6 @@
     </ClCompile>
     <ClCompile Include="..\audio\win32\AudioPlayer.cpp">
       <Filter>audioengine</Filter>
->>>>>>> 0e35c17a
     </ClCompile>
   </ItemGroup>
   <ItemGroup>
@@ -2331,7 +2329,6 @@
     <ClInclude Include="..\ui\UIEditBox\UIEditBoxImpl-win32.h">
       <Filter>ui\UIWidgets\EditBox</Filter>
     </ClInclude>
-<<<<<<< HEAD
     <ClInclude Include="..\..\extensions\assets-manager\AssetsManagerEx.h">
       <Filter>extension\AssetsManager</Filter>
     </ClInclude>
@@ -2346,7 +2343,7 @@
     </ClInclude>
     <ClInclude Include="..\..\extensions\assets-manager\Manifest.h">
       <Filter>extension\AssetsManager</Filter>
-=======
+    </ClInclude>
     <ClInclude Include="..\ui\UIWebViewImpl-win32.h">
       <Filter>ui\UIWidgets</Filter>
     </ClInclude>
@@ -2370,7 +2367,6 @@
     </ClInclude>
     <ClInclude Include="..\audio\win32\AudioPlayer.h">
       <Filter>audioengine</Filter>
->>>>>>> 0e35c17a
     </ClInclude>
   </ItemGroup>
   <ItemGroup>
