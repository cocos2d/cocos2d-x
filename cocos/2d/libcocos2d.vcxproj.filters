--- conflicted
+++ resolved
@@ -1875,7 +1875,6 @@
     <ClCompile Include="..\renderer\CCVertexAttribBinding.cpp">
       <Filter>renderer</Filter>
     </ClCompile>
-<<<<<<< HEAD
     <ClCompile Include="..\navmesh\CCNavMesh.cpp">
       <Filter>navmesh</Filter>
     </ClCompile>
@@ -1893,11 +1892,10 @@
     </ClCompile>
     <ClCompile Include="..\base\CCNinePatchImageParser.cpp">
       <Filter>base</Filter>
-=======
+    </ClCompile>
     <ClCompile Include="..\base\CCNinePatchImageParser.cpp" />
     <ClCompile Include="..\renderer\CCFrameBuffer.cpp">
       <Filter>renderer</Filter>
->>>>>>> 8e3e928e
     </ClCompile>
   </ItemGroup>
   <ItemGroup>
@@ -3689,7 +3687,6 @@
     <ClInclude Include="..\renderer\CCVertexAttribBinding.h">
       <Filter>renderer</Filter>
     </ClInclude>
-<<<<<<< HEAD
     <ClInclude Include="..\navmesh\CCNavMesh.h">
       <Filter>navmesh</Filter>
     </ClInclude>
@@ -3707,11 +3704,10 @@
     </ClInclude>
     <ClInclude Include="..\base\CCNinePatchImageParser.h">
       <Filter>base</Filter>
-=======
+    </ClInclude>
     <ClInclude Include="..\base\CCNinePatchImageParser.h" />
     <ClInclude Include="..\renderer\CCFrameBuffer.h">
       <Filter>renderer</Filter>
->>>>>>> 8e3e928e
     </ClInclude>
   </ItemGroup>
   <ItemGroup>
