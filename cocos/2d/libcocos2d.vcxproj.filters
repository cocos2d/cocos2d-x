--- conflicted
+++ resolved
@@ -280,12 +280,9 @@
     <Filter Include="cocostudio\TimelineAction\SkeletonNode">
       <UniqueIdentifier>{722a03bc-97bb-4a9d-8f4a-d06dc43876be}</UniqueIdentifier>
     </Filter>
-<<<<<<< HEAD
-=======
     <Filter Include="cocostudio\reader\WidgetReader\SkeletonReader">
       <UniqueIdentifier>{f66a4aab-d5d2-4213-8dee-9d020b37789c}</UniqueIdentifier>
     </Filter>
->>>>>>> adbaa420
   </ItemGroup>
   <ItemGroup>
     <ClCompile Include="..\physics\CCPhysicsBody.cpp">
@@ -1921,15 +1918,12 @@
     <ClCompile Include="..\editor-support\cocostudio\ActionTimeline\CCSkinNode.cpp">
       <Filter>cocostudio\TimelineAction\SkeletonNode</Filter>
     </ClCompile>
-<<<<<<< HEAD
-=======
     <ClCompile Include="..\editor-support\cocostudio\WidgetReader\SkeletonReader\BoneNodeReader.cpp">
       <Filter>cocostudio\reader\WidgetReader\SkeletonReader</Filter>
     </ClCompile>
     <ClCompile Include="..\editor-support\cocostudio\WidgetReader\SkeletonReader\SkeletonNodeReader.cpp">
       <Filter>cocostudio\reader\WidgetReader\SkeletonReader</Filter>
     </ClCompile>
->>>>>>> adbaa420
   </ItemGroup>
   <ItemGroup>
     <ClInclude Include="..\physics\CCPhysicsBody.h">
@@ -3748,8 +3742,6 @@
     <ClInclude Include="..\editor-support\cocostudio\ActionTimeline\CCSkinNode.h">
       <Filter>cocostudio\TimelineAction\SkeletonNode</Filter>
     </ClInclude>
-<<<<<<< HEAD
-=======
     <ClInclude Include="..\editor-support\cocostudio\WidgetReader\SkeletonReader\BoneNodeReader.h">
       <Filter>cocostudio\reader\WidgetReader\SkeletonReader</Filter>
     </ClInclude>
@@ -3759,7 +3751,6 @@
     <ClInclude Include="..\editor-support\cocostudio\WidgetReader\SkeletonReader\SkeletonNodeReader.h">
       <Filter>cocostudio\reader\WidgetReader\SkeletonReader</Filter>
     </ClInclude>
->>>>>>> adbaa420
   </ItemGroup>
   <ItemGroup>
     <None Include="..\math\Mat4.inl">
