--- conflicted
+++ resolved
@@ -99,13 +99,8 @@
 {
     FT_Face face;
 
-<<<<<<< HEAD
-    int len = 0;
-    _ttfData = FileUtils::getInstance()->getFileData(fontName.c_str(), "rb", (unsigned long *)(&len));
-=======
     long len = 0;
     _ttfData = FileUtils::getInstance()->getFileData(fontName.c_str(), "rb", &len);
->>>>>>> d7f1a3eb
     if (!_ttfData)
         return false;
 
