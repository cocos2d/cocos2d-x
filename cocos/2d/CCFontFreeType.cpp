--- conflicted
+++ resolved
@@ -99,13 +99,8 @@
 {
     FT_Face face;
 
-<<<<<<< HEAD
-    int len = 0;
-    _ttfData = FileUtils::getInstance()->getFileData(fontName.c_str(), "rb", (unsigned long *)(&len));
-=======
     long len = 0;
     _ttfData = FileUtils::getInstance()->getFileData(fontName.c_str(), "rb", &len);
->>>>>>> 707a6c24
     if (!_ttfData)
         return false;
 
