--- conflicted
+++ resolved
@@ -1703,25 +1703,8 @@
         }
         
         bool needsSkewMatrix = ( _skewX || _skewY );
-<<<<<<< HEAD
-        // Rotation values
-        // Change rotation code to handle X and Y
-        // If we skew with the exact same value for both x and y then we're simply just rotating
-        float cx = 1, sx = 0, cy = 1, sy = 0;
-        if (_rotationZ_X != _rotationZ_Y || (! needsSkewMatrix && !_anchorPointInPoints.equals(Vec2::ZERO)))
-        {
-            float radiansX = -CC_DEGREES_TO_RADIANS(_rotationZ_X);
-            float radiansY = -CC_DEGREES_TO_RADIANS(_rotationZ_Y);
-            cx = cosf(radiansX);
-            sx = sinf(radiansX);
-            cy = cosf(radiansY);
-            sy = sinf(radiansY);
-        }
-
-=======
         
         
->>>>>>> 15bf9190
         Vec2 anchorPoint(_anchorPointInPoints.x * _scaleX, _anchorPointInPoints.y * _scaleY);
         
         // caculate real position
@@ -2000,7 +1983,6 @@
     }
     
     if (_physicsBody)
-<<<<<<< HEAD
     {
         _physicsBody->removeFromWorld();
         _physicsBody->_node = nullptr;
@@ -2010,17 +1992,6 @@
 
     if (body)
     {
-=======
-    {
-        _physicsBody->removeFromWorld();
-        _physicsBody->_node = nullptr;
-        _physicsBody->release();
-        _physicsBody = nullptr;
-    }
-
-    if (body)
-    {
->>>>>>> 15bf9190
         if (body->getNode())
         {
             body->getNode()->setPhysicsBody(nullptr);
