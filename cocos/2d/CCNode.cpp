/****************************************************************************
Copyright (c) 2008-2010 Ricardo Quesada
Copyright (c) 2009      Valentin Milea
Copyright (c) 2010-2012 cocos2d-x.org
Copyright (c) 2011      Zynga Inc.
Copyright (c) 2013-2017 Chukong Technologies Inc.

http://www.cocos2d-x.org

Permission is hereby granted, free of charge, to any person obtaining a copy
of this software and associated documentation files (the "Software"), to deal
in the Software without restriction, including without limitation the rights
to use, copy, modify, merge, publish, distribute, sublicense, and/or sell
copies of the Software, and to permit persons to whom the Software is
furnished to do so, subject to the following conditions:

The above copyright notice and this permission notice shall be included in
all copies or substantial portions of the Software.

THE SOFTWARE IS PROVIDED "AS IS", WITHOUT WARRANTY OF ANY KIND, EXPRESS OR
IMPLIED, INCLUDING BUT NOT LIMITED TO THE WARRANTIES OF MERCHANTABILITY,
FITNESS FOR A PARTICULAR PURPOSE AND NONINFRINGEMENT. IN NO EVENT SHALL THE
AUTHORS OR COPYRIGHT HOLDERS BE LIABLE FOR ANY CLAIM, DAMAGES OR OTHER
LIABILITY, WHETHER IN AN ACTION OF CONTRACT, TORT OR OTHERWISE, ARISING FROM,
OUT OF OR IN CONNECTION WITH THE SOFTWARE OR THE USE OR OTHER DEALINGS IN
THE SOFTWARE.
****************************************************************************/

#include "2d/CCNode.h"

#include <algorithm>
#include <string>
#include <regex>

#include "base/CCDirector.h"
#include "base/CCScheduler.h"
#include "base/CCEventDispatcher.h"
#include "base/ccUTF8.h"
#include "2d/CCCamera.h"
#include "2d/CCActionManager.h"
#include "2d/CCScene.h"
#include "2d/CCComponent.h"
#include "renderer/CCGLProgram.h"
#include "renderer/CCGLProgramState.h"
#include "renderer/CCMaterial.h"
#include "math/TransformUtils.h"

#include "Screen.h"
#include "Pool.h"

#if CC_NODE_RENDER_SUBPIXEL
#define RENDER_IN_SUBPIXEL
#else
#define RENDER_IN_SUBPIXEL(__ARGS__) (ceil(__ARGS__))
#endif


NS_CC_BEGIN

<<<<<<< HEAD
bool nodeComparisonLess(Node* n1, Node* n2)
{
  return( n1->getLocalZOrder() < n2->getLocalZOrder() ||
       ( n1->getLocalZOrder() == n2->getLocalZOrder() && n1->getOrderOfArrival() < n2->getOrderOfArrival() )
       );
}

// FIXME:: Yes, nodes might have a sort problem once every 15 days if the game runs at 60 FPS and each frame sprites are reordered.
int Node::s_globalOrderOfArrival = 1;
=======
// FIXME:: Yes, nodes might have a sort problem once every 30 days if the game runs at 60 FPS and each frame sprites are reordered.
unsigned int Node::s_globalOrderOfArrival = 0;
>>>>>>> 72c558e0

// MARK: Constructor, Destructor, Init
Node::Node(Node* parent, bool autocreate)
: Node()
{
  if(parent)
  {
    parent->addChild(this);
  }

  if(autocreate)
  {
    this->_create();
  }
  else
  {
    this->_destroy();
  }
}

Node::Node()
: _rotationX(0.0f)
, _rotationY(0.0f)
, _rotationZ_X(0.0f)
, _rotationZ_Y(0.0f)
, _scaleX(1.0f)
, _scaleY(1.0f)
, _scaleZ(1.0f)
, _positionZ(0.0f)
, _usingNormalizedPosition(false)
, _normalizedPositionDirty(false)
, _skewX(0.0f)
, _skewY(0.0f)
, _contentSize(Size::ZERO)
, _contentSizeDirty(true)
, _transformDirty(true)
, _inverseDirty(true)
, _additionalTransform(nullptr)
, _additionalTransformDirty(false)
, _transformUpdated(true)
// children (lazy allocs)
// lazy alloc
, _localZOrderAndArrival(0)
, _localZOrder(0)
, _globalZOrder(0)
, _parent(nullptr)
// "whole screen" objects. like Scenes and Layers, should set _ignoreAnchorPointForPosition to true
, _tag(Node::INVALID_TAG)
, _name("")
, _hashOfName(0)
// userData is always inited as nil
, _userData(nullptr)
, _userObject(nullptr)
, _glProgramState(nullptr)
, _running(false)
, _visible(true)
, _ignoreAnchorPointForPosition(false)
, _reorderChildDirty(false)
, _isTransitionFinished(false)
#if CC_ENABLE_SCRIPT_BINDING
, _updateScriptHandler(0)
#endif
, _componentContainer(nullptr)
, _displayedOpacity(255)
, _realOpacity(255)
, _displayedColor(Color3B::WHITE)
, _realColor(Color3B::WHITE)
, _cascadeColorEnabled(false)
, _cascadeOpacityEnabled(false)
, _cameraMask(1)
#if CC_USE_PHYSICS
, _physicsBody(nullptr)
#endif
, _anchorPoint(0, 0)
{
  this->touch = new framework::Touch();
  this->state = new framework::State();
  this->cull = new framework::Cull();

  // set default scheduler and actionManager
  _director = Director::getInstance();
  _actionManager = _director->getActionManager();
  _actionManager->retain();
  _scheduler = _director->getScheduler();
  _scheduler->retain();
  _eventDispatcher = _director->getEventDispatcher();
  _eventDispatcher->retain();
  
#if CC_ENABLE_SCRIPT_BINDING
  ScriptEngineProtocol* engine = ScriptEngineManager::getInstance()->getScriptEngine();
  _scriptType = engine != nullptr ? engine->getScriptType() : kScriptTypeNone;
#endif
<<<<<<< HEAD
  _transform = _inverse = _additionalTransform = Mat4::IDENTITY;
=======
    _transform = _inverse = Mat4::IDENTITY;
>>>>>>> 72c558e0
}

Node * Node::create()
{
  Node * ret = new (std::nothrow) Node();
  if (ret && ret->init())
  {
    ret->autorelease();
  }
  else
  {
    CC_SAFE_DELETE(ret);
  }
  return ret;
}

Node::~Node()
{
  CCLOGINFO( "deallocing Node: %p - tag: %i", this, _tag );
  
#if CC_ENABLE_SCRIPT_BINDING
  if (_updateScriptHandler)
  {
    ScriptEngineManager::getInstance()->getScriptEngine()->removeScriptHandler(_updateScriptHandler);
  }
#endif

  // User object has to be released before others, since userObject may have a weak reference of this node
  // It may invoke `node->stopAllAction();` while `_actionManager` is null if the next line is after `CC_SAFE_RELEASE_NULL(_actionManager)`.
  CC_SAFE_RELEASE_NULL(_userObject);
  
  // attributes
  CC_SAFE_RELEASE_NULL(_glProgramState);

  for (auto& child : _children)
  {
    child->_parent = nullptr;
  }

  removeAllComponents();
  
  CC_SAFE_DELETE(_componentContainer);
  
  stopAllActions();
  unscheduleAllCallbacks();
  CC_SAFE_RELEASE_NULL(_actionManager);
  CC_SAFE_RELEASE_NULL(_scheduler);
  
  _eventDispatcher->removeEventListenersForTarget(this);
  
#if CC_NODE_DEBUG_VERIFY_EVENT_LISTENERS && COCOS2D_DEBUG > 0
  _eventDispatcher->debugCheckNodeHasNoEventListenersOnDestruction(this);
#endif

<<<<<<< HEAD
  CCASSERT(!_running, "Node still marked as running on node destruction! Was base class onExit() called in derived class onExit() implementations?");
  CC_SAFE_RELEASE(_eventDispatcher);
=======
    CCASSERT(!_running, "Node still marked as running on node destruction! Was base class onExit() called in derived class onExit() implementations?");
    CC_SAFE_RELEASE(_eventDispatcher);

    delete[] _additionalTransform;
>>>>>>> 72c558e0
}

bool Node::init()
{
  return true;
}

void Node::cleanup()
{
#if CC_ENABLE_SCRIPT_BINDING
  if (_scriptType == kScriptTypeJavascript)
  {
    if (ScriptEngineManager::sendNodeEventToJS(this, kNodeOnCleanup))
      return;
  }
  else if (_scriptType == kScriptTypeLua)
  {
    ScriptEngineManager::sendNodeEventToLua(this, kNodeOnCleanup);
  }
#endif // #if CC_ENABLE_SCRIPT_BINDING
    
    // actions
    this->stopAllActions();
    // timers
    this->unscheduleAllCallbacks();
    
    for( const auto &child: _children)
        child->cleanup();
}

std::string Node::getDescription() const
{
  return StringUtils::format("<Node | Tag = %d", _tag);
}

// MARK: getters / setters

float Node::getSkewX() const
{
  return _skewX;
}

void Node::setSkewX(float skewX)
{
  if (_skewX == skewX)
    return;
  
  _skewX = skewX;
  _transformUpdated = _transformDirty = _inverseDirty = true;
}

float Node::getSkewY() const
{
  return _skewY;
}

void Node::setSkewY(float skewY)
{
  if (_skewY == skewY)
    return;
  
  _skewY = skewY;
  _transformUpdated = _transformDirty = _inverseDirty = true;
}

void Node::setLocalZOrder(int z)
{
<<<<<<< HEAD
  if (_localZOrder == z)
    return;
  
  _localZOrder = z;
  if (_parent)
  {
    _parent->reorderChild(this, z);
  }
=======
    if (getLocalZOrder() == z)
        return;
    
    _setLocalZOrder(z);
    if (_parent)
    {
        _parent->reorderChild(this, z);
    }
>>>>>>> 72c558e0

  _eventDispatcher->setDirtyForNode(this);
}

/// zOrder setter : private method
/// used internally to alter the zOrder variable. DON'T call this method manually
void Node::_setLocalZOrder(int z)
{
<<<<<<< HEAD
  _localZOrder = z;
=======
    _localZOrderAndArrival = (static_cast<std::int64_t>(z) << 32) | (_localZOrderAndArrival & 0xffffffff);
    _localZOrder = z;
>>>>>>> 72c558e0
}

void Node::updateOrderOfArrival()
{
    _localZOrderAndArrival = (_localZOrderAndArrival & 0xffffffff00000000) | (++s_globalOrderOfArrival);
}

void Node::setGlobalZOrder(float globalZOrder)
{
  if (_globalZOrder != globalZOrder)
  {
    _globalZOrder = globalZOrder;
    _eventDispatcher->setDirtyForNode(this);
  }
}

/// rotation getter
float Node::getRotation() const
{
  CCASSERT(_rotationZ_X == _rotationZ_Y, "CCNode#rotation. RotationX != RotationY. Don't know which one to return");
  return _rotationZ_X;
}

/// rotation setter
void Node::setRotation(float rotation)
{
  if (_rotationZ_X == rotation)
    return;
  
  _rotationZ_X = _rotationZ_Y = rotation;
  _transformUpdated = _transformDirty = _inverseDirty = true;
  
  updateRotationQuat();
}

float Node::getRotationSkewX() const
{
  return _rotationZ_X;
}

void Node::setRotation3D(const Vec3& rotation)
{
  if (_rotationX == rotation.x &&
    _rotationY == rotation.y &&
    _rotationZ_X == rotation.z)
    return;
  
  _transformUpdated = _transformDirty = _inverseDirty = true;

  _rotationX = rotation.x;
  _rotationY = rotation.y;

  // rotation Z is decomposed in 2 to simulate Skew for Flash animations
  _rotationZ_Y = _rotationZ_X = rotation.z;
  
  updateRotationQuat();
}

void Node::setRotation(float x, float y, float z)
{
  this->setRotation3D(Vec3(x, y, z));
}

Vec3 Node::getRotation3D() const
{
  // rotation Z is decomposed in 2 to simulate Skew for Flash animations
  CCASSERT(_rotationZ_X == _rotationZ_Y, "_rotationZ_X != _rotationZ_Y");

  return Vec3(_rotationX,_rotationY,_rotationZ_X);
}

void Node::updateRotationQuat()
{
  // convert Euler angle to quaternion
  // when _rotationZ_X == _rotationZ_Y, _rotationQuat = RotationZ_X * RotationY * RotationX
  // when _rotationZ_X != _rotationZ_Y, _rotationQuat = RotationY * RotationX
  float halfRadx = CC_DEGREES_TO_RADIANS(_rotationX / 2.f), halfRady = CC_DEGREES_TO_RADIANS(_rotationY / 2.f), halfRadz = _rotationZ_X == _rotationZ_Y ? -CC_DEGREES_TO_RADIANS(_rotationZ_X / 2.f) : 0;
  float coshalfRadx = cosf(halfRadx), sinhalfRadx = sinf(halfRadx), coshalfRady = cosf(halfRady), sinhalfRady = sinf(halfRady), coshalfRadz = cosf(halfRadz), sinhalfRadz = sinf(halfRadz);
  _rotationQuat.x = sinhalfRadx * coshalfRady * coshalfRadz - coshalfRadx * sinhalfRady * sinhalfRadz;
  _rotationQuat.y = coshalfRadx * sinhalfRady * coshalfRadz + sinhalfRadx * coshalfRady * sinhalfRadz;
  _rotationQuat.z = coshalfRadx * coshalfRady * sinhalfRadz - sinhalfRadx * sinhalfRady * coshalfRadz;
  _rotationQuat.w = coshalfRadx * coshalfRady * coshalfRadz + sinhalfRadx * sinhalfRady * sinhalfRadz;
}

void Node::updateRotation3D()
{
  //convert quaternion to Euler angle
  float x = _rotationQuat.x, y = _rotationQuat.y, z = _rotationQuat.z, w = _rotationQuat.w;
  _rotationX = atan2f(2.f * (w * x + y * z), 1.f - 2.f * (x * x + y * y));
  float sy = 2.f * (w * y - z * x);
  sy = clampf(sy, -1, 1);
  _rotationY = asinf(sy);
  _rotationZ_X = atan2f(2.f * (w * z + x * y), 1.f - 2.f * (y * y + z * z));
  
  _rotationX = CC_RADIANS_TO_DEGREES(_rotationX);
  _rotationY = CC_RADIANS_TO_DEGREES(_rotationY);
  _rotationZ_X = _rotationZ_Y = -CC_RADIANS_TO_DEGREES(_rotationZ_X);
}

void Node::setRotationQuat(const Quaternion& quat)
{
  _rotationQuat = quat;
  updateRotation3D();
  _transformUpdated = _transformDirty = _inverseDirty = true;
}

Quaternion Node::getRotationQuat() const
{
  return _rotationQuat;
}

void Node::setRotationSkewX(float rotationX)
{
  if (_rotationZ_X == rotationX)
    return;
  
  _rotationZ_X = rotationX;
  _transformUpdated = _transformDirty = _inverseDirty = true;
  
  updateRotationQuat();
}

float Node::getRotationSkewY() const
{
  return _rotationZ_Y;
}

void Node::setRotationSkewY(float rotationY)
{
  if (_rotationZ_Y == rotationY)
    return;
  
  _rotationZ_Y = rotationY;
  _transformUpdated = _transformDirty = _inverseDirty = true;
  
  updateRotationQuat();
}

/// scale getter
float Node::getScale(void) const
{
  CCASSERT( _scaleX == _scaleY, "CCNode#scale. ScaleX != ScaleY. Don't know which one to return");
  return _scaleX;
}

/// scale setter
void Node::setScale(float scale)
{
  if (_scaleX == scale && _scaleY == scale && _scaleZ == scale)
    return;
  
  _scaleX = _scaleY = _scaleZ = scale;
  _transformUpdated = _transformDirty = _inverseDirty = true;
}

/// scaleX getter
float Node::getScaleX() const
{
  return _scaleX;
}

/// scale setter
void Node::setScale(float scaleX,float scaleY)
{
  if (_scaleX == scaleX && _scaleY == scaleY)
    return;
  
  _scaleX = scaleX;
  _scaleY = scaleY;
  _transformUpdated = _transformDirty = _inverseDirty = true;
}

/// scaleX setter
void Node::setScaleX(float scaleX)
{
  if (_scaleX == scaleX)
    return;
  
  _scaleX = scaleX;
  _transformUpdated = _transformDirty = _inverseDirty = true;
}

/// scaleY getter
float Node::getScaleY() const
{
  return _scaleY;
}

/// scaleY setter
void Node::setScaleZ(float scaleZ)
{
  if (_scaleZ == scaleZ)
    return;
  
  _scaleZ = scaleZ;
  _transformUpdated = _transformDirty = _inverseDirty = true;
}

/// scaleY getter
float Node::getScaleZ() const
{
  return _scaleZ;
}

/// scaleY setter
void Node::setScaleY(float scaleY)
{
  if (_scaleY == scaleY)
    return;
  
  _scaleY = scaleY;
  _transformUpdated = _transformDirty = _inverseDirty = true;
}


/// position getter
const Vec2& Node::getPosition() const
{
  return _position;
}

/// position setter
void Node::setPosition(const Vec2& position)
{
  setPosition(position.x, position.y);
}

void Node::getPosition(float* x, float* y) const
{
  *x = _position.x;
  *y = _position.y;
}

void Node::setPosition(float x, float y)
{
  if (_position.x == x && _position.y == y)
    return;
  
  _position.x = x;
  _position.y = y;
  
  _transformUpdated = _transformDirty = _inverseDirty = true;
  _usingNormalizedPosition = false;
}

void Node::setPosition3D(const Vec3& position)
{
  setPositionZ(position.z);
  setPosition(position.x, position.y);
}

void Node::setPosition(float x, float y, float z)
{
  setPositionZ(z);
  setPosition(x, y);
}

Vec3 Node::getPosition3D() const
{
  return Vec3(_position.x, _position.y, _positionZ);
}

float Node::getPositionX() const
{
  return _position.x;
}

void Node::setPositionX(float x)
{
  setPosition(x, _position.y);
}

float Node::getPositionY() const
{
  return  _position.y;
}

void Node::setPositionY(float y)
{
  setPosition(_position.x, y);
}

float Node::getPositionZ() const
{
  return _positionZ;
}

void Node::setPositionZ(float positionZ)
{
  if (_positionZ == positionZ)
    return;
  
  _transformUpdated = _transformDirty = _inverseDirty = true;

  _positionZ = positionZ;
}

/// position getter
const Vec2& Node::getPositionNormalized() const
{
  return _normalizedPosition;
}

/// position setter
void Node::setPositionNormalized(const Vec2& position)
{
  if (_normalizedPosition.equals(position))
    return;

  _normalizedPosition = position;
  _usingNormalizedPosition = true;
  _normalizedPositionDirty = true;
  _transformUpdated = _transformDirty = _inverseDirty = true;
}

ssize_t Node::getChildrenCount() const
{
  return _children.size();
}

/// isVisible getter
bool Node::isVisible() const
{
  return _visible;
}

/// isVisible setter
void Node::setVisible(bool visible)
{
  if(visible != _visible)
  {
    _visible = visible;
    if(_visible)
      _transformUpdated = _transformDirty = _inverseDirty = true;
  }
}

const Vec2& Node::getAnchorPointInPoints() const
{
  return _anchorPointInPoints;
}

/// anchorPoint getter
const Vec2& Node::getAnchorPoint() const
{
  return _anchorPoint;
}

void Node::setAnchorPoint(const Vec2& point)
{
  if(!point.equals(_anchorPoint))
  {
    _anchorPoint = point;
    _anchorPointInPoints.set(_contentSize.width * _anchorPoint.x, _contentSize.height * _anchorPoint.y);
    _transformUpdated = _transformDirty = _inverseDirty = true;
  }
}

void Node::setAnchorPoint(const float x, const float y)
{
  this->setAnchorPoint(Vec2(x, y));
}

/// contentSize getter
const Size& Node::getContentSize() const
{
  return _contentSize;
}

void Node::setContentSize(const Size & size)
{
  if (! size.equals(_contentSize))
  {
    _contentSize = size;

    _anchorPointInPoints.set(_contentSize.width * _anchorPoint.x, _contentSize.height * _anchorPoint.y);
    _transformUpdated = _transformDirty = _inverseDirty = _contentSizeDirty = true;
  }
}

// isRunning getter
bool Node::isRunning() const
{
  return _running;
}

/// parent setter
void Node::setParent(Node * parent)
{
  _parent = parent;
  _transformUpdated = _transformDirty = _inverseDirty = true;
}

/// isRelativeAnchorPoint getter
bool Node::isIgnoreAnchorPointForPosition() const
{
  return _ignoreAnchorPointForPosition;
}

/// isRelativeAnchorPoint setter
void Node::setIgnoreAnchorPointForPosition(bool newValue)
{
  if (newValue != _ignoreAnchorPointForPosition) 
  {
    _ignoreAnchorPointForPosition = newValue;
    _transformUpdated = _transformDirty = _inverseDirty = true;
  }
}

/// tag getter
int Node::getTag() const
{
  return _tag;
}

/// tag setter
void Node::setTag(int tag)
{
  _tag = tag ;
}

const std::string& Node::getName() const
{
  return _name;
}

void Node::setName(const std::string& name)
{
  _name = name;
  std::hash<std::string> h;
  _hashOfName = h(name);
}

/// userData setter
void Node::setUserData(void *userData)
{
  _userData = userData;
}

<<<<<<< HEAD
int Node::getOrderOfArrival() const
{
  return _orderOfArrival;
}

void Node::setOrderOfArrival(int orderOfArrival)
{
  CCASSERT(orderOfArrival >=0, "Invalid orderOfArrival");
  _orderOfArrival = orderOfArrival;
}

=======
>>>>>>> 72c558e0
void Node::setUserObject(Ref* userObject)
{
#if CC_ENABLE_GC_FOR_NATIVE_OBJECTS
    auto sEngine = ScriptEngineManager::getInstance()->getScriptEngine();
    if (sEngine)
    {
        if (userObject)
            sEngine->retainScriptObject(this, userObject);
        if (_userObject)
            sEngine->releaseScriptObject(this, _userObject);
    }
#endif // CC_ENABLE_GC_FOR_NATIVE_OBJECTS
    CC_SAFE_RETAIN(userObject);
    CC_SAFE_RELEASE(_userObject);
    _userObject = userObject;
}

GLProgramState* Node::getGLProgramState() const
{
  return _glProgramState;
}

void Node::setGLProgramState(cocos2d::GLProgramState* glProgramState)
{
  if (glProgramState != _glProgramState)
  {
    CC_SAFE_RELEASE(_glProgramState);
    _glProgramState = glProgramState;
    CC_SAFE_RETAIN(_glProgramState);

    if (_glProgramState)
      _glProgramState->setNodeBinding(this);
  }
}


void Node::setGLProgram(GLProgram* glProgram)
{
  if (_glProgramState == nullptr || (_glProgramState && _glProgramState->getGLProgram() != glProgram))
  {
    CC_SAFE_RELEASE(_glProgramState);
    _glProgramState = GLProgramState::getOrCreateWithGLProgram(glProgram);
    _glProgramState->retain();

    _glProgramState->setNodeBinding(this);
  }
}

GLProgram * Node::getGLProgram() const
{
  return _glProgramState ? _glProgramState->getGLProgram() : nullptr;
}

Scene* Node::getScene() const
{
  if (!_parent)
    return nullptr;
  
  auto sceneNode = _parent;
  while (sceneNode->_parent)
  {
    sceneNode = sceneNode->_parent;
  }

  return dynamic_cast<Scene*>(sceneNode);
}

Rect Node::getBoundingBox() const
{
  Rect rect(0, 0, _contentSize.width, _contentSize.height);
  return RectApplyAffineTransform(rect, getNodeToParentAffineTransform());
}

Rect Node::getBoundingBoxToWorld() const
{
  Rect rect(0, 0, _contentSize.width, _contentSize.height);
  return RectApplyAffineTransform(rect, getNodeToWorldAffineTransform());
}

// MARK: Children logic

// lazy allocs
void Node::childrenAlloc()
{
  _children.reserve(4);
}

Node* Node::getChildByTag(int tag) const
{
  CCASSERT(tag != Node::INVALID_TAG, "Invalid tag");

  for (const auto child : _children)
  {
    if(child && child->_tag == tag)
      return child;
  }
  return nullptr;
}

Node* Node::getChildByName(const std::string& name) const
{
  CCASSERT(!name.empty(), "Invalid name");
  
  std::hash<std::string> h;
  size_t hash = h(name);
  
  for (const auto& child : _children)
  {
    // Different strings may have the same hash code, but can use it to compare first for speed
    if(child->_hashOfName == hash && child->_name.compare(name) == 0)
      return child;
  }
  return nullptr;
}

void Node::enumerateChildren(const std::string &name, std::function<bool (Node *)> callback) const
{
  CCASSERT(!name.empty(), "Invalid name");
  CCASSERT(callback != nullptr, "Invalid callback function");
  
  size_t length = name.length();
  
  size_t subStrStartPos = 0;  // sub string start index
  size_t subStrlength = length; // sub string length
  
  // Starts with '//'?
  bool searchRecursively = false;
  if (length > 2 && name[0] == '/' && name[1] == '/')
  {
    searchRecursively = true;
    subStrStartPos = 2;
    subStrlength -= 2;
  }
  
  // End with '/..'?
  bool searchFromParent = false;
  if (length > 3 &&
    name[length-3] == '/' &&
    name[length-2] == '.' &&
    name[length-1] == '.')
  {
    searchFromParent = true;
    subStrlength -= 3;
  }
  
  // Remove '//', '/..' if exist
  std::string newName = name.substr(subStrStartPos, subStrlength);

  if (searchFromParent)
  {
    newName.insert(0, "[[:alnum:]]+/");
  }
  
  
  if (searchRecursively)
  {
    // name is '//xxx'
    doEnumerateRecursive(this, newName, callback);
  }
  else
  {
    // name is xxx
    doEnumerate(newName, callback);
  }
}

bool Node::doEnumerateRecursive(const Node* node, const std::string &name, std::function<bool (Node *)> callback) const
{
  bool ret =false;
  
  if (node->doEnumerate(name, callback))
  {
    // search itself
    ret = true;
  }
  else
  {
    // search its children
    for (const auto& child : node->getChildren())
    {
      if (doEnumerateRecursive(child, name, callback))
      {
        ret = true;
        break;
      }
    }
  }
  
  return ret;
}

bool Node::doEnumerate(std::string name, std::function<bool (Node *)> callback) const
{
    // name may be xxx/yyy, should find its parent
    size_t pos = name.find('/');
    std::string searchName = name;
    bool needRecursive = false;
    if (pos != name.npos)
    {
        searchName = name.substr(0, pos);
        name.erase(0, pos+1);
        needRecursive = true;
    }
    
    bool ret = false;
    for (const auto& child : getChildren())
    {
        if (std::regex_match(child->_name, std::regex(searchName)))
        {
            if (!needRecursive)
            {
                // terminate enumeration if callback return true
                if (callback(child))
                {
                    ret = true;
                    break;
                }
            }
            else
            {
                ret = child->doEnumerate(name, callback);
                if (ret)
                    break;
            }
        }
    }
    
    return ret;
}

/* "add" logic MUST only be on this method
* If a class want's to extend the 'addChild' behavior it only needs
* to override this method
*/
void Node::addChild(Node *child, int localZOrder, int tag)
{    
  CCASSERT( child != nullptr, "Argument must be non-nil");
  CCASSERT( child->_parent == nullptr, "child already added. It can't be added again");

  addChildHelper(child, localZOrder, tag, "", true);
}

void Node::addChild(Node* child, int localZOrder, const std::string &name)
{
  CCASSERT(child != nullptr, "Argument must be non-nil");
  CCASSERT(child->_parent == nullptr, "child already added. It can't be added again");
  
  addChildHelper(child, localZOrder, INVALID_TAG, name, false);
}

void Node::addChildHelper(Node* child, int localZOrder, int tag, const std::string &name, bool setTag)
{
<<<<<<< HEAD
  if (_children.empty())
  {
    this->childrenAlloc();
  }
  
  this->insertChild(child, localZOrder);
  
  if (setTag)
    child->setTag(tag);
  else
    child->setName(name);
  
  child->setParent(this);
  child->setOrderOfArrival(s_globalOrderOfArrival++);
  
  if( _running )
  {
    child->onEnter();
    // prevent onEnterTransitionDidFinish to be called twice when a node is added in onEnter
    if (_isTransitionFinished)
    {
      child->onEnterTransitionDidFinish();
    }
  }
  
  if (_cascadeColorEnabled)
  {
    updateCascadeColor();
  }
  
  if (_cascadeOpacityEnabled)
  {
    updateCascadeOpacity();
  }
=======
    auto assertNotSelfChild
        ( [ this, child ]() -> bool
          {
              for ( Node* parent( getParent() ); parent != nullptr;
                    parent = parent->getParent() )
                  if ( parent == child )
                      return false;
              
              return true;
          } );
    (void)assertNotSelfChild;
    
    CCASSERT( assertNotSelfChild(),
              "A node cannot be the child of his own children" );
    
    if (_children.empty())
    {
        this->childrenAlloc();
    }
    
    this->insertChild(child, localZOrder);
    
    if (setTag)
        child->setTag(tag);
    else
        child->setName(name);
    
    child->setParent(this);

    child->updateOrderOfArrival();

    if( _running )
    {
        child->onEnter();
        // prevent onEnterTransitionDidFinish to be called twice when a node is added in onEnter
        if (_isTransitionFinished)
        {
            child->onEnterTransitionDidFinish();
        }
    }
    
    if (_cascadeColorEnabled)
    {
        updateCascadeColor();
    }
    
    if (_cascadeOpacityEnabled)
    {
        updateCascadeOpacity();
    }
>>>>>>> 72c558e0
}

void Node::addChild(Node *child, int zOrder)
{
  CCASSERT( child != nullptr, "Argument must be non-nil");
  this->addChild(child, zOrder, child->_name);
}

void Node::addChild(Node *child)
{
<<<<<<< HEAD
  CCASSERT( child != nullptr, "Argument must be non-nil");
  this->addChild(child, child->_localZOrder, child->_name);
=======
    CCASSERT( child != nullptr, "Argument must be non-nil");
    this->addChild(child, child->getLocalZOrder(), child->_name);
>>>>>>> 72c558e0
}

void Node::removeFromParent()
{
  this->removeFromParentAndCleanup(true);
}

void Node::removeFromParentAndCleanup(bool cleanup)
{
  if (_parent != nullptr)
  {
    _parent->removeChild(this,cleanup);
  } 
}

/* "remove" logic MUST only be on this method
* If a class want's to extend the 'removeChild' behavior it only needs
* to override this method
*/
void Node::removeChild(Node* child, bool cleanup /* = true */)
{
  // explicit nil handling
  if (_children.empty())
  {
    return;
  }

  ssize_t index = _children.getIndex(child);
  if( index != CC_INVALID_INDEX )
    this->detachChild( child, index, cleanup );
}

void Node::removeChildByTag(int tag, bool cleanup/* = true */)
{
  CCASSERT( tag != Node::INVALID_TAG, "Invalid tag");

  Node *child = this->getChildByTag(tag);

  if (child == nullptr)
  {
    CCLOG("cocos2d: removeChildByTag(tag = %d): child not found!", tag);
  }
  else
  {
    this->removeChild(child, cleanup);
  }
}

void Node::removeChildByName(const std::string &name, bool cleanup)
{
  CCASSERT(!name.empty(), "Invalid name");
  
  Node *child = this->getChildByName(name);
  
  if (child == nullptr)
  {
    CCLOG("cocos2d: removeChildByName(name = %s): child not found!", name.c_str());
  }
  else
  {
    this->removeChild(child, cleanup);
  }
}

void Node::removeAllChildren()
{
  this->removeAllChildrenWithCleanup(true);
}

void Node::removeAllChildrenWithCleanup(bool cleanup)
{
    // not using detachChild improves speed here
    for (const auto& child : _children)
    {
        // IMPORTANT:
        //  -1st do onExit
        //  -2nd cleanup
        if(_running)
        {
            child->onExitTransitionDidStart();
            child->onExit();
        }

        if (cleanup)
        {
            child->cleanup();
        }
#if CC_ENABLE_GC_FOR_NATIVE_OBJECTS
        auto sEngine = ScriptEngineManager::getInstance()->getScriptEngine();
        if (sEngine)
        {
            sEngine->releaseScriptObject(this, child);
        }
#endif // CC_ENABLE_GC_FOR_NATIVE_OBJECTS
        // set parent nil at the end
        child->setParent(nullptr);
    }
    
    _children.clear();
}

void Node::detachChild(Node *child, ssize_t childIndex, bool doCleanup)
{
    // IMPORTANT:
    //  -1st do onExit
    //  -2nd cleanup
    if (_running)
    {
        child->onExitTransitionDidStart();
        child->onExit();
    }

    // If you don't do cleanup, the child's actions will not get removed and the
    // its scheduledSelectors_ dict will not get released!
    if (doCleanup)
    {
        child->cleanup();
    }
    
#if CC_ENABLE_GC_FOR_NATIVE_OBJECTS
    auto sEngine = ScriptEngineManager::getInstance()->getScriptEngine();
    if (sEngine)
    {
        sEngine->releaseScriptObject(this, child);
    }
#endif // CC_ENABLE_GC_FOR_NATIVE_OBJECTS
    // set parent nil at the end
    child->setParent(nullptr);

    _children.erase(childIndex);
}

// helper used by reorderChild & add
void Node::insertChild(Node* child, int z)
{
#if CC_ENABLE_GC_FOR_NATIVE_OBJECTS
    auto sEngine = ScriptEngineManager::getInstance()->getScriptEngine();
    if (sEngine)
    {
        sEngine->retainScriptObject(this, child);
    }
#endif // CC_ENABLE_GC_FOR_NATIVE_OBJECTS
    _transformUpdated = true;
    _reorderChildDirty = true;
    _children.pushBack(child);
    child->_setLocalZOrder(z);
}

void Node::reorderChild(Node *child, int zOrder)
{
<<<<<<< HEAD
  CCASSERT( child != nullptr, "Child must be non-nil");
  _reorderChildDirty = true;
  child->setOrderOfArrival(s_globalOrderOfArrival++);
  child->_localZOrder = zOrder;
=======
    CCASSERT( child != nullptr, "Child must be non-nil");
    _reorderChildDirty = true;
    child->updateOrderOfArrival();
    child->_setLocalZOrder(zOrder);
>>>>>>> 72c558e0
}

void Node::sortAllChildren()
{
<<<<<<< HEAD
  if (_reorderChildDirty)
  {
    std::sort(std::begin(_children), std::end(_children), nodeComparisonLess);
    _reorderChildDirty = false;
  }
=======
    if (_reorderChildDirty)
    {
        sortNodes(_children);
        _reorderChildDirty = false;
        _eventDispatcher->setDirtyForNode(this);
    }
>>>>>>> 72c558e0
}

// MARK: draw / visit

void Node::draw()
{
  auto renderer = _director->getRenderer();
  draw(renderer, _modelViewTransform, true);
}

void Node::draw(Renderer* /*renderer*/, const Mat4 & /*transform*/, uint32_t /*flags*/)
{
}

void Node::visit()
{
  auto renderer = _director->getRenderer();
  auto& parentTransform = _director->getMatrix(MATRIX_STACK_TYPE::MATRIX_STACK_MODELVIEW);
  visit(renderer, parentTransform, true);
}

uint32_t Node::processParentFlags(const Mat4& parentTransform, uint32_t parentFlags)
{
  if(_usingNormalizedPosition)
  {
    CCASSERT(_parent, "setNormalizedPosition() doesn't work with orphan nodes");
    if ((parentFlags & FLAGS_CONTENT_SIZE_DIRTY) || _normalizedPositionDirty)
    {
<<<<<<< HEAD
      auto& s = _parent->getContentSize();
      _position.x = _normalizedPosition.x * s.width;
      _position.y = _normalizedPosition.y * s.height;
      _transformUpdated = _transformDirty = _inverseDirty = true;
      _normalizedPositionDirty = false;
=======
        CCASSERT(_parent, "setPositionNormalized() doesn't work with orphan nodes");
        if ((parentFlags & FLAGS_CONTENT_SIZE_DIRTY) || _normalizedPositionDirty)
        {
            auto& s = _parent->getContentSize();
            _position.x = _normalizedPosition.x * s.width;
            _position.y = _normalizedPosition.y * s.height;
            _transformUpdated = _transformDirty = _inverseDirty = true;
            _normalizedPositionDirty = false;
        }
>>>>>>> 72c558e0
    }
  }

<<<<<<< HEAD
  //remove this two line given that isVisitableByVisitingCamera should not affect the calculation of transform given that we are visiting scene
  //without involving view and projection matrix.
  
//    if (!isVisitableByVisitingCamera())
//        return parentFlags;
  
  uint32_t flags = parentFlags;
  flags |= (_transformUpdated ? FLAGS_TRANSFORM_DIRTY : 0);
  flags |= (_contentSizeDirty ? FLAGS_CONTENT_SIZE_DIRTY : 0);
  
=======
    // Fixes Github issue #16100. Basically when having two cameras, one camera might set as dirty the
    // node that is not visited by it, and might affect certain calculations. Besides, it is faster to do this.
    if (!isVisitableByVisitingCamera())
        return parentFlags;

    uint32_t flags = parentFlags;
    flags |= (_transformUpdated ? FLAGS_TRANSFORM_DIRTY : 0);
    flags |= (_contentSizeDirty ? FLAGS_CONTENT_SIZE_DIRTY : 0);
    
>>>>>>> 72c558e0

  if(flags & FLAGS_DIRTY_MASK)
    _modelViewTransform = this->transform(parentTransform);
  
  _transformUpdated = false;
  _contentSizeDirty = false;

  return flags;
}

bool Node::isVisitableByVisitingCamera() const
{
  auto camera = Director::getInstance()->getRunningScene()->getCamera();
  bool visibleByCamera = camera ? (camera->getCameraFlag() == _cameraMask) : true;
  return visibleByCamera;
}

void Node::visit(Renderer* renderer, const Mat4 &parentTransform, uint32_t parentFlags)
{
  // quick return if not visible. children won't be drawn.
  if (!_visible)
  {
    return;
  }

  if(Director::getInstance()->getRunningScene()->getShadowState())
  {
    if(Director::getInstance()->getRunningScene()->getCamera() && Director::getInstance()->getRunningScene()->getCamera()->getIndex() == Director::getInstance()->getRunningScene()->getShadowCamera()->getIndex())
    {
      if(!this->shadow)
      {
        return;
      }
    }
  }

  uint32_t flags = processParentFlags(parentTransform, parentFlags);

  // IMPORTANT:
  // To ease the migration to v3.0, we still support the Mat4 stack,
  // but it is deprecated and your code should not rely on it
  _director->pushMatrix(MATRIX_STACK_TYPE::MATRIX_STACK_MODELVIEW);
  _director->loadMatrix(MATRIX_STACK_TYPE::MATRIX_STACK_MODELVIEW, _modelViewTransform);
  
  bool visibleByCamera = isVisitableByVisitingCamera();

  int i = 0;

  if(!_children.empty())
  {
    sortAllChildren();
    // draw children zOrder < 0
    for( ; i < _children.size(); i++ )
    {
<<<<<<< HEAD
      auto node = _children.at(i);

      if (node && node->_localZOrder < 0)
        node->visit(renderer, _modelViewTransform, flags);
      else
        break;
=======
        sortAllChildren();
        // draw children zOrder < 0
        for(auto size = _children.size(); i < size; ++i)
        {
            auto node = _children.at(i);

            if (node && node->_localZOrder < 0)
                node->visit(renderer, _modelViewTransform, flags);
            else
                break;
        }
        // self draw
        if (visibleByCamera)
            this->draw(renderer, _modelViewTransform, flags);

        for(auto it=_children.cbegin()+i, itCend = _children.cend(); it != itCend; ++it)
            (*it)->visit(renderer, _modelViewTransform, flags);
    }
    else if (visibleByCamera)
    {
        this->draw(renderer, _modelViewTransform, flags);
>>>>>>> 72c558e0
    }
    // self draw
    if (visibleByCamera)
      this->draw(renderer, _modelViewTransform, flags);

    for(auto it=_children.cbegin()+i; it != _children.cend(); ++it)
      (*it)->visit(renderer, _modelViewTransform, flags);
  }
  else if (visibleByCamera)
  {
    this->draw(renderer, _modelViewTransform, flags);
  }

  _director->popMatrix(MATRIX_STACK_TYPE::MATRIX_STACK_MODELVIEW);
  
  // FIX ME: Why need to set _orderOfArrival to 0??
  // Please refer to https://github.com/cocos2d/cocos2d-x/pull/6920
  // reset for next frame
  // _orderOfArrival = 0;
}

Mat4 Node::transform(const Mat4& parentTransform)
{
  return parentTransform * this->getNodeToParentTransform();
}

// MARK: events

void Node::onEnter()
{
#if CC_ENABLE_SCRIPT_BINDING
  if (_scriptType == kScriptTypeJavascript)
  {
    if (ScriptEngineManager::sendNodeEventToJS(this, kNodeOnEnter))
      return;
  }
#endif
  
  if (_onEnterCallback)
    _onEnterCallback();

  if (_componentContainer && !_componentContainer->isEmpty())
  {
    _componentContainer->onEnter();
  }
  
  _isTransitionFinished = false;
  
  for( const auto &child: _children)
    child->onEnter();
  
  this->resume();
  
  _running = true;
  
#if CC_ENABLE_SCRIPT_BINDING
  if (_scriptType == kScriptTypeLua)
  {
    ScriptEngineManager::sendNodeEventToLua(this, kNodeOnEnter);
  }
#endif

  this->onEnterShow();
}

void Node::onEnterTransitionDidFinish()
{
#if CC_ENABLE_SCRIPT_BINDING
  if (_scriptType == kScriptTypeJavascript)
  {
    if (ScriptEngineManager::sendNodeEventToJS(this, kNodeOnEnterTransitionDidFinish))
      return;
  }
#endif
  
  if (_onEnterTransitionDidFinishCallback)
    _onEnterTransitionDidFinishCallback();

  _isTransitionFinished = true;
  for( const auto &child: _children)
    child->onEnterTransitionDidFinish();
  
#if CC_ENABLE_SCRIPT_BINDING
  if (_scriptType == kScriptTypeLua)
  {
    ScriptEngineManager::sendNodeEventToLua(this, kNodeOnEnterTransitionDidFinish);
  }
#endif
}

void Node::onExitTransitionDidStart()
{
#if CC_ENABLE_SCRIPT_BINDING
  if (_scriptType == kScriptTypeJavascript)
  {
    if (ScriptEngineManager::sendNodeEventToJS(this, kNodeOnExitTransitionDidStart))
      return;
  }
#endif
  
  if (_onExitTransitionDidStartCallback)
    _onExitTransitionDidStartCallback();
  
  for( const auto &child: _children)
    child->onExitTransitionDidStart();
  
#if CC_ENABLE_SCRIPT_BINDING
  if (_scriptType == kScriptTypeLua)
  {
    ScriptEngineManager::sendNodeEventToLua(this, kNodeOnExitTransitionDidStart);
  }
#endif
}

void Node::onExit()
{
#if CC_ENABLE_SCRIPT_BINDING
  if (_scriptType == kScriptTypeJavascript)
  {
    if (ScriptEngineManager::sendNodeEventToJS(this, kNodeOnExit))
      return;
  }
#endif
  
  if (_onExitCallback)
    _onExitCallback();
  
  if (_componentContainer && !_componentContainer->isEmpty())
  {
    _componentContainer->onExit();
  }
  
  this->pause();
  
  _running = false;
  
  for( const auto &child: _children)
    child->onExit();
  
#if CC_ENABLE_SCRIPT_BINDING
  if (_scriptType == kScriptTypeLua)
  {
    ScriptEngineManager::sendNodeEventToLua(this, kNodeOnExit);
  }
#endif

  this->onExitHide();
}

void Node::setEventDispatcher(EventDispatcher* dispatcher)
{
  if (dispatcher != _eventDispatcher)
  {
    _eventDispatcher->removeEventListenersForTarget(this);
    CC_SAFE_RETAIN(dispatcher);
    CC_SAFE_RELEASE(_eventDispatcher);
    _eventDispatcher = dispatcher;
  }
}

void Node::setActionManager(ActionManager* actionManager)
{
  if( actionManager != _actionManager )
  {
    this->stopAllActions();
    CC_SAFE_RETAIN(actionManager);
    CC_SAFE_RELEASE(_actionManager);
    _actionManager = actionManager;
  }
}

// MARK: actions

Action * Node::runAction(Action* action)
{
  CCASSERT( action != nullptr, "Argument must be non-nil");
  _actionManager->addAction(action, this, !_running);
  return action;
}

Action * Node::runAction(Action* action, int tag)
{
  CCASSERT( action != nullptr, "Argument must be non-nil");
  action->setTag(tag);
  _actionManager->addAction(action, this, !_running);
  return action;
}

void Node::stopAllActions()
{
  _actionManager->removeAllActionsFromTarget(this);
}

void Node::stopAction(Action* action)
{
  _actionManager->removeAction(action);
}

void Node::stopActionByTag(int tag)
{
  CCASSERT( tag != Action::INVALID_TAG, "Invalid tag");
  _actionManager->removeActionByTag(tag, this);
}

void Node::stopAllActionsByTag(int tag)
{
  CCASSERT( tag != Action::INVALID_TAG, "Invalid tag");
  _actionManager->removeAllActionsByTag(tag, this);
}

void Node::stopActionsByFlags(unsigned int flags)
{
  if (flags > 0)
  {
    _actionManager->removeActionsByFlags(flags, this);
  }
}

Action * Node::getActionByTag(int tag)
{
  CCASSERT( tag != Action::INVALID_TAG, "Invalid tag");
  return _actionManager->getActionByTag(tag, this);
}

ssize_t Node::getNumberOfRunningActions() const
{
  return _actionManager->getNumberOfRunningActionsInTarget(this);
}

ssize_t Node::getNumberOfRunningActionsByTag(int tag) const
{
    return _actionManager->getNumberOfRunningActionsInTargetByTag(this, tag);
}


// MARK: Callbacks

void Node::setScheduler(Scheduler* scheduler)
{
  if( scheduler != _scheduler )
  {
    this->unscheduleAllCallbacks();
    CC_SAFE_RETAIN(scheduler);
    CC_SAFE_RELEASE(_scheduler);
    _scheduler = scheduler;
  }
}

bool Node::isScheduled(SEL_SCHEDULE selector)
{
  return _scheduler->isScheduled(selector, this);
}

bool Node::isScheduled(const std::string &key)
{
  return _scheduler->isScheduled(key, this);
}

void Node::scheduleUpdate()
{
  scheduleUpdateWithPriority(0);
}

void Node::scheduleUpdateWithPriority(int priority)
{
  _scheduler->scheduleUpdate(this, priority, !_running);
}

void Node::scheduleUpdateWithPriorityLua(int nHandler, int priority)
{
  unscheduleUpdate();
  
#if CC_ENABLE_SCRIPT_BINDING
  _updateScriptHandler = nHandler;
#endif
  
  _scheduler->scheduleUpdate(this, priority, !_running);
}

void Node::unscheduleUpdate()
{
  _scheduler->unscheduleUpdate(this);
  
#if CC_ENABLE_SCRIPT_BINDING
  if (_updateScriptHandler)
  {
    ScriptEngineManager::getInstance()->getScriptEngine()->removeScriptHandler(_updateScriptHandler);
    _updateScriptHandler = 0;
  }
#endif
}

void Node::schedule(SEL_SCHEDULE selector)
{
  this->schedule(selector, 0.0f, CC_REPEAT_FOREVER, 0.0f);
}

void Node::schedule(SEL_SCHEDULE selector, float interval)
{
  this->schedule(selector, interval, CC_REPEAT_FOREVER, 0.0f);
}

void Node::schedule(SEL_SCHEDULE selector, float interval, unsigned int repeat, float delay)
{
  CCASSERT( selector, "Argument must be non-nil");
  CCASSERT( interval >=0, "Argument must be positive");

  _scheduler->schedule(selector, this, interval , repeat, delay, !_running);
}

void Node::schedule(const std::function<void(float)> &callback, const std::string &key)
{
  _scheduler->schedule(callback, this, 0, !_running, key);
}

void Node::schedule(const std::function<void(float)> &callback, float interval, const std::string &key)
{
  _scheduler->schedule(callback, this, interval, !_running, key);
}

void Node::schedule(const std::function<void(float)>& callback, float interval, unsigned int repeat, float delay, const std::string &key)
{
  _scheduler->schedule(callback, this, interval, repeat, delay, !_running, key);
}

void Node::scheduleOnce(SEL_SCHEDULE selector, float delay)
{
  this->schedule(selector, 0.0f, 0, delay);
}

void Node::scheduleOnce(const std::function<void(float)> &callback, float delay, const std::string &key)
{
  _scheduler->schedule(callback, this, 0, 0, delay, !_running, key);
}

void Node::unschedule(SEL_SCHEDULE selector)
{
  // explicit null handling
  if (selector == nullptr)
    return;
  
  _scheduler->unschedule(selector, this);
}

void Node::unschedule(const std::string &key)
{
  _scheduler->unschedule(key, this);
}

void Node::unscheduleAllCallbacks()
{
  _scheduler->unscheduleAllForTarget(this);
}

void Node::resume()
{
  _scheduler->resumeTarget(this);
  _actionManager->resumeTarget(this);
  _eventDispatcher->resumeEventListenersForTarget(this);
}

void Node::pause()
{
  _scheduler->pauseTarget(this);
  _actionManager->pauseTarget(this);
  _eventDispatcher->pauseEventListenersForTarget(this);
}

void Node::resumeSchedulerAndActions()
{
  resume();
}

void Node::pauseSchedulerAndActions()
{
  pause();
}

// override me
void Node::update(float fDelta)
{
#if CC_ENABLE_SCRIPT_BINDING
  if (0 != _updateScriptHandler)
  {
    //only lua use
    SchedulerScriptData data(_updateScriptHandler,fDelta);
    ScriptEvent event(kScheduleEvent,&data);
    ScriptEngineManager::getInstance()->getScriptEngine()->sendEvent(&event);
  }
#endif
  
  if (_componentContainer && !_componentContainer->isEmpty())
  {
    _componentContainer->visit(fDelta);
  }
}

// MARK: coordinates

AffineTransform Node::getNodeToParentAffineTransform() const
{
  AffineTransform ret;
  GLToCGAffine(getNodeToParentTransform().m, &ret);

  return ret;
}


Mat4 Node::getNodeToParentTransform(Node* ancestor) const
{
  Mat4 t(this->getNodeToParentTransform());

  for (Node *p = _parent;  p != nullptr && p != ancestor ; p = p->getParent())
  {
    t = p->getNodeToParentTransform() * t;
  }

  return t;
}

AffineTransform Node::getNodeToParentAffineTransform(Node* ancestor) const
{
  AffineTransform t(this->getNodeToParentAffineTransform());

  for (Node *p = _parent; p != nullptr && p != ancestor; p = p->getParent())
    t = AffineTransformConcat(t, p->getNodeToParentAffineTransform());

  return t;
}
const Mat4& Node::getNodeToParentTransform() const
{
  if (_transformDirty)
  {
    // Translate values
    float x = _position.x;
    float y = _position.y;
    float z = _positionZ;
    
    if (_ignoreAnchorPointForPosition)
    {
<<<<<<< HEAD
      x += _anchorPointInPoints.x;
      y += _anchorPointInPoints.y;
    }
    
    bool needsSkewMatrix = ( _skewX || _skewY );
    
    
    Vec2 anchorPoint(_anchorPointInPoints.x * _scaleX, _anchorPointInPoints.y * _scaleY);
    
    // calculate real position
    if (! needsSkewMatrix && !_anchorPointInPoints.isZero())
    {
      x += -anchorPoint.x;
      y += -anchorPoint.y;
    }
    
    // Build Transform Matrix = translation * rotation * scale
    Mat4 translation;
    //move to anchor point first, then rotate
    Mat4::createTranslation(x + anchorPoint.x, y + anchorPoint.y, z, &translation);
    
    Mat4::createRotation(_rotationQuat, &_transform);
    
    if (_rotationZ_X != _rotationZ_Y)
    {
      // Rotation values
      // Change rotation code to handle X and Y
      // If we skew with the exact same value for both x and y then we're simply just rotating
      float radiansX = -CC_DEGREES_TO_RADIANS(_rotationZ_X);
      float radiansY = -CC_DEGREES_TO_RADIANS(_rotationZ_Y);
      float cx = cosf(radiansX);
      float sx = sinf(radiansX);
      float cy = cosf(radiansY);
      float sy = sinf(radiansY);
      
      float m0 = _transform.m[0], m1 = _transform.m[1], m4 = _transform.m[4], m5 = _transform.m[5], m8 = _transform.m[8], m9 = _transform.m[9];
      _transform.m[0] = cy * m0 - sx * m1, _transform.m[4] = cy * m4 - sx * m5, _transform.m[8] = cy * m8 - sx * m9;
      _transform.m[1] = sy * m0 + cx * m1, _transform.m[5] = sy * m4 + cx * m5, _transform.m[9] = sy * m8 + cx * m9;
    }
    _transform = translation * _transform;
    //move by (-anchorPoint.x, -anchorPoint.y, 0) after rotation
    _transform.translate(-anchorPoint.x, -anchorPoint.y, 0);
    
    
    if (_scaleX != 1.f)
    {
      _transform.m[0] *= _scaleX, _transform.m[1] *= _scaleX, _transform.m[2] *= _scaleX;
    }
    if (_scaleY != 1.f)
    {
      _transform.m[4] *= _scaleY, _transform.m[5] *= _scaleY, _transform.m[6] *= _scaleY;
    }
    if (_scaleZ != 1.f)
    {
      _transform.m[8] *= _scaleZ, _transform.m[9] *= _scaleZ, _transform.m[10] *= _scaleZ;
    }
    
    // FIXME:: Try to inline skew
    // If skew is needed, apply skew and then anchor point
    if (needsSkewMatrix)
    {
      float skewMatArray[16] =
      {
        1, (float)tanf(CC_DEGREES_TO_RADIANS(_skewY)), 0, 0,
        (float)tanf(CC_DEGREES_TO_RADIANS(_skewX)), 1, 0, 0,
        0,  0,  1, 0,
        0,  0,  0, 1
      };
      Mat4 skewMatrix(skewMatArray);
      
      _transform = _transform * skewMatrix;
      
      // adjust anchor point
      if (!_anchorPointInPoints.isZero())
      {
        // FIXME:: Argh, Mat4 needs a "translate" method.
        // FIXME:: Although this is faster than multiplying a vec4 * mat4
        _transform.m[12] += _transform.m[0] * -_anchorPointInPoints.x + _transform.m[4] * -_anchorPointInPoints.y;
        _transform.m[13] += _transform.m[1] * -_anchorPointInPoints.x + _transform.m[5] * -_anchorPointInPoints.y;
      }
    }
    
    if (_useAdditionalTransform)
    {
      _transform = _transform * _additionalTransform;
    }
    
    _transformDirty = false;
  }
  
  return _transform;
=======
        // Translate values
        float x = _position.x;
        float y = _position.y;
        float z = _positionZ;
        
        if (_ignoreAnchorPointForPosition)
        {
            x += _anchorPointInPoints.x;
            y += _anchorPointInPoints.y;
        }
        
        bool needsSkewMatrix = ( _skewX || _skewY );

        // Build Transform Matrix = translation * rotation * scale
        Mat4 translation;
        //move to anchor point first, then rotate
        Mat4::createTranslation(x, y, z, &translation);
        
        Mat4::createRotation(_rotationQuat, &_transform);
        
        if (_rotationZ_X != _rotationZ_Y)
        {
            // Rotation values
            // Change rotation code to handle X and Y
            // If we skew with the exact same value for both x and y then we're simply just rotating
            float radiansX = -CC_DEGREES_TO_RADIANS(_rotationZ_X);
            float radiansY = -CC_DEGREES_TO_RADIANS(_rotationZ_Y);
            float cx = cosf(radiansX);
            float sx = sinf(radiansX);
            float cy = cosf(radiansY);
            float sy = sinf(radiansY);
            
            float m0 = _transform.m[0], m1 = _transform.m[1], m4 = _transform.m[4], m5 = _transform.m[5], m8 = _transform.m[8], m9 = _transform.m[9];
            _transform.m[0] = cy * m0 - sx * m1, _transform.m[4] = cy * m4 - sx * m5, _transform.m[8] = cy * m8 - sx * m9;
            _transform.m[1] = sy * m0 + cx * m1, _transform.m[5] = sy * m4 + cx * m5, _transform.m[9] = sy * m8 + cx * m9;
        }
        _transform = translation * _transform;

        if (_scaleX != 1.f)
        {
            _transform.m[0] *= _scaleX, _transform.m[1] *= _scaleX, _transform.m[2] *= _scaleX;
        }
        if (_scaleY != 1.f)
        {
            _transform.m[4] *= _scaleY, _transform.m[5] *= _scaleY, _transform.m[6] *= _scaleY;
        }
        if (_scaleZ != 1.f)
        {
            _transform.m[8] *= _scaleZ, _transform.m[9] *= _scaleZ, _transform.m[10] *= _scaleZ;
        }
        
        // FIXME:: Try to inline skew
        // If skew is needed, apply skew and then anchor point
        if (needsSkewMatrix)
        {
            float skewMatArray[16] =
            {
                1, (float)tanf(CC_DEGREES_TO_RADIANS(_skewY)), 0, 0,
                (float)tanf(CC_DEGREES_TO_RADIANS(_skewX)), 1, 0, 0,
                0,  0,  1, 0,
                0,  0,  0, 1
            };
            Mat4 skewMatrix(skewMatArray);
            
            _transform = _transform * skewMatrix;
        }

        // adjust anchor point
        if (!_anchorPointInPoints.isZero())
        {
            // FIXME:: Argh, Mat4 needs a "translate" method.
            // FIXME:: Although this is faster than multiplying a vec4 * mat4
            _transform.m[12] += _transform.m[0] * -_anchorPointInPoints.x + _transform.m[4] * -_anchorPointInPoints.y;
            _transform.m[13] += _transform.m[1] * -_anchorPointInPoints.x + _transform.m[5] * -_anchorPointInPoints.y;
            _transform.m[14] += _transform.m[2] * -_anchorPointInPoints.x + _transform.m[6] * -_anchorPointInPoints.y;
        }
    }

    if (_additionalTransform)
    {
        // This is needed to support both Node::setNodeToParentTransform() and Node::setAdditionalTransform()
        // at the same time. The scenario is this:
        // at some point setNodeToParentTransform() is called.
        // and later setAdditionalTransform() is called every time. And since _transform
        // is being overwritten everyframe, _additionalTransform[1] is used to have a copy
        // of the last "_transform without _additionalTransform"
        if (_transformDirty)
            _additionalTransform[1] = _transform;

        if (_transformUpdated)
            _transform = _additionalTransform[1] * _additionalTransform[0];
    }

    _transformDirty = _additionalTransformDirty = false;

    return _transform;
>>>>>>> 72c558e0
}

void Node::setNodeToParentTransform(const Mat4& transform)
{
<<<<<<< HEAD
  _transform = transform;
  _transformDirty = false;
  _transformUpdated = true;
=======
    _transform = transform;
    _transformDirty = false;
    _transformUpdated = true;

    if (_additionalTransform)
        // _additionalTransform[1] has a copy of lastest transform
        _additionalTransform[1] = transform;
>>>>>>> 72c558e0
}

void Node::setAdditionalTransform(const AffineTransform& additionalTransform)
{
  Mat4 tmp;
  CGAffineToGL(additionalTransform, tmp.m);
  setAdditionalTransform(&tmp);
}

void Node::setAdditionalTransform(const Mat4* additionalTransform)
{
<<<<<<< HEAD
  if (additionalTransform == nullptr)
  {
    _useAdditionalTransform = false;
  }
  else
  {
    _additionalTransform = *additionalTransform;
    _useAdditionalTransform = true;
  }
  _transformUpdated = _transformDirty = _inverseDirty = true;
=======
    if (additionalTransform == nullptr)
    {
        if(_additionalTransform)  _transform = _additionalTransform[1];
        delete[] _additionalTransform;
        _additionalTransform = nullptr;
    }
    else
    {
        if (!_additionalTransform) {
            _additionalTransform = new Mat4[2];

            // _additionalTransform[1] is used as a backup for _transform
            _additionalTransform[1] = _transform;
        }

        _additionalTransform[0] = *additionalTransform;
    }
    _transformUpdated = _additionalTransformDirty = _inverseDirty = true;
>>>>>>> 72c558e0
}

void Node::setAdditionalTransform(const Mat4& additionalTransform)
{
    setAdditionalTransform(&additionalTransform);
}

AffineTransform Node::getParentToNodeAffineTransform() const
{
  AffineTransform ret;

  GLToCGAffine(getParentToNodeTransform().m,&ret);
  return ret;
}

const Mat4& Node::getParentToNodeTransform() const
{
  if ( _inverseDirty )
  {
    _inverse = getNodeToParentTransform().getInversed();
    _inverseDirty = false;
  }

  return _inverse;
}


AffineTransform Node::getNodeToWorldAffineTransform() const
{
  return this->getNodeToParentAffineTransform(nullptr);
}

Mat4 Node::getNodeToWorldTransform() const
{
  return this->getNodeToParentTransform(nullptr);
}

AffineTransform Node::getWorldToNodeAffineTransform() const
{
  return AffineTransformInvert(this->getNodeToWorldAffineTransform());
}

Mat4 Node::getWorldToNodeTransform() const
{
  return getNodeToWorldTransform().getInversed();
}


Vec2 Node::convertToNodeSpace(const Vec2& worldPoint) const
{
  Mat4 tmp = getWorldToNodeTransform();
  Vec3 vec3(worldPoint.x, worldPoint.y, 0);
  Vec3 ret;
  tmp.transformPoint(vec3,&ret);
  return Vec2(ret.x, ret.y);
}

Vec2 Node::convertToWorldSpace(const Vec2& nodePoint) const
{
  Mat4 tmp = getNodeToWorldTransform();
  Vec3 vec3(nodePoint.x, nodePoint.y, 0);
  Vec3 ret;
  tmp.transformPoint(vec3,&ret);
  return Vec2(ret.x, ret.y);

}

Vec2 Node::convertToNodeSpaceAR(const Vec2& worldPoint) const
{
  Vec2 nodePoint(convertToNodeSpace(worldPoint));
  return nodePoint - _anchorPointInPoints;
}

Vec2 Node::convertToWorldSpaceAR(const Vec2& nodePoint) const
{
  return convertToWorldSpace(nodePoint + _anchorPointInPoints);
}

Vec2 Node::convertToWindowSpace(const Vec2& nodePoint) const
{
  Vec2 worldPoint(this->convertToWorldSpace(nodePoint));
  return _director->convertToUI(worldPoint);
}

// convenience methods which take a Touch instead of Vec2
Vec2 Node::convertTouchToNodeSpace(Touch *touch) const
{
  return this->convertToNodeSpace(touch->getLocation());
}

Vec2 Node::convertTouchToNodeSpaceAR(Touch *touch) const
{
  Vec2 point = touch->getLocation();
  return this->convertToNodeSpaceAR(point);
}

void Node::updateTransform()
{
  // Recursively iterate over children
  for( const auto &child: _children)
    child->updateTransform();
}

// MARK: components

Component* Node::getComponent(const std::string& name)
{
  if (_componentContainer)
    return _componentContainer->get(name);
  
  return nullptr;
}

bool Node::addComponent(Component *component)
{
  // lazy alloc
  if (!_componentContainer)
    _componentContainer = new (std::nothrow) ComponentContainer(this);
  
  // should enable schedule update, then all components can receive this call back
  scheduleUpdate();
  
  return _componentContainer->add(component);
}

bool Node::removeComponent(const std::string& name)
{
  if (_componentContainer)
    return _componentContainer->remove(name);
  
  return false;
}

bool Node::removeComponent(Component *component)
{
  if (_componentContainer)
  {
    return _componentContainer->remove(component);
  }
  
  return false;
}

void Node::removeAllComponents()
{
  if (_componentContainer)
    _componentContainer->removeAll();
}

// MARK: Opacity and Color

GLubyte Node::getOpacity(void) const
{
  return _realOpacity;
}

GLubyte Node::getDisplayedOpacity() const
{
  return _displayedOpacity;
}

void Node::setOpacity(GLubyte opacity)
{
  _displayedOpacity = _realOpacity = opacity;
  
  updateCascadeOpacity();
}

void Node::setFade(float opacity)
{
  this->setOpacity(255.0 * opacity);
}

void Node::updateDisplayedOpacity(GLubyte parentOpacity)
{
  _displayedOpacity = _realOpacity * parentOpacity/255.0;
  updateColor();
  
  if (_cascadeOpacityEnabled)
  {
    for(const auto& child : _children)
    {
      child->updateDisplayedOpacity(_displayedOpacity);
    }
  }
}

bool Node::isCascadeOpacityEnabled(void) const
{
  return _cascadeOpacityEnabled;
}

void Node::setCascadeOpacityEnabled(bool cascadeOpacityEnabled)
{
  if (_cascadeOpacityEnabled == cascadeOpacityEnabled)
  {
    return;
  }
  
  _cascadeOpacityEnabled = cascadeOpacityEnabled;
  
  if (cascadeOpacityEnabled)
  {
    updateCascadeOpacity();
  }
  else
  {
    disableCascadeOpacity();
  }
}

void Node::updateCascadeOpacity()
{
  GLubyte parentOpacity = 255;
  
  if (_parent != nullptr && _parent->isCascadeOpacityEnabled())
  {
    parentOpacity = _parent->getDisplayedOpacity();
  }
  
  updateDisplayedOpacity(parentOpacity);
}

void Node::disableCascadeOpacity()
{
  _displayedOpacity = _realOpacity;
  
  for(const auto& child : _children)
  {
    child->updateDisplayedOpacity(255);
  }
}

void Node::setOpacityModifyRGB(bool /*value*/)
{}

bool Node::isOpacityModifyRGB() const
{
    return false;
}

const Color3B& Node::getColor(void) const
{
  return _realColor;
}

const Color3B& Node::getDisplayedColor() const
{
  return _displayedColor;
}

void Node::setColor(const Color3B& color)
{
  _displayedColor = _realColor = color;
  
  updateCascadeColor();
}

void Node::updateDisplayedColor(const Color3B& parentColor)
{
  _displayedColor.r = _realColor.r * parentColor.r/255.0;
  _displayedColor.g = _realColor.g * parentColor.g/255.0;
  _displayedColor.b = _realColor.b * parentColor.b/255.0;
  updateColor();
  
  if (_cascadeColorEnabled)
  {
    for(const auto &child : _children)
    {
      child->updateDisplayedColor(_displayedColor);
    }
  }
}

bool Node::isCascadeColorEnabled(void) const
{
  return _cascadeColorEnabled;
}

void Node::setCascadeColorEnabled(bool cascadeColorEnabled)
{
  if (_cascadeColorEnabled == cascadeColorEnabled)
  {
    return;
  }
  
  _cascadeColorEnabled = cascadeColorEnabled;
  
  if (_cascadeColorEnabled)
  {
    updateCascadeColor();
  }
  else
  {
    disableCascadeColor();
  }
}

void Node::updateCascadeColor()
{
  Color3B parentColor = Color3B::WHITE;
  if (_parent && _parent->isCascadeColorEnabled())
  {
    parentColor = _parent->getDisplayedColor();
  }
  
  updateDisplayedColor(parentColor);
}

void Node::disableCascadeColor()
{
  for(const auto& child : _children)
  {
    child->updateDisplayedColor(Color3B::WHITE);
  }
}

bool isScreenPointInRect(const Vec2 &pt, const Camera* camera, const Mat4& w2l, const Rect& rect, Vec3 *p)
{
  if (nullptr == camera || rect.size.width <= 0 || rect.size.height <= 0)
  {
    return false;
  }
  
  // first, convert pt to near/far plane, get Pn and Pf
  Vec3 Pn(pt.x, pt.y, -1), Pf(pt.x, pt.y, 1);
  Pn = camera->unprojectGL(Pn);
  Pf = camera->unprojectGL(Pf);
  
  //  then convert Pn and Pf to node space
  w2l.transformPoint(&Pn);
  w2l.transformPoint(&Pf);

  // Pn and Pf define a line Q(t) = D + t * E which D = Pn
  auto E = Pf - Pn;
  
  // second, get three points which define content plane
  //  these points define a plane P(u, w) = A + uB + wC
  Vec3 A = Vec3(rect.origin.x, rect.origin.y, 0);
  Vec3 B(rect.origin.x + rect.size.width, rect.origin.y, 0);
  Vec3 C(rect.origin.x, rect.origin.y + rect.size.height, 0);
  B = B - A;
  C = C - A;
  
  //  the line Q(t) intercept with plane P(u, w)
  //  calculate the intercept point P = Q(t)
  //      (BxC).A - (BxC).D
  //  t = -----------------
  //          (BxC).E
  Vec3 BxC;
  Vec3::cross(B, C, &BxC);
  auto BxCdotE = BxC.dot(E);
  if (BxCdotE == 0) {
    return false;
  }
  auto t = (BxC.dot(A) - BxC.dot(Pn)) / BxCdotE;
  Vec3 P = Pn + t * E;
  if (p) {
    *p = P;
  }
  return rect.containsPoint(Vec2(P.x, P.y));
}

// MARK: Camera
void Node::setCameraMask(unsigned short mask, bool applyChildren)
{
  _cameraMask = mask;
  if (applyChildren)
  {
    for (const auto& child : _children)
    {
      child->setCameraMask(mask, applyChildren);
    }
  }
}

// MARK: Deprecated

__NodeRGBA::__NodeRGBA()
{
  CCLOG("NodeRGBA deprecated.");
}

/**
 * Tooflya Inc. Development
 *
 * @author Igor Mats from Tooflya Inc.
 * @copyright (c) 2015 by Igor Mats
 * http://www.tooflya.com/development/
 *
 * Permission is hereby granted, free of charge, to any person obtaining a copy
 * of this software and associated documentation files (the "Software"), to deal
 * in the Software without restriction, including without limitation the rights
 * to use, copy, modify, merge, publish, distribute, sublicense, and/or sell
 * copies of the Software, and to permit persons to whom the Software is
 * furnished to do so, subject to the following conditions:

 * The above copyright notice and this permission notice shall be included in
 * all copies or substantial portions of the Software.

 * THE SOFTWARE IS PROVIDED "AS IS", WITHOUT WARRANTY OF ANY KIND, EXPRESS OR
 * IMPLIED, INCLUDING BUT NOT LIMITED TO THE WARRANTIES OF MERCHANTABILITY,
 * FITNESS FOR A PARTICULAR PURPOSE AND NONINFRINGEMENT. IN NO EVENT SHALL THE
 * AUTHORS OR COPYRIGHT HOLDERS BE LIABLE FOR ANY CLAIM, DAMAGES OR OTHER
 * LIABILITY, WHETHER IN AN ACTION OF CONTRACT, TORT OR OTHERWISE, ARISING FROM,
 * OUT OF OR IN CONNECTION WITH THE SOFTWARE OR THE USE OR OTHER DEALINGS IN
 * THE SOFTWARE.
 *
 * @cocos2d
 *
 */

Node* Node::_create()
{
  if(this->state->create)
  {
    return this;
  }
  else
  {
    this->state->create = true;

    if(this->cull->parent)
    {
      this->cull->parent->addChild(this);
      this->cull->parent = nullptr;

      this->release();
    }

    if(this->_scheduleUpdate)
    {
      this->scheduleUpdate();
    }

    this->onCreate();
  }

  return this;
}

Node* Node::_destroy(bool action)
{
  if(this->cull->parent == nullptr && this->getParent())
  {
    this->cull->parent = this->getParent();

    this->retain();
    this->removeFromParent();
  }

  this->state->create = false;

  this->stopAllActions();
  this->unscheduleUpdate();

  if(this->pool)
  {
    this->pool->_destroy(this->id);
  }

  this->onDestroy(action);

  return this;
}

Node* Node::_clone()
{
  return this->pool->_create();
}

void Node::onCreate()
{
  this->setVisible(true);
}

void Node::onDestroy(bool action)
{
  this->setVisible(false);
}

bool Node::onTouchBegan(Touch* touch, Event* e)
{
  if(!this->isVisible()) return false;
  if(!this->state->create) return false;
  if(!this->state->active) return false;

  if(!this->touch->touched)
  {
    if(this->containsTouchLocation(touch))
    {
      this->touch->touched = true;
      this->touch->time = Times::now();
      this->touch->last = touch->getLocation();

      this->onTouchStart(touch, e);

      return true;
    }
  }

  return false;
}

void Node::onTouchEnded(Touch* touch, Event* e)
{
  if(this->touch->touched)
  {
    if(this->containsTouchLocation(touch))
    {
      this->touch->touched = false;

      if(this->onSwipe())
      {
        if(Times::now() - this->touch->time < framework::Touch::SWIPE_TIME)
        {
          switch(this->onSwipe(touch, e)) {
          case framework::Touch::SWIPE_EVENT_UP:
          return this->onSwipeUp();
          break;
          case framework::Touch::SWIPE_EVENT_DOWN:
          return this->onSwipeDown();
          break;
          case framework::Touch::SWIPE_EVENT_RIGHT:
          return this->onSwipeRight();
          break;
          case framework::Touch::SWIPE_EVENT_LEFT:
          return this->onSwipeLeft();
          break;
          }
        }
      }

      this->onTouchFinish(touch, e);
    }
    else
    {
      this->onTouchCancelled(touch, e);
    }
  }
}

void Node::onTouchMoved(Touch* touch, Event* e)
{
  if(!this->touch->swallowed)
  {
    if(this->containsTouchLocation(touch))
    {
      if(abs(this->touch->last.y - touch->getLocation().y) > 10) // TODO: Refactoring.
      {
        return this->onTouchCancelled(touch, e);
      }
    }
  }

  if(this->containsTouchLocation(touch))
  {
    if(!this->touch->hovered)
    {
      this->touch->hovered = true;

      this->onHover(true);
    }
  }
  else
  {
    if(this->touch->hovered)
    {
      this->touch->hovered = false;

      this->onHover(false);
    }
  }

  if(this->touch->touched) {
    if(this->onSwipe())
    {
      if(Times::now() - this->touch->time < framework::Touch::SWIPE_TIME)
      {
        auto recognize = this->onSwipe(touch, e);

        switch(recognize) {
          case framework::Touch::SWIPE_EVENT_UP:
          this->onSwipeUp();
          break;
          case framework::Touch::SWIPE_EVENT_DOWN:
          this->onSwipeDown();
          break;
          case framework::Touch::SWIPE_EVENT_RIGHT:
          this->onSwipeRight();
          break;
          case framework::Touch::SWIPE_EVENT_LEFT:
          this->onSwipeLeft();
          break;
        }

        switch(recognize)
        {
          case framework::Touch::SWIPE_EVENT_UP:
          case framework::Touch::SWIPE_EVENT_DOWN:
          case framework::Touch::SWIPE_EVENT_RIGHT:
          case framework::Touch::SWIPE_EVENT_LEFT:
          //this->onTouchCancelled(touch, e);

          this->touch->touched = false;
          break;
        }
      }
    }

    if(!this->containsTouchLocation(touch))
    {
      this->onTouchCancelled(touch, e);
    }
  }
}

void Node::onTouchCancelled(Touch* touch, Event* e)
{ 
  if(this->touch->touched)
  {
    this->touch->touched = false;

    this->onTouchFinish(nullptr, nullptr);
  }
}

void Node::onTouchStart(Touch* touch, Event* e)
{
}

void Node::onTouchFinish(Touch* touch, Event* e)
{
  if(touch)
  {
    this->onTouch(touch, e);
  }
}

void Node::onTouch(Touch* touch, Event* e)
{
}

void Node::onHover(bool state)
{
}

int Node::onSwipe()
{
  return 0;
}

void Node::onSwipeUp()
{
}

void Node::onSwipeDown()
{
}

void Node::onSwipeLeft()
{
}

void Node::onSwipeRight()
{
}

void Node::onKeyPressed(cocos2d::EventKeyboard::KeyCode key, Event *event)
{
}

void Node::onKeyReleased(cocos2d::EventKeyboard::KeyCode key, Event *event)
{
}

void Node::onEnterShow()
{
  this->state->active = true;

  if(this->touch->binded && !this->touch->unbinded)
  {
    this->touch->touched = false;

    auto touchListener = EventListenerTouchOneByOne::create();

    touchListener->onTouchBegan = CC_CALLBACK_2(Node::onTouchBegan, this);
    touchListener->onTouchEnded = CC_CALLBACK_2(Node::onTouchEnded, this);
    touchListener->onTouchMoved = CC_CALLBACK_2(Node::onTouchMoved, this);
    touchListener->onTouchCancelled = CC_CALLBACK_2(Node::onTouchCancelled, this);
    touchListener->setSwallowTouches(this->touch->swallowed);

    Director::getInstance()->getEventDispatcher()->addEventListenerWithSceneGraphPriority(touchListener, this);

    if(dynamic_cast<Screen*>(this))
    {
      auto keyboardListener = EventListenerKeyboard::create();

      keyboardListener->onKeyPressed = CC_CALLBACK_2(Node::onKeyPressed, this);
      keyboardListener->onKeyReleased = CC_CALLBACK_2(Node::onKeyReleased, this);

      Director::getInstance()->getEventDispatcher()->addEventListenerWithSceneGraphPriority(keyboardListener, this);
    }
  }

  if(this->state->create)
  {
    if(this->_scheduleUpdate)
    {
      this->scheduleUpdate();
    }
  }
}

void Node::onExitHide()
{
  this->state->active = false;

  if(this->touch->binded)
  {
    this->_eventDispatcher->removeEventListenersForTarget(this);
  }

  if(this->_scheduleUpdate)
  {
    this->unscheduleUpdate();
  }
}

int Node::setData(int data)
{
  this->data = data;

  /**
   *
   *
   *
   */
  return this->data;
}

int Node::getData()
{
  return this->data;
}

bool Node::bind(bool bind, bool swallowed)
{
  if(bind)
  {
    this->touch->unbinded = false;
    this->touch->binded = true;
    this->touch->swallowed = swallowed;

    if(this->state->active)
    {
      this->onEnterShow();
    }
  }
  else
  {
    this->touch->binded = false;
    this->touch->unbinded = true;
    
    this->_eventDispatcher->removeEventListenersForTarget(this);
  }

  return this->touch->binded && !this->touch->unbinded;
}

int Node::onSwipe(Touch* touch, Event* e)
{
  auto coordinates = touch->getLocation();

  auto x = coordinates.x - this->touch->last.x;
  auto y = coordinates.y - this->touch->last.y;

  if(abs(x) >= framework::Touch::SWIPE_DISTANCE)
  {
    return x < 0 ? framework::Touch::SWIPE_EVENT_LEFT : framework::Touch::SWIPE_EVENT_RIGHT;
  }

  if(abs(y) >= framework::Touch::SWIPE_DISTANCE)
  {
    return y < 0 ? framework::Touch::SWIPE_EVENT_DOWN : framework::Touch::SWIPE_EVENT_UP;
  }

  return -1;
}

bool Node::enableShadow()
{
  return this->shadow;
}

bool Node::enableLight()
{
  return this->light;
}

void Node::enableShadow(bool state, float shadowIndex)
{
  this->shadow = state;
}

void Node::enableLight(bool state)
{
  this->light = state;
}

bool Node::containsTouchLocation(Touch* touch)
{
  auto size = this->getContentSize();

  auto width = size.width;
  auto height = size.height;

  return Rect(-width / 2, -height / 2, width, height).containsPoint(convertTouchToNodeSpaceAR(touch));
}

float Node::getRecursiveWidth(bool recursive)
{
  if(recursive)
  {
    if(this->getParent())
    {
      return this->getScaleX() * this->getParent()->getRecursiveWidth(true);
    }
    else
    {
      return this->getScaleX();
    }
  }
  else
  {
    return this->getContentSize().width * this->getScaleX() * this->getParent()->getRecursiveWidth(true);
  }
}

float Node::getRecursiveHeight(bool recursive)
{
  return -1;
}

void Node::setPool(framework::Pool* pool)
{
  this->pool = pool;
}

void Node::setPool(int id)
{
  this->id = id;
}

framework::Pool* Node::getPool()
{
  return this->pool;
}

Mat4 Node::getModelViewMatrix()
{
  return this->_modelViewTransform;
}

Node* Node::deepCopy()
{
  return nullptr;
}

NS_CC_END<|MERGE_RESOLUTION|>--- conflicted
+++ resolved
@@ -57,20 +57,8 @@
 
 NS_CC_BEGIN
 
-<<<<<<< HEAD
-bool nodeComparisonLess(Node* n1, Node* n2)
-{
-  return( n1->getLocalZOrder() < n2->getLocalZOrder() ||
-       ( n1->getLocalZOrder() == n2->getLocalZOrder() && n1->getOrderOfArrival() < n2->getOrderOfArrival() )
-       );
-}
-
-// FIXME:: Yes, nodes might have a sort problem once every 15 days if the game runs at 60 FPS and each frame sprites are reordered.
-int Node::s_globalOrderOfArrival = 1;
-=======
 // FIXME:: Yes, nodes might have a sort problem once every 30 days if the game runs at 60 FPS and each frame sprites are reordered.
 unsigned int Node::s_globalOrderOfArrival = 0;
->>>>>>> 72c558e0
 
 // MARK: Constructor, Destructor, Init
 Node::Node(Node* parent, bool autocreate)
@@ -163,11 +151,8 @@
   ScriptEngineProtocol* engine = ScriptEngineManager::getInstance()->getScriptEngine();
   _scriptType = engine != nullptr ? engine->getScriptType() : kScriptTypeNone;
 #endif
-<<<<<<< HEAD
-  _transform = _inverse = _additionalTransform = Mat4::IDENTITY;
-=======
-    _transform = _inverse = Mat4::IDENTITY;
->>>>>>> 72c558e0
+
+  _transform = _inverse = Mat4::IDENTITY;
 }
 
 Node * Node::create()
@@ -222,15 +207,10 @@
   _eventDispatcher->debugCheckNodeHasNoEventListenersOnDestruction(this);
 #endif
 
-<<<<<<< HEAD
-  CCASSERT(!_running, "Node still marked as running on node destruction! Was base class onExit() called in derived class onExit() implementations?");
-  CC_SAFE_RELEASE(_eventDispatcher);
-=======
     CCASSERT(!_running, "Node still marked as running on node destruction! Was base class onExit() called in derived class onExit() implementations?");
     CC_SAFE_RELEASE(_eventDispatcher);
 
     delete[] _additionalTransform;
->>>>>>> 72c558e0
 }
 
 bool Node::init()
@@ -298,16 +278,6 @@
 
 void Node::setLocalZOrder(int z)
 {
-<<<<<<< HEAD
-  if (_localZOrder == z)
-    return;
-  
-  _localZOrder = z;
-  if (_parent)
-  {
-    _parent->reorderChild(this, z);
-  }
-=======
     if (getLocalZOrder() == z)
         return;
     
@@ -316,21 +286,16 @@
     {
         _parent->reorderChild(this, z);
     }
->>>>>>> 72c558e0
-
-  _eventDispatcher->setDirtyForNode(this);
+
+    _eventDispatcher->setDirtyForNode(this);
 }
 
 /// zOrder setter : private method
 /// used internally to alter the zOrder variable. DON'T call this method manually
 void Node::_setLocalZOrder(int z)
 {
-<<<<<<< HEAD
-  _localZOrder = z;
-=======
     _localZOrderAndArrival = (static_cast<std::int64_t>(z) << 32) | (_localZOrderAndArrival & 0xffffffff);
     _localZOrder = z;
->>>>>>> 72c558e0
 }
 
 void Node::updateOrderOfArrival()
@@ -770,20 +735,6 @@
   _userData = userData;
 }
 
-<<<<<<< HEAD
-int Node::getOrderOfArrival() const
-{
-  return _orderOfArrival;
-}
-
-void Node::setOrderOfArrival(int orderOfArrival)
-{
-  CCASSERT(orderOfArrival >=0, "Invalid orderOfArrival");
-  _orderOfArrival = orderOfArrival;
-}
-
-=======
->>>>>>> 72c558e0
 void Node::setUserObject(Ref* userObject)
 {
 #if CC_ENABLE_GC_FOR_NATIVE_OBJECTS
@@ -1036,42 +987,6 @@
 
 void Node::addChildHelper(Node* child, int localZOrder, int tag, const std::string &name, bool setTag)
 {
-<<<<<<< HEAD
-  if (_children.empty())
-  {
-    this->childrenAlloc();
-  }
-  
-  this->insertChild(child, localZOrder);
-  
-  if (setTag)
-    child->setTag(tag);
-  else
-    child->setName(name);
-  
-  child->setParent(this);
-  child->setOrderOfArrival(s_globalOrderOfArrival++);
-  
-  if( _running )
-  {
-    child->onEnter();
-    // prevent onEnterTransitionDidFinish to be called twice when a node is added in onEnter
-    if (_isTransitionFinished)
-    {
-      child->onEnterTransitionDidFinish();
-    }
-  }
-  
-  if (_cascadeColorEnabled)
-  {
-    updateCascadeColor();
-  }
-  
-  if (_cascadeOpacityEnabled)
-  {
-    updateCascadeOpacity();
-  }
-=======
     auto assertNotSelfChild
         ( [ this, child ]() -> bool
           {
@@ -1122,24 +1037,18 @@
     {
         updateCascadeOpacity();
     }
->>>>>>> 72c558e0
 }
 
 void Node::addChild(Node *child, int zOrder)
 {
-  CCASSERT( child != nullptr, "Argument must be non-nil");
-  this->addChild(child, zOrder, child->_name);
+    CCASSERT( child != nullptr, "Argument must be non-nil");
+    this->addChild(child, zOrder, child->_name);
 }
 
 void Node::addChild(Node *child)
 {
-<<<<<<< HEAD
-  CCASSERT( child != nullptr, "Argument must be non-nil");
-  this->addChild(child, child->_localZOrder, child->_name);
-=======
     CCASSERT( child != nullptr, "Argument must be non-nil");
     this->addChild(child, child->getLocalZOrder(), child->_name);
->>>>>>> 72c558e0
 }
 
 void Node::removeFromParent()
@@ -1290,35 +1199,20 @@
 
 void Node::reorderChild(Node *child, int zOrder)
 {
-<<<<<<< HEAD
-  CCASSERT( child != nullptr, "Child must be non-nil");
-  _reorderChildDirty = true;
-  child->setOrderOfArrival(s_globalOrderOfArrival++);
-  child->_localZOrder = zOrder;
-=======
     CCASSERT( child != nullptr, "Child must be non-nil");
     _reorderChildDirty = true;
     child->updateOrderOfArrival();
     child->_setLocalZOrder(zOrder);
->>>>>>> 72c558e0
 }
 
 void Node::sortAllChildren()
 {
-<<<<<<< HEAD
-  if (_reorderChildDirty)
-  {
-    std::sort(std::begin(_children), std::end(_children), nodeComparisonLess);
-    _reorderChildDirty = false;
-  }
-=======
     if (_reorderChildDirty)
     {
         sortNodes(_children);
         _reorderChildDirty = false;
         _eventDispatcher->setDirtyForNode(this);
     }
->>>>>>> 72c558e0
 }
 
 // MARK: draw / visit
@@ -1342,18 +1236,8 @@
 
 uint32_t Node::processParentFlags(const Mat4& parentTransform, uint32_t parentFlags)
 {
-  if(_usingNormalizedPosition)
-  {
-    CCASSERT(_parent, "setNormalizedPosition() doesn't work with orphan nodes");
-    if ((parentFlags & FLAGS_CONTENT_SIZE_DIRTY) || _normalizedPositionDirty)
-    {
-<<<<<<< HEAD
-      auto& s = _parent->getContentSize();
-      _position.x = _normalizedPosition.x * s.width;
-      _position.y = _normalizedPosition.y * s.height;
-      _transformUpdated = _transformDirty = _inverseDirty = true;
-      _normalizedPositionDirty = false;
-=======
+    if(_usingNormalizedPosition)
+    {
         CCASSERT(_parent, "setPositionNormalized() doesn't work with orphan nodes");
         if ((parentFlags & FLAGS_CONTENT_SIZE_DIRTY) || _normalizedPositionDirty)
         {
@@ -1363,22 +1247,8 @@
             _transformUpdated = _transformDirty = _inverseDirty = true;
             _normalizedPositionDirty = false;
         }
->>>>>>> 72c558e0
-    }
-  }
-
-<<<<<<< HEAD
-  //remove this two line given that isVisitableByVisitingCamera should not affect the calculation of transform given that we are visiting scene
-  //without involving view and projection matrix.
-  
-//    if (!isVisitableByVisitingCamera())
-//        return parentFlags;
-  
-  uint32_t flags = parentFlags;
-  flags |= (_transformUpdated ? FLAGS_TRANSFORM_DIRTY : 0);
-  flags |= (_contentSizeDirty ? FLAGS_CONTENT_SIZE_DIRTY : 0);
-  
-=======
+    }
+
     // Fixes Github issue #16100. Basically when having two cameras, one camera might set as dirty the
     // node that is not visited by it, and might affect certain calculations. Besides, it is faster to do this.
     if (!isVisitableByVisitingCamera())
@@ -1388,15 +1258,14 @@
     flags |= (_transformUpdated ? FLAGS_TRANSFORM_DIRTY : 0);
     flags |= (_contentSizeDirty ? FLAGS_CONTENT_SIZE_DIRTY : 0);
     
->>>>>>> 72c558e0
-
-  if(flags & FLAGS_DIRTY_MASK)
-    _modelViewTransform = this->transform(parentTransform);
-  
-  _transformUpdated = false;
-  _contentSizeDirty = false;
-
-  return flags;
+
+    if(flags & FLAGS_DIRTY_MASK)
+        _modelViewTransform = this->transform(parentTransform);
+    
+    _transformUpdated = false;
+    _contentSizeDirty = false;
+
+    return flags;
 }
 
 bool Node::isVisitableByVisitingCamera() const
@@ -1427,30 +1296,18 @@
 
   uint32_t flags = processParentFlags(parentTransform, parentFlags);
 
-  // IMPORTANT:
-  // To ease the migration to v3.0, we still support the Mat4 stack,
-  // but it is deprecated and your code should not rely on it
-  _director->pushMatrix(MATRIX_STACK_TYPE::MATRIX_STACK_MODELVIEW);
-  _director->loadMatrix(MATRIX_STACK_TYPE::MATRIX_STACK_MODELVIEW, _modelViewTransform);
-  
-  bool visibleByCamera = isVisitableByVisitingCamera();
-
-  int i = 0;
-
-  if(!_children.empty())
-  {
-    sortAllChildren();
-    // draw children zOrder < 0
-    for( ; i < _children.size(); i++ )
-    {
-<<<<<<< HEAD
-      auto node = _children.at(i);
-
-      if (node && node->_localZOrder < 0)
-        node->visit(renderer, _modelViewTransform, flags);
-      else
-        break;
-=======
+    // IMPORTANT:
+    // To ease the migration to v3.0, we still support the Mat4 stack,
+    // but it is deprecated and your code should not rely on it
+    _director->pushMatrix(MATRIX_STACK_TYPE::MATRIX_STACK_MODELVIEW);
+    _director->loadMatrix(MATRIX_STACK_TYPE::MATRIX_STACK_MODELVIEW, _modelViewTransform);
+    
+    bool visibleByCamera = isVisitableByVisitingCamera();
+
+    int i = 0;
+
+    if(!_children.empty())
+    {
         sortAllChildren();
         // draw children zOrder < 0
         for(auto size = _children.size(); i < size; ++i)
@@ -1472,26 +1329,14 @@
     else if (visibleByCamera)
     {
         this->draw(renderer, _modelViewTransform, flags);
->>>>>>> 72c558e0
-    }
-    // self draw
-    if (visibleByCamera)
-      this->draw(renderer, _modelViewTransform, flags);
-
-    for(auto it=_children.cbegin()+i; it != _children.cend(); ++it)
-      (*it)->visit(renderer, _modelViewTransform, flags);
-  }
-  else if (visibleByCamera)
-  {
-    this->draw(renderer, _modelViewTransform, flags);
-  }
-
-  _director->popMatrix(MATRIX_STACK_TYPE::MATRIX_STACK_MODELVIEW);
-  
-  // FIX ME: Why need to set _orderOfArrival to 0??
-  // Please refer to https://github.com/cocos2d/cocos2d-x/pull/6920
-  // reset for next frame
-  // _orderOfArrival = 0;
+    }
+
+    _director->popMatrix(MATRIX_STACK_TYPE::MATRIX_STACK_MODELVIEW);
+    
+    // FIX ME: Why need to set _orderOfArrival to 0??
+    // Please refer to https://github.com/cocos2d/cocos2d-x/pull/6920
+    // reset for next frame
+    // _orderOfArrival = 0;
 }
 
 Mat4 Node::transform(const Mat4& parentTransform)
@@ -1874,138 +1719,38 @@
 
 AffineTransform Node::getNodeToParentAffineTransform() const
 {
-  AffineTransform ret;
-  GLToCGAffine(getNodeToParentTransform().m, &ret);
-
-  return ret;
+    AffineTransform ret;
+    GLToCGAffine(getNodeToParentTransform().m, &ret);
+
+    return ret;
 }
 
 
 Mat4 Node::getNodeToParentTransform(Node* ancestor) const
 {
-  Mat4 t(this->getNodeToParentTransform());
-
-  for (Node *p = _parent;  p != nullptr && p != ancestor ; p = p->getParent())
-  {
-    t = p->getNodeToParentTransform() * t;
-  }
-
-  return t;
+    Mat4 t(this->getNodeToParentTransform());
+
+    for (Node *p = _parent;  p != nullptr && p != ancestor ; p = p->getParent())
+    {
+        t = p->getNodeToParentTransform() * t;
+    }
+
+    return t;
 }
 
 AffineTransform Node::getNodeToParentAffineTransform(Node* ancestor) const
 {
-  AffineTransform t(this->getNodeToParentAffineTransform());
-
-  for (Node *p = _parent; p != nullptr && p != ancestor; p = p->getParent())
-    t = AffineTransformConcat(t, p->getNodeToParentAffineTransform());
-
-  return t;
+    AffineTransform t(this->getNodeToParentAffineTransform());
+
+    for (Node *p = _parent; p != nullptr && p != ancestor; p = p->getParent())
+        t = AffineTransformConcat(t, p->getNodeToParentAffineTransform());
+
+    return t;
 }
 const Mat4& Node::getNodeToParentTransform() const
 {
-  if (_transformDirty)
-  {
-    // Translate values
-    float x = _position.x;
-    float y = _position.y;
-    float z = _positionZ;
-    
-    if (_ignoreAnchorPointForPosition)
-    {
-<<<<<<< HEAD
-      x += _anchorPointInPoints.x;
-      y += _anchorPointInPoints.y;
-    }
-    
-    bool needsSkewMatrix = ( _skewX || _skewY );
-    
-    
-    Vec2 anchorPoint(_anchorPointInPoints.x * _scaleX, _anchorPointInPoints.y * _scaleY);
-    
-    // calculate real position
-    if (! needsSkewMatrix && !_anchorPointInPoints.isZero())
-    {
-      x += -anchorPoint.x;
-      y += -anchorPoint.y;
-    }
-    
-    // Build Transform Matrix = translation * rotation * scale
-    Mat4 translation;
-    //move to anchor point first, then rotate
-    Mat4::createTranslation(x + anchorPoint.x, y + anchorPoint.y, z, &translation);
-    
-    Mat4::createRotation(_rotationQuat, &_transform);
-    
-    if (_rotationZ_X != _rotationZ_Y)
-    {
-      // Rotation values
-      // Change rotation code to handle X and Y
-      // If we skew with the exact same value for both x and y then we're simply just rotating
-      float radiansX = -CC_DEGREES_TO_RADIANS(_rotationZ_X);
-      float radiansY = -CC_DEGREES_TO_RADIANS(_rotationZ_Y);
-      float cx = cosf(radiansX);
-      float sx = sinf(radiansX);
-      float cy = cosf(radiansY);
-      float sy = sinf(radiansY);
-      
-      float m0 = _transform.m[0], m1 = _transform.m[1], m4 = _transform.m[4], m5 = _transform.m[5], m8 = _transform.m[8], m9 = _transform.m[9];
-      _transform.m[0] = cy * m0 - sx * m1, _transform.m[4] = cy * m4 - sx * m5, _transform.m[8] = cy * m8 - sx * m9;
-      _transform.m[1] = sy * m0 + cx * m1, _transform.m[5] = sy * m4 + cx * m5, _transform.m[9] = sy * m8 + cx * m9;
-    }
-    _transform = translation * _transform;
-    //move by (-anchorPoint.x, -anchorPoint.y, 0) after rotation
-    _transform.translate(-anchorPoint.x, -anchorPoint.y, 0);
-    
-    
-    if (_scaleX != 1.f)
-    {
-      _transform.m[0] *= _scaleX, _transform.m[1] *= _scaleX, _transform.m[2] *= _scaleX;
-    }
-    if (_scaleY != 1.f)
-    {
-      _transform.m[4] *= _scaleY, _transform.m[5] *= _scaleY, _transform.m[6] *= _scaleY;
-    }
-    if (_scaleZ != 1.f)
-    {
-      _transform.m[8] *= _scaleZ, _transform.m[9] *= _scaleZ, _transform.m[10] *= _scaleZ;
-    }
-    
-    // FIXME:: Try to inline skew
-    // If skew is needed, apply skew and then anchor point
-    if (needsSkewMatrix)
-    {
-      float skewMatArray[16] =
-      {
-        1, (float)tanf(CC_DEGREES_TO_RADIANS(_skewY)), 0, 0,
-        (float)tanf(CC_DEGREES_TO_RADIANS(_skewX)), 1, 0, 0,
-        0,  0,  1, 0,
-        0,  0,  0, 1
-      };
-      Mat4 skewMatrix(skewMatArray);
-      
-      _transform = _transform * skewMatrix;
-      
-      // adjust anchor point
-      if (!_anchorPointInPoints.isZero())
-      {
-        // FIXME:: Argh, Mat4 needs a "translate" method.
-        // FIXME:: Although this is faster than multiplying a vec4 * mat4
-        _transform.m[12] += _transform.m[0] * -_anchorPointInPoints.x + _transform.m[4] * -_anchorPointInPoints.y;
-        _transform.m[13] += _transform.m[1] * -_anchorPointInPoints.x + _transform.m[5] * -_anchorPointInPoints.y;
-      }
-    }
-    
-    if (_useAdditionalTransform)
-    {
-      _transform = _transform * _additionalTransform;
-    }
-    
-    _transformDirty = false;
-  }
-  
-  return _transform;
-=======
+    if (_transformDirty)
+    {
         // Translate values
         float x = _position.x;
         float y = _position.y;
@@ -2102,16 +1847,10 @@
     _transformDirty = _additionalTransformDirty = false;
 
     return _transform;
->>>>>>> 72c558e0
 }
 
 void Node::setNodeToParentTransform(const Mat4& transform)
 {
-<<<<<<< HEAD
-  _transform = transform;
-  _transformDirty = false;
-  _transformUpdated = true;
-=======
     _transform = transform;
     _transformDirty = false;
     _transformUpdated = true;
@@ -2119,30 +1858,17 @@
     if (_additionalTransform)
         // _additionalTransform[1] has a copy of lastest transform
         _additionalTransform[1] = transform;
->>>>>>> 72c558e0
 }
 
 void Node::setAdditionalTransform(const AffineTransform& additionalTransform)
 {
-  Mat4 tmp;
-  CGAffineToGL(additionalTransform, tmp.m);
-  setAdditionalTransform(&tmp);
+    Mat4 tmp;
+    CGAffineToGL(additionalTransform, tmp.m);
+    setAdditionalTransform(&tmp);
 }
 
 void Node::setAdditionalTransform(const Mat4* additionalTransform)
 {
-<<<<<<< HEAD
-  if (additionalTransform == nullptr)
-  {
-    _useAdditionalTransform = false;
-  }
-  else
-  {
-    _additionalTransform = *additionalTransform;
-    _useAdditionalTransform = true;
-  }
-  _transformUpdated = _transformDirty = _inverseDirty = true;
-=======
     if (additionalTransform == nullptr)
     {
         if(_additionalTransform)  _transform = _additionalTransform[1];
@@ -2161,7 +1887,6 @@
         _additionalTransform[0] = *additionalTransform;
     }
     _transformUpdated = _additionalTransformDirty = _inverseDirty = true;
->>>>>>> 72c558e0
 }
 
 void Node::setAdditionalTransform(const Mat4& additionalTransform)
