/****************************************************************************
Copyright (c) 2008-2010 Ricardo Quesada
Copyright (c) 2009      Valentin Milea
Copyright (c) 2010-2012 cocos2d-x.org
Copyright (c) 2011      Zynga Inc.
Copyright (c) 2013-2014 Chukong Technologies Inc.

http://www.cocos2d-x.org

Permission is hereby granted, free of charge, to any person obtaining a copy
of this software and associated documentation files (the "Software"), to deal
in the Software without restriction, including without limitation the rights
to use, copy, modify, merge, publish, distribute, sublicense, and/or sell
copies of the Software, and to permit persons to whom the Software is
furnished to do so, subject to the following conditions:

The above copyright notice and this permission notice shall be included in
all copies or substantial portions of the Software.

THE SOFTWARE IS PROVIDED "AS IS", WITHOUT WARRANTY OF ANY KIND, EXPRESS OR
IMPLIED, INCLUDING BUT NOT LIMITED TO THE WARRANTIES OF MERCHANTABILITY,
FITNESS FOR A PARTICULAR PURPOSE AND NONINFRINGEMENT. IN NO EVENT SHALL THE
AUTHORS OR COPYRIGHT HOLDERS BE LIABLE FOR ANY CLAIM, DAMAGES OR OTHER
LIABILITY, WHETHER IN AN ACTION OF CONTRACT, TORT OR OTHERWISE, ARISING FROM,
OUT OF OR IN CONNECTION WITH THE SOFTWARE OR THE USE OR OTHER DEALINGS IN
THE SOFTWARE.
****************************************************************************/

#include "2d/CCNode.h"

#include <algorithm>
#include <string>
#include <regex>

#include "base/CCDirector.h"
#include "base/CCScheduler.h"
#include "base/CCEventDispatcher.h"
#include "2d/CCCamera.h"
#include "2d/CCActionManager.h"
#include "2d/CCScene.h"
#include "2d/CCComponent.h"
#include "renderer/CCGLProgram.h"
#include "renderer/CCGLProgramState.h"
#include "renderer/CCMaterial.h"
#include "math/TransformUtils.h"
#include "deprecated/CCString.h"

#include "Screen.h"
#include "Pool.h"

#if CC_NODE_RENDER_SUBPIXEL
#define RENDER_IN_SUBPIXEL
#else
#define RENDER_IN_SUBPIXEL(__ARGS__) (ceil(__ARGS__))
#endif


NS_CC_BEGIN

bool nodeComparisonLess(Node* n1, Node* n2)
{
  return( n1->getLocalZOrder() < n2->getLocalZOrder() ||
       ( n1->getLocalZOrder() == n2->getLocalZOrder() && n1->getOrderOfArrival() < n2->getOrderOfArrival() )
       );
}

// FIXME:: Yes, nodes might have a sort problem once every 15 days if the game runs at 60 FPS and each frame sprites are reordered.
int Node::s_globalOrderOfArrival = 1;

// MARK: Constructor, Destructor, Init

Node::Node()
: _rotationX(0.0f)
, _rotationY(0.0f)
, _rotationZ_X(0.0f)
, _rotationZ_Y(0.0f)
, _scaleX(1.0f)
, _scaleY(1.0f)
, _scaleZ(1.0f)
, _positionZ(0.0f)
, _usingNormalizedPosition(false)
, _normalizedPositionDirty(false)
, _skewX(0.0f)
, _skewY(0.0f)
, _contentSize(Size::ZERO)
, _contentSizeDirty(true)
, _transformDirty(true)
, _inverseDirty(true)
, _useAdditionalTransform(false)
, _transformUpdated(true)
// children (lazy allocs)
// lazy alloc
, _localZOrder(0)
, _globalZOrder(0)
, _parent(nullptr)
// "whole screen" objects. like Scenes and Layers, should set _ignoreAnchorPointForPosition to true
, _tag(Node::INVALID_TAG)
, _name("")
, _hashOfName(0)
// userData is always inited as nil
, _userData(nullptr)
, _userObject(nullptr)
, _glProgramState(nullptr)
, _orderOfArrival(0)
, _running(false)
, _visible(true)
, _ignoreAnchorPointForPosition(false)
, _reorderChildDirty(false)
, _isTransitionFinished(false)
#if CC_ENABLE_SCRIPT_BINDING
, _updateScriptHandler(0)
#endif
, _componentContainer(nullptr)
, _displayedOpacity(255)
, _realOpacity(255)
, _displayedColor(Color3B::WHITE)
, _realColor(Color3B::WHITE)
, _cascadeColorEnabled(false)
, _cascadeOpacityEnabled(false)
, _cameraMask(1)
#if CC_USE_PHYSICS
, _physicsBody(nullptr)
#endif
{
  this->touch = new framework::Touch();
  this->state = new framework::State();
  this->cull = new framework::Cull();

  // set default scheduler and actionManager
  _director = Director::getInstance();
  _actionManager = _director->getActionManager();
  _actionManager->retain();
  _scheduler = _director->getScheduler();
  _scheduler->retain();
  _eventDispatcher = _director->getEventDispatcher();
  _eventDispatcher->retain();
  
#if CC_ENABLE_SCRIPT_BINDING
  ScriptEngineProtocol* engine = ScriptEngineManager::getInstance()->getScriptEngine();
  _scriptType = engine != nullptr ? engine->getScriptType() : kScriptTypeNone;
#endif
  _transform = _inverse = _additionalTransform = Mat4::IDENTITY;
}

Node * Node::create()
{
  Node * ret = new (std::nothrow) Node();
  if (ret && ret->init())
  {
    ret->autorelease();
  }
  else
  {
    CC_SAFE_DELETE(ret);
  }
  return ret;
}

Node::~Node()
{
  CCLOGINFO( "deallocing Node: %p - tag: %i", this, _tag );
  
#if CC_ENABLE_SCRIPT_BINDING
  if (_updateScriptHandler)
  {
    ScriptEngineManager::getInstance()->getScriptEngine()->removeScriptHandler(_updateScriptHandler);
  }
#endif

  // User object has to be released before others, since userObject may have a weak reference of this node
  // It may invoke `node->stopAllAction();` while `_actionManager` is null if the next line is after `CC_SAFE_RELEASE_NULL(_actionManager)`.
  CC_SAFE_RELEASE_NULL(_userObject);
  
  // attributes
  CC_SAFE_RELEASE_NULL(_glProgramState);

  for (auto& child : _children)
  {
    child->_parent = nullptr;
  }

  removeAllComponents();
  
  CC_SAFE_DELETE(_componentContainer);
  
  stopAllActions();
  unscheduleAllCallbacks();
  CC_SAFE_RELEASE_NULL(_actionManager);
  CC_SAFE_RELEASE_NULL(_scheduler);
  
  _eventDispatcher->removeEventListenersForTarget(this);
  
#if CC_NODE_DEBUG_VERIFY_EVENT_LISTENERS && COCOS2D_DEBUG > 0
  _eventDispatcher->debugCheckNodeHasNoEventListenersOnDestruction(this);
#endif

  CCASSERT(!_running, "Node still marked as running on node destruction! Was base class onExit() called in derived class onExit() implementations?");
  CC_SAFE_RELEASE(_eventDispatcher);
}

bool Node::init()
{
  return true;
}

void Node::cleanup()
{
#if CC_ENABLE_SCRIPT_BINDING
  if (_scriptType == kScriptTypeJavascript)
  {
    if (ScriptEngineManager::sendNodeEventToJS(this, kNodeOnCleanup))
      return;
  }
  else if (_scriptType == kScriptTypeLua)
  {
    ScriptEngineManager::sendNodeEventToLua(this, kNodeOnCleanup);
  }
#endif // #if CC_ENABLE_SCRIPT_BINDING
<<<<<<< HEAD
  
  // actions
  this->stopAllActions();
  this->unscheduleAllCallbacks();

  // timers
  for( const auto &child: _children)
    child->cleanup();
=======
    
    // actions
    this->stopAllActions();
    // timers
    this->unscheduleAllCallbacks();
    
    for( const auto &child: _children)
        child->cleanup();
>>>>>>> 04035416
}

std::string Node::getDescription() const
{
  return StringUtils::format("<Node | Tag = %d", _tag);
}

// MARK: getters / setters

float Node::getSkewX() const
{
  return _skewX;
}

void Node::setSkewX(float skewX)
{
  if (_skewX == skewX)
    return;
  
  _skewX = skewX;
  _transformUpdated = _transformDirty = _inverseDirty = true;
}

float Node::getSkewY() const
{
  return _skewY;
}

void Node::setSkewY(float skewY)
{
  if (_skewY == skewY)
    return;
  
  _skewY = skewY;
  _transformUpdated = _transformDirty = _inverseDirty = true;
}

void Node::setLocalZOrder(int z)
{
  if (_localZOrder == z)
    return;
  
  _localZOrder = z;
  if (_parent)
  {
    _parent->reorderChild(this, z);
  }

  _eventDispatcher->setDirtyForNode(this);
}

/// zOrder setter : private method
/// used internally to alter the zOrder variable. DON'T call this method manually
void Node::_setLocalZOrder(int z)
{
  _localZOrder = z;
}

void Node::setGlobalZOrder(float globalZOrder)
{
  if (_globalZOrder != globalZOrder)
  {
    _globalZOrder = globalZOrder;
    _eventDispatcher->setDirtyForNode(this);
  }
}

/// rotation getter
float Node::getRotation() const
{
  CCASSERT(_rotationZ_X == _rotationZ_Y, "CCNode#rotation. RotationX != RotationY. Don't know which one to return");
  return _rotationZ_X;
}

/// rotation setter
void Node::setRotation(float rotation)
{
  if (_rotationZ_X == rotation)
    return;
  
  _rotationZ_X = _rotationZ_Y = rotation;
  _transformUpdated = _transformDirty = _inverseDirty = true;
  
  updateRotationQuat();
}

float Node::getRotationSkewX() const
{
  return _rotationZ_X;
}

void Node::setRotation3D(const Vec3& rotation)
{
  if (_rotationX == rotation.x &&
    _rotationY == rotation.y &&
    _rotationZ_X == rotation.z)
    return;
  
  _transformUpdated = _transformDirty = _inverseDirty = true;

  _rotationX = rotation.x;
  _rotationY = rotation.y;

  // rotation Z is decomposed in 2 to simulate Skew for Flash animations
  _rotationZ_Y = _rotationZ_X = rotation.z;
  
  updateRotationQuat();
}

Vec3 Node::getRotation3D() const
{
  // rotation Z is decomposed in 2 to simulate Skew for Flash animations
  CCASSERT(_rotationZ_X == _rotationZ_Y, "_rotationZ_X != _rotationZ_Y");

  return Vec3(_rotationX,_rotationY,_rotationZ_X);
}

void Node::updateRotationQuat()
{
  // convert Euler angle to quaternion
  // when _rotationZ_X == _rotationZ_Y, _rotationQuat = RotationZ_X * RotationY * RotationX
  // when _rotationZ_X != _rotationZ_Y, _rotationQuat = RotationY * RotationX
  float halfRadx = CC_DEGREES_TO_RADIANS(_rotationX / 2.f), halfRady = CC_DEGREES_TO_RADIANS(_rotationY / 2.f), halfRadz = _rotationZ_X == _rotationZ_Y ? -CC_DEGREES_TO_RADIANS(_rotationZ_X / 2.f) : 0;
  float coshalfRadx = cosf(halfRadx), sinhalfRadx = sinf(halfRadx), coshalfRady = cosf(halfRady), sinhalfRady = sinf(halfRady), coshalfRadz = cosf(halfRadz), sinhalfRadz = sinf(halfRadz);
  _rotationQuat.x = sinhalfRadx * coshalfRady * coshalfRadz - coshalfRadx * sinhalfRady * sinhalfRadz;
  _rotationQuat.y = coshalfRadx * sinhalfRady * coshalfRadz + sinhalfRadx * coshalfRady * sinhalfRadz;
  _rotationQuat.z = coshalfRadx * coshalfRady * sinhalfRadz - sinhalfRadx * sinhalfRady * coshalfRadz;
  _rotationQuat.w = coshalfRadx * coshalfRady * coshalfRadz + sinhalfRadx * sinhalfRady * sinhalfRadz;
}

void Node::updateRotation3D()
{
  //convert quaternion to Euler angle
  float x = _rotationQuat.x, y = _rotationQuat.y, z = _rotationQuat.z, w = _rotationQuat.w;
  _rotationX = atan2f(2.f * (w * x + y * z), 1.f - 2.f * (x * x + y * y));
  float sy = 2.f * (w * y - z * x);
  sy = clampf(sy, -1, 1);
  _rotationY = asinf(sy);
  _rotationZ_X = atan2f(2.f * (w * z + x * y), 1.f - 2.f * (y * y + z * z));
  
  _rotationX = CC_RADIANS_TO_DEGREES(_rotationX);
  _rotationY = CC_RADIANS_TO_DEGREES(_rotationY);
  _rotationZ_X = _rotationZ_Y = -CC_RADIANS_TO_DEGREES(_rotationZ_X);
}

void Node::setRotationQuat(const Quaternion& quat)
{
  _rotationQuat = quat;
  updateRotation3D();
  _transformUpdated = _transformDirty = _inverseDirty = true;
}

Quaternion Node::getRotationQuat() const
{
  return _rotationQuat;
}

void Node::setRotationSkewX(float rotationX)
{
  if (_rotationZ_X == rotationX)
    return;
  
  _rotationZ_X = rotationX;
  _transformUpdated = _transformDirty = _inverseDirty = true;
  
  updateRotationQuat();
}

float Node::getRotationSkewY() const
{
  return _rotationZ_Y;
}

void Node::setRotationSkewY(float rotationY)
{
  if (_rotationZ_Y == rotationY)
    return;
  
  _rotationZ_Y = rotationY;
  _transformUpdated = _transformDirty = _inverseDirty = true;
  
  updateRotationQuat();
}

/// scale getter
float Node::getScale(void) const
{
  CCASSERT( _scaleX == _scaleY, "CCNode#scale. ScaleX != ScaleY. Don't know which one to return");
  return _scaleX;
}

/// scale setter
void Node::setScale(float scale)
{
  if (_scaleX == scale && _scaleY == scale && _scaleZ == scale)
    return;
  
  _scaleX = _scaleY = _scaleZ = scale;
  _transformUpdated = _transformDirty = _inverseDirty = true;
}

/// scaleX getter
float Node::getScaleX() const
{
  return _scaleX;
}

/// scale setter
void Node::setScale(float scaleX,float scaleY)
{
  if (_scaleX == scaleX && _scaleY == scaleY)
    return;
  
  _scaleX = scaleX;
  _scaleY = scaleY;
  _transformUpdated = _transformDirty = _inverseDirty = true;
}

/// scaleX setter
void Node::setScaleX(float scaleX)
{
  if (_scaleX == scaleX)
    return;
  
  _scaleX = scaleX;
  _transformUpdated = _transformDirty = _inverseDirty = true;
}

/// scaleY getter
float Node::getScaleY() const
{
  return _scaleY;
}

/// scaleY setter
void Node::setScaleZ(float scaleZ)
{
  if (_scaleZ == scaleZ)
    return;
  
  _scaleZ = scaleZ;
  _transformUpdated = _transformDirty = _inverseDirty = true;
}

/// scaleY getter
float Node::getScaleZ() const
{
  return _scaleZ;
}

/// scaleY setter
void Node::setScaleY(float scaleY)
{
  if (_scaleY == scaleY)
    return;
  
  _scaleY = scaleY;
  _transformUpdated = _transformDirty = _inverseDirty = true;
}


/// position getter
const Vec2& Node::getPosition() const
{
  return _position;
}

/// position setter
void Node::setPosition(const Vec2& position)
{
  setPosition(position.x, position.y);
}

void Node::getPosition(float* x, float* y) const
{
  *x = _position.x;
  *y = _position.y;
}

void Node::setPosition(float x, float y)
{
  if (_position.x == x && _position.y == y)
    return;
  
  _position.x = x;
  _position.y = y;
  
  _transformUpdated = _transformDirty = _inverseDirty = true;
  _usingNormalizedPosition = false;
}

void Node::setPosition3D(const Vec3& position)
{
  setPositionZ(position.z);
  setPosition(position.x, position.y);
}

Vec3 Node::getPosition3D() const
{
  return Vec3(_position.x, _position.y, _positionZ);
}

float Node::getPositionX() const
{
  return _position.x;
}

void Node::setPositionX(float x)
{
  setPosition(x, _position.y);
}

float Node::getPositionY() const
{
  return  _position.y;
}

void Node::setPositionY(float y)
{
  setPosition(_position.x, y);
}

float Node::getPositionZ() const
{
  return _positionZ;
}

void Node::setPositionZ(float positionZ)
{
  if (_positionZ == positionZ)
    return;
  
  _transformUpdated = _transformDirty = _inverseDirty = true;

  _positionZ = positionZ;
}

/// position getter
const Vec2& Node::getNormalizedPosition() const
{
  return _normalizedPosition;
}

/// position setter
void Node::setNormalizedPosition(const Vec2& position)
{
  if (_normalizedPosition.equals(position))
    return;

  _normalizedPosition = position;
  _usingNormalizedPosition = true;
  _normalizedPositionDirty = true;
  _transformUpdated = _transformDirty = _inverseDirty = true;
}

ssize_t Node::getChildrenCount() const
{
  return _children.size();
}

/// isVisible getter
bool Node::isVisible() const
{
  return _visible;
}

/// isVisible setter
void Node::setVisible(bool visible)
{
  if(visible != _visible)
  {
    _visible = visible;
    if(_visible)
      _transformUpdated = _transformDirty = _inverseDirty = true;
  }
}

const Vec2& Node::getAnchorPointInPoints() const
{
  return _anchorPointInPoints;
}

/// anchorPoint getter
const Vec2& Node::getAnchorPoint() const
{
  return _anchorPoint;
}

void Node::setAnchorPoint(const Vec2& point)
{
  if (! point.equals(_anchorPoint))
  {
    _anchorPoint = point;
    _anchorPointInPoints.set(_contentSize.width * _anchorPoint.x, _contentSize.height * _anchorPoint.y);
    _transformUpdated = _transformDirty = _inverseDirty = true;
  }
}

/// contentSize getter
const Size& Node::getContentSize() const
{
  return _contentSize;
}

void Node::setContentSize(const Size & size)
{
  if (! size.equals(_contentSize))
  {
    _contentSize = size;

    _anchorPointInPoints.set(_contentSize.width * _anchorPoint.x, _contentSize.height * _anchorPoint.y);
    _transformUpdated = _transformDirty = _inverseDirty = _contentSizeDirty = true;
  }
}

// isRunning getter
bool Node::isRunning() const
{
  return _running;
}

/// parent setter
void Node::setParent(Node * parent)
{
  _parent = parent;
  _transformUpdated = _transformDirty = _inverseDirty = true;
}

/// isRelativeAnchorPoint getter
bool Node::isIgnoreAnchorPointForPosition() const
{
  return _ignoreAnchorPointForPosition;
}

/// isRelativeAnchorPoint setter
void Node::setIgnoreAnchorPointForPosition(bool newValue)
{
  if (newValue != _ignoreAnchorPointForPosition) 
  {
    _ignoreAnchorPointForPosition = newValue;
    _transformUpdated = _transformDirty = _inverseDirty = true;
  }
}

/// tag getter
int Node::getTag() const
{
  return _tag;
}

/// tag setter
void Node::setTag(int tag)
{
  _tag = tag ;
}

const std::string& Node::getName() const
{
  return _name;
}

void Node::setName(const std::string& name)
{
  _name = name;
  std::hash<std::string> h;
  _hashOfName = h(name);
}

/// userData setter
void Node::setUserData(void *userData)
{
  _userData = userData;
}

int Node::getOrderOfArrival() const
{
  return _orderOfArrival;
}

void Node::setOrderOfArrival(int orderOfArrival)
{
  CCASSERT(orderOfArrival >=0, "Invalid orderOfArrival");
  _orderOfArrival = orderOfArrival;
}

void Node::setUserObject(Ref* userObject)
{
<<<<<<< HEAD
  CC_SAFE_RETAIN(userObject);
  CC_SAFE_RELEASE(_userObject);
  _userObject = userObject;
=======
#if CC_ENABLE_GC_FOR_NATIVE_OBJECTS
    auto sEngine = ScriptEngineManager::getInstance()->getScriptEngine();
    if (sEngine)
    {
        if (userObject)
            sEngine->retainScriptObject(this, userObject);
        if (_userObject)
            sEngine->releaseScriptObject(this, _userObject);
    }
#endif // CC_ENABLE_GC_FOR_NATIVE_OBJECTS
    CC_SAFE_RETAIN(userObject);
    CC_SAFE_RELEASE(_userObject);
    _userObject = userObject;
>>>>>>> 04035416
}

GLProgramState* Node::getGLProgramState() const
{
  return _glProgramState;
}

void Node::setGLProgramState(cocos2d::GLProgramState* glProgramState)
{
  if (glProgramState != _glProgramState)
  {
    CC_SAFE_RELEASE(_glProgramState);
    _glProgramState = glProgramState;
    CC_SAFE_RETAIN(_glProgramState);

    if (_glProgramState)
      _glProgramState->setNodeBinding(this);
  }
}


void Node::setGLProgram(GLProgram* glProgram)
{
  if (_glProgramState == nullptr || (_glProgramState && _glProgramState->getGLProgram() != glProgram))
  {
    CC_SAFE_RELEASE(_glProgramState);
    _glProgramState = GLProgramState::getOrCreateWithGLProgram(glProgram);
    _glProgramState->retain();

    _glProgramState->setNodeBinding(this);
  }
}

GLProgram * Node::getGLProgram() const
{
  return _glProgramState ? _glProgramState->getGLProgram() : nullptr;
}

Scene* Node::getScene() const
{
  if (!_parent)
    return nullptr;
  
  auto sceneNode = _parent;
  while (sceneNode->_parent)
  {
    sceneNode = sceneNode->_parent;
  }

  return dynamic_cast<Scene*>(sceneNode);
}

Rect Node::getBoundingBox() const
{
  Rect rect(0, 0, _contentSize.width, _contentSize.height);
  return RectApplyAffineTransform(rect, getNodeToParentAffineTransform());
}

// MARK: Children logic

// lazy allocs
void Node::childrenAlloc()
{
  _children.reserve(4);
}

Node* Node::getChildByTag(int tag) const
{
  CCASSERT(tag != Node::INVALID_TAG, "Invalid tag");

  for (const auto child : _children)
  {
    if(child && child->_tag == tag)
      return child;
  }
  return nullptr;
}

Node* Node::getChildByName(const std::string& name) const
{
  CCASSERT(!name.empty(), "Invalid name");
  
  std::hash<std::string> h;
  size_t hash = h(name);
  
  for (const auto& child : _children)
  {
    // Different strings may have the same hash code, but can use it to compare first for speed
    if(child->_hashOfName == hash && child->_name.compare(name) == 0)
      return child;
  }
  return nullptr;
}

void Node::enumerateChildren(const std::string &name, std::function<bool (Node *)> callback) const
{
  CCASSERT(!name.empty(), "Invalid name");
  CCASSERT(callback != nullptr, "Invalid callback function");
  
  size_t length = name.length();
  
  size_t subStrStartPos = 0;  // sub string start index
  size_t subStrlength = length; // sub string length
  
  // Starts with '//'?
  bool searchRecursively = false;
  if (length > 2 && name[0] == '/' && name[1] == '/')
  {
    searchRecursively = true;
    subStrStartPos = 2;
    subStrlength -= 2;
  }
  
  // End with '/..'?
  bool searchFromParent = false;
  if (length > 3 &&
    name[length-3] == '/' &&
    name[length-2] == '.' &&
    name[length-1] == '.')
  {
    searchFromParent = true;
    subStrlength -= 3;
  }
  
  // Remove '//', '/..' if exist
  std::string newName = name.substr(subStrStartPos, subStrlength);

  if (searchFromParent)
  {
    newName.insert(0, "[[:alnum:]]+/");
  }
  
  
  if (searchRecursively)
  {
    // name is '//xxx'
    doEnumerateRecursive(this, newName, callback);
  }
  else
  {
    // name is xxx
    doEnumerate(newName, callback);
  }
}

bool Node::doEnumerateRecursive(const Node* node, const std::string &name, std::function<bool (Node *)> callback) const
{
  bool ret =false;
  
  if (node->doEnumerate(name, callback))
  {
    // search itself
    ret = true;
  }
  else
  {
    // search its children
    for (const auto& child : node->getChildren())
    {
      if (doEnumerateRecursive(child, name, callback))
      {
        ret = true;
        break;
      }
    }
  }
  
  return ret;
}

bool Node::doEnumerate(std::string name, std::function<bool (Node *)> callback) const
{
<<<<<<< HEAD
  // name may be xxx/yyy, should find its parent
  size_t pos = name.find('/');
  std::string searchName = name;
  bool needRecursive = false;
  if (pos != name.npos)
  {
    searchName = name.substr(0, pos);
    name.erase(0, pos+1);
    needRecursive = true;
  }
  
  bool ret = false;
  for (const auto& child : _children)
  {
    if (std::regex_match(child->_name, std::regex(searchName)))
    {
      if (!needRecursive)
      {
        // terminate enumeration if callback return true
        if (callback(child))
=======
    // name may be xxx/yyy, should find its parent
    size_t pos = name.find('/');
    std::string searchName = name;
    bool needRecursive = false;
    if (pos != name.npos)
    {
        searchName = name.substr(0, pos);
        name.erase(0, pos+1);
        needRecursive = true;
    }
    
    bool ret = false;
    for (const auto& child : getChildren())
    {
        if (std::regex_match(child->_name, std::regex(searchName)))
>>>>>>> 04035416
        {
          ret = true;
          break;
        }
      }
      else
      {
        ret = child->doEnumerate(name, callback);
        if (ret)
          break;
      }
    }
  }
  
  return ret;
}

/* "add" logic MUST only be on this method
* If a class want's to extend the 'addChild' behavior it only needs
* to override this method
*/
void Node::addChild(Node *child, int localZOrder, int tag)
{    
  CCASSERT( child != nullptr, "Argument must be non-nil");
  CCASSERT( child->_parent == nullptr, "child already added. It can't be added again");

  addChildHelper(child, localZOrder, tag, "", true);
}

void Node::addChild(Node* child, int localZOrder, const std::string &name)
{
  CCASSERT(child != nullptr, "Argument must be non-nil");
  CCASSERT(child->_parent == nullptr, "child already added. It can't be added again");
  
  addChildHelper(child, localZOrder, INVALID_TAG, name, false);
}

void Node::addChildHelper(Node* child, int localZOrder, int tag, const std::string &name, bool setTag)
{
  if (_children.empty())
  {
    this->childrenAlloc();
  }
  
  this->insertChild(child, localZOrder);
  
  if (setTag)
    child->setTag(tag);
  else
    child->setName(name);
  
  child->setParent(this);
  child->setOrderOfArrival(s_globalOrderOfArrival++);
  
  if( _running )
  {
    child->onEnter();
    // prevent onEnterTransitionDidFinish to be called twice when a node is added in onEnter
    if (_isTransitionFinished)
    {
      child->onEnterTransitionDidFinish();
    }
  }
  
  if (_cascadeColorEnabled)
  {
    updateCascadeColor();
  }
  
  if (_cascadeOpacityEnabled)
  {
    updateCascadeOpacity();
  }
}

void Node::addChild(Node *child, int zOrder)
{
  CCASSERT( child != nullptr, "Argument must be non-nil");
  this->addChild(child, zOrder, child->_name);
}

void Node::addChild(Node *child)
{
  CCASSERT( child != nullptr, "Argument must be non-nil");
  this->addChild(child, child->_localZOrder, child->_name);
}

void Node::removeFromParent()
{
  this->removeFromParentAndCleanup(true);
}

void Node::removeFromParentAndCleanup(bool cleanup)
{
  if (_parent != nullptr)
  {
    _parent->removeChild(this,cleanup);
  } 
}

/* "remove" logic MUST only be on this method
* If a class want's to extend the 'removeChild' behavior it only needs
* to override this method
*/
void Node::removeChild(Node* child, bool cleanup /* = true */)
{
  // explicit nil handling
  if (_children.empty())
  {
    return;
  }

  ssize_t index = _children.getIndex(child);
  if( index != CC_INVALID_INDEX )
    this->detachChild( child, index, cleanup );
}

void Node::removeChildByTag(int tag, bool cleanup/* = true */)
{
  CCASSERT( tag != Node::INVALID_TAG, "Invalid tag");

  Node *child = this->getChildByTag(tag);

  if (child == nullptr)
  {
    CCLOG("cocos2d: removeChildByTag(tag = %d): child not found!", tag);
  }
  else
  {
    this->removeChild(child, cleanup);
  }
}

void Node::removeChildByName(const std::string &name, bool cleanup)
{
  CCASSERT(!name.empty(), "Invalid name");
  
  Node *child = this->getChildByName(name);
  
  if (child == nullptr)
  {
    CCLOG("cocos2d: removeChildByName(name = %s): child not found!", name.c_str());
  }
  else
  {
    this->removeChild(child, cleanup);
  }
}

void Node::removeAllChildren()
{
  this->removeAllChildrenWithCleanup(true);
}

void Node::removeAllChildrenWithCleanup(bool cleanup)
{
<<<<<<< HEAD
  // not using detachChild improves speed here
  for (const auto& child : _children)
  {
=======
    // not using detachChild improves speed here
    for (const auto& child : _children)
    {
        // IMPORTANT:
        //  -1st do onExit
        //  -2nd cleanup
        if(_running)
        {
            child->onExitTransitionDidStart();
            child->onExit();
        }

        if (cleanup)
        {
            child->cleanup();
        }
#if CC_ENABLE_GC_FOR_NATIVE_OBJECTS
        auto sEngine = ScriptEngineManager::getInstance()->getScriptEngine();
        if (sEngine)
        {
            sEngine->releaseScriptObject(this, child);
        }
#endif // CC_ENABLE_GC_FOR_NATIVE_OBJECTS
        // set parent nil at the end
        child->setParent(nullptr);
    }
    
    _children.clear();
}

void Node::detachChild(Node *child, ssize_t childIndex, bool doCleanup)
{
>>>>>>> 04035416
    // IMPORTANT:
    //  -1st do onExit
    //  -2nd cleanup
    if(_running)
    {
      child->onExitTransitionDidStart();
      child->onExit();
    }

    if (cleanup)
    {
      child->cleanup();
    }
<<<<<<< HEAD
=======
    
#if CC_ENABLE_GC_FOR_NATIVE_OBJECTS
    auto sEngine = ScriptEngineManager::getInstance()->getScriptEngine();
    if (sEngine)
    {
        sEngine->releaseScriptObject(this, child);
    }
#endif // CC_ENABLE_GC_FOR_NATIVE_OBJECTS
>>>>>>> 04035416
    // set parent nil at the end
    child->setParent(nullptr);
  }
  
  _children.clear();
}

void Node::detachChild(Node *child, ssize_t childIndex, bool doCleanup)
{
  // IMPORTANT:
  //  -1st do onExit
  //  -2nd cleanup
  if (_running)
  {
    child->onExitTransitionDidStart();
    child->onExit();
  }

  // If you don't do cleanup, the child's actions will not get removed and the
  // its scheduledSelectors_ dict will not get released!
  if (doCleanup)
  {
    child->cleanup();
  }

  // set parent nil at the end
  child->setParent(nullptr);

  _children.erase(childIndex);
}


// helper used by reorderChild & add
void Node::insertChild(Node* child, int z)
{
<<<<<<< HEAD
  _transformUpdated = true;
  _reorderChildDirty = true;
  _children.pushBack(child);
  child->_localZOrder = z;
=======
#if CC_ENABLE_GC_FOR_NATIVE_OBJECTS
    auto sEngine = ScriptEngineManager::getInstance()->getScriptEngine();
    if (sEngine)
    {
        sEngine->retainScriptObject(this, child);
    }
#endif // CC_ENABLE_GC_FOR_NATIVE_OBJECTS
    _transformUpdated = true;
    _reorderChildDirty = true;
    _children.pushBack(child);
    child->_localZOrder = z;
>>>>>>> 04035416
}

void Node::reorderChild(Node *child, int zOrder)
{
  CCASSERT( child != nullptr, "Child must be non-nil");
  _reorderChildDirty = true;
  child->setOrderOfArrival(s_globalOrderOfArrival++);
  child->_localZOrder = zOrder;
}

void Node::sortAllChildren()
{
  if (_reorderChildDirty)
  {
    std::sort(std::begin(_children), std::end(_children), nodeComparisonLess);
    _reorderChildDirty = false;
  }
}

// MARK: draw / visit

void Node::draw()
{
  auto renderer = _director->getRenderer();
  draw(renderer, _modelViewTransform, true);
}

void Node::draw(Renderer* renderer, const Mat4 &transform, uint32_t flags)
{
}

void Node::visit()
{
  auto renderer = _director->getRenderer();
  auto& parentTransform = _director->getMatrix(MATRIX_STACK_TYPE::MATRIX_STACK_MODELVIEW);
  visit(renderer, parentTransform, true);
}

uint32_t Node::processParentFlags(const Mat4& parentTransform, uint32_t parentFlags)
{
  if(_usingNormalizedPosition)
  {
    CCASSERT(_parent, "setNormalizedPosition() doesn't work with orphan nodes");
    if ((parentFlags & FLAGS_CONTENT_SIZE_DIRTY) || _normalizedPositionDirty)
    {
      auto& s = _parent->getContentSize();
      _position.x = _normalizedPosition.x * s.width;
      _position.y = _normalizedPosition.y * s.height;
      _transformUpdated = _transformDirty = _inverseDirty = true;
      _normalizedPositionDirty = false;
    }
  }

  //remove this two line given that isVisitableByVisitingCamera should not affect the calculation of transform given that we are visiting scene
  //without involving view and projection matrix.
  
//    if (!isVisitableByVisitingCamera())
//        return parentFlags;
  
  uint32_t flags = parentFlags;
  flags |= (_transformUpdated ? FLAGS_TRANSFORM_DIRTY : 0);
  flags |= (_contentSizeDirty ? FLAGS_CONTENT_SIZE_DIRTY : 0);
  

  if(flags & FLAGS_DIRTY_MASK)
    _modelViewTransform = this->transform(parentTransform);
  
  _transformUpdated = false;
  _contentSizeDirty = false;

  return flags;
}

bool Node::isVisitableByVisitingCamera() const
{
  auto camera = Camera::getVisitingCamera();
  bool visibleByCamera = camera ? ((unsigned short)camera->getCameraFlag() & _cameraMask) != 0 : true;
  return visibleByCamera;
}

void Node::visit(Renderer* renderer, const Mat4 &parentTransform, uint32_t parentFlags)
{
  // quick return if not visible. children won't be drawn.
  if (!_visible)
  {
    return;
  }

  uint32_t flags = processParentFlags(parentTransform, parentFlags);

  // IMPORTANT:
  // To ease the migration to v3.0, we still support the Mat4 stack,
  // but it is deprecated and your code should not rely on it
  _director->pushMatrix(MATRIX_STACK_TYPE::MATRIX_STACK_MODELVIEW);
  _director->loadMatrix(MATRIX_STACK_TYPE::MATRIX_STACK_MODELVIEW, _modelViewTransform);
  
  bool visibleByCamera = isVisitableByVisitingCamera();

  int i = 0;

  if(!_children.empty())
  {
    sortAllChildren();
    // draw children zOrder < 0
    for( ; i < _children.size(); i++ )
    {
      auto node = _children.at(i);

      if (node && node->_localZOrder < 0)
        node->visit(renderer, _modelViewTransform, flags);
      else
        break;
    }
    // self draw
    if (visibleByCamera)
      this->draw(renderer, _modelViewTransform, flags);

    for(auto it=_children.cbegin()+i; it != _children.cend(); ++it)
      (*it)->visit(renderer, _modelViewTransform, flags);
  }
  else if (visibleByCamera)
  {
    this->draw(renderer, _modelViewTransform, flags);
  }

  _director->popMatrix(MATRIX_STACK_TYPE::MATRIX_STACK_MODELVIEW);
  
  // FIX ME: Why need to set _orderOfArrival to 0??
  // Please refer to https://github.com/cocos2d/cocos2d-x/pull/6920
  // reset for next frame
  // _orderOfArrival = 0;
}

Mat4 Node::transform(const Mat4& parentTransform)
{
  return parentTransform * this->getNodeToParentTransform();
}

// MARK: events

void Node::onEnter()
{
#if CC_ENABLE_SCRIPT_BINDING
  if (_scriptType == kScriptTypeJavascript)
  {
    if (ScriptEngineManager::sendNodeEventToJS(this, kNodeOnEnter))
      return;
  }
#endif
  
  if (_onEnterCallback)
    _onEnterCallback();

  if (_componentContainer && !_componentContainer->isEmpty())
  {
    _componentContainer->onEnter();
  }
  
  _isTransitionFinished = false;
  
  for( const auto &child: _children)
    child->onEnter();
  
  this->resume();
  
  _running = true;
  
#if CC_ENABLE_SCRIPT_BINDING
  if (_scriptType == kScriptTypeLua)
  {
    ScriptEngineManager::sendNodeEventToLua(this, kNodeOnEnter);
  }
#endif

  this->onEnterShow();
}

void Node::onEnterTransitionDidFinish()
{
#if CC_ENABLE_SCRIPT_BINDING
  if (_scriptType == kScriptTypeJavascript)
  {
    if (ScriptEngineManager::sendNodeEventToJS(this, kNodeOnEnterTransitionDidFinish))
      return;
  }
#endif
  
  if (_onEnterTransitionDidFinishCallback)
    _onEnterTransitionDidFinishCallback();

  _isTransitionFinished = true;
  for( const auto &child: _children)
    child->onEnterTransitionDidFinish();
  
#if CC_ENABLE_SCRIPT_BINDING
  if (_scriptType == kScriptTypeLua)
  {
    ScriptEngineManager::sendNodeEventToLua(this, kNodeOnEnterTransitionDidFinish);
  }
#endif
}

void Node::onExitTransitionDidStart()
{
#if CC_ENABLE_SCRIPT_BINDING
  if (_scriptType == kScriptTypeJavascript)
  {
    if (ScriptEngineManager::sendNodeEventToJS(this, kNodeOnExitTransitionDidStart))
      return;
  }
#endif
  
  if (_onExitTransitionDidStartCallback)
    _onExitTransitionDidStartCallback();
  
  for( const auto &child: _children)
    child->onExitTransitionDidStart();
  
#if CC_ENABLE_SCRIPT_BINDING
  if (_scriptType == kScriptTypeLua)
  {
    ScriptEngineManager::sendNodeEventToLua(this, kNodeOnExitTransitionDidStart);
  }
#endif
}

void Node::onExit()
{
#if CC_ENABLE_SCRIPT_BINDING
  if (_scriptType == kScriptTypeJavascript)
  {
    if (ScriptEngineManager::sendNodeEventToJS(this, kNodeOnExit))
      return;
  }
#endif
  
  if (_onExitCallback)
    _onExitCallback();
  
  if (_componentContainer && !_componentContainer->isEmpty())
  {
    _componentContainer->onExit();
  }
  
  this->pause();
  
  _running = false;
  
  for( const auto &child: _children)
    child->onExit();
  
#if CC_ENABLE_SCRIPT_BINDING
  if (_scriptType == kScriptTypeLua)
  {
    ScriptEngineManager::sendNodeEventToLua(this, kNodeOnExit);
  }
#endif

  this->onExitHide();
}

void Node::setEventDispatcher(EventDispatcher* dispatcher)
{
  if (dispatcher != _eventDispatcher)
  {
    _eventDispatcher->removeEventListenersForTarget(this);
    CC_SAFE_RETAIN(dispatcher);
    CC_SAFE_RELEASE(_eventDispatcher);
    _eventDispatcher = dispatcher;
  }
}

void Node::setActionManager(ActionManager* actionManager)
{
  if( actionManager != _actionManager )
  {
    this->stopAllActions();
    CC_SAFE_RETAIN(actionManager);
    CC_SAFE_RELEASE(_actionManager);
    _actionManager = actionManager;
  }
}

// MARK: actions

Action * Node::runAction(Action* action)
{
  CCASSERT( action != nullptr, "Argument must be non-nil");
  _actionManager->addAction(action, this, !_running);
  return action;
}

Action * Node::runAction(Action* action, int tag)
{
  CCASSERT( action != nullptr, "Argument must be non-nil");
  action->setTag(tag);
  _actionManager->addAction(action, this, !_running);
  return action;
}

void Node::stopAllActions()
{
  _actionManager->removeAllActionsFromTarget(this);
}

void Node::stopAction(Action* action)
{
  _actionManager->removeAction(action);
}

void Node::stopActionByTag(int tag)
{
  CCASSERT( tag != Action::INVALID_TAG, "Invalid tag");
  _actionManager->removeActionByTag(tag, this);
}

void Node::stopAllActionsByTag(int tag)
{
  CCASSERT( tag != Action::INVALID_TAG, "Invalid tag");
  _actionManager->removeAllActionsByTag(tag, this);
}

void Node::stopActionsByFlags(unsigned int flags)
{
  if (flags > 0)
  {
    _actionManager->removeActionsByFlags(flags, this);
  }
}

Action * Node::getActionByTag(int tag)
{
  CCASSERT( tag != Action::INVALID_TAG, "Invalid tag");
  return _actionManager->getActionByTag(tag, this);
}

ssize_t Node::getNumberOfRunningActions() const
{
  return _actionManager->getNumberOfRunningActionsInTarget(this);
}

// MARK: Callbacks

void Node::setScheduler(Scheduler* scheduler)
{
  if( scheduler != _scheduler )
  {
    this->unscheduleAllCallbacks();
    CC_SAFE_RETAIN(scheduler);
    CC_SAFE_RELEASE(_scheduler);
    _scheduler = scheduler;
  }
}

bool Node::isScheduled(SEL_SCHEDULE selector)
{
  return _scheduler->isScheduled(selector, this);
}

bool Node::isScheduled(const std::string &key)
{
  return _scheduler->isScheduled(key, this);
}

void Node::scheduleUpdate()
{
  scheduleUpdateWithPriority(0);
}

void Node::scheduleUpdateWithPriority(int priority)
{
  _scheduler->scheduleUpdate(this, priority, !_running);
}

void Node::scheduleUpdateWithPriorityLua(int nHandler, int priority)
{
  unscheduleUpdate();
  
#if CC_ENABLE_SCRIPT_BINDING
  _updateScriptHandler = nHandler;
#endif
  
  _scheduler->scheduleUpdate(this, priority, !_running);
}

void Node::unscheduleUpdate()
{
  _scheduler->unscheduleUpdate(this);
  
#if CC_ENABLE_SCRIPT_BINDING
  if (_updateScriptHandler)
  {
    ScriptEngineManager::getInstance()->getScriptEngine()->removeScriptHandler(_updateScriptHandler);
    _updateScriptHandler = 0;
  }
#endif
}

void Node::schedule(SEL_SCHEDULE selector)
{
  this->schedule(selector, 0.0f, CC_REPEAT_FOREVER, 0.0f);
}

void Node::schedule(SEL_SCHEDULE selector, float interval)
{
  this->schedule(selector, interval, CC_REPEAT_FOREVER, 0.0f);
}

void Node::schedule(SEL_SCHEDULE selector, float interval, unsigned int repeat, float delay)
{
  CCASSERT( selector, "Argument must be non-nil");
  CCASSERT( interval >=0, "Argument must be positive");

  _scheduler->schedule(selector, this, interval , repeat, delay, !_running);
}

void Node::schedule(const std::function<void(float)> &callback, const std::string &key)
{
  _scheduler->schedule(callback, this, 0, !_running, key);
}

void Node::schedule(const std::function<void(float)> &callback, float interval, const std::string &key)
{
  _scheduler->schedule(callback, this, interval, !_running, key);
}

void Node::schedule(const std::function<void(float)>& callback, float interval, unsigned int repeat, float delay, const std::string &key)
{
  _scheduler->schedule(callback, this, interval, repeat, delay, !_running, key);
}

void Node::scheduleOnce(SEL_SCHEDULE selector, float delay)
{
  this->schedule(selector, 0.0f, 0, delay);
}

void Node::scheduleOnce(const std::function<void(float)> &callback, float delay, const std::string &key)
{
  _scheduler->schedule(callback, this, 0, 0, delay, !_running, key);
}

void Node::unschedule(SEL_SCHEDULE selector)
{
  // explicit null handling
  if (selector == nullptr)
    return;
  
  _scheduler->unschedule(selector, this);
}

void Node::unschedule(const std::string &key)
{
  _scheduler->unschedule(key, this);
}

void Node::unscheduleAllCallbacks()
{
  _scheduler->unscheduleAllForTarget(this);
}

void Node::resume()
{
  _scheduler->resumeTarget(this);
  _actionManager->resumeTarget(this);
  _eventDispatcher->resumeEventListenersForTarget(this);
}

void Node::pause()
{
  _scheduler->pauseTarget(this);
  _actionManager->pauseTarget(this);
  _eventDispatcher->pauseEventListenersForTarget(this);
}

void Node::resumeSchedulerAndActions()
{
  resume();
}

void Node::pauseSchedulerAndActions()
{
  pause();
}

// override me
void Node::update(float fDelta)
{
#if CC_ENABLE_SCRIPT_BINDING
  if (0 != _updateScriptHandler)
  {
    //only lua use
    SchedulerScriptData data(_updateScriptHandler,fDelta);
    ScriptEvent event(kScheduleEvent,&data);
    ScriptEngineManager::getInstance()->getScriptEngine()->sendEvent(&event);
  }
#endif
  
  if (_componentContainer && !_componentContainer->isEmpty())
  {
    _componentContainer->visit(fDelta);
  }
}

// MARK: coordinates

AffineTransform Node::getNodeToParentAffineTransform() const
{
  AffineTransform ret;
  GLToCGAffine(getNodeToParentTransform().m, &ret);

  return ret;
}


Mat4 Node::getNodeToParentTransform(Node* ancestor) const
{
  Mat4 t(this->getNodeToParentTransform());

  for (Node *p = _parent;  p != nullptr && p != ancestor ; p = p->getParent())
  {
    t = p->getNodeToParentTransform() * t;
  }

  return t;
}

AffineTransform Node::getNodeToParentAffineTransform(Node* ancestor) const
{
  AffineTransform t(this->getNodeToParentAffineTransform());

  for (Node *p = _parent; p != nullptr && p != ancestor; p = p->getParent())
    t = AffineTransformConcat(t, p->getNodeToParentAffineTransform());

  return t;
}
const Mat4& Node::getNodeToParentTransform() const
{
  if (_transformDirty)
  {
    // Translate values
    float x = _position.x;
    float y = _position.y;
    float z = _positionZ;
    
    if (_ignoreAnchorPointForPosition)
    {
      x += _anchorPointInPoints.x;
      y += _anchorPointInPoints.y;
    }
    
    bool needsSkewMatrix = ( _skewX || _skewY );
    
    
    Vec2 anchorPoint(_anchorPointInPoints.x * _scaleX, _anchorPointInPoints.y * _scaleY);
    
    // calculate real position
    if (! needsSkewMatrix && !_anchorPointInPoints.isZero())
    {
      x += -anchorPoint.x;
      y += -anchorPoint.y;
    }
    
    // Build Transform Matrix = translation * rotation * scale
    Mat4 translation;
    //move to anchor point first, then rotate
    Mat4::createTranslation(x + anchorPoint.x, y + anchorPoint.y, z, &translation);
    
    Mat4::createRotation(_rotationQuat, &_transform);
    
    if (_rotationZ_X != _rotationZ_Y)
    {
      // Rotation values
      // Change rotation code to handle X and Y
      // If we skew with the exact same value for both x and y then we're simply just rotating
      float radiansX = -CC_DEGREES_TO_RADIANS(_rotationZ_X);
      float radiansY = -CC_DEGREES_TO_RADIANS(_rotationZ_Y);
      float cx = cosf(radiansX);
      float sx = sinf(radiansX);
      float cy = cosf(radiansY);
      float sy = sinf(radiansY);
      
      float m0 = _transform.m[0], m1 = _transform.m[1], m4 = _transform.m[4], m5 = _transform.m[5], m8 = _transform.m[8], m9 = _transform.m[9];
      _transform.m[0] = cy * m0 - sx * m1, _transform.m[4] = cy * m4 - sx * m5, _transform.m[8] = cy * m8 - sx * m9;
      _transform.m[1] = sy * m0 + cx * m1, _transform.m[5] = sy * m4 + cx * m5, _transform.m[9] = sy * m8 + cx * m9;
    }
    _transform = translation * _transform;
    //move by (-anchorPoint.x, -anchorPoint.y, 0) after rotation
    _transform.translate(-anchorPoint.x, -anchorPoint.y, 0);
    
    
    if (_scaleX != 1.f)
    {
      _transform.m[0] *= _scaleX, _transform.m[1] *= _scaleX, _transform.m[2] *= _scaleX;
    }
    if (_scaleY != 1.f)
    {
      _transform.m[4] *= _scaleY, _transform.m[5] *= _scaleY, _transform.m[6] *= _scaleY;
    }
    if (_scaleZ != 1.f)
    {
      _transform.m[8] *= _scaleZ, _transform.m[9] *= _scaleZ, _transform.m[10] *= _scaleZ;
    }
    
    // FIXME:: Try to inline skew
    // If skew is needed, apply skew and then anchor point
    if (needsSkewMatrix)
    {
      float skewMatArray[16] =
      {
        1, (float)tanf(CC_DEGREES_TO_RADIANS(_skewY)), 0, 0,
        (float)tanf(CC_DEGREES_TO_RADIANS(_skewX)), 1, 0, 0,
        0,  0,  1, 0,
        0,  0,  0, 1
      };
      Mat4 skewMatrix(skewMatArray);
      
      _transform = _transform * skewMatrix;
      
      // adjust anchor point
      if (!_anchorPointInPoints.isZero())
      {
        // FIXME:: Argh, Mat4 needs a "translate" method.
        // FIXME:: Although this is faster than multiplying a vec4 * mat4
        _transform.m[12] += _transform.m[0] * -_anchorPointInPoints.x + _transform.m[4] * -_anchorPointInPoints.y;
        _transform.m[13] += _transform.m[1] * -_anchorPointInPoints.x + _transform.m[5] * -_anchorPointInPoints.y;
      }
    }
    
    if (_useAdditionalTransform)
    {
      _transform = _transform * _additionalTransform;
    }
    
    _transformDirty = false;
  }
  
  return _transform;
}

void Node::setNodeToParentTransform(const Mat4& transform)
{
  _transform = transform;
  _transformDirty = false;
  _transformUpdated = true;
}

void Node::setAdditionalTransform(const AffineTransform& additionalTransform)
{
  Mat4 tmp;
  CGAffineToGL(additionalTransform, tmp.m);
  setAdditionalTransform(&tmp);
}

void Node::setAdditionalTransform(Mat4* additionalTransform)
{
  if (additionalTransform == nullptr)
  {
    _useAdditionalTransform = false;
  }
  else
  {
    _additionalTransform = *additionalTransform;
    _useAdditionalTransform = true;
  }
  _transformUpdated = _transformDirty = _inverseDirty = true;
}


AffineTransform Node::getParentToNodeAffineTransform() const
{
  AffineTransform ret;

  GLToCGAffine(getParentToNodeTransform().m,&ret);
  return ret;
}

const Mat4& Node::getParentToNodeTransform() const
{
  if ( _inverseDirty )
  {
    _inverse = getNodeToParentTransform().getInversed();
    _inverseDirty = false;
  }

  return _inverse;
}


AffineTransform Node::getNodeToWorldAffineTransform() const
{
  return this->getNodeToParentAffineTransform(nullptr);
}

Mat4 Node::getNodeToWorldTransform() const
{
  return this->getNodeToParentTransform(nullptr);
}

AffineTransform Node::getWorldToNodeAffineTransform() const
{
  return AffineTransformInvert(this->getNodeToWorldAffineTransform());
}

Mat4 Node::getWorldToNodeTransform() const
{
  return getNodeToWorldTransform().getInversed();
}


Vec2 Node::convertToNodeSpace(const Vec2& worldPoint) const
{
  Mat4 tmp = getWorldToNodeTransform();
  Vec3 vec3(worldPoint.x, worldPoint.y, 0);
  Vec3 ret;
  tmp.transformPoint(vec3,&ret);
  return Vec2(ret.x, ret.y);
}

Vec2 Node::convertToWorldSpace(const Vec2& nodePoint) const
{
  Mat4 tmp = getNodeToWorldTransform();
  Vec3 vec3(nodePoint.x, nodePoint.y, 0);
  Vec3 ret;
  tmp.transformPoint(vec3,&ret);
  return Vec2(ret.x, ret.y);

}

Vec2 Node::convertToNodeSpaceAR(const Vec2& worldPoint) const
{
  Vec2 nodePoint(convertToNodeSpace(worldPoint));
  return nodePoint - _anchorPointInPoints;
}

Vec2 Node::convertToWorldSpaceAR(const Vec2& nodePoint) const
{
  return convertToWorldSpace(nodePoint + _anchorPointInPoints);
}

Vec2 Node::convertToWindowSpace(const Vec2& nodePoint) const
{
  Vec2 worldPoint(this->convertToWorldSpace(nodePoint));
  return _director->convertToUI(worldPoint);
}

// convenience methods which take a Touch instead of Vec2
Vec2 Node::convertTouchToNodeSpace(Touch *touch) const
{
  return this->convertToNodeSpace(touch->getLocation());
}

Vec2 Node::convertTouchToNodeSpaceAR(Touch *touch) const
{
  Vec2 point = touch->getLocation();
  return this->convertToNodeSpaceAR(point);
}

void Node::updateTransform()
{
  // Recursively iterate over children
  for( const auto &child: _children)
    child->updateTransform();
}

// MARK: components

Component* Node::getComponent(const std::string& name)
{
  if (_componentContainer)
    return _componentContainer->get(name);
  
  return nullptr;
}

bool Node::addComponent(Component *component)
{
  // lazy alloc
  if (!_componentContainer)
    _componentContainer = new (std::nothrow) ComponentContainer(this);
  
  // should enable schedule update, then all components can receive this call back
  scheduleUpdate();
  
  return _componentContainer->add(component);
}

bool Node::removeComponent(const std::string& name)
{
  if (_componentContainer)
    return _componentContainer->remove(name);
  
  return false;
}

bool Node::removeComponent(Component *component)
{
  if (_componentContainer)
  {
    return _componentContainer->remove(component);
  }
  
  return false;
}

void Node::removeAllComponents()
{
  if (_componentContainer)
    _componentContainer->removeAll();
}

// MARK: Opacity and Color

GLubyte Node::getOpacity(void) const
{
  return _realOpacity;
}

GLubyte Node::getDisplayedOpacity() const
{
  return _displayedOpacity;
}

void Node::setOpacity(GLubyte opacity)
{
  _displayedOpacity = _realOpacity = opacity;
  
  updateCascadeOpacity();
}

void Node::updateDisplayedOpacity(GLubyte parentOpacity)
{
  _displayedOpacity = _realOpacity * parentOpacity/255.0;
  updateColor();
  
  if (_cascadeOpacityEnabled)
  {
    for(const auto& child : _children)
    {
      child->updateDisplayedOpacity(_displayedOpacity);
    }
  }
}

bool Node::isCascadeOpacityEnabled(void) const
{
  return _cascadeOpacityEnabled;
}

void Node::setCascadeOpacityEnabled(bool cascadeOpacityEnabled)
{
  if (_cascadeOpacityEnabled == cascadeOpacityEnabled)
  {
    return;
  }
  
  _cascadeOpacityEnabled = cascadeOpacityEnabled;
  
  if (cascadeOpacityEnabled)
  {
    updateCascadeOpacity();
  }
  else
  {
    disableCascadeOpacity();
  }
}

void Node::updateCascadeOpacity()
{
  GLubyte parentOpacity = 255;
  
  if (_parent != nullptr && _parent->isCascadeOpacityEnabled())
  {
    parentOpacity = _parent->getDisplayedOpacity();
  }
  
  updateDisplayedOpacity(parentOpacity);
}

void Node::disableCascadeOpacity()
{
  _displayedOpacity = _realOpacity;
  
  for(const auto& child : _children)
  {
    child->updateDisplayedOpacity(255);
  }
}

const Color3B& Node::getColor(void) const
{
  return _realColor;
}

const Color3B& Node::getDisplayedColor() const
{
  return _displayedColor;
}

void Node::setColor(const Color3B& color)
{
  _displayedColor = _realColor = color;
  
  updateCascadeColor();
}

void Node::updateDisplayedColor(const Color3B& parentColor)
{
  _displayedColor.r = _realColor.r * parentColor.r/255.0;
  _displayedColor.g = _realColor.g * parentColor.g/255.0;
  _displayedColor.b = _realColor.b * parentColor.b/255.0;
  updateColor();
  
  if (_cascadeColorEnabled)
  {
    for(const auto &child : _children)
    {
      child->updateDisplayedColor(_displayedColor);
    }
  }
}

bool Node::isCascadeColorEnabled(void) const
{
  return _cascadeColorEnabled;
}

void Node::setCascadeColorEnabled(bool cascadeColorEnabled)
{
  if (_cascadeColorEnabled == cascadeColorEnabled)
  {
    return;
  }
  
  _cascadeColorEnabled = cascadeColorEnabled;
  
  if (_cascadeColorEnabled)
  {
    updateCascadeColor();
  }
  else
  {
    disableCascadeColor();
  }
}

void Node::updateCascadeColor()
{
  Color3B parentColor = Color3B::WHITE;
  if (_parent && _parent->isCascadeColorEnabled())
  {
    parentColor = _parent->getDisplayedColor();
  }
  
  updateDisplayedColor(parentColor);
}

void Node::disableCascadeColor()
{
  for(const auto& child : _children)
  {
    child->updateDisplayedColor(Color3B::WHITE);
  }
}

bool isScreenPointInRect(const Vec2 &pt, const Camera* camera, const Mat4& w2l, const Rect& rect, Vec3 *p)
{
  if (nullptr == camera || rect.size.width <= 0 || rect.size.height <= 0)
  {
    return false;
  }
  
  // first, convert pt to near/far plane, get Pn and Pf
  Vec3 Pn(pt.x, pt.y, -1), Pf(pt.x, pt.y, 1);
  Pn = camera->unprojectGL(Pn);
  Pf = camera->unprojectGL(Pf);
  
  //  then convert Pn and Pf to node space
  w2l.transformPoint(&Pn);
  w2l.transformPoint(&Pf);

  // Pn and Pf define a line Q(t) = D + t * E which D = Pn
  auto E = Pf - Pn;
  
  // second, get three points which define content plane
  //  these points define a plane P(u, w) = A + uB + wC
  Vec3 A = Vec3(rect.origin.x, rect.origin.y, 0);
  Vec3 B(rect.origin.x + rect.size.width, rect.origin.y, 0);
  Vec3 C(rect.origin.x, rect.origin.y + rect.size.height, 0);
  B = B - A;
  C = C - A;
  
  //  the line Q(t) intercept with plane P(u, w)
  //  calculate the intercept point P = Q(t)
  //      (BxC).A - (BxC).D
  //  t = -----------------
  //          (BxC).E
  Vec3 BxC;
  Vec3::cross(B, C, &BxC);
  auto BxCdotE = BxC.dot(E);
  if (BxCdotE == 0) {
    return false;
  }
  auto t = (BxC.dot(A) - BxC.dot(Pn)) / BxCdotE;
  Vec3 P = Pn + t * E;
  if (p) {
    *p = P;
  }
  return rect.containsPoint(Vec2(P.x, P.y));
}

// MARK: Camera
void Node::setCameraMask(unsigned short mask, bool applyChildren)
{
  _cameraMask = mask;
  if (applyChildren)
  {
    for (const auto& child : _children)
    {
      child->setCameraMask(mask, applyChildren);
    }
  }
}

// MARK: Deprecated

__NodeRGBA::__NodeRGBA()
{
  CCLOG("NodeRGBA deprecated.");
}

/**
 * Tooflya Inc. Development
 *
 * @author Igor Mats from Tooflya Inc.
 * @copyright (c) 2015 by Igor Mats
 * http://www.tooflya.com/development/
 *
 * Permission is hereby granted, free of charge, to any person obtaining a copy
 * of this software and associated documentation files (the "Software"), to deal
 * in the Software without restriction, including without limitation the rights
 * to use, copy, modify, merge, publish, distribute, sublicense, and/or sell
 * copies of the Software, and to permit persons to whom the Software is
 * furnished to do so, subject to the following conditions:

 * The above copyright notice and this permission notice shall be included in
 * all copies or substantial portions of the Software.

 * THE SOFTWARE IS PROVIDED "AS IS", WITHOUT WARRANTY OF ANY KIND, EXPRESS OR
 * IMPLIED, INCLUDING BUT NOT LIMITED TO THE WARRANTIES OF MERCHANTABILITY,
 * FITNESS FOR A PARTICULAR PURPOSE AND NONINFRINGEMENT. IN NO EVENT SHALL THE
 * AUTHORS OR COPYRIGHT HOLDERS BE LIABLE FOR ANY CLAIM, DAMAGES OR OTHER
 * LIABILITY, WHETHER IN AN ACTION OF CONTRACT, TORT OR OTHERWISE, ARISING FROM,
 * OUT OF OR IN CONNECTION WITH THE SOFTWARE OR THE USE OR OTHER DEALINGS IN
 * THE SOFTWARE.
 *
 * @cocos2d
 *
 */

Node* Node::_create()
{
  if(this->state->create)
  {
    return this;
  }
  else
  {
    this->state->create = true;

    if(this->cull->parent)
    {
      this->cull->parent->addChild(this);
      this->cull->parent = nullptr;

      this->release();
    }

    if(this->_scheduleUpdate)
    {
      this->scheduleUpdate();
    }

    this->onCreate();
  }

  return this;
}

Node* Node::_destroy(bool action)
{
  if(this->cull->parent == nullptr && this->getParent())
  {
    this->cull->parent = this->getParent();

    this->retain();
    this->removeFromParent();
  }

  this->state->create = false;

  this->stopAllActions();
  this->unscheduleUpdate();

  if(this->pool)
  {
    this->pool->_destroy(this->id);
  }

  this->onDestroy(action);

  return this;
}

Node* Node::_clone()
{
  return this->pool->_create();
}

void Node::onCreate()
{
  this->setVisible(true);
}

void Node::onDestroy(bool action)
{
  this->setVisible(false);
}

bool Node::onTouchBegan(Touch* touch, Event* e)
{
  if(!this->isVisible()) return false;
  if(!this->state->create) return false;

  if(!this->touch->touched)
  {
    if(this->containsTouchLocation(touch))
    {
      this->touch->touched = true;
      this->touch->time = Times::now();
      this->touch->last = touch->getLocation();

      this->onTouchStart(touch, e);

      return true;
    }
  }

  return false;
}

void Node::onTouchEnded(Touch* touch, Event* e)
{
  if(this->touch->touched)
  {
    if(this->containsTouchLocation(touch))
    {
      this->touch->touched = false;

      if(this->onSwipe())
      {
        if(Times::now() - this->touch->time < framework::Touch::SWIPE_TIME)
        {
          switch(this->detectSwipe(touch, e)) {
          case framework::Touch::SWIPE_EVENT_UP:
          return this->onSwipeUp();
          break;
          case framework::Touch::SWIPE_EVENT_DOWN:
          return this->onSwipeDown();
          break;
          case framework::Touch::SWIPE_EVENT_RIGHT:
          return this->onSwipeRight();
          break;
          case framework::Touch::SWIPE_EVENT_LEFT:
          return this->onSwipeLeft();
          break;
          }
        }
      }

      this->onTouchFinish(touch, e);
    }
    else
    {
      this->onTouchCancelled(touch, e);
    }
  }
}

void Node::onTouchMoved(Touch* touch, Event* e)
{
  if(!this->touch->swallowed)
  {
    if(this->containsTouchLocation(touch))
    {
      if(abs(this->touch->last.y - touch->getLocation().y) > 10) // TODO: Refactoring.
      {
        return this->onTouchCancelled(touch, e);
      }
    }
  }

  if(this->containsTouchLocation(touch))
  {
    if(!this->touch->hovered)
    {
      this->touch->hovered = true;

      this->onHover();
    }
  }
  else
  {
    if(this->touch->hovered)
    {
      this->touch->hovered = false;

      this->onUnHover();
    }
  }

  if(this->touch->touched) {
    if(this->onSwipe())
    {
      if(Times::now() - this->touch->time < framework::Touch::SWIPE_TIME)
      {
        auto recognize = this->detectSwipe(touch, e);

        switch(recognize) {
          case framework::Touch::SWIPE_EVENT_UP:
          this->onSwipeUp();
          break;
          case framework::Touch::SWIPE_EVENT_DOWN:
          this->onSwipeDown();
          break;
          case framework::Touch::SWIPE_EVENT_RIGHT:
          this->onSwipeRight();
          break;
          case framework::Touch::SWIPE_EVENT_LEFT:
          this->onSwipeLeft();
          break;
        }

        switch(recognize)
        {
          case framework::Touch::SWIPE_EVENT_UP:
          case framework::Touch::SWIPE_EVENT_DOWN:
          case framework::Touch::SWIPE_EVENT_RIGHT:
          case framework::Touch::SWIPE_EVENT_LEFT:
          //this->onTouchCancelled(touch, e);

          this->touch->touched = false;
          break;
        }
      }
    }

    if(!this->containsTouchLocation(touch))
    {
      this->onTouchCancelled(touch, e);
    }
  }
}

void Node::onTouchCancelled(Touch* touch, Event* e)
{ 
  if(this->touch->touched)
  {
    this->touch->touched = false;

    this->onTouchFinish(nullptr, nullptr);
  }
}

void Node::onTouchStart(Touch* touch, Event* e)
{
}

void Node::onTouchFinish(Touch* touch, Event* e)
{
  if(touch)
  {
    this->onTouch(touch, e);
  }
}

void Node::onTouch(Touch* touch, Event* e)
{
}

void Node::onHover()
{
}

void Node::onUnHover()
{
}

bool Node::onSwipe()
{
  return false;
}

void Node::onSwipeUp()
{
}

void Node::onSwipeDown()
{
}

void Node::onSwipeLeft()
{
}

void Node::onSwipeRight()
{
}

void Node::onKeyPressed(cocos2d::EventKeyboard::KeyCode key, Event *event)
{
}

void Node::onKeyReleased(cocos2d::EventKeyboard::KeyCode key, Event *event)
{
}

void Node::onEnterShow()
{
  this->state->active = true;

  if(this->touch->binded && !this->touch->unbinded)
  {
    this->touch->touched = false;

    auto touchListener = EventListenerTouchOneByOne::create();

    touchListener->onTouchBegan = CC_CALLBACK_2(Node::onTouchBegan, this);
    touchListener->onTouchEnded = CC_CALLBACK_2(Node::onTouchEnded, this);
    touchListener->onTouchMoved = CC_CALLBACK_2(Node::onTouchMoved, this);
    touchListener->onTouchCancelled = CC_CALLBACK_2(Node::onTouchCancelled, this);
    touchListener->setSwallowTouches(this->touch->swallowed);

    Director::getInstance()->getEventDispatcher()->addEventListenerWithSceneGraphPriority(touchListener, this);

    if(dynamic_cast<Screen*>(this))
    {
      auto keyboardListener = EventListenerKeyboard::create();

      keyboardListener->onKeyPressed = CC_CALLBACK_2(Node::onKeyPressed, this);
      keyboardListener->onKeyReleased = CC_CALLBACK_2(Node::onKeyReleased, this);

      Director::getInstance()->getEventDispatcher()->addEventListenerWithSceneGraphPriority(keyboardListener, this);
    }
  }

  if(this->state->create)
  {
    if(this->_scheduleUpdate)
    {
      this->scheduleUpdate();
    }
  }
}

void Node::onExitHide()
{
  this->state->active = false;

  if(this->touch->binded)
  {
    this->_eventDispatcher->removeEventListenersForTarget(this);
  }

  if(this->_scheduleUpdate)
  {
    this->unscheduleUpdate();
  }
}

void Node::bind(bool bind, bool swallowed)
{
  if(bind)
  {
    this->touch->unbinded = false;
    this->touch->binded = true;
    this->touch->swallowed = swallowed;

    if(this->state->active)
    {
      this->onEnterShow();
    }
  }
  else
  {
    this->touch->binded = false;
    this->touch->unbinded = true;
    
    this->_eventDispatcher->removeEventListenersForTarget(this);
  }
}

int Node::detectSwipe(Touch* touch, Event* e)
{
  auto coordinates = touch->getLocation();

  auto x = coordinates.x - this->touch->last.x;
  auto y = coordinates.y - this->touch->last.y;

  if(abs(x) >= framework::Touch::SWIPE_DISTANCE)
  {
    return x < 0 ? framework::Touch::SWIPE_EVENT_LEFT : framework::Touch::SWIPE_EVENT_RIGHT;
  }

  if(abs(y) >= framework::Touch::SWIPE_DISTANCE)
  {
    return y < 0 ? framework::Touch::SWIPE_EVENT_DOWN : framework::Touch::SWIPE_EVENT_UP;
  }

  return -1;
}

bool Node::containsTouchLocation(Touch* touch)
{
  auto size = this->getContentSize();

  auto width = size.width;
  auto height = size.height;

  return Rect(-width / 2, -height / 2, width, height).containsPoint(convertTouchToNodeSpaceAR(touch));
}

float Node::getRecursiveWidth(bool recursive)
{
  if(recursive)
  {
    if(this->getParent())
    {
      return this->getScaleX() * this->getParent()->getRecursiveWidth(true);
    }
    else
    {
      return this->getScaleX();
    }
  }
  else
  {
    return this->getContentSize().width * this->getScaleX() * this->getParent()->getRecursiveWidth(true);
  }
}

float Node::getRecursiveHeight(bool recursive)
{
  return -1;
}

void Node::setActionsTimeFactor(float factor)
{
  this->_actionsTimeFactor = factor;
}

float Node::getActionsTimeFactor()
{
  return this->_actionsTimeFactor == 0 ? Config::ACTIONS_MANAGER_TIME_FACTOR : this->_actionsTimeFactor;
}

Node* Node::deepCopy()
{
  return nullptr;
}

NS_CC_END<|MERGE_RESOLUTION|>--- conflicted
+++ resolved
@@ -216,16 +216,6 @@
     ScriptEngineManager::sendNodeEventToLua(this, kNodeOnCleanup);
   }
 #endif // #if CC_ENABLE_SCRIPT_BINDING
-<<<<<<< HEAD
-  
-  // actions
-  this->stopAllActions();
-  this->unscheduleAllCallbacks();
-
-  // timers
-  for( const auto &child: _children)
-    child->cleanup();
-=======
     
     // actions
     this->stopAllActions();
@@ -234,7 +224,6 @@
     
     for( const auto &child: _children)
         child->cleanup();
->>>>>>> 04035416
 }
 
 std::string Node::getDescription() const
@@ -722,11 +711,6 @@
 
 void Node::setUserObject(Ref* userObject)
 {
-<<<<<<< HEAD
-  CC_SAFE_RETAIN(userObject);
-  CC_SAFE_RELEASE(_userObject);
-  _userObject = userObject;
-=======
 #if CC_ENABLE_GC_FOR_NATIVE_OBJECTS
     auto sEngine = ScriptEngineManager::getInstance()->getScriptEngine();
     if (sEngine)
@@ -740,7 +724,6 @@
     CC_SAFE_RETAIN(userObject);
     CC_SAFE_RELEASE(_userObject);
     _userObject = userObject;
->>>>>>> 04035416
 }
 
 GLProgramState* Node::getGLProgramState() const
@@ -913,28 +896,6 @@
 
 bool Node::doEnumerate(std::string name, std::function<bool (Node *)> callback) const
 {
-<<<<<<< HEAD
-  // name may be xxx/yyy, should find its parent
-  size_t pos = name.find('/');
-  std::string searchName = name;
-  bool needRecursive = false;
-  if (pos != name.npos)
-  {
-    searchName = name.substr(0, pos);
-    name.erase(0, pos+1);
-    needRecursive = true;
-  }
-  
-  bool ret = false;
-  for (const auto& child : _children)
-  {
-    if (std::regex_match(child->_name, std::regex(searchName)))
-    {
-      if (!needRecursive)
-      {
-        // terminate enumeration if callback return true
-        if (callback(child))
-=======
     // name may be xxx/yyy, should find its parent
     size_t pos = name.find('/');
     std::string searchName = name;
@@ -950,22 +911,26 @@
     for (const auto& child : getChildren())
     {
         if (std::regex_match(child->_name, std::regex(searchName)))
->>>>>>> 04035416
         {
-          ret = true;
-          break;
+            if (!needRecursive)
+            {
+                // terminate enumeration if callback return true
+                if (callback(child))
+                {
+                    ret = true;
+                    break;
+                }
+            }
+            else
+            {
+                ret = child->doEnumerate(name, callback);
+                if (ret)
+                    break;
+            }
         }
-      }
-      else
-      {
-        ret = child->doEnumerate(name, callback);
-        if (ret)
-          break;
-      }
-    }
-  }
-  
-  return ret;
+    }
+    
+    return ret;
 }
 
 /* "add" logic MUST only be on this method
@@ -1107,11 +1072,6 @@
 
 void Node::removeAllChildrenWithCleanup(bool cleanup)
 {
-<<<<<<< HEAD
-  // not using detachChild improves speed here
-  for (const auto& child : _children)
-  {
-=======
     // not using detachChild improves speed here
     for (const auto& child : _children)
     {
@@ -1144,22 +1104,21 @@
 
 void Node::detachChild(Node *child, ssize_t childIndex, bool doCleanup)
 {
->>>>>>> 04035416
     // IMPORTANT:
     //  -1st do onExit
     //  -2nd cleanup
-    if(_running)
-    {
-      child->onExitTransitionDidStart();
-      child->onExit();
-    }
-
-    if (cleanup)
-    {
-      child->cleanup();
-    }
-<<<<<<< HEAD
-=======
+    if (_running)
+    {
+        child->onExitTransitionDidStart();
+        child->onExit();
+    }
+
+    // If you don't do cleanup, the child's actions will not get removed and the
+    // its scheduledSelectors_ dict will not get released!
+    if (doCleanup)
+    {
+        child->cleanup();
+    }
     
 #if CC_ENABLE_GC_FOR_NATIVE_OBJECTS
     auto sEngine = ScriptEngineManager::getInstance()->getScriptEngine();
@@ -1168,48 +1127,15 @@
         sEngine->releaseScriptObject(this, child);
     }
 #endif // CC_ENABLE_GC_FOR_NATIVE_OBJECTS
->>>>>>> 04035416
     // set parent nil at the end
     child->setParent(nullptr);
-  }
-  
-  _children.clear();
-}
-
-void Node::detachChild(Node *child, ssize_t childIndex, bool doCleanup)
-{
-  // IMPORTANT:
-  //  -1st do onExit
-  //  -2nd cleanup
-  if (_running)
-  {
-    child->onExitTransitionDidStart();
-    child->onExit();
-  }
-
-  // If you don't do cleanup, the child's actions will not get removed and the
-  // its scheduledSelectors_ dict will not get released!
-  if (doCleanup)
-  {
-    child->cleanup();
-  }
-
-  // set parent nil at the end
-  child->setParent(nullptr);
-
-  _children.erase(childIndex);
-}
-
+
+    _children.erase(childIndex);
+}
 
 // helper used by reorderChild & add
 void Node::insertChild(Node* child, int z)
 {
-<<<<<<< HEAD
-  _transformUpdated = true;
-  _reorderChildDirty = true;
-  _children.pushBack(child);
-  child->_localZOrder = z;
-=======
 #if CC_ENABLE_GC_FOR_NATIVE_OBJECTS
     auto sEngine = ScriptEngineManager::getInstance()->getScriptEngine();
     if (sEngine)
@@ -1221,7 +1147,6 @@
     _reorderChildDirty = true;
     _children.pushBack(child);
     child->_localZOrder = z;
->>>>>>> 04035416
 }
 
 void Node::reorderChild(Node *child, int zOrder)
