/****************************************************************************
Copyright (c) 2010-2012 cocos2d-x.org
Copyright (c) 2011      Ricardo Quesada
Copyright (c) 2011      Zynga Inc.

http://www.cocos2d-x.org

Permission is hereby granted, free of charge, to any person obtaining a copy
of this software and associated documentation files (the "Software"), to deal
in the Software without restriction, including without limitation the rights
to use, copy, modify, merge, publish, distribute, sublicense, and/or sell
copies of the Software, and to permit persons to whom the Software is
furnished to do so, subject to the following conditions:

The above copyright notice and this permission notice shall be included in
all copies or substantial portions of the Software.

THE SOFTWARE IS PROVIDED "AS IS", WITHOUT WARRANTY OF ANY KIND, EXPRESS OR
IMPLIED, INCLUDING BUT NOT LIMITED TO THE WARRANTIES OF MERCHANTABILITY,
FITNESS FOR A PARTICULAR PURPOSE AND NONINFRINGEMENT. IN NO EVENT SHALL THE
AUTHORS OR COPYRIGHT HOLDERS BE LIABLE FOR ANY CLAIM, DAMAGES OR OTHER
LIABILITY, WHETHER IN AN ACTION OF CONTRACT, TORT OR OTHERWISE, ARISING FROM,
OUT OF OR IN CONNECTION WITH THE SOFTWARE OR THE USE OR OTHER DEALINGS IN
THE SOFTWARE.
****************************************************************************/

#include "ccGLStateCache.h"
#include "CCGLProgram.h"
#include "CCDirector.h"
#include "ccConfig.h"
#include "CCConfiguration.h"

// extern
#include "kazmath/GL/matrix.h"
#include "kazmath/kazmath.h"

NS_CC_BEGIN

static GLuint      s_uCurrentProjectionMatrix = -1;
static bool        s_bVertexAttribPosition = false;
static bool        s_bVertexAttribColor = false;
static bool        s_bVertexAttribTexCoords = false;


#if CC_ENABLE_GL_STATE_CACHE

#define kMaxActiveTexture 16

static GLuint    s_uCurrentShaderProgram = -1;
static GLuint    s_uCurrentBoundTexture[kMaxActiveTexture] =  {(GLuint)-1,(GLuint)-1,(GLuint)-1,(GLuint)-1, (GLuint)-1,(GLuint)-1,(GLuint)-1,(GLuint)-1, (GLuint)-1,(GLuint)-1,(GLuint)-1,(GLuint)-1, (GLuint)-1,(GLuint)-1,(GLuint)-1,(GLuint)-1, };
static GLenum    s_eBlendingSource = -1;
static GLenum    s_eBlendingDest = -1;
static int       s_eGLServerState = 0;
static GLuint    s_uVAO = 0;
#endif // CC_ENABLE_GL_STATE_CACHE

// GL State Cache functions

namespace GL {

void invalidateStateCache( void )
{
    kmGLFreeAll();
    
    s_uCurrentProjectionMatrix = -1;
    s_bVertexAttribPosition = false;
    s_bVertexAttribColor = false;
    s_bVertexAttribTexCoords = false;
    
#if CC_ENABLE_GL_STATE_CACHE
    s_uCurrentShaderProgram = -1;
    for( int i=0; i < kMaxActiveTexture; i++ )
    {
        s_uCurrentBoundTexture[i] = -1;
    }

    s_eBlendingSource = -1;
    s_eBlendingDest = -1;
    s_eGLServerState = 0;
    s_uVAO = 0;
    
#endif // CC_ENABLE_GL_STATE_CACHE
}

void deleteProgram( GLuint program )
{
#if CC_ENABLE_GL_STATE_CACHE
    if(program == s_uCurrentShaderProgram)
    {
        s_uCurrentShaderProgram = -1;
    }
#endif // CC_ENABLE_GL_STATE_CACHE

    glDeleteProgram( program );
}

void useProgram( GLuint program )
{
#if CC_ENABLE_GL_STATE_CACHE
    if( program != s_uCurrentShaderProgram ) {
        s_uCurrentShaderProgram = program;
        glUseProgram(program);
    }
#else
    glUseProgram(program);
#endif // CC_ENABLE_GL_STATE_CACHE
}

static void SetBlending(GLenum sfactor, GLenum dfactor)
{
	if (sfactor == GL_ONE && dfactor == GL_ZERO)
    {
		glDisable(GL_BLEND);
	}
    else
    {
		glEnable(GL_BLEND);
		glBlendFunc(sfactor, dfactor);
	}
}

void blendFunc(GLenum sfactor, GLenum dfactor)
{
#if CC_ENABLE_GL_STATE_CACHE
    if (sfactor != s_eBlendingSource || dfactor != s_eBlendingDest)
    {
        s_eBlendingSource = sfactor;
        s_eBlendingDest = dfactor;
        SetBlending(sfactor, dfactor);
    }
#else
    SetBlending( sfactor, dfactor );
#endif // CC_ENABLE_GL_STATE_CACHE
}

void blendResetToCache(void)
{
	glBlendEquation(GL_FUNC_ADD);
#if CC_ENABLE_GL_STATE_CACHE
	SetBlending(s_eBlendingSource, s_eBlendingDest);
#else
	SetBlending(CC_BLEND_SRC, CC_BLEND_DST);
#endif // CC_ENABLE_GL_STATE_CACHE
}

void bindTexture2D(GLuint textureId)
{
    GL::bindTexture2DN(0, textureId);
}

void bindTexture2DN(GLuint textureUnit, GLuint textureId)
{
#if CC_ENABLE_GL_STATE_CACHE
    CCASSERT(textureUnit < kMaxActiveTexture, "textureUnit is too big");
    if (s_uCurrentBoundTexture[textureUnit] != textureId)
    {
        s_uCurrentBoundTexture[textureUnit] = textureId;
        glActiveTexture(GL_TEXTURE0 + textureUnit);
        glBindTexture(GL_TEXTURE_2D, textureId);
    }
#else
    glActiveTexture(GL_TEXTURE0 + textureUnit);
    glBindTexture(GL_TEXTURE_2D, textureId);
#endif
}


void deleteTexture(GLuint textureId)
{
    deleteTextureN(0, textureId);
}

void deleteTextureN(GLuint textureUnit, GLuint textureId)
{
#if CC_ENABLE_GL_STATE_CACHE
	if (s_uCurrentBoundTexture[textureUnit] == textureId)
    {
		s_uCurrentBoundTexture[textureUnit] = -1;
    }
#endif // CC_ENABLE_GL_STATE_CACHE
    
	glDeleteTextures(1, &textureId);
}

void bindVAO(GLuint vaoId)
{
<<<<<<< HEAD
    if (Configuration::getInstance()->supportsShareableVAO()) {
=======
    if (Configuration::getInstance()->supportsShareableVAO())
    {
>>>>>>> f4c97948
    
#if CC_ENABLE_GL_STATE_CACHE
        if (s_uVAO != vaoId)
        {
            s_uVAO = vaoId;
            glBindVertexArray(vaoId);
        }
#else
        glBindVertexArray(vaoId);
#endif // CC_ENABLE_GL_STATE_CACHE
    
    }
}

//#pragma mark - GL Vertex Attrib functions

void enableVertexAttribs( unsigned int flags )
{
    bindVAO(0);
    
    /* Position */
    bool enablePosition = flags & VERTEX_ATTRIB_FLAG_POSITION;

    if( enablePosition != s_bVertexAttribPosition ) {
        if( enablePosition )
            glEnableVertexAttribArray( GLProgram::VERTEX_ATTRIB_POSITION );
        else
            glDisableVertexAttribArray( GLProgram::VERTEX_ATTRIB_POSITION );

        s_bVertexAttribPosition = enablePosition;
    }

    /* Color */
    bool enableColor = (flags & VERTEX_ATTRIB_FLAG_COLOR) != 0 ? true : false;

    if( enableColor != s_bVertexAttribColor ) {
        if( enableColor )
            glEnableVertexAttribArray( GLProgram::VERTEX_ATTRIB_COLOR );
        else
            glDisableVertexAttribArray( GLProgram::VERTEX_ATTRIB_COLOR );

        s_bVertexAttribColor = enableColor;
    }

    /* Tex Coords */
    bool enableTexCoords = (flags & VERTEX_ATTRIB_FLAG_TEX_COORDS) != 0 ? true : false;

    if( enableTexCoords != s_bVertexAttribTexCoords ) {
        if( enableTexCoords )
            glEnableVertexAttribArray( GLProgram::VERTEX_ATTRIB_TEX_COORDS );
        else
            glDisableVertexAttribArray( GLProgram::VERTEX_ATTRIB_TEX_COORDS );

        s_bVertexAttribTexCoords = enableTexCoords;
    }
}

//#pragma mark - GL Uniforms functions

void setProjectionMatrixDirty( void )
{
    s_uCurrentProjectionMatrix = -1;
}

} // Namespace GL

NS_CC_END<|MERGE_RESOLUTION|>--- conflicted
+++ resolved
@@ -184,12 +184,8 @@
 
 void bindVAO(GLuint vaoId)
 {
-<<<<<<< HEAD
-    if (Configuration::getInstance()->supportsShareableVAO()) {
-=======
     if (Configuration::getInstance()->supportsShareableVAO())
     {
->>>>>>> f4c97948
     
 #if CC_ENABLE_GL_STATE_CACHE
         if (s_uVAO != vaoId)
