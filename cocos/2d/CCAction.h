--- conflicted
+++ resolved
@@ -53,24 +53,15 @@
      */
     virtual std::string description() const;
 
-<<<<<<< HEAD
-	/** returns a clone of action */
-	virtual Action* clone() const
-=======
     /** returns a clone of action */
     virtual Action* clone() const
->>>>>>> 42eb6965
     {
         CC_ASSERT(0);
         return nullptr;
     }
 
     /** returns a new action that performs the exactly the reverse action */
-<<<<<<< HEAD
-	virtual Action* reverse() const
-=======
     virtual Action* reverse() const
->>>>>>> 42eb6965
     {
         CC_ASSERT(0);
         return nullptr;
@@ -159,11 +150,7 @@
         CC_ASSERT(0);
         return nullptr;
     }
-<<<<<<< HEAD
-	virtual FiniteTimeAction* clone() const override
-=======
     virtual FiniteTimeAction* clone() const override
->>>>>>> 42eb6965
     {
         CC_ASSERT(0);
         return nullptr;
