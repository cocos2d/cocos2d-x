--- conflicted
+++ resolved
@@ -321,20 +321,6 @@
     //
     // Attributes
     //
-<<<<<<< HEAD
-#ifdef EMSCRIPTEN
-    // Size calculations from calculateVertexPoints().
-    unsigned int numOfPoints = (_gridSize.width+1) * (_gridSize.height+1);
-
-    // position
-    setGLBufferData(_vertices, numOfPoints * sizeof(FloatVec3), 0);
-    glVertexAttribPointer(GLProgram::VERTEX_ATTRIB_POSITION, 3, GL_FLOAT, GL_FALSE, 0, 0);
-
-    // texCoords
-    setGLBufferData(_texCoordinates, numOfPoints * sizeof(FloatVec2), 1);
-    glVertexAttribPointer(GLProgram::VERTEX_ATTRIB_TEX_COORD, 2, GL_FLOAT, GL_FALSE, 0, 0);
-=======
->>>>>>> a2ee5592
 
     // position
     glVertexAttribPointer(GLProgram::VERTEX_ATTRIB_POSITION, 3, GL_FLOAT, GL_FALSE, 0, _vertices);
@@ -535,19 +521,6 @@
     // Attributes
     //
     GL::enableVertexAttribs( GL::VERTEX_ATTRIB_FLAG_POSITION | GL::VERTEX_ATTRIB_FLAG_TEX_COORD );
-<<<<<<< HEAD
-#ifdef EMSCRIPTEN
-    int numQuads = _gridSize.width * _gridSize.height;
-
-    // position
-    setGLBufferData(_vertices, (numQuads*4*sizeof(FloatVec3)), 0);
-    glVertexAttribPointer(GLProgram::VERTEX_ATTRIB_POSITION, 3, GL_FLOAT, GL_FALSE, 0, 0);
-
-    // texCoords
-    setGLBufferData(_texCoordinates, (numQuads*4*sizeof(FloatVec2)), 1);
-    glVertexAttribPointer(GLProgram::VERTEX_ATTRIB_TEX_COORD, 2, GL_FLOAT, GL_FALSE, 0, 0);
-=======
->>>>>>> a2ee5592
 
     // position
     glVertexAttribPointer(GLProgram::VERTEX_ATTRIB_POSITION, 3, GL_FLOAT, GL_FALSE, 0, _vertices);
