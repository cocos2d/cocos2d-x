/****************************************************************************
 Copyright (c) 2013      Zynga Inc.

 http://www.cocos2d-x.org

 Permission is hereby granted, free of charge, to any person obtaining a copy
 of this software and associated documentation files (the "Software"), to deal
 in the Software without restriction, including without limitation the rights
 to use, copy, modify, merge, publish, distribute, sublicense, and/or sell
 copies of the Software, and to permit persons to whom the Software is
 furnished to do so, subject to the following conditions:

 The above copyright notice and this permission notice shall be included in
 all copies or substantial portions of the Software.

 THE SOFTWARE IS PROVIDED "AS IS", WITHOUT WARRANTY OF ANY KIND, EXPRESS OR
 IMPLIED, INCLUDING BUT NOT LIMITED TO THE WARRANTIES OF MERCHANTABILITY,
 FITNESS FOR A PARTICULAR PURPOSE AND NONINFRINGEMENT. IN NO EVENT SHALL THE
 AUTHORS OR COPYRIGHT HOLDERS BE LIABLE FOR ANY CLAIM, DAMAGES OR OTHER
 LIABILITY, WHETHER IN AN ACTION OF CONTRACT, TORT OR OTHERWISE, ARISING FROM,
 OUT OF OR IN CONNECTION WITH THE SOFTWARE OR THE USE OR OTHER DEALINGS IN
 THE SOFTWARE.
 ****************************************************************************/


#ifndef _COCOS2D_CCLABEL_H_
#define _COCOS2D_CCLABEL_H_

#include "CCSpriteBatchNode.h"
#include "CCLabelTextFormatProtocol.h"
#include "ccTypes.h"

NS_CC_BEGIN

enum class GlyphCollection {
    
    DYNAMIC,
    NEHE,
    ASCII,
    CUSTOM
};

//fwd
struct FontLetterDefinition;
class FontAtlas;



class CC_DLL Label : public SpriteBatchNode, public LabelProtocol, public RGBAProtocol, public LabelTextFormatProtocol
{
public:
    
    // static create
    static Label* createWithTTF(const std::string& label, const std::string& fontFilePath, int fontSize, int lineSize = 0, TextHAlignment alignment = TextHAlignment::CENTER, GlyphCollection glyphs = GlyphCollection::NEHE, const char *customGlyphs = 0);
    
    static Label* createWithBMFont(const std::string& label, const std::string& bmfontFilePath, TextHAlignment alignment = TextHAlignment::CENTER, int lineSize = 0);
    
    bool setText(const std::string& stringToRender, float lineWidth, TextHAlignment alignment = TextHAlignment::LEFT, bool lineBreakWithoutSpaces = false);
    
    virtual void setString(const std::string &stringToRender) override;
    virtual void setAlignment(TextHAlignment alignment);
    virtual void setWidth(float width);
    virtual void setLineBreakWithoutSpace(bool breakWithoutSpace);
    virtual void setScale(float scale) override;
    virtual void setScaleX(float scaleX) override;
    virtual void setScaleY(float scaleY) override;

    // RGBAProtocol
    virtual bool isOpacityModifyRGB() const override;
    virtual void setOpacityModifyRGB(bool isOpacityModifyRGB) override;
    virtual void setOpacity(GLubyte opacity) override;
    virtual void updateDisplayedOpacity(GLubyte parentOpacity) override;
    virtual bool isCascadeOpacityEnabled() const override;
    virtual void setCascadeOpacityEnabled(bool cascadeOpacityEnabled) override;
    virtual void setColor(const Color3B& color) override;
    virtual void updateDisplayedColor(const Color3B& parentColor) override;
    virtual bool isCascadeColorEnabled() const override;
    virtual void setCascadeColorEnabled(bool cascadeColorEnabled) override;
    virtual const Color3B& getColor(void) const override;
    virtual const Color3B& getDisplayedColor() const override;
    virtual unsigned char  getOpacity() const override;
    virtual unsigned char  getDisplayedOpacity() const override;
    
     // CCLabelTextFormat protocol implementation
    virtual std::vector<LetterInfo>     *getLettersInfo() override { return &_lettersInfo; };
<<<<<<< HEAD
    virtual bool                        recordLetterInfo(const cocos2d::Point& point,unsigned short int theChar, int spriteIndex) override;
    virtual bool                        recordPlaceholderInfo(int spriteIndex) override;
    virtual float                       getLetterPosXLeft( int index ) const override;
    virtual float                       getLetterPosXRight( int index ) const override;

    virtual Sprite *                    getLetter(int ID) override;  
=======
    virtual bool recordLetterInfo(const cocos2d::Point& point,unsigned short int theChar, int spriteIndex) override;
    virtual bool recordPlaceholderInfo(int spriteIndex) override;
    virtual float getLetterPosXLeft( int index ) const override;
    virtual float getLetterPosXRight( int index ) const override;

    virtual Sprite * getLetter(int ID) override;
>>>>>>> 707a6c24
    
    // font related stuff
    virtual int getCommonLineHeight() const override;
    virtual int getKerningForCharsPair(unsigned short first, unsigned short second) const override;
    virtual int getXOffsetForChar(unsigned short c) const override;
    virtual int getYOffsetForChar(unsigned short c) const override;
    virtual int getAdvanceForChar(unsigned short c, int hintPositionInString) const override;
    virtual Rect getRectForChar(unsigned short c) const override;
    
    // string related stuff
    virtual int getStringNumLines() const override;
    virtual int getStringLenght() const override;
    virtual unsigned short getCharAtStringPosition(int position) const override;
    virtual unsigned short * getUTF8String() const override;
    virtual void assignNewUTF8String(unsigned short *newString) override;
    virtual TextHAlignment getTextAlignment() const override;
    
    // label related stuff
    virtual float getMaxLineWidth() const override;
    virtual bool breakLineWithoutSpace() const override;
    virtual Size getLabelContentSize() const override;
    virtual void setLabelContentSize(const Size &newSize) override;
    
    // carloX
<<<<<<< HEAD
    const char * getString() const { return "not implemented"; }
    void addChild(Node * child, int zOrder=0, int tag=0);
=======
    virtual const std::string& getString() const override { static std::string _ret("not implemented"); return _ret; }
    void addChild(Node * child, int zOrder=0, int tag=0) override;
>>>>>>> 707a6c24

private:
    /**
     * @js NA
     */
    Label(FontAtlas *atlas, TextHAlignment alignment);
    /**
     * @js NA
     * @lua NA
     */
   ~Label();
    
    static Label* createWithAtlas(FontAtlas *atlas, TextHAlignment alignment = TextHAlignment::LEFT, int lineSize = 0);
    
    bool init();
    
    void alignText();   
    
    bool computeAdvancesForString(unsigned short int *stringToRender);
    bool setCurrentString(unsigned short *stringToSet);
    bool setOriginalString(unsigned short *stringToSet);
    void resetCurrentString();
         
    Sprite * updateSpriteWithLetterDefinition(Sprite *spriteToUpdate, const FontLetterDefinition &theDefinition, Texture2D *theTexture);        
    
    
    //! used for optimization
    Sprite              *_reusedLetter;
    std::vector<LetterInfo>     _lettersInfo;       
   
    float                       _commonLineHeight;
    bool                        _lineBreakWithoutSpaces;
    float                       _width;
    TextHAlignment              _alignment;
    unsigned short int *        _currentUTF16String;
    unsigned short int *        _originalUTF16String;
    Size               *        _advances;
    FontAtlas          *        _fontAtlas;
    Color3B                     _displayedColor;
    Color3B                     _realColor;
    bool                        _cascadeColorEnabled;
    bool                        _cascadeOpacityEnabled;
    unsigned char               _displayedOpacity;
    unsigned char               _realOpacity;
    bool                        _isOpacityModifyRGB;
    
    
};


NS_CC_END

#endif /*__COCOS2D_CCLABEL_H */<|MERGE_RESOLUTION|>--- conflicted
+++ resolved
@@ -83,21 +83,12 @@
     
      // CCLabelTextFormat protocol implementation
     virtual std::vector<LetterInfo>     *getLettersInfo() override { return &_lettersInfo; };
-<<<<<<< HEAD
-    virtual bool                        recordLetterInfo(const cocos2d::Point& point,unsigned short int theChar, int spriteIndex) override;
-    virtual bool                        recordPlaceholderInfo(int spriteIndex) override;
-    virtual float                       getLetterPosXLeft( int index ) const override;
-    virtual float                       getLetterPosXRight( int index ) const override;
-
-    virtual Sprite *                    getLetter(int ID) override;  
-=======
     virtual bool recordLetterInfo(const cocos2d::Point& point,unsigned short int theChar, int spriteIndex) override;
     virtual bool recordPlaceholderInfo(int spriteIndex) override;
     virtual float getLetterPosXLeft( int index ) const override;
     virtual float getLetterPosXRight( int index ) const override;
 
     virtual Sprite * getLetter(int ID) override;
->>>>>>> 707a6c24
     
     // font related stuff
     virtual int getCommonLineHeight() const override;
@@ -122,13 +113,8 @@
     virtual void setLabelContentSize(const Size &newSize) override;
     
     // carloX
-<<<<<<< HEAD
-    const char * getString() const { return "not implemented"; }
-    void addChild(Node * child, int zOrder=0, int tag=0);
-=======
     virtual const std::string& getString() const override { static std::string _ret("not implemented"); return _ret; }
     void addChild(Node * child, int zOrder=0, int tag=0) override;
->>>>>>> 707a6c24
 
 private:
     /**
