--- conflicted
+++ resolved
@@ -1049,20 +1049,6 @@
     {
         return;
     }
-<<<<<<< HEAD
-
-  //CC_2D_CULLING_FUNCTION
-  {
-      _trianglesCommand.init(_globalZOrder,
-          _texture->getName(),
-          getGLProgramState(), 
-          _blendFunc, 
-          _polyInfo.triangles, 
-          transform, 
-          flags);
-
-        renderer->addCommand(&_trianglesCommand);
-=======
 
 #if CC_USE_CULLING
     // Don't calculate the culling if the transform was not updated
@@ -1089,29 +1075,6 @@
                                flags);
 
         renderer->addCommand(&_trianglesCommand);
-
-#if CC_SPRITE_DEBUG_DRAW
-        _debugDrawNode->clear();
-        auto count = _polyInfo.triangles.indexCount/3;
-        auto indices = _polyInfo.triangles.indices;
-        auto verts = _polyInfo.triangles.verts;
-        for(ssize_t i = 0; i < count; i++)
-        {
-            //draw 3 lines
-            Vec3 from =verts[indices[i*3]].vertices;
-            Vec3 to = verts[indices[i*3+1]].vertices;
-            _debugDrawNode->drawLine(Vec2(from.x, from.y), Vec2(to.x,to.y), Color4F::WHITE);
-
-            from =verts[indices[i*3+1]].vertices;
-            to = verts[indices[i*3+2]].vertices;
-            _debugDrawNode->drawLine(Vec2(from.x, from.y), Vec2(to.x,to.y), Color4F::WHITE);
-
-            from =verts[indices[i*3+2]].vertices;
-            to = verts[indices[i*3]].vertices;
-            _debugDrawNode->drawLine(Vec2(from.x, from.y), Vec2(to.x,to.y), Color4F::WHITE);
-        }
-#endif //CC_SPRITE_DEBUG_DRAW
->>>>>>> 72c558e0
     }
 }
 
