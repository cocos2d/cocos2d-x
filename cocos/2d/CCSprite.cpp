--- conflicted
+++ resolved
@@ -622,38 +622,6 @@
 }
 #endif //CC_SPRITE_DEBUG_DRAW
 
-<<<<<<< HEAD
-// Culling function from cocos2d-iphone CCSprite.m file
-bool Sprite::isInsideBounds() const
-{
-    // half size of the screen
-    Size screen_half = Director::getInstance()->getWinSize();
-    screen_half.width /= 2;
-    screen_half.height /= 2;
-
-    float hcsx = _contentSize.width / 2;
-    float hcsy = _contentSize.height / 2;
-
-    // convert to world coordinates
-    float x = hcsx * _modelViewTransform.m[0] + hcsy * _modelViewTransform.m[4] + _modelViewTransform.m[12];
-    float y = hcsx * _modelViewTransform.m[1] + hcsy * _modelViewTransform.m[5] + _modelViewTransform.m[13];
-
-    // center of screen is (0,0)
-    x -= screen_half.width;
-    y -= screen_half.height;
-
-    // convert content size to world coordinates
-    float wchw = hcsx * std::max(fabsf(_modelViewTransform.m[0] + _modelViewTransform.m[4]), fabsf(_modelViewTransform.m[0] - _modelViewTransform.m[4]));
-    float wchh = hcsy * std::max(fabsf(_modelViewTransform.m[1] + _modelViewTransform.m[5]), fabsf(_modelViewTransform.m[1] - _modelViewTransform.m[5]));
-
-    // compare if it in the positive quadrant of the screen
-    float tmpx = (fabsf(x)-wchw);
-    float tmpy = (fabsf(y)-wchh);
-    return (tmpx < screen_half.width && tmpy < screen_half.height);
-}
-
-=======
->>>>>>> 7f1cf590
 // Node overrides
 void Sprite::addChild(Node *child, int zOrder, int tag)
 {
