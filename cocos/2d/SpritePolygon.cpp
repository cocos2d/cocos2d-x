--- conflicted
+++ resolved
@@ -260,13 +260,7 @@
     info._triangles = _triangles;
     _polygonInfo = SpritePolygonCache::getInstance()->addSpritePolygonCache(file, info);
     calculateUVandContentSize();
-<<<<<<< HEAD
-    SpritePolygonCache::printInfo(*_polygonInfo);
-    delete _triangles.verts;
-    delete _triangles.indices;
-=======
-
->>>>>>> f8464659
+//    SpritePolygonCache::printInfo(*_polygonInfo);
 #if CC_SPRITE_DEBUG_DRAW
     debugDraw();
 #endif
