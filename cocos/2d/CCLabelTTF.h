/****************************************************************************
Copyright (c) 2010-2012 cocos2d-x.org
Copyright (c) 2008-2010 Ricardo Quesada

http://www.cocos2d-x.org

Permission is hereby granted, free of charge, to any person obtaining a copy
of this software and associated documentation files (the "Software"), to deal
in the Software without restriction, including without limitation the rights
to use, copy, modify, merge, publish, distribute, sublicense, and/or sell
copies of the Software, and to permit persons to whom the Software is
furnished to do so, subject to the following conditions:

The above copyright notice and this permission notice shall be included in
all copies or substantial portions of the Software.

THE SOFTWARE IS PROVIDED "AS IS", WITHOUT WARRANTY OF ANY KIND, EXPRESS OR
IMPLIED, INCLUDING BUT NOT LIMITED TO THE WARRANTIES OF MERCHANTABILITY,
FITNESS FOR A PARTICULAR PURPOSE AND NONINFRINGEMENT. IN NO EVENT SHALL THE
AUTHORS OR COPYRIGHT HOLDERS BE LIABLE FOR ANY CLAIM, DAMAGES OR OTHER
LIABILITY, WHETHER IN AN ACTION OF CONTRACT, TORT OR OTHERWISE, ARISING FROM,
OUT OF OR IN CONNECTION WITH THE SOFTWARE OR THE USE OR OTHER DEALINGS IN
THE SOFTWARE.
****************************************************************************/
#ifndef __CCLABELTTF_H__
#define __CCLABELTTF_H__

#include "renderer/CCNewSprite.h"
#include "CCTexture2D.h"

NS_CC_BEGIN

/**
 * @addtogroup GUI
 * @{
 * @addtogroup label
 * @{
 */



/** @brief LabelTTF is a subclass of TextureNode that knows how to render text labels
 *
 * All features from TextureNode are valid in LabelTTF
 *
 * LabelTTF objects are slow. Consider using LabelAtlas or LabelBMFont instead.
 *
 * Custom ttf file can be put in assets/ or external storage that the Application can access.
 * @code
 * LabelTTF *label1 = LabelTTF::create("alignment left", "A Damn Mess", fontSize, blockSize, 
 *                                          TextHAlignment::LEFT, TextVAlignment::CENTER);
 * LabelTTF *label2 = LabelTTF::create("alignment right", "/mnt/sdcard/Scissor Cuts.ttf", fontSize, blockSize,
 *                                          TextHAlignment::LEFT, TextVAlignment::CENTER);
 * @endcode
 *
 */
class CC_DLL LabelTTF : public NewSprite, public LabelProtocol
{
public:
    /**
     * @js ctor
     */
    LabelTTF();
    /**
     * @js NA
     * @lua NA
     */
    virtual ~LabelTTF();

    /** creates a LabelTTF with a font name and font size in points
     @since v2.0.1
     */
    static LabelTTF * create(const std::string& string, const std::string& fontName, float fontSize);
    
    /** creates a LabelTTF from a fontname, horizontal alignment, dimension in points,  and font size in points.
     @since v2.0.1
     */
    static LabelTTF * create(const std::string& string, const std::string& fontName, float fontSize,
                             const Size& dimensions, TextHAlignment hAlignment);
  
    /** creates a Label from a fontname, alignment, dimension in points and font size in points
     @since v2.0.1
     */
    static LabelTTF * create(const std::string& string, const std::string& fontName, float fontSize,
                             const Size& dimensions, TextHAlignment hAlignment,
                             TextVAlignment vAlignment);
    
    
    /** Create a lable with string and a font definition*/
    static LabelTTF * createWithFontDefinition(const std::string& string, FontDefinition &textDefinition);
    
    /** initializes the LabelTTF with a font name and font size */
    bool initWithString(const std::string& string, const std::string& fontName, float fontSize);
    
    /** initializes the LabelTTF with a font name, alignment, dimension and font size */
    bool initWithString(const std::string& string, const std::string& fontName, float fontSize,
                        const Size& dimensions, TextHAlignment hAlignment);

    /** initializes the LabelTTF with a font name, alignment, dimension and font size */
    bool initWithString(const std::string& string, const std::string& fontName, float fontSize,
                        const Size& dimensions, TextHAlignment hAlignment, 
                        TextVAlignment vAlignment);
    
    /** initializes the LabelTTF with a font name, alignment, dimension and font size */
    bool initWithStringAndTextDefinition(const std::string& string, FontDefinition &textDefinition);
    
    /** set the text definition used by this label */
    void setTextDefinition(const FontDefinition& theDefinition);
    
    /** get the text definition used by this label */
    FontDefinition getTextDefinition();
    
    
    
    /** enable or disable shadow for the label */
    void enableShadow(const Size &shadowOffset, float shadowOpacity, float shadowBlur, bool mustUpdateTexture = true);
    
    /** disable shadow rendering */
    void disableShadow(bool mustUpdateTexture = true);
    
    /** enable or disable stroke */
    void enableStroke(const Color3B &strokeColor, float strokeSize, bool mustUpdateTexture = true);
    
    /** disable stroke */
    void disableStroke(bool mustUpdateTexture = true);
    
    /** set text tinting */
    void setFontFillColor(const Color3B &tintColor, bool mustUpdateTexture = true);

    
    
    /** initializes the LabelTTF */
    bool init();

    /** Creates an label.
     */
    static LabelTTF * create();

    /** changes the string to render
    * @warning Changing the string is as expensive as creating a new LabelTTF. To obtain better performance use LabelAtlas
    */
    virtual void setString(const std::string &label) override;
    virtual const std::string& getString(void) const override;
    
    TextHAlignment getHorizontalAlignment() const;
    void setHorizontalAlignment(TextHAlignment alignment);
    
    TextVAlignment getVerticalAlignment() const;
    void setVerticalAlignment(TextVAlignment verticalAlignment);
    
    const Size& getDimensions() const;
    void setDimensions(const Size &dim);
    
    float getFontSize() const;
    void setFontSize(float fontSize);
    
    const std::string& getFontName() const;
    void setFontName(const std::string& fontName);

    /**
     * @js NA
     * @lua NA
     */
    virtual std::string getDescription() const override;

protected:
    bool updateTexture();

    /** set the text definition for this label */
    void _updateWithTextDefinition(const FontDefinition& textDefinition, bool mustUpdateTexture = true);
    FontDefinition    _prepareTextDefinition(bool adjustForResolution = false);
    
    /** Dimensions of the label in Points */
    Size _dimensions;
    /** The alignment of the label */
    TextHAlignment         _alignment;
    /** The vertical alignment of the label */
    TextVAlignment _vAlignment;
    /** Font name used in the label */
    std::string _fontName;
    /** Font size of the label */
    float _fontSize;
    /** label's string */
    std::string _string;
    
    /** font shadow */
    bool    _shadowEnabled;
    Size    _shadowOffset;
    float   _shadowOpacity;
    float   _shadowBlur;
    
    
    /** font stroke */
    bool        _strokeEnabled;
    Color3B     _strokeColor;
    float       _strokeSize;
        
    /** font tint */
    Color3B   _textFillColor;
<<<<<<< HEAD


=======
>>>>>>> 015d51b1
};


// end of GUI group
/// @}
/// @}

NS_CC_END

#endif //__CCLABEL_H__
<|MERGE_RESOLUTION|>--- conflicted
+++ resolved
@@ -197,11 +197,6 @@
         
     /** font tint */
     Color3B   _textFillColor;
-<<<<<<< HEAD
-
-
-=======
->>>>>>> 015d51b1
 };
 
 
