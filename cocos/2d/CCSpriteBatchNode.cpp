--- conflicted
+++ resolved
@@ -26,7 +26,6 @@
 THE SOFTWARE.
 ****************************************************************************/
 
-#include "2d/CCCamera.h"
 #include "2d/CCSpriteBatchNode.h"
 #include "2d/CCSprite.h"
 #include "base/CCDirector.h"
@@ -379,30 +378,7 @@
         child->updateTransform();
     }
 
-<<<<<<< HEAD
-    //Render as 3D object
-    if (flags & FLAGS_RENDER_AS_3D)
-    {
-        float depth = Camera::getVisitingCamera()->getDepthInView(transform);
-        _batchCommand.init(
-                           depth,
-                           getGLProgram(),
-                           _blendFunc,
-                           _textureAtlas,
-                           transform);
-    }
-    else
-    {
-        _batchCommand.init(
-                       _globalZOrder,
-                       getGLProgram(),
-                       _blendFunc,
-                       _textureAtlas,
-                       transform);
-    }
-=======
     _batchCommand.init(_globalZOrder, getGLProgram(), _blendFunc, _textureAtlas, transform, flags);
->>>>>>> 15bf9190
     renderer->addCommand(&_batchCommand);
 }
 
