--- conflicted
+++ resolved
@@ -124,25 +124,6 @@
         CC_SAFE_RETAIN(programState);
     }
     pipelineDescriptor.programState = _programState;
-<<<<<<< HEAD
-    _mvpMatrixLocaiton = pipelineDescriptor.programState->getUniformLocation("u_MVPMatrix");
-    _textureLocation = pipelineDescriptor.programState->getUniformLocation("u_texture");
-
-    auto vertexLayout = _programState->getVertexLayout();
-    const auto& attributeInfo = _programState->getProgram()->getActiveAttributes();
-    auto iter = attributeInfo.find("a_position");
-    if (iter != attributeInfo.end())
-    {
-        vertexLayout->setAttribute("a_position", iter->second.location, backend::VertexFormat::FLOAT3, 0, false);
-    }
-    iter = attributeInfo.find("a_texCoord");
-    if (iter != attributeInfo.end())
-    {
-        vertexLayout->setAttribute("a_texCoord", iter->second.location, backend::VertexFormat::FLOAT2, offsetof(V3F_C4B_T2F, texCoords), false);
-    }
-    iter = attributeInfo.find("a_color");
-    if (iter != attributeInfo.end())
-=======
     
     CC_SAFE_RELEASE(program);
     
@@ -189,7 +170,6 @@
     CCASSERT(programState, "programState should not be nullptr");
     auto& pipelineDescriptor = _quadCommand.getPipelineDescriptor();
     if (_programState != programState)
->>>>>>> c0332b7a
     {
         CC_SAFE_RELEASE(_programState);
         _programState = programState;
