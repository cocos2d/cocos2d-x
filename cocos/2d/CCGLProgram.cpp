/****************************************************************************
Copyright 2011 Jeff Lamarche
Copyright 2012 Goffredo Marocchi
Copyright 2012 Ricardo Quesada
Copyright 2012 cocos2d-x.org
Copyright 2013-2014 Chukong Technologies Inc.

http://www.cocos2d-x.org
 
Permission is hereby granted, free of charge, to any person obtaining a copy
of this software and associated documentation files (the "Software"), to deal
in the Software without restriction, including without limitation the rights
to use, copy, modify, merge, publish, distribute, sublicense, and/or sell
copies of the Software, and to permit persons to whom the Software is
furnished to do so, subject to the following conditions:

The above copyright notice and this permission notice shall be included in
all copies or substantial portions of the Software.

THE SOFTWARE IS PROVIDED "AS IS", WITHOUT WARRANTY OF ANY KIND, EXPRESS OR
IMPLIED, INCLUDING BUT NOT LIMITED TO THE WARRANTIES OF MERCHANTABILITY,
FITNESS FOR A PARTICULAR PURPOSE AND NONINFRINGEMENT. IN false EVENT SHALL THE
AUTHORS OR COPYRIGHT HOLDERS BE LIABLE FOR ANY CLAIM, DAMAGES OR OTHER
LIABILITY, WHETHER IN AN ACTION OF CONTRACT, TORT OR OTHERWISE, ARISING FROM,
OUT OF OR IN CONNECTION WITH THE SOFTWARE OR THE USE OR OTHER DEALINGS IN
THE SOFTWARE.
****************************************************************************/

#include "base/CCDirector.h"
#include "2d/CCGLProgram.h"
#include "2d/ccGLStateCache.h"
#include "base/ccMacros.h"
#include "2d/platform/CCFileUtils.h"
#include "2d/uthash.h"
#include "deprecated/CCString.h"
#include "CCGL.h"

#if (CC_TARGET_PLATFORM == CC_PLATFORM_WINRT) || (CC_TARGET_PLATFORM == CC_PLATFORM_WP8)
#include "CCPrecompiledShaders.h"
#endif

NS_CC_BEGIN

typedef struct _hashUniformEntry
{
    GLvoid*         value;       // value
    unsigned int    location;    // Key
    UT_hash_handle  hh;          // hash entry
} tHashUniformEntry;

const char* GLProgram::SHADER_NAME_POSITION_TEXTURE_COLOR = "ShaderPositionTextureColor";
const char* GLProgram::SHADER_NAME_POSITION_TEXTURE_COLOR_NO_MVP = "ShaderPositionTextureColor_noMVP";
const char* GLProgram::SHADER_NAME_POSITION_TEXTURE_ALPHA_TEST = "ShaderPositionTextureColorAlphaTest";
const char* GLProgram::SHADER_NAME_POSITION_TEXTURE_ALPHA_TEST_NO_MV = "ShaderPositionTextureColorAlphaTest_NoMV";
const char* GLProgram::SHADER_NAME_POSITION_COLOR = "ShaderPositionColor";
const char* GLProgram::SHADER_NAME_POSITION_COLOR_NO_MVP = "ShaderPositionColor_noMVP";
const char* GLProgram::SHADER_NAME_POSITION_TEXTURE = "ShaderPositionTexture";
const char* GLProgram::SHADER_NAME_POSITION_TEXTURE_U_COLOR = "ShaderPositionTexture_uColor";
const char* GLProgram::SHADER_NAME_POSITION_TEXTURE_A8_COLOR = "ShaderPositionTextureA8Color";
const char* GLProgram::SHADER_NAME_POSITION_U_COLOR = "ShaderPosition_uColor";
const char* GLProgram::SHADER_NAME_POSITION_LENGTH_TEXTURE_COLOR = "ShaderPositionLengthTextureColor";

const char* GLProgram::SHADER_NAME_LABEL_DISTANCEFIELD_NORMAL = "ShaderLabelDFNormal";
const char* GLProgram::SHADER_NAME_LABEL_DISTANCEFIELD_GLOW = "ShaderLabelDFGlow";
const char* GLProgram::SHADER_NAME_LABEL_NORMAL = "ShaderLabelNormal";
const char* GLProgram::SHADER_NAME_LABEL_OUTLINE = "ShaderLabelOutline";


// uniform names
const char* GLProgram::UNIFORM_NAME_P_MATRIX = "CC_PMatrix";
const char* GLProgram::UNIFORM_NAME_MV_MATRIX = "CC_MVMatrix";
const char* GLProgram::UNIFORM_NAME_MVP_MATRIX  = "CC_MVPMatrix";
const char* GLProgram::UNIFORM_NAME_TIME = "CC_Time";
const char* GLProgram::UNIFORM_NAME_SIN_TIME = "CC_SinTime";
const char* GLProgram::UNIFORM_NAME_COS_TIME = "CC_CosTime";
const char* GLProgram::UNIFORM_NAME_RANDOM01 = "CC_Random01";
const char* GLProgram::UNIFORM_NAME_SAMPLER = "CC_Texture0";
const char* GLProgram::UNIFORM_NAME_ALPHA_TEST_VALUE = "CC_alpha_value";

// Attribute names
const char* GLProgram::ATTRIBUTE_NAME_COLOR = "a_color";
const char* GLProgram::ATTRIBUTE_NAME_POSITION = "a_position";
const char* GLProgram::ATTRIBUTE_NAME_TEX_COORD = "a_texCoord";


GLProgram::GLProgram()
: _program(0)
, _vertShader(0)
, _fragShader(0)
, _hashForUniforms(nullptr)
, _flags()
,_isTight(false)
{
    memset(_uniforms, 0, sizeof(_uniforms));
<<<<<<< HEAD
    _programDate = new GLProgramData();
=======
    _programData = new GLProgramData();
>>>>>>> 69fd841b
}

GLProgram::~GLProgram()
{
    CCLOGINFO("%s %d deallocing GLProgram: %p", __FUNCTION__, __LINE__, this);

    // there is no need to delete the shaders. They should have been already deleted.
    CCASSERT(_vertShader == 0, "Vertex Shaders should have been already deleted");
    CCASSERT(_fragShader == 0, "Fragment Shaders should have been already deleted");

    if (_program) 
    {
        GL::deleteProgram(_program);
    }

    tHashUniformEntry *current_element, *tmp;

    // Purge uniform hash
    HASH_ITER(hh, _hashForUniforms, current_element, tmp)
    {
        HASH_DEL(_hashForUniforms, current_element);
        free(current_element->value);
        free(current_element);
    }
    
<<<<<<< HEAD
    CC_SAFE_DELETE(_programDate);
=======
    CC_SAFE_DELETE(_programData);
>>>>>>> 69fd841b
}

bool GLProgram::initWithByteArrays(const GLchar* vShaderByteArray, const GLchar* fShaderByteArray)
{

#if (CC_TARGET_PLATFORM == CC_PLATFORM_WINRT) || (CC_TARGET_PLATFORM == CC_PLATFORM_WP8)
    GLboolean hasCompiler = false;
    glGetBooleanv(GL_SHADER_COMPILER, &hasCompiler);
    _hasShaderCompiler = (hasCompiler == GL_TRUE);

    if(!_hasShaderCompiler)
    {
        return initWithPrecompiledProgramByteArray(vShaderByteArray,fShaderByteArray);
    }
#endif

    _program = glCreateProgram();
    CHECK_GL_ERROR_DEBUG();

    _vertShader = _fragShader = 0;

    if (vShaderByteArray)
    {
        if (!compileShader(&_vertShader, GL_VERTEX_SHADER, vShaderByteArray))
        {
            CCLOG("cocos2d: ERROR: Failed to compile vertex shader");
            return false;
       }
    }

    // Create and compile fragment shader
    if (fShaderByteArray)
    {
        if (!compileShader(&_fragShader, GL_FRAGMENT_SHADER, fShaderByteArray))
        {
            CCLOG("cocos2d: ERROR: Failed to compile fragment shader");
            return false;
        }
    }

    if (_vertShader)
    {
        glAttachShader(_program, _vertShader);
    }
    CHECK_GL_ERROR_DEBUG();

    if (_fragShader)
    {
        glAttachShader(_program, _fragShader);
    }
    _hashForUniforms = nullptr;
    
    CHECK_GL_ERROR_DEBUG();

#if (CC_TARGET_PLATFORM == CC_PLATFORM_WINRT) || (CC_TARGET_PLATFORM == CC_PLATFORM_WP8)
    _shaderId = CCPrecompiledShaders::getInstance()->addShaders(vShaderByteArray, fShaderByteArray);
#endif

    return true;
}

#if (CC_TARGET_PLATFORM == CC_PLATFORM_WINRT) || (CC_TARGET_PLATFORM == CC_PLATFORM_WP8)
bool GLProgram::initWithPrecompiledProgramByteArray(const GLchar* vShaderByteArray, const GLchar* fShaderByteArray)
{
    bool haveProgram = false;

    _program = glCreateProgram();
    CHECK_GL_ERROR_DEBUG();

    _vertShader = _fragShader = 0;

    haveProgram = CCPrecompiledShaders::getInstance()->loadProgram(_program, vShaderByteArray, fShaderByteArray);

    CHECK_GL_ERROR_DEBUG();
    _hashForUniforms = NULL;

    CHECK_GL_ERROR_DEBUG();  

    return haveProgram;
}
#endif

bool GLProgram::initWithFilenames(const std::string &vShaderFilename, const std::string &fShaderFilename)
{
    auto fileUtils = FileUtils::getInstance();
    std::string vertexSource = fileUtils->getStringFromFile(FileUtils::getInstance()->fullPathForFilename(vShaderFilename));
    std::string fragmentSource = fileUtils->getStringFromFile(FileUtils::getInstance()->fullPathForFilename(fShaderFilename));

    return initWithByteArrays(vertexSource.c_str(), fragmentSource.c_str());
}

<<<<<<< HEAD


=======
>>>>>>> 69fd841b
void GLProgram::setUniformsForUserDef()
{
	Director* director = Director::getInstance();
	CCASSERT(nullptr != director, "Director is null when seting matrix stack");
    
	Matrix matrixMV;
	matrixMV = director->getMatrix(MATRIX_STACK_TYPE::MATRIX_STACK_MODELVIEW);
    
	Matrix matrixP = Director::getInstance()->getMatrix(MATRIX_STACK_TYPE::MATRIX_STACK_PROJECTION);
    
<<<<<<< HEAD
}


void GLProgram::setVertexAttrib(const GLvoid* vertex)
{
	GLint vertexsize = _programDate->getVertexSize();
	for(unsigned int i = 0, count = _programDate->getAttribCount(); i < count; ++i)
	{
		GLProgramData::VertexAttib* _attrib = _programDate->getAttrib(i);
		std::string name = _attrib->_name;
		GLint size = _attrib->_size;
		GLenum type = _attrib->_type;
        
		glVertexAttribPointer(i, size, type, GL_FALSE, vertexsize, vertex);
        
	}
    // glVertexAttribPointer(GLProgram::VERTEX_ATTRIB_POSITION, 2, GL_FLOAT, GL_FALSE, 2, vertex);
=======
	// Set Uniform value
    
    for(unsigned int i = 0, count = _programData->getUniformCount(); i < count; ++i)
    {
        _programData->getUniform(i)->_uniformvalue->bindUniform(this);
    }
}

void GLProgram::setAttribForUserDef()
{
    for(unsigned int i = 0, count = _programData->getAttribCount(); i < count; ++i)
    {
        GLProgramData::VertexAttrib* attrib = _programData->getAttrib(i);
        if(i == 0)
        {
            glEnableVertexAttribArray(GLProgram::VERTEX_ATTRIB_POSITION);
        }
        else if(attrib->_type == GL_FLOAT_VEC4)
        {
            glEnableVertexAttribArray(GLProgram::VERTEX_ATTRIB_COLOR);
        }
        else if(attrib->_type == GL_FLOAT_VEC2)
        {
            glEnableVertexAttribArray(GLProgram::VERTEX_ATTRIB_TEX_COORDS);
        }
    }
}

// have some questions.
void GLProgram::setVertexAttrib(const GLvoid* vertex, bool isTight)
{
	static GLint vertexsize = 0;
    if(vertexsize == 0)
    {
        for(unsigned int i = 0, count = _programData->getAttribCount(); i < count; ++i)
        {
            GLProgramData::VertexAttrib* _attrib = _programData->getAttrib(i);
        
            if(_attrib->_type == GL_UNSIGNED_BYTE)
                vertexsize += _attrib->_size ;
            else
                vertexsize += _attrib->_size * 4;
        }
    }
    if(isTight)
        vertexsize = 0;
    
    size_t offset = 0;
	for(unsigned int i = 0, count = _programData->getAttribCount(); i < count; ++i)
	{
        
		GLProgramData::VertexAttrib* _attrib = _programData->getAttrib(i);
		std::string name = _attrib->_name;
		GLint size = _attrib->_size;
		GLenum type = _attrib->_type;
        bool normalized = GL_FALSE;
        
		glVertexAttribPointer(i, size, type, normalized, vertexsize, (size_t*)(vertex)+ offset);
        if(_attrib->_type != GL_UNSIGNED_BYTE)
            offset += size * 4 ;
        else
            offset += size;
	}
>>>>>>> 69fd841b
}

void GLProgram::autoParse()
{
<<<<<<< HEAD
    
=======
>>>>>>> 69fd841b
	// Link	program
	GLint status = GL_TRUE;
	glLinkProgram(_program);
    
	// Delete shaders after linking
	if (_vertShader)
	{
		glDeleteShader(_vertShader);
	}
    
	if (_fragShader)
	{
		glDeleteShader(_fragShader);
	}
    
	_vertShader = _fragShader = 0;
    
	// Query and store vertex attribute meta-data from the program.
	GLint activeAttributes;
	GLint length;
	glGetProgramiv(_program, GL_ACTIVE_ATTRIBUTES, &activeAttributes);
	if(activeAttributes > 0)
	{
		glGetProgramiv(_program, GL_ACTIVE_ATTRIBUTE_MAX_LENGTH, &length);
		if(length > 0)
		{
			GLchar* attribName = new GLchar[length + 1];
			GLint attribSize;
			GLenum attribType;
			GLint attribLocation;
            GLint vertexsize = 0;
            
			for(int i = 0; i < activeAttributes; ++i)
			{
				// Query attribute info.
				glGetActiveAttrib(_program, i, length, NULL, &attribSize, &attribType, attribName);
				attribName[length] = '\0';
                
				// Query the pre-assigned attribute location
				attribLocation = glGetAttribLocation(_program, attribName);
				std::string name = attribName;
                
                GLuint size;
                switch (attribType) {
                    case GL_FLOAT:
                        size = 1;
                        attribType = GL_FLOAT;
                        break;
                    case GL_FLOAT_VEC2:
                        attribType = GL_FLOAT;
                        size = 2;
                        break;
                    case GL_FLOAT_VEC3:
                        attribType = GL_FLOAT;
                        size = 3;
                        break;
                    case GL_FLOAT_VEC4:
                        attribType = GL_FLOAT;
<<<<<<< HEAD
                        size = 4;
=======
                            size = 4;
>>>>>>> 69fd841b
                        break;
                    case GL_FLOAT_MAT4:
                        attribType = GL_FLOAT;
                        size = 16;
                        break;
                    case GL_INT:
                        size = 1;
                        attribType = GL_INT;
                        break;
                    case GL_INT_VEC2:
                        size = 2;
                        attribType = GL_INT;
                        break;
                    case GL_INT_VEC3:
                        size = 3;
                        attribType = GL_INT;
                        break;
                    case GL_INT_VEC4:
                        size = 4;
                        attribType = GL_INT;
                        break;
                    default:
                        size = 1;
                        break;
                }
                
<<<<<<< HEAD
                GLProgramData::_VertexAttib* attrib = new GLProgramData::_VertexAttib();
                attrib->_name = name;
                attrib->_size = size;
                attrib->_type = attribType;
                attrib->_index = attribLocation;
                vertexsize +=size;
                
                
				_programDate->addAttrib(name, attrib);
                
				//_user_vertAttributes[attribName] = attribLocation;
                
			}
            _programDate->setVertexSize(vertexsize);
			CC_SAFE_DELETE_ARRAY(attribName);
		}
	}
    
=======
                GLProgramData::_VertexAttrib* attrib = new GLProgramData::_VertexAttrib();
                attrib->_name = name;
                attrib->_size = size;
                attrib->_type = attribType;
                attrib->_index = i;
                //vertexsize +=size;
                
				_programData->addAttrib(name, attrib);
                
				//_user_vertAttributes[attribName] = attribLocation;
            //    bindAttribLocation(attribName,attribLocation);
			}
			CC_SAFE_DELETE_ARRAY(attribName);
		}
	}

>>>>>>> 69fd841b
	// Query and store uniforms from the program.
	GLint activeUniforms;
	glGetProgramiv(_program, GL_ACTIVE_UNIFORMS, &activeUniforms);
	if(activeUniforms > 0)
	{
		glGetProgramiv(_program, GL_ACTIVE_UNIFORM_MAX_LENGTH, &length);
		if(length > 0)
		{
			GLchar* uniformName = new char[length + 1];
			GLint uniformSize;
			GLenum uniformType;
			GLint uniformLocation;
            
			unsigned int  sampleIndex = 0;
			for(int i = 0; i < activeUniforms; ++i)
			{
				// Query uniform info.
				glGetActiveUniform(_program, i, length, NULL, &uniformSize, &uniformType, uniformName);
				uniformName[length] = '\0';
                
				if(uniformSize > 1 && length > 3)
				{
					char* c = strrchr(uniformName, '[');
					if(c)
					{
						*c = '\0';
					}
				}
                
				uniformLocation = glGetUniformLocation(_program, uniformName);
				//_user_uniforms[uniformName] = uniformLocation;
				std::string name = uniformName;
                GLProgramData::_Uniform* uniform = new GLProgramData::_Uniform();
                
                uniform->_location = uniformLocation;
                uniform->_name = uniformName;
                uniform->_size = uniformSize;
                uniform->_type = uniformType;
                
                UniformValue* uniformvalue = new UniformValue();
                uniform->_uniformvalue = uniformvalue;
<<<<<<< HEAD
                uniformvalue->init(this, uniform);
                
				_programDate->addUniform(name, uniform);
=======
                uniformvalue->init(uniform);
                
				_programData->addUniform(name, uniform);
>>>>>>> 69fd841b
			}
			CC_SAFE_DELETE_ARRAY(uniformName);
		}
	}
<<<<<<< HEAD
}

UniformValue* GLProgram::getUniformValue(const std::string &name)
{
	GLProgramData::Uniform* uniform = _programDate->getUniform(name);
	return uniform->_uniformvalue;
}

=======
    
    for(unsigned int i = 0, count = _programData->getAttribCount(); i < count; ++i)
	{
		GLProgramData::VertexAttrib* _attrib = _programData->getAttrib(i);
		std::string name = _attrib->_name;
        GLint attribLocation = getAttribLocation(name.c_str());
        bindAttribLocation( name.c_str(),attribLocation);
	}
    
}

UniformValue* GLProgram::getUniform(std::string &name)
{
	GLProgramData::Uniform* uniform = _programData->getUniform(name);
	return uniform->_uniformvalue;
}

GLProgramData::VertexAttrib* GLProgram::getAttrib(std::string &name)
{
    GLProgramData::VertexAttrib* attrib = _programData->getAttrib(name);
    return attrib;
}

>>>>>>> 69fd841b

std::string GLProgram::getDescription() const
{
    return StringUtils::format("<GLProgram = "
                                      CC_FORMAT_PRINTF_SIZE_T
                                      " | Program = %i, VertexShader = %i, FragmentShader = %i>",
                                      (size_t)this, _program, _vertShader, _fragShader);
}

bool GLProgram::compileShader(GLuint * shader, GLenum type, const GLchar* source)
{
    GLint status;
 
    if (!source)
    {
        return false;
    }
    
    const GLchar *sources[] = {
#if (CC_TARGET_PLATFORM != CC_PLATFORM_WIN32 && CC_TARGET_PLATFORM != CC_PLATFORM_LINUX && CC_TARGET_PLATFORM != CC_PLATFORM_MAC)
        (type == GL_VERTEX_SHADER ? "precision highp float;\n" : "precision mediump float;\n"),
#endif
        "uniform mat4 CC_PMatrix;\n"
        "uniform mat4 CC_MVMatrix;\n"
        "uniform mat4 CC_MVPMatrix;\n"
        "uniform vec4 CC_Time;\n"
        "uniform vec4 CC_SinTime;\n"
        "uniform vec4 CC_CosTime;\n"
        "uniform vec4 CC_Random01;\n"
        "//CC INCLUDES END\n\n",
        source,
    };

    *shader = glCreateShader(type);
    glShaderSource(*shader, sizeof(sources)/sizeof(*sources), sources, nullptr);
    glCompileShader(*shader);

    glGetShaderiv(*shader, GL_COMPILE_STATUS, &status);

    if (! status)
    {
        GLsizei length;
        glGetShaderiv(*shader, GL_SHADER_SOURCE_LENGTH, &length);
        GLchar* src = (GLchar *)malloc(sizeof(GLchar) * length);
        
        glGetShaderSource(*shader, length, nullptr, src);
        CCLOG("cocos2d: ERROR: Failed to compile shader:\n%s", src);
        
        if (type == GL_VERTEX_SHADER)
        {
            CCLOG("cocos2d: %s", getVertexShaderLog().c_str());
        }
        else
        {
            CCLOG("cocos2d: %s", getFragmentShaderLog().c_str());
        }
        free(src);

        abort();
    }
    return (status == GL_TRUE);
}

GLint GLProgram::getAttribLocation(const char* attributeName) const
{
    return glGetAttribLocation(_program, attributeName);
}

GLint GLProgram::getUniformLocation(const char* attributeName) const
{
    return glGetUniformLocation(_program, attributeName);
}

void GLProgram::bindAttribLocation(const char* attributeName, GLuint index) const
{
    glBindAttribLocation(_program, index, attributeName);
}

void GLProgram::updateUniforms()
{
    _uniforms[UNIFORM_P_MATRIX] = glGetUniformLocation(_program, UNIFORM_NAME_P_MATRIX);
    _uniforms[UNIFORM_MV_MATRIX] = glGetUniformLocation(_program, UNIFORM_NAME_MV_MATRIX);
    _uniforms[UNIFORM_MVP_MATRIX] = glGetUniformLocation(_program, UNIFORM_NAME_MVP_MATRIX);
    
    _uniforms[UNIFORM_TIME] = glGetUniformLocation(_program, UNIFORM_NAME_TIME);
    _uniforms[UNIFORM_SIN_TIME] = glGetUniformLocation(_program, UNIFORM_NAME_SIN_TIME);
    _uniforms[UNIFORM_COS_TIME] = glGetUniformLocation(_program, UNIFORM_NAME_COS_TIME);

    _uniforms[UNIFORM_RANDOM01] = glGetUniformLocation(_program, UNIFORM_NAME_RANDOM01);

    _uniforms[UNIFORM_SAMPLER] = glGetUniformLocation(_program, UNIFORM_NAME_SAMPLER);

    _flags.usesP = _uniforms[UNIFORM_P_MATRIX] != -1;
    _flags.usesMV = _uniforms[UNIFORM_MV_MATRIX] != -1;
    _flags.usesMVP = _uniforms[UNIFORM_MVP_MATRIX] != -1;
    _flags.usesTime = (
                       _uniforms[UNIFORM_TIME] != -1 ||
                       _uniforms[UNIFORM_SIN_TIME] != -1 ||
                       _uniforms[UNIFORM_COS_TIME] != -1
                       );
    _flags.usesRandom = _uniforms[UNIFORM_RANDOM01] != -1;

    this->use();
    
    // Since sample most probably won't change, set it to 0 now.
    this->setUniformLocationWith1i(_uniforms[UNIFORM_SAMPLER], 0);
}

bool GLProgram::link()
{
    CCASSERT(_program != 0, "Cannot link invalid program");
    

#if (CC_TARGET_PLATFORM == CC_PLATFORM_WINRT) || (CC_TARGET_PLATFORM == CC_PLATFORM_WP8)
    if(!_hasShaderCompiler)
    {
        // precompiled shader program is already linked
        return true;
    }
#endif

    GLint status = GL_TRUE;
    	
    glLinkProgram(_program);

    if (_vertShader)
    {
        glDeleteShader(_vertShader);
    }
    
    if (_fragShader)
    {
        glDeleteShader(_fragShader);
    }
    
    _vertShader = _fragShader = 0;
    
#if DEBUG || (CC_TARGET_PLATFORM == CC_PLATFORM_WINRT) || (CC_TARGET_PLATFORM == CC_PLATFORM_WP8)
    glGetProgramiv(_program, GL_LINK_STATUS, &status);
    
    if (status == GL_FALSE)
    {
        CCLOG("cocos2d: ERROR: Failed to link program: %i", _program);
        GL::deleteProgram(_program);
        _program = 0;
    }
#endif

#if (CC_TARGET_PLATFORM == CC_PLATFORM_WINRT) || (CC_TARGET_PLATFORM == CC_PLATFORM_WP8)
    if (status == GL_TRUE)
    {
        CCPrecompiledShaders::getInstance()->addProgram(_program, _shaderId);
    }
#endif

    return (status == GL_TRUE);
}

void GLProgram::use()
{
    GL::useProgram(_program);
}

std::string GLProgram::logForOpenGLObject(GLuint object, GLInfoFunction infoFunc, GLLogFunction logFunc) const
{
    std::string ret;
    GLint logLength = 0, charsWritten = 0;

    infoFunc(object, GL_INFO_LOG_LENGTH, &logLength);
    if (logLength < 1)
        return "";

    char *logBytes = (char*)malloc(logLength);
    logFunc(object, logLength, &charsWritten, logBytes);

    ret = logBytes;

    free(logBytes);
    return ret;
}

std::string GLProgram::getVertexShaderLog() const
{
    return this->logForOpenGLObject(_vertShader, (GLInfoFunction)&glGetShaderiv, (GLLogFunction)&glGetShaderInfoLog);
}

std::string GLProgram::getFragmentShaderLog() const
{
    return this->logForOpenGLObject(_fragShader, (GLInfoFunction)&glGetShaderiv, (GLLogFunction)&glGetShaderInfoLog);
}

std::string GLProgram::getProgramLog() const
{
    return this->logForOpenGLObject(_program, (GLInfoFunction)&glGetProgramiv, (GLLogFunction)&glGetProgramInfoLog);
}

// Uniform cache

bool GLProgram::updateUniformLocation(GLint location, const GLvoid* data, unsigned int bytes)
{
    if (location < 0)
    {
        return false;
    }

    bool updated = true;
    tHashUniformEntry *element = nullptr;
    HASH_FIND_INT(_hashForUniforms, &location, element);

    if (! element)
    {
        element = (tHashUniformEntry*)malloc( sizeof(*element) );

        // key
        element->location = location;

        // value
        element->value = malloc( bytes );
        memcpy(element->value, data, bytes );

        HASH_ADD_INT(_hashForUniforms, location, element);
    }
    else
    {
        if (memcmp(element->value, data, bytes) == 0)
        {
            updated = false;
        }
        else
        {
            memcpy(element->value, data, bytes);
        }
    }

    return updated;
}

GLint GLProgram::getUniformLocationForName(const char* name) const
{
    CCASSERT(name != nullptr, "Invalid uniform name" );
    CCASSERT(_program != 0, "Invalid operation. Cannot get uniform location when program is not initialized");
    
    return glGetUniformLocation(_program, name);
}

void GLProgram::setUniformLocationWith1i(GLint location, GLint i1)
{
    bool updated =  updateUniformLocation(location, &i1, sizeof(i1)*1);
    
    if( updated )
    {
        glUniform1i( (GLint)location, i1);
    }
}

void GLProgram::setUniformLocationWith2i(GLint location, GLint i1, GLint i2)
{
    GLint ints[2] = {i1,i2};
    bool updated =  updateUniformLocation(location, ints, sizeof(ints));
    
    if( updated )
    {
        glUniform2i( (GLint)location, i1, i2);
    }
}

void GLProgram::setUniformLocationWith3i(GLint location, GLint i1, GLint i2, GLint i3)
{
    GLint ints[3] = {i1,i2,i3};
    bool updated =  updateUniformLocation(location, ints, sizeof(ints));
    
    if( updated )
    {
        glUniform3i( (GLint)location, i1, i2, i3);
    }
}

void GLProgram::setUniformLocationWith4i(GLint location, GLint i1, GLint i2, GLint i3, GLint i4)
{
    GLint ints[4] = {i1,i2,i3,i4};
    bool updated =  updateUniformLocation(location, ints, sizeof(ints));
    
    if( updated )
    {
        glUniform4i( (GLint)location, i1, i2, i3, i4);
    }
}

void GLProgram::setUniformLocationWith2iv(GLint location, GLint* ints, unsigned int numberOfArrays)
{
    bool updated =  updateUniformLocation(location, ints, sizeof(int)*2*numberOfArrays);
    
    if( updated )
    {
        glUniform2iv( (GLint)location, (GLsizei)numberOfArrays, ints );
    }
}

void GLProgram::setUniformLocationWith3iv(GLint location, GLint* ints, unsigned int numberOfArrays)
{
    bool updated =  updateUniformLocation(location, ints, sizeof(int)*3*numberOfArrays);
    
    if( updated )
    {
        glUniform3iv( (GLint)location, (GLsizei)numberOfArrays, ints );
    }
}

void GLProgram::setUniformLocationWith4iv(GLint location, GLint* ints, unsigned int numberOfArrays)
{
    bool updated =  updateUniformLocation(location, ints, sizeof(int)*4*numberOfArrays);
    
    if( updated )
    {
        glUniform4iv( (GLint)location, (GLsizei)numberOfArrays, ints );
    }
}

void GLProgram::setUniformLocationWith1f(GLint location, GLfloat f1)
{
    bool updated =  updateUniformLocation(location, &f1, sizeof(f1)*1);

    if( updated )
    {
        glUniform1f( (GLint)location, f1);
    }
}

void GLProgram::setUniformLocationWith2f(GLint location, GLfloat f1, GLfloat f2)
{
    GLfloat floats[2] = {f1,f2};
    bool updated =  updateUniformLocation(location, floats, sizeof(floats));

    if( updated )
    {
        glUniform2f( (GLint)location, f1, f2);
    }
}

void GLProgram::setUniformLocationWith3f(GLint location, GLfloat f1, GLfloat f2, GLfloat f3)
{
    GLfloat floats[3] = {f1,f2,f3};
    bool updated =  updateUniformLocation(location, floats, sizeof(floats));

    if( updated )
    {
        glUniform3f( (GLint)location, f1, f2, f3);
    }
}

void GLProgram::setUniformLocationWith4f(GLint location, GLfloat f1, GLfloat f2, GLfloat f3, GLfloat f4)
{
    GLfloat floats[4] = {f1,f2,f3,f4};
    bool updated =  updateUniformLocation(location, floats, sizeof(floats));

    if( updated )
    {
        glUniform4f( (GLint)location, f1, f2, f3,f4);
    }
}

void GLProgram::setUniformLocationWith2fv(GLint location, const GLfloat* floats, unsigned int numberOfArrays)
{
    bool updated =  updateUniformLocation(location, floats, sizeof(float)*2*numberOfArrays);

    if( updated )
    {
        glUniform2fv( (GLint)location, (GLsizei)numberOfArrays, floats );
    }
}

void GLProgram::setUniformLocationWith3fv(GLint location, const GLfloat* floats, unsigned int numberOfArrays)
{
    bool updated =  updateUniformLocation(location, floats, sizeof(float)*3*numberOfArrays);

    if( updated )
    {
        glUniform3fv( (GLint)location, (GLsizei)numberOfArrays, floats );
    }
}

void GLProgram::setUniformLocationWith4fv(GLint location, const GLfloat* floats, unsigned int numberOfArrays)
{
    bool updated =  updateUniformLocation(location, floats, sizeof(float)*4*numberOfArrays);

    if( updated )
    {
        glUniform4fv( (GLint)location, (GLsizei)numberOfArrays, floats );
    }
}

void GLProgram::setUniformLocationWithMatrix2fv(GLint location, const GLfloat* matrixArray, unsigned int numberOfMatrices) {
    bool updated =  updateUniformLocation(location, matrixArray, sizeof(float)*4*numberOfMatrices);
    
    if( updated )
    {
        glUniformMatrix2fv( (GLint)location, (GLsizei)numberOfMatrices, GL_FALSE, matrixArray);
    }
}

void GLProgram::setUniformLocationWithMatrix3fv(GLint location, const GLfloat* matrixArray, unsigned int numberOfMatrices) {
    bool updated =  updateUniformLocation(location, matrixArray, sizeof(float)*9*numberOfMatrices);
    
    if( updated )
    {
        glUniformMatrix3fv( (GLint)location, (GLsizei)numberOfMatrices, GL_FALSE, matrixArray);
    }
}


void GLProgram::setUniformLocationWithMatrix4fv(GLint location, const GLfloat* matrixArray, unsigned int numberOfMatrices)
{
    bool updated =  updateUniformLocation(location, matrixArray, sizeof(float)*16*numberOfMatrices);

    if( updated )
    {
        glUniformMatrix4fv( (GLint)location, (GLsizei)numberOfMatrices, GL_FALSE, matrixArray);
    }
}

void GLProgram::setUniformsForBuiltins()
{
    Director* director = Director::getInstance();
    CCASSERT(nullptr != director, "Director is null when seting matrix stack");
    
    Matrix matrixMV;
    matrixMV = director->getMatrix(MATRIX_STACK_TYPE::MATRIX_STACK_MODELVIEW);

    setUniformsForBuiltins(matrixMV);
}

void GLProgram::setUniformsForBuiltins(const Matrix &matrixMV)
{
    Matrix matrixP = Director::getInstance()->getMatrix(MATRIX_STACK_TYPE::MATRIX_STACK_PROJECTION);

    if(_flags.usesP)
        setUniformLocationWithMatrix4fv(_uniforms[UNIFORM_P_MATRIX], matrixP.m, 1);

    if(_flags.usesMV)
        setUniformLocationWithMatrix4fv(_uniforms[UNIFORM_MV_MATRIX], matrixMV.m, 1);

    if(_flags.usesMVP) {
        Matrix matrixMVP = matrixP * matrixMV;
        setUniformLocationWithMatrix4fv(_uniforms[UNIFORM_MVP_MATRIX], matrixMVP.m, 1);
    }

    if(_flags.usesTime) {
        Director *director = Director::getInstance();
        // This doesn't give the most accurate global time value.
        // Cocos2D doesn't store a high precision time value, so this will have to do.
        // Getting Mach time per frame per shader using time could be extremely expensive.
        float time = director->getTotalFrames() * director->getAnimationInterval();
        
        setUniformLocationWith4f(_uniforms[GLProgram::UNIFORM_TIME], time/10.0, time, time*2, time*4);
        setUniformLocationWith4f(_uniforms[GLProgram::UNIFORM_SIN_TIME], time/8.0, time/4.0, time/2.0, sinf(time));
        setUniformLocationWith4f(_uniforms[GLProgram::UNIFORM_COS_TIME], time/8.0, time/4.0, time/2.0, cosf(time));
    }
    
    if(_flags.usesRandom)
        setUniformLocationWith4f(_uniforms[GLProgram::UNIFORM_RANDOM01], CCRANDOM_0_1(), CCRANDOM_0_1(), CCRANDOM_0_1(), CCRANDOM_0_1());
}

void GLProgram::reset()
{
    _vertShader = _fragShader = 0;
    memset(_uniforms, 0, sizeof(_uniforms));
    

    // it is already deallocated by android
    //GL::deleteProgram(_program);
    _program = 0;

    
    tHashUniformEntry *current_element, *tmp;
    
    // Purge uniform hash
    HASH_ITER(hh, _hashForUniforms, current_element, tmp) 
    {
        HASH_DEL(_hashForUniforms, current_element);
        free(current_element->value);
        free(current_element);
    }
    _hashForUniforms = nullptr;
}




GLProgramData::GLProgramData():
_vertexsize(0)
{
	_uniforms.clear();
	_vertAttributes.clear();
}

GLProgramData::~GLProgramData()
{
	for(std::map<std::string, Uniform*>::iterator itr = _uniforms.begin(); itr != _uniforms.end(); itr++)
	{
		CC_SAFE_DELETE(itr->second);
	}
	
<<<<<<< HEAD
	for(std::map<std::string, VertexAttib*>::iterator itr = _vertAttributes.begin(); itr != _vertAttributes.end(); itr++)
=======
	for(std::map<std::string, VertexAttrib*>::iterator itr = _vertAttributes.begin(); itr != _vertAttributes.end(); itr++)
>>>>>>> 69fd841b
	{
		CC_SAFE_DELETE(itr->second);
	}
}

void GLProgramData::addUniform(std::string &name, Uniform* uniform)
{
	_uniforms[name] = uniform;
}

<<<<<<< HEAD
void GLProgramData::addAttrib(std::string &name, VertexAttib* attrib)
=======
void GLProgramData::addAttrib(std::string &name, VertexAttrib* attrib)
>>>>>>> 69fd841b
{
	_vertAttributes[name] = attrib;
}

GLProgramData::Uniform* GLProgramData::getUniform(unsigned int index)
{
	unsigned int i = 0;
	for (std::map<std::string, Uniform*>::const_iterator itr = _uniforms.begin(); itr != _uniforms.end(); itr++, i++)
	{
		if (i == index)
		{
			return itr->second;
		}
	}
	return NULL;
}

<<<<<<< HEAD
GLProgramData::Uniform* GLProgramData::getUniform(const std::string& name)
=======
GLProgramData::Uniform* GLProgramData::getUniform(std::string& name)
>>>>>>> 69fd841b
{
	std::map<std::string, Uniform*>::const_iterator itr = _uniforms.find(name);
	if(itr != _uniforms.end())
		return itr->second;
	else
		return NULL;
}

<<<<<<< HEAD
GLProgramData::VertexAttib* GLProgramData::getAttrib(unsigned int index)
{
	unsigned int i = 0;
	for (std::map<std::string, VertexAttib*>::const_iterator itr = _vertAttributes.begin(); itr != _vertAttributes.end(); itr++, i++)
	{
		if (i == index)
=======
GLProgramData::VertexAttrib* GLProgramData::getAttrib(unsigned int index)
{
	//unsigned int i = 0;
	for (std::map<std::string, VertexAttrib*>::const_iterator itr = _vertAttributes.begin(); itr != _vertAttributes.end(); itr++)
	{
		if (itr->second->_index == index)
>>>>>>> 69fd841b
		{
			return itr->second;
		}
	}
	return NULL;
}

<<<<<<< HEAD
std::vector<GLProgramData::VertexAttib*> GLProgramData::getVertexAttributes(const std::string* attrNames, int count)
{
    std::vector<GLProgramData::VertexAttib*> attribs;
    for (auto i = 0; i < count; i++) {
        auto it = _vertAttributes.find(attrNames[i]);
        CCASSERT(it != _vertAttributes.end(), "attribute not find");
        attribs.push_back(it->second);
    }
    return attribs;
=======
GLProgramData::VertexAttrib* GLProgramData::getAttrib(std::string& name)
{
    std::map<std::string, VertexAttrib*>::const_iterator itr = _vertAttributes.find(name);
	if(itr != _vertAttributes.end())
		return itr->second;
	else
		return NULL;
>>>>>>> 69fd841b
}

unsigned int GLProgramData::getUniformCount()
{
	return _uniforms.size();
}

unsigned int GLProgramData::getAttribCount()
{
	return _vertAttributes.size();
}


<<<<<<< HEAD
UniformValue::UniformValue(): _uniform(nullptr), _program(nullptr)
=======
UniformValue::UniformValue(): _count(0),_type(UniformValue::NONE),_update(false)
>>>>>>> 69fd841b
{
    
}

UniformValue::~UniformValue()
{
<<<<<<< HEAD
}

bool UniformValue::init(GLProgram* program, GLProgramData::Uniform* uniform)
{
	_program = program;
    _uniform = uniform;
    return program && program && uniform->_location != -1;
=======
	resetValue();
}

bool UniformValue::init(GLProgramData::Uniform* uniform)
{
	resetValue();
	_uniform = uniform;
	return true;
}

void UniformValue::bindUniform(GLProgram* program)
{
	switch(_type){
		case UniformValue::FLOAT:
            program->setUniformLocationWith1f(_uniform->_location, *_value.floatPtrValue);
			break;
		case UniformValue::INT:
            program->setUniformLocationWith1i(_uniform->_location, *_value.intPtrValue);
			break;
		case UniformValue::VECTOR2:
            program->setUniformLocationWith2f(_uniform->_location, _value.vec2PtrValue->x,  _value.vec2PtrValue->y);
			break;
		case UniformValue::VECTOR3:
            program->setUniformLocationWith3f(_uniform->_location, _value.vec3PtrValue->x,  _value.vec3PtrValue->y, _value.vec3PtrValue->z);
			break;
		case UniformValue::VECTOR4:
            program->setUniformLocationWith4f(_uniform->_location, _value.vec4PtrValue->x,  _value.vec4PtrValue->y, _value.vec4PtrValue->z, _value.vec4PtrValue->w);
			break;
		case UniformValue::MATRIX:
            program->setUniformLocationWithMatrix4fv(_uniform->_location, _value.matPtrValue->m, _count);
			break;
		default:
			break;
	}
>>>>>>> 69fd841b
}

bool UniformValue::setValue(float value)
{
<<<<<<< HEAD
    CCASSERT (_uniform && _uniform->_type == GL_FLOAT, "");
    _program->setUniformLocationWith1f(_uniform->_location, value);
    
    return true;
=======
    _update = false;
    if(*(_value.floatPtrValue) == value)
        return true;
    
	if(_uniform && _uniform->_type == GL_FLOAT)
	{
		_count = 1;
		_type = UniformValue::FLOAT;
		if(_value.floatPtrValue == nullptr)
			_value.floatPtrValue = new float[_count];
		
		*(_value.floatPtrValue) = value;
        _update = true;
		return true;
	}
	return false;
>>>>>>> 69fd841b
}

bool UniformValue::setValue(int value)
{
<<<<<<< HEAD
    CCASSERT (_uniform && (_uniform->_type == GL_INT || _uniform->_type == GL_SAMPLER_2D), "");
    _program->setUniformLocationWith1i(_uniform->_location, value);
    
    return true;
=======
    _update = false;
    if(_value.intPtrValue != nullptr)
        if(*(_value.intPtrValue) == value)
            return true;
    
	if(_uniform && _uniform->_type == GL_INT)
	{
		_count = 1;
		_type = UniformValue::INT;
		if(_value.floatPtrValue == nullptr)
			_value.floatPtrValue = new float[_count];
        
		*(_value.floatPtrValue) = value;
        _update = true;
		return true;
	}
	return false;
>>>>>>> 69fd841b
}

bool UniformValue::setValue(const Vector2& value)
{
<<<<<<< HEAD
    CCASSERT (_uniform && _uniform->_type == GL_FLOAT_VEC2, "");
    _program->setUniformLocationWith2f(_uniform->_location, value.x, value.y);
    
    return true;
=======
    _update = false;
    if(_value.vec2PtrValue != nullptr)
        if(*(_value.vec2PtrValue) == value)
            return true;
    
	if(_uniform && _uniform->_type == GL_FLOAT_VEC2)
	{
		_count = 1;
		_type = UniformValue::VECTOR2;
		if(_value.vec2PtrValue == nullptr)
			_value.vec2PtrValue = new Vector2[_count];
        
		*(_value.vec2PtrValue) = value;
		return true;
	}
	return false;
>>>>>>> 69fd841b
}

bool UniformValue::setValue(const Vector3& value)
{
<<<<<<< HEAD
    CCASSERT (_uniform && _uniform->_type == GL_FLOAT_VEC3, "");
    _program->setUniformLocationWith3f(_uniform->_location, value.x, value.y, value.z);
    
    return true;
=======
    _update = false;
    if(_value.vec3PtrValue != nullptr)
        if(*(_value.vec3PtrValue) == value)
            return true;
    
	if(_uniform && _uniform->_type == GL_FLOAT_VEC3)
	{
		_count = 1;
		_type = UniformValue::VECTOR3;
		if(_value.vec3PtrValue == nullptr)
			_value.vec3PtrValue = new Vector3[_count];
        
		*(_value.vec3PtrValue) = value;
		return true;
	}
	return false;
>>>>>>> 69fd841b
}

bool UniformValue::setValue(const Vector4& value)
{
<<<<<<< HEAD
    CCASSERT (_uniform && _uniform->_type == GL_FLOAT_VEC4, "");
    _program->setUniformLocationWith4f(_uniform->_location, value.x, value.y, value.z, value.w);
    
    return true;
=======
    _update = false;
    if(_value.vec4PtrValue != nullptr)
        if(*(_value.vec4PtrValue) == value)
            return true;
    
	if(_uniform && _uniform->_type == GL_FLOAT_VEC4)
	{
		_count = 1;
		_type = UniformValue::VECTOR4;
		if(_value.vec4PtrValue == nullptr)
			_value.vec4PtrValue = new Vector4[_count];
        
		*(_value.vec4PtrValue) = value;
		return true;
	}
	return false;
>>>>>>> 69fd841b
}

bool UniformValue::setValue(const Matrix& value)
{
<<<<<<< HEAD
    CCASSERT(_uniform && _uniform->_type == GL_FLOAT_MAT4, "");
    _program->setUniformLocationWithMatrix4fv(_uniform->_location, value.m, 1);
    
    return true;
}

bool UniformValue::setValue(const Vector2* value, int count)
{
    CCASSERT (_uniform && _uniform->_type == GL_FLOAT_VEC2 && _uniform->_size == count, "");
    GLfloat* array = new GLfloat[count * 2];
    for (auto i = 0; i < count; i++) {
        array[2*i] = value[i].x;
        array[2*i + 1] = value[i].y;
    }
    _program->setUniformLocationWith2fv(_uniform->_location, array, count);
    delete[] array;
    return true;
}

bool UniformValue::setValue(const Vector3* value, int count)
{
    CCASSERT (_uniform && _uniform->_type == GL_FLOAT_VEC3 && _uniform->_size == count, "");
    GLfloat* array = new GLfloat[count * 3];
    for (auto i = 0; i < count; i++) {
        array[3*i] = value[i].x;
        array[3*i + 1] = value[i].y;
        array[3*i + 2] = value[i].z;
    }
    _program->setUniformLocationWith3fv(_uniform->_location, array, count);
    delete[] array;
    return true;
}

bool UniformValue::setValue(const Vector4* value, int count)
{
    CCASSERT (_uniform && _uniform->_type == GL_FLOAT_VEC4 && _uniform->_size == count, "");
    GLfloat* array = new GLfloat[count * 4];
    for (auto i = 0; i < count; i++) {
        array[4*i] = value[i].x;
        array[4*i + 1] = value[i].y;
        array[4*i + 2] = value[i].z;
        array[4*i + 3] = value[i].w;
    }
    _program->setUniformLocationWith4fv(_uniform->_location, array, count);
    delete[] array;
    return true;
}

bool UniformValue::setValue(const Matrix* value, int count)
{
    CCASSERT (_uniform && _uniform->_type == GL_FLOAT_MAT4 && _uniform->_size == count, "");
    GLfloat* array = new GLfloat[count * 16];
    for (auto i = 0; i < count; i++) {
        memcpy(&array[i * 16], value[i].m, 16 * sizeof(GLfloat));
    }
    _program->setUniformLocationWithMatrix4fv(_uniform->_location, array, count);
    delete[] array;
    return true;
=======
    _update = false;
    //  if(_value.matPtrValue != nullptr)
    //     if(*(_value.matPtrValue) == value)
    //        return true;
    
	if(_uniform && _uniform->_type == GL_FLOAT_MAT4)
	{
		_count = 1;
		_type = UniformValue::MATRIX;
		if(_value.matPtrValue == nullptr)
			_value.matPtrValue = new Matrix[_count];
        
		*(_value.matPtrValue) = value;
		return true;
	}
	return false;
}

void UniformValue::resetValue()
{
	switch(_type)
	{
        case UniformValue::FLOAT :
            CC_SAFE_DELETE(_value.floatPtrValue);
            break;
        case UniformValue::INT:
            CC_SAFE_DELETE(_value.intPtrValue);
            break;
        case UniformValue::VECTOR2:
            CC_SAFE_DELETE(_value.vec2PtrValue);
            break;
        case UniformValue::VECTOR3:
            CC_SAFE_DELETE(_value.vec3PtrValue);
            break;
        case UniformValue::VECTOR4:
            CC_SAFE_DELETE(_value.vec4PtrValue);
            break;
        case UniformValue::MATRIX:
            CC_SAFE_DELETE(_value.matPtrValue);
            break;
        default:
            break;
	}
    
	memset(&_value,0, sizeof(_value));
	_count = 0;
	_type = UniformValue::NONE;
>>>>>>> 69fd841b
}

NS_CC_END<|MERGE_RESOLUTION|>--- conflicted
+++ resolved
@@ -92,11 +92,7 @@
 ,_isTight(false)
 {
     memset(_uniforms, 0, sizeof(_uniforms));
-<<<<<<< HEAD
-    _programDate = new GLProgramData();
-=======
     _programData = new GLProgramData();
->>>>>>> 69fd841b
 }
 
 GLProgram::~GLProgram()
@@ -122,11 +118,7 @@
         free(current_element);
     }
     
-<<<<<<< HEAD
-    CC_SAFE_DELETE(_programDate);
-=======
     CC_SAFE_DELETE(_programData);
->>>>>>> 69fd841b
 }
 
 bool GLProgram::initWithByteArrays(const GLchar* vShaderByteArray, const GLchar* fShaderByteArray)
@@ -218,11 +210,6 @@
     return initWithByteArrays(vertexSource.c_str(), fragmentSource.c_str());
 }
 
-<<<<<<< HEAD
-
-
-=======
->>>>>>> 69fd841b
 void GLProgram::setUniformsForUserDef()
 {
 	Director* director = Director::getInstance();
@@ -233,31 +220,7 @@
     
 	Matrix matrixP = Director::getInstance()->getMatrix(MATRIX_STACK_TYPE::MATRIX_STACK_PROJECTION);
     
-<<<<<<< HEAD
-}
-
-
-void GLProgram::setVertexAttrib(const GLvoid* vertex)
-{
-	GLint vertexsize = _programDate->getVertexSize();
-	for(unsigned int i = 0, count = _programDate->getAttribCount(); i < count; ++i)
-	{
-		GLProgramData::VertexAttib* _attrib = _programDate->getAttrib(i);
-		std::string name = _attrib->_name;
-		GLint size = _attrib->_size;
-		GLenum type = _attrib->_type;
-        
-		glVertexAttribPointer(i, size, type, GL_FALSE, vertexsize, vertex);
-        
-	}
-    // glVertexAttribPointer(GLProgram::VERTEX_ATTRIB_POSITION, 2, GL_FLOAT, GL_FALSE, 2, vertex);
-=======
 	// Set Uniform value
-    
-    for(unsigned int i = 0, count = _programData->getUniformCount(); i < count; ++i)
-    {
-        _programData->getUniform(i)->_uniformvalue->bindUniform(this);
-    }
 }
 
 void GLProgram::setAttribForUserDef()
@@ -315,15 +278,10 @@
         else
             offset += size;
 	}
->>>>>>> 69fd841b
 }
 
 void GLProgram::autoParse()
 {
-<<<<<<< HEAD
-    
-=======
->>>>>>> 69fd841b
 	// Link	program
 	GLint status = GL_TRUE;
 	glLinkProgram(_program);
@@ -382,11 +340,7 @@
                         break;
                     case GL_FLOAT_VEC4:
                         attribType = GL_FLOAT;
-<<<<<<< HEAD
                         size = 4;
-=======
-                            size = 4;
->>>>>>> 69fd841b
                         break;
                     case GL_FLOAT_MAT4:
                         attribType = GL_FLOAT;
@@ -413,26 +367,6 @@
                         break;
                 }
                 
-<<<<<<< HEAD
-                GLProgramData::_VertexAttib* attrib = new GLProgramData::_VertexAttib();
-                attrib->_name = name;
-                attrib->_size = size;
-                attrib->_type = attribType;
-                attrib->_index = attribLocation;
-                vertexsize +=size;
-                
-                
-				_programDate->addAttrib(name, attrib);
-                
-				//_user_vertAttributes[attribName] = attribLocation;
-                
-			}
-            _programDate->setVertexSize(vertexsize);
-			CC_SAFE_DELETE_ARRAY(attribName);
-		}
-	}
-    
-=======
                 GLProgramData::_VertexAttrib* attrib = new GLProgramData::_VertexAttrib();
                 attrib->_name = name;
                 attrib->_size = size;
@@ -449,7 +383,6 @@
 		}
 	}
 
->>>>>>> 69fd841b
 	// Query and store uniforms from the program.
 	GLint activeUniforms;
 	glGetProgramiv(_program, GL_ACTIVE_UNIFORMS, &activeUniforms);
@@ -491,29 +424,13 @@
                 
                 UniformValue* uniformvalue = new UniformValue();
                 uniform->_uniformvalue = uniformvalue;
-<<<<<<< HEAD
                 uniformvalue->init(this, uniform);
                 
-				_programDate->addUniform(name, uniform);
-=======
-                uniformvalue->init(uniform);
-                
 				_programData->addUniform(name, uniform);
->>>>>>> 69fd841b
 			}
 			CC_SAFE_DELETE_ARRAY(uniformName);
 		}
 	}
-<<<<<<< HEAD
-}
-
-UniformValue* GLProgram::getUniformValue(const std::string &name)
-{
-	GLProgramData::Uniform* uniform = _programDate->getUniform(name);
-	return uniform->_uniformvalue;
-}
-
-=======
     
     for(unsigned int i = 0, count = _programData->getAttribCount(); i < count; ++i)
 	{
@@ -525,7 +442,7 @@
     
 }
 
-UniformValue* GLProgram::getUniform(std::string &name)
+UniformValue* GLProgram::getUniformValue(const std::string &name)
 {
 	GLProgramData::Uniform* uniform = _programData->getUniform(name);
 	return uniform->_uniformvalue;
@@ -536,8 +453,6 @@
     GLProgramData::VertexAttrib* attrib = _programData->getAttrib(name);
     return attrib;
 }
-
->>>>>>> 69fd841b
 
 std::string GLProgram::getDescription() const
 {
@@ -1040,26 +955,18 @@
 		CC_SAFE_DELETE(itr->second);
 	}
 	
-<<<<<<< HEAD
-	for(std::map<std::string, VertexAttib*>::iterator itr = _vertAttributes.begin(); itr != _vertAttributes.end(); itr++)
-=======
 	for(std::map<std::string, VertexAttrib*>::iterator itr = _vertAttributes.begin(); itr != _vertAttributes.end(); itr++)
->>>>>>> 69fd841b
 	{
 		CC_SAFE_DELETE(itr->second);
 	}
 }
 
-void GLProgramData::addUniform(std::string &name, Uniform* uniform)
+void GLProgramData::addUniform(const std::string &name, Uniform* uniform)
 {
 	_uniforms[name] = uniform;
 }
 
-<<<<<<< HEAD
-void GLProgramData::addAttrib(std::string &name, VertexAttib* attrib)
-=======
-void GLProgramData::addAttrib(std::string &name, VertexAttrib* attrib)
->>>>>>> 69fd841b
+void GLProgramData::addAttrib(const std::string &name, VertexAttrib* attrib)
 {
 	_vertAttributes[name] = attrib;
 }
@@ -1077,11 +984,7 @@
 	return NULL;
 }
 
-<<<<<<< HEAD
 GLProgramData::Uniform* GLProgramData::getUniform(const std::string& name)
-=======
-GLProgramData::Uniform* GLProgramData::getUniform(std::string& name)
->>>>>>> 69fd841b
 {
 	std::map<std::string, Uniform*>::const_iterator itr = _uniforms.find(name);
 	if(itr != _uniforms.end())
@@ -1090,21 +993,12 @@
 		return NULL;
 }
 
-<<<<<<< HEAD
-GLProgramData::VertexAttib* GLProgramData::getAttrib(unsigned int index)
-{
-	unsigned int i = 0;
-	for (std::map<std::string, VertexAttib*>::const_iterator itr = _vertAttributes.begin(); itr != _vertAttributes.end(); itr++, i++)
-	{
-		if (i == index)
-=======
 GLProgramData::VertexAttrib* GLProgramData::getAttrib(unsigned int index)
 {
 	//unsigned int i = 0;
 	for (std::map<std::string, VertexAttrib*>::const_iterator itr = _vertAttributes.begin(); itr != _vertAttributes.end(); itr++)
 	{
 		if (itr->second->_index == index)
->>>>>>> 69fd841b
 		{
 			return itr->second;
 		}
@@ -1112,25 +1006,24 @@
 	return NULL;
 }
 
-<<<<<<< HEAD
-std::vector<GLProgramData::VertexAttib*> GLProgramData::getVertexAttributes(const std::string* attrNames, int count)
-{
-    std::vector<GLProgramData::VertexAttib*> attribs;
+std::vector<GLProgramData::VertexAttrib*> GLProgramData::getVertexAttributes(const std::string* attrNames, int count)
+{
+    std::vector<GLProgramData::VertexAttrib*> attribs;
     for (auto i = 0; i < count; i++) {
         auto it = _vertAttributes.find(attrNames[i]);
         CCASSERT(it != _vertAttributes.end(), "attribute not find");
         attribs.push_back(it->second);
     }
     return attribs;
-=======
-GLProgramData::VertexAttrib* GLProgramData::getAttrib(std::string& name)
+}
+
+GLProgramData::VertexAttrib* GLProgramData::getAttrib(const std::string& name)
 {
     std::map<std::string, VertexAttrib*>::const_iterator itr = _vertAttributes.find(name);
 	if(itr != _vertAttributes.end())
 		return itr->second;
 	else
 		return NULL;
->>>>>>> 69fd841b
 }
 
 unsigned int GLProgramData::getUniformCount()
@@ -1144,18 +1037,15 @@
 }
 
 
-<<<<<<< HEAD
-UniformValue::UniformValue(): _uniform(nullptr), _program(nullptr)
-=======
-UniformValue::UniformValue(): _count(0),_type(UniformValue::NONE),_update(false)
->>>>>>> 69fd841b
+UniformValue::UniformValue()
+:_uniform(nullptr)
+,_program(nullptr)
 {
     
 }
 
 UniformValue::~UniformValue()
 {
-<<<<<<< HEAD
 }
 
 bool UniformValue::init(GLProgram* program, GLProgramData::Uniform* uniform)
@@ -1163,183 +1053,50 @@
 	_program = program;
     _uniform = uniform;
     return program && program && uniform->_location != -1;
-=======
-	resetValue();
-}
-
-bool UniformValue::init(GLProgramData::Uniform* uniform)
-{
-	resetValue();
-	_uniform = uniform;
-	return true;
-}
-
-void UniformValue::bindUniform(GLProgram* program)
-{
-	switch(_type){
-		case UniformValue::FLOAT:
-            program->setUniformLocationWith1f(_uniform->_location, *_value.floatPtrValue);
-			break;
-		case UniformValue::INT:
-            program->setUniformLocationWith1i(_uniform->_location, *_value.intPtrValue);
-			break;
-		case UniformValue::VECTOR2:
-            program->setUniformLocationWith2f(_uniform->_location, _value.vec2PtrValue->x,  _value.vec2PtrValue->y);
-			break;
-		case UniformValue::VECTOR3:
-            program->setUniformLocationWith3f(_uniform->_location, _value.vec3PtrValue->x,  _value.vec3PtrValue->y, _value.vec3PtrValue->z);
-			break;
-		case UniformValue::VECTOR4:
-            program->setUniformLocationWith4f(_uniform->_location, _value.vec4PtrValue->x,  _value.vec4PtrValue->y, _value.vec4PtrValue->z, _value.vec4PtrValue->w);
-			break;
-		case UniformValue::MATRIX:
-            program->setUniformLocationWithMatrix4fv(_uniform->_location, _value.matPtrValue->m, _count);
-			break;
-		default:
-			break;
-	}
->>>>>>> 69fd841b
 }
 
 bool UniformValue::setValue(float value)
 {
-<<<<<<< HEAD
     CCASSERT (_uniform && _uniform->_type == GL_FLOAT, "");
     _program->setUniformLocationWith1f(_uniform->_location, value);
     
     return true;
-=======
-    _update = false;
-    if(*(_value.floatPtrValue) == value)
-        return true;
-    
-	if(_uniform && _uniform->_type == GL_FLOAT)
-	{
-		_count = 1;
-		_type = UniformValue::FLOAT;
-		if(_value.floatPtrValue == nullptr)
-			_value.floatPtrValue = new float[_count];
-		
-		*(_value.floatPtrValue) = value;
-        _update = true;
-		return true;
-	}
-	return false;
->>>>>>> 69fd841b
 }
 
 bool UniformValue::setValue(int value)
 {
-<<<<<<< HEAD
     CCASSERT (_uniform && (_uniform->_type == GL_INT || _uniform->_type == GL_SAMPLER_2D), "");
     _program->setUniformLocationWith1i(_uniform->_location, value);
     
     return true;
-=======
-    _update = false;
-    if(_value.intPtrValue != nullptr)
-        if(*(_value.intPtrValue) == value)
-            return true;
-    
-	if(_uniform && _uniform->_type == GL_INT)
-	{
-		_count = 1;
-		_type = UniformValue::INT;
-		if(_value.floatPtrValue == nullptr)
-			_value.floatPtrValue = new float[_count];
-        
-		*(_value.floatPtrValue) = value;
-        _update = true;
-		return true;
-	}
-	return false;
->>>>>>> 69fd841b
 }
 
 bool UniformValue::setValue(const Vector2& value)
 {
-<<<<<<< HEAD
     CCASSERT (_uniform && _uniform->_type == GL_FLOAT_VEC2, "");
     _program->setUniformLocationWith2f(_uniform->_location, value.x, value.y);
     
     return true;
-=======
-    _update = false;
-    if(_value.vec2PtrValue != nullptr)
-        if(*(_value.vec2PtrValue) == value)
-            return true;
-    
-	if(_uniform && _uniform->_type == GL_FLOAT_VEC2)
-	{
-		_count = 1;
-		_type = UniformValue::VECTOR2;
-		if(_value.vec2PtrValue == nullptr)
-			_value.vec2PtrValue = new Vector2[_count];
-        
-		*(_value.vec2PtrValue) = value;
-		return true;
-	}
-	return false;
->>>>>>> 69fd841b
 }
 
 bool UniformValue::setValue(const Vector3& value)
 {
-<<<<<<< HEAD
     CCASSERT (_uniform && _uniform->_type == GL_FLOAT_VEC3, "");
     _program->setUniformLocationWith3f(_uniform->_location, value.x, value.y, value.z);
     
     return true;
-=======
-    _update = false;
-    if(_value.vec3PtrValue != nullptr)
-        if(*(_value.vec3PtrValue) == value)
-            return true;
-    
-	if(_uniform && _uniform->_type == GL_FLOAT_VEC3)
-	{
-		_count = 1;
-		_type = UniformValue::VECTOR3;
-		if(_value.vec3PtrValue == nullptr)
-			_value.vec3PtrValue = new Vector3[_count];
-        
-		*(_value.vec3PtrValue) = value;
-		return true;
-	}
-	return false;
->>>>>>> 69fd841b
 }
 
 bool UniformValue::setValue(const Vector4& value)
 {
-<<<<<<< HEAD
     CCASSERT (_uniform && _uniform->_type == GL_FLOAT_VEC4, "");
     _program->setUniformLocationWith4f(_uniform->_location, value.x, value.y, value.z, value.w);
     
     return true;
-=======
-    _update = false;
-    if(_value.vec4PtrValue != nullptr)
-        if(*(_value.vec4PtrValue) == value)
-            return true;
-    
-	if(_uniform && _uniform->_type == GL_FLOAT_VEC4)
-	{
-		_count = 1;
-		_type = UniformValue::VECTOR4;
-		if(_value.vec4PtrValue == nullptr)
-			_value.vec4PtrValue = new Vector4[_count];
-        
-		*(_value.vec4PtrValue) = value;
-		return true;
-	}
-	return false;
->>>>>>> 69fd841b
 }
 
 bool UniformValue::setValue(const Matrix& value)
 {
-<<<<<<< HEAD
     CCASSERT(_uniform && _uniform->_type == GL_FLOAT_MAT4, "");
     _program->setUniformLocationWithMatrix4fv(_uniform->_location, value.m, 1);
     
@@ -1398,55 +1155,6 @@
     _program->setUniformLocationWithMatrix4fv(_uniform->_location, array, count);
     delete[] array;
     return true;
-=======
-    _update = false;
-    //  if(_value.matPtrValue != nullptr)
-    //     if(*(_value.matPtrValue) == value)
-    //        return true;
-    
-	if(_uniform && _uniform->_type == GL_FLOAT_MAT4)
-	{
-		_count = 1;
-		_type = UniformValue::MATRIX;
-		if(_value.matPtrValue == nullptr)
-			_value.matPtrValue = new Matrix[_count];
-        
-		*(_value.matPtrValue) = value;
-		return true;
-	}
-	return false;
-}
-
-void UniformValue::resetValue()
-{
-	switch(_type)
-	{
-        case UniformValue::FLOAT :
-            CC_SAFE_DELETE(_value.floatPtrValue);
-            break;
-        case UniformValue::INT:
-            CC_SAFE_DELETE(_value.intPtrValue);
-            break;
-        case UniformValue::VECTOR2:
-            CC_SAFE_DELETE(_value.vec2PtrValue);
-            break;
-        case UniformValue::VECTOR3:
-            CC_SAFE_DELETE(_value.vec3PtrValue);
-            break;
-        case UniformValue::VECTOR4:
-            CC_SAFE_DELETE(_value.vec4PtrValue);
-            break;
-        case UniformValue::MATRIX:
-            CC_SAFE_DELETE(_value.matPtrValue);
-            break;
-        default:
-            break;
-	}
-    
-	memset(&_value,0, sizeof(_value));
-	_count = 0;
-	_type = UniformValue::NONE;
->>>>>>> 69fd841b
 }
 
 NS_CC_END