/****************************************************************************
Copyright (c) 2010-2012 cocos2d-x.org
Copyright (c) 2008-2010 Ricardo Quesada
Copyright (c) 2011      Zynga Inc.

http://www.cocos2d-x.org

Permission is hereby granted, free of charge, to any person obtaining a copy
of this software and associated documentation files (the "Software"), to deal
in the Software without restriction, including without limitation the rights
to use, copy, modify, merge, publish, distribute, sublicense, and/or sell
copies of the Software, and to permit persons to whom the Software is
furnished to do so, subject to the following conditions:

The above copyright notice and this permission notice shall be included in
all copies or substantial portions of the Software.

THE SOFTWARE IS PROVIDED "AS IS", WITHOUT WARRANTY OF ANY KIND, EXPRESS OR
IMPLIED, INCLUDING BUT NOT LIMITED TO THE WARRANTIES OF MERCHANTABILITY,
FITNESS FOR A PARTICULAR PURPOSE AND NONINFRINGEMENT. IN NO EVENT SHALL THE
AUTHORS OR COPYRIGHT HOLDERS BE LIABLE FOR ANY CLAIM, DAMAGES OR OTHER
LIABILITY, WHETHER IN AN ACTION OF CONTRACT, TORT OR OTHERWISE, ARISING FROM,
OUT OF OR IN CONNECTION WITH THE SOFTWARE OR THE USE OR OTHER DEALINGS IN
THE SOFTWARE.
****************************************************************************/

// ideas taken from:
//     . The ocean spray in your face [Jeff Lander]
//        http://www.double.co.nz/dust/col0798.pdf
//     . Building an Advanced Particle System [John van der Burg]
//        http://www.gamasutra.com/features/20000623/vanderburg_01.htm
//   . LOVE game engine
//        http://love2d.org/
//
//
// Radius mode support, from 71 squared
//        http://particledesigner.71squared.com/
//
// IMPORTANT: Particle Designer is supported by cocos2d, but
// 'Radius Mode' in Particle Designer uses a fixed emit rate of 30 hz. Since that can't be guaranteed in cocos2d,
//  cocos2d uses a another approach, but the results are almost identical. 
//

#include "CCParticleSystem.h"

#include <string>

#include "CCParticleBatchNode.h"
#include "ccTypes.h"
#include "CCTextureCache.h"
#include "CCTextureAtlas.h"
#include "base64.h"
#include "platform/CCFileUtils.h"
#include "platform/CCImage.h"
#include "ZipUtils.h"
#include "CCDirector.h"
#include "CCProfiling.h"
// opengl
#include "CCGL.h"

using namespace std;


NS_CC_BEGIN

// ideas taken from:
//     . The ocean spray in your face [Jeff Lander]
//        http://www.double.co.nz/dust/col0798.pdf
//     . Building an Advanced Particle System [John van der Burg]
//        http://www.gamasutra.com/features/20000623/vanderburg_01.htm
//   . LOVE game engine
//        http://love2d.org/
//
//
// Radius mode support, from 71 squared
//        http://particledesigner.71squared.com/
//
// IMPORTANT: Particle Designer is supported by cocos2d, but
// 'Radius Mode' in Particle Designer uses a fixed emit rate of 30 hz. Since that can't be guaranteed in cocos2d,
//  cocos2d uses a another approach, but the results are almost identical. 
//

ParticleSystem::ParticleSystem()
: _isBlendAdditive(false)
, _isAutoRemoveOnFinish(false)
, _plistFile("")
, _elapsed(0)
, _particles(nullptr)
, _configName("")
, _emitCounter(0)
, _particleIdx(0)
, _batchNode(nullptr)
, _atlasIndex(0)
, _transformSystemDirty(false)
, _allocatedParticles(0)
, _isActive(true)
, _particleCount(0)
, _duration(0)
, _sourcePosition(Point::ZERO)
, _posVar(Point::ZERO)
, _life(0)
, _lifeVar(0)
, _angle(0)
, _angleVar(0)
, _emitterMode(Mode::GRAVITY)
, _startSize(0)
, _startSizeVar(0)
, _endSize(0)
, _endSizeVar(0)
, _startSpin(0)
, _startSpinVar(0)
, _endSpin(0)
, _endSpinVar(0)
, _emissionRate(0)
, _totalParticles(0)
, _texture(nullptr)
, _blendFunc(BlendFunc::ALPHA_PREMULTIPLIED)
, _opacityModifyRGB(false)
, _yCoordFlipped(0)
, _positionType(PositionType::FREE)
{
    modeA.gravity = Point::ZERO;
    modeA.speed = 0;
    modeA.speedVar = 0;
    modeA.tangentialAccel = 0;
    modeA.tangentialAccelVar = 0;
    modeA.radialAccel = 0;
    modeA.radialAccelVar = 0;
    modeA.rotationIsDir = false;
    modeB.startRadius = 0;
    modeB.startRadiusVar = 0;
    modeB.endRadius = 0;
    modeB.endRadiusVar = 0;            
    modeB.rotatePerSecond = 0;
    modeB.rotatePerSecondVar = 0;
}
// implementation ParticleSystem

ParticleSystem * ParticleSystem::create(const std::string& plistFile)
{
    ParticleSystem *pRet = new ParticleSystem();
    if (pRet && pRet->initWithFile(plistFile))
    {
        pRet->autorelease();
        return pRet;
    }
    CC_SAFE_DELETE(pRet);
    return pRet;
}

ParticleSystem* ParticleSystem::createWithTotalParticles(unsigned int numberOfParticles)
{
    ParticleSystem *pRet = new ParticleSystem();
    if (pRet && pRet->initWithTotalParticles(numberOfParticles))
    {
        pRet->autorelease();
        return pRet;
    }
    CC_SAFE_DELETE(pRet);
    return pRet;
}

bool ParticleSystem::init()
{
    return initWithTotalParticles(150);
}

bool ParticleSystem::initWithFile(const std::string& plistFile)
{
    bool bRet = false;
    _plistFile = FileUtils::getInstance()->fullPathForFilename(plistFile);
    Dictionary *dict = Dictionary::createWithContentsOfFileThreadSafe(_plistFile.c_str());

    CCASSERT( dict != NULL, "Particles: file not found");
    
    // XXX compute path from a path, should define a function somewhere to do it
    string listFilePath = plistFile;
    if (listFilePath.find('/') != string::npos)
    {
        listFilePath = listFilePath.substr(0, listFilePath.rfind('/') + 1);
        bRet = this->initWithDictionary(dict, listFilePath.c_str());
    }
    else
    {
        bRet = this->initWithDictionary(dict, "");
    }
    
    dict->release();

    return bRet;
}

bool ParticleSystem::initWithDictionary(Dictionary *dictionary)
{
    return initWithDictionary(dictionary, "");
}

bool ParticleSystem::initWithDictionary(Dictionary *dictionary, const std::string& dirname)
{
    bool bRet = false;
    unsigned char *buffer = NULL;
    unsigned char *deflated = NULL;
    Image *image = NULL;
    do 
    {
        int maxParticles = dictionary->valueForKey("maxParticles")->intValue();
        // self, not super
        if(this->initWithTotalParticles(maxParticles))
        {
            // Emitter name in particle designer 2.0
            const String * configNameConstStr = dictionary->valueForKey("configName");
            _configName = configNameConstStr->getCString();

            // angle
            _angle = dictionary->valueForKey("angle")->floatValue();
            _angleVar = dictionary->valueForKey("angleVariance")->floatValue();

            // duration
            _duration = dictionary->valueForKey("duration")->floatValue();

            // blend function 
            if (_configName.length()>0)
            {
                _blendFunc.src = dictionary->valueForKey("blendFuncSource")->floatValue();
            }
            else
            {
                _blendFunc.src = dictionary->valueForKey("blendFuncSource")->intValue();
            }
            _blendFunc.dst = dictionary->valueForKey("blendFuncDestination")->intValue();

            // color
            _startColor.r = dictionary->valueForKey("startColorRed")->floatValue();
            _startColor.g = dictionary->valueForKey("startColorGreen")->floatValue();
            _startColor.b = dictionary->valueForKey("startColorBlue")->floatValue();
            _startColor.a = dictionary->valueForKey("startColorAlpha")->floatValue();

            _startColorVar.r = dictionary->valueForKey("startColorVarianceRed")->floatValue();
            _startColorVar.g = dictionary->valueForKey("startColorVarianceGreen")->floatValue();
            _startColorVar.b = dictionary->valueForKey("startColorVarianceBlue")->floatValue();
            _startColorVar.a = dictionary->valueForKey("startColorVarianceAlpha")->floatValue();

            _endColor.r = dictionary->valueForKey("finishColorRed")->floatValue();
            _endColor.g = dictionary->valueForKey("finishColorGreen")->floatValue();
            _endColor.b = dictionary->valueForKey("finishColorBlue")->floatValue();
            _endColor.a = dictionary->valueForKey("finishColorAlpha")->floatValue();

            _endColorVar.r = dictionary->valueForKey("finishColorVarianceRed")->floatValue();
            _endColorVar.g = dictionary->valueForKey("finishColorVarianceGreen")->floatValue();
            _endColorVar.b = dictionary->valueForKey("finishColorVarianceBlue")->floatValue();
            _endColorVar.a = dictionary->valueForKey("finishColorVarianceAlpha")->floatValue();

            // particle size
            _startSize = dictionary->valueForKey("startParticleSize")->floatValue();
            _startSizeVar = dictionary->valueForKey("startParticleSizeVariance")->floatValue();
            _endSize = dictionary->valueForKey("finishParticleSize")->floatValue();
            _endSizeVar = dictionary->valueForKey("finishParticleSizeVariance")->floatValue();

            // position
            float x = dictionary->valueForKey("sourcePositionx")->floatValue();
            float y = dictionary->valueForKey("sourcePositiony")->floatValue();
            this->setPosition( Point(x,y) );            
            _posVar.x = dictionary->valueForKey("sourcePositionVariancex")->floatValue();
            _posVar.y = dictionary->valueForKey("sourcePositionVariancey")->floatValue();

            // Spinning
            _startSpin = dictionary->valueForKey("rotationStart")->floatValue();
            _startSpinVar = dictionary->valueForKey("rotationStartVariance")->floatValue();
            _endSpin= dictionary->valueForKey("rotationEnd")->floatValue();
            _endSpinVar= dictionary->valueForKey("rotationEndVariance")->floatValue();

            _emitterMode = (Mode) dictionary->valueForKey("emitterType")->intValue();

            // Mode A: Gravity + tangential accel + radial accel
            if (_emitterMode == Mode::GRAVITY)
            {
                // gravity
                modeA.gravity.x = dictionary->valueForKey("gravityx")->floatValue();
                modeA.gravity.y = dictionary->valueForKey("gravityy")->floatValue();

                // speed
                modeA.speed = dictionary->valueForKey("speed")->floatValue();
                modeA.speedVar = dictionary->valueForKey("speedVariance")->floatValue();

                // radial acceleration
                modeA.radialAccel = dictionary->valueForKey("radialAcceleration")->floatValue();
                modeA.radialAccelVar = dictionary->valueForKey("radialAccelVariance")->floatValue();

                // tangential acceleration
                modeA.tangentialAccel = dictionary->valueForKey("tangentialAcceleration")->floatValue();
                modeA.tangentialAccelVar = dictionary->valueForKey("tangentialAccelVariance")->floatValue();
                
                // rotation is dir
                modeA.rotationIsDir = dictionary->valueForKey("rotationIsDir")->boolValue();
            }

            // or Mode B: radius movement
            else if (_emitterMode == Mode::RADIUS)
            {
                if (_configName.length()>0)
                {
                    modeB.startRadius = dictionary->valueForKey("maxRadius")->intValue();
                }
                else
                {
                    modeB.startRadius = dictionary->valueForKey("maxRadius")->floatValue();
                }
                modeB.startRadiusVar = dictionary->valueForKey("maxRadiusVariance")->floatValue();
                if (_configName.length()>0)
                {
                    modeB.endRadius = dictionary->valueForKey("minRadius")->intValue();
                }
                else
                {
                    modeB.endRadius = dictionary->valueForKey("minRadius")->floatValue();
                }
                modeB.endRadiusVar = 0.0f;
               if (_configName.length()>0)
                {
                    modeB.rotatePerSecond = dictionary->valueForKey("rotatePerSecond")->intValue();
                }
                else
                {
                    modeB.rotatePerSecond = dictionary->valueForKey("rotatePerSecond")->floatValue();
                }
                modeB.rotatePerSecondVar = dictionary->valueForKey("rotatePerSecondVariance")->floatValue();

            } else {
                CCASSERT( false, "Invalid emitterType in config file");
                CC_BREAK_IF(true);
            }

            // life span
            _life = dictionary->valueForKey("particleLifespan")->floatValue();
            _lifeVar = dictionary->valueForKey("particleLifespanVariance")->floatValue();

            // emission Rate
            _emissionRate = _totalParticles / _life;

            //don't get the internal texture if a batchNode is used
            if (!_batchNode)
            {
                // Set a compatible default for the alpha transfer
                _opacityModifyRGB = false;

                // texture        
                // Try to get the texture from the cache
                std::string textureName = dictionary->valueForKey("textureFileName")->getCString();
                
                size_t rPos = textureName.rfind('/');
               
                if (rPos != string::npos)
                {
                    string textureDir = textureName.substr(0, rPos + 1);
                    
                    if (dirname.size()>0 && textureDir != dirname)
                    {
                        textureName = textureName.substr(rPos+1);
                        textureName = dirname + textureName;
                    }
                }
                else
                {
                    if (dirname.size()>0)
                    {
                        textureName = dirname + textureName;
                    }
                }
                
                Texture2D *tex = NULL;
                
                if (textureName.length() > 0)
                {
                    // set not pop-up message box when load image failed
                    bool bNotify = FileUtils::getInstance()->isPopupNotify();
                    FileUtils::getInstance()->setPopupNotify(false);
                    tex = Director::getInstance()->getTextureCache()->addImage(textureName.c_str());
                    // reset the value of UIImage notify
                    FileUtils::getInstance()->setPopupNotify(bNotify);
                }
                
                if (tex)
                {
                    setTexture(tex);
                }
                else
                {                        
                    const char *textureData = dictionary->valueForKey("textureImageData")->getCString();
                    CCASSERT(textureData, "");
                    
                    long dataLen = strlen(textureData);
                    if(dataLen != 0)
                    {
                        // if it fails, try to get it from the base64-gzipped data    
                        int decodeLen = base64Decode((unsigned char*)textureData, (unsigned int)dataLen, &buffer);
                        CCASSERT( buffer != NULL, "CCParticleSystem: error decoding textureImageData");
                        CC_BREAK_IF(!buffer);
                        
<<<<<<< HEAD
                        long deflatedLen = ZipUtils::ccInflateMemory(buffer, decodeLen, &deflated);
=======
                        int deflatedLen = ZipUtils::inflateMemory(buffer, decodeLen, &deflated);
>>>>>>> bdc99a74
                        CCASSERT( deflated != NULL, "CCParticleSystem: error ungzipping textureImageData");
                        CC_BREAK_IF(!deflated);
                        
                        // For android, we should retain it in VolatileTexture::addImage which invoked in Director::getInstance()->getTextureCache()->addUIImage()
                        image = new Image();
                        bool isOK = image->initWithImageData(deflated, deflatedLen);
                        CCASSERT(isOK, "CCParticleSystem: error init image with Data");
                        CC_BREAK_IF(!isOK);
                        
                        setTexture(Director::getInstance()->getTextureCache()->addImage(image, textureName.c_str()));

                        image->release();
                    }
                }
                if (_configName.length()>0)
                {
                  _yCoordFlipped = dictionary->valueForKey("yCoordFlipped")->intValue();
                }
                CCASSERT( this->_texture != NULL, "CCParticleSystem: error loading the texture");
            }
            bRet = true;
        }
    } while (0);
    free(buffer);
    free(deflated);
    return bRet;
}

bool ParticleSystem::initWithTotalParticles(unsigned int numberOfParticles)
{
    _totalParticles = numberOfParticles;

    CC_SAFE_FREE(_particles);
    
    _particles = (tParticle*)calloc(_totalParticles, sizeof(tParticle));

    if( ! _particles )
    {
        CCLOG("Particle system: not enough memory");
        this->release();
        return false;
    }
    _allocatedParticles = numberOfParticles;

    if (_batchNode)
    {
        for (int i = 0; i < _totalParticles; i++)
        {
            _particles[i].atlasIndex=i;
        }
    }
    // default, active
    _isActive = true;

    // default blend function
    _blendFunc = BlendFunc::ALPHA_PREMULTIPLIED;

    // default movement type;
    _positionType = PositionType::FREE;

    // by default be in mode A:
    _emitterMode = Mode::GRAVITY;

    // default: modulate
    // XXX: not used
    //    colorModulate = YES;

    _isAutoRemoveOnFinish = false;

    // Optimization: compile updateParticle method
    //updateParticleSel = @selector(updateQuadWithParticle:newPosition:);
    //updateParticleImp = (CC_UPDATE_PARTICLE_IMP) [self methodForSelector:updateParticleSel];
    //for batchNode
    _transformSystemDirty = false;
    // update after action in run!
    this->scheduleUpdateWithPriority(1);

    return true;
}

ParticleSystem::~ParticleSystem()
{
    // Since the scheduler retains the "target (in this case the ParticleSystem)
	// it is not needed to call "unscheduleUpdate" here. In fact, it will be called in "cleanup"
    //unscheduleUpdate();
    CC_SAFE_FREE(_particles);
    CC_SAFE_RELEASE(_texture);
}

bool ParticleSystem::addParticle()
{
    if (this->isFull())
    {
        return false;
    }

    tParticle * particle = &_particles[ _particleCount ];
    this->initParticle(particle);
    ++_particleCount;

    return true;
}

void ParticleSystem::initParticle(tParticle* particle)
{
    // timeToLive
    // no negative life. prevent division by 0
    particle->timeToLive = _life + _lifeVar * CCRANDOM_MINUS1_1();
    particle->timeToLive = MAX(0, particle->timeToLive);

    // position
    particle->pos.x = _sourcePosition.x + _posVar.x * CCRANDOM_MINUS1_1();

    particle->pos.y = _sourcePosition.y + _posVar.y * CCRANDOM_MINUS1_1();


    // Color
    Color4F start;
    start.r = clampf(_startColor.r + _startColorVar.r * CCRANDOM_MINUS1_1(), 0, 1);
    start.g = clampf(_startColor.g + _startColorVar.g * CCRANDOM_MINUS1_1(), 0, 1);
    start.b = clampf(_startColor.b + _startColorVar.b * CCRANDOM_MINUS1_1(), 0, 1);
    start.a = clampf(_startColor.a + _startColorVar.a * CCRANDOM_MINUS1_1(), 0, 1);

    Color4F end;
    end.r = clampf(_endColor.r + _endColorVar.r * CCRANDOM_MINUS1_1(), 0, 1);
    end.g = clampf(_endColor.g + _endColorVar.g * CCRANDOM_MINUS1_1(), 0, 1);
    end.b = clampf(_endColor.b + _endColorVar.b * CCRANDOM_MINUS1_1(), 0, 1);
    end.a = clampf(_endColor.a + _endColorVar.a * CCRANDOM_MINUS1_1(), 0, 1);

    particle->color = start;
    particle->deltaColor.r = (end.r - start.r) / particle->timeToLive;
    particle->deltaColor.g = (end.g - start.g) / particle->timeToLive;
    particle->deltaColor.b = (end.b - start.b) / particle->timeToLive;
    particle->deltaColor.a = (end.a - start.a) / particle->timeToLive;

    // size
    float startS = _startSize + _startSizeVar * CCRANDOM_MINUS1_1();
    startS = MAX(0, startS); // No negative value

    particle->size = startS;

    if (_endSize == START_SIZE_EQUAL_TO_END_SIZE)
    {
        particle->deltaSize = 0;
    }
    else
    {
        float endS = _endSize + _endSizeVar * CCRANDOM_MINUS1_1();
        endS = MAX(0, endS); // No negative values
        particle->deltaSize = (endS - startS) / particle->timeToLive;
    }

    // rotation
    float startA = _startSpin + _startSpinVar * CCRANDOM_MINUS1_1();
    float endA = _endSpin + _endSpinVar * CCRANDOM_MINUS1_1();
    particle->rotation = startA;
    particle->deltaRotation = (endA - startA) / particle->timeToLive;

    // position
    if (_positionType == PositionType::FREE)
    {
        particle->startPos = this->convertToWorldSpace(Point::ZERO);
    }
    else if (_positionType == PositionType::RELATIVE)
    {
        particle->startPos = _position;
    }

    // direction
    float a = CC_DEGREES_TO_RADIANS( _angle + _angleVar * CCRANDOM_MINUS1_1() );    

    // Mode Gravity: A
    if (_emitterMode == Mode::GRAVITY)
    {
        Point v(cosf( a ), sinf( a ));
        float s = modeA.speed + modeA.speedVar * CCRANDOM_MINUS1_1();

        // direction
        particle->modeA.dir = v * s ;

        // radial accel
        particle->modeA.radialAccel = modeA.radialAccel + modeA.radialAccelVar * CCRANDOM_MINUS1_1();
 

        // tangential accel
        particle->modeA.tangentialAccel = modeA.tangentialAccel + modeA.tangentialAccelVar * CCRANDOM_MINUS1_1();

        // rotation is dir
        if(modeA.rotationIsDir)
            particle->rotation = -CC_RADIANS_TO_DEGREES(particle->modeA.dir.getAngle());
    }

    // Mode Radius: B
    else 
    {
        // Set the default diameter of the particle from the source position
        float startRadius = modeB.startRadius + modeB.startRadiusVar * CCRANDOM_MINUS1_1();
        float endRadius = modeB.endRadius + modeB.endRadiusVar * CCRANDOM_MINUS1_1();

        particle->modeB.radius = startRadius;

        if (modeB.endRadius == START_RADIUS_EQUAL_TO_END_RADIUS)
        {
            particle->modeB.deltaRadius = 0;
        }
        else
        {
            particle->modeB.deltaRadius = (endRadius - startRadius) / particle->timeToLive;
        }

        particle->modeB.angle = a;
        particle->modeB.degreesPerSecond = CC_DEGREES_TO_RADIANS(modeB.rotatePerSecond + modeB.rotatePerSecondVar * CCRANDOM_MINUS1_1());
    }    
}

void ParticleSystem::stopSystem()
{
    _isActive = false;
    _elapsed = _duration;
    _emitCounter = 0;
}

void ParticleSystem::resetSystem()
{
    _isActive = true;
    _elapsed = 0;
    for (_particleIdx = 0; _particleIdx < _particleCount; ++_particleIdx)
    {
        tParticle *p = &_particles[_particleIdx];
        p->timeToLive = 0;
    }
}
bool ParticleSystem::isFull()
{
    return (_particleCount == _totalParticles);
}

// ParticleSystem - MainLoop
void ParticleSystem::update(float dt)
{
    CC_PROFILER_START_CATEGORY(kProfilerCategoryParticles , "CCParticleSystem - update");

    if (_isActive && _emissionRate)
    {
        float rate = 1.0f / _emissionRate;
        //issue #1201, prevent bursts of particles, due to too high emitCounter
        if (_particleCount < _totalParticles)
        {
            _emitCounter += dt;
        }
        
        while (_particleCount < _totalParticles && _emitCounter > rate) 
        {
            this->addParticle();
            _emitCounter -= rate;
        }

        _elapsed += dt;
        if (_duration != -1 && _duration < _elapsed)
        {
            this->stopSystem();
        }
    }

    _particleIdx = 0;

    Point currentPosition = Point::ZERO;
    if (_positionType == PositionType::FREE)
    {
        currentPosition = this->convertToWorldSpace(Point::ZERO);
    }
    else if (_positionType == PositionType::RELATIVE)
    {
        currentPosition = _position;
    }

    if (_visible)
    {
        while (_particleIdx < _particleCount)
        {
            tParticle *p = &_particles[_particleIdx];

            // life
            p->timeToLive -= dt;

            if (p->timeToLive > 0) 
            {
                // Mode A: gravity, direction, tangential accel & radial accel
                if (_emitterMode == Mode::GRAVITY)
                {
                    Point tmp, radial, tangential;

                    radial = Point::ZERO;
                    // radial acceleration
                    if (p->pos.x || p->pos.y)
                    {
                        radial = p->pos.normalize();
                    }
                    tangential = radial;
                    radial = radial * p->modeA.radialAccel;

                    // tangential acceleration
                    float newy = tangential.x;
                    tangential.x = -tangential.y;
                    tangential.y = newy;
                    tangential = tangential * p->modeA.tangentialAccel;

                    // (gravity + radial + tangential) * dt
                    tmp = radial + tangential + modeA.gravity;
                    tmp = tmp * dt;
                    p->modeA.dir = p->modeA.dir + tmp;
					if (_configName.length()>0)
					{
						if (_yCoordFlipped == -1)
						{
							 tmp = p->modeA.dir * dt;
						}
						else
						{
							 tmp = p->modeA.dir * -dt;
						}
					}
					else
					{
						 tmp = p->modeA.dir * dt;
					}
                    p->pos = p->pos + tmp;
                }

                // Mode B: radius movement
                else 
                {                
                    // Update the angle and radius of the particle.
                    p->modeB.angle += p->modeB.degreesPerSecond * dt;
                    p->modeB.radius += p->modeB.deltaRadius * dt;

                    p->pos.x = - cosf(p->modeB.angle) * p->modeB.radius;
                    p->pos.y = - sinf(p->modeB.angle) * p->modeB.radius;
                    if (_yCoordFlipped == 1)
                    {
                      p->pos.y = -p->pos.y;
                    }
				}

                // color
                p->color.r += (p->deltaColor.r * dt);
                p->color.g += (p->deltaColor.g * dt);
                p->color.b += (p->deltaColor.b * dt);
                p->color.a += (p->deltaColor.a * dt);

                // size
                p->size += (p->deltaSize * dt);
                p->size = MAX( 0, p->size );

                // angle
                p->rotation += (p->deltaRotation * dt);

                //
                // update values in quad
                //

                Point    newPos;

                if (_positionType == PositionType::FREE || _positionType == PositionType::RELATIVE)
                {
                    Point diff = currentPosition - p->startPos;
                    newPos = p->pos - diff;
                } 
                else
                {
                    newPos = p->pos;
                }

                // translate newPos to correct position, since matrix transform isn't performed in batchnode
                // don't update the particle with the new position information, it will interfere with the radius and tangential calculations
                if (_batchNode)
                {
                    newPos.x+=_position.x;
                    newPos.y+=_position.y;
                }

                updateQuadWithParticle(p, newPos);
                //updateParticleImp(self, updateParticleSel, p, newPos);

                // update particle counter
                ++_particleIdx;
            } 
            else 
            {
                // life < 0
                long currentIndex = p->atlasIndex;
                if( _particleIdx != _particleCount-1 )
                {
                    _particles[_particleIdx] = _particles[_particleCount-1];
                }
                if (_batchNode)
                {
                    //disable the switched particle
                    _batchNode->disableParticle(_atlasIndex+currentIndex);

                    //switch indexes
                    _particles[_particleCount-1].atlasIndex = currentIndex;
                }


                --_particleCount;

                if( _particleCount == 0 && _isAutoRemoveOnFinish )
                {
                    this->unscheduleUpdate();
                    _parent->removeChild(this, true);
                    return;
                }
            }
        } //while
        _transformSystemDirty = false;
    }
    if (! _batchNode)
    {
        postStep();
    }

    CC_PROFILER_STOP_CATEGORY(kProfilerCategoryParticles , "CCParticleSystem - update");
}

void ParticleSystem::updateWithNoTime(void)
{
    this->update(0.0f);
}

void ParticleSystem::updateQuadWithParticle(tParticle* particle, const Point& newPosition)
{
    CC_UNUSED_PARAM(particle);
    CC_UNUSED_PARAM(newPosition);
    // should be overridden
}

void ParticleSystem::postStep()
{
    // should be overridden
}

// ParticleSystem - Texture protocol
void ParticleSystem::setTexture(Texture2D* var)
{
    if (_texture != var)
    {
        CC_SAFE_RETAIN(var);
        CC_SAFE_RELEASE(_texture);
        _texture = var;
        updateBlendFunc();
    }
}

void ParticleSystem::updateBlendFunc()
{
    CCASSERT(! _batchNode, "Can't change blending functions when the particle is being batched");

    if(_texture)
    {
        bool premultiplied = _texture->hasPremultipliedAlpha();
        
        _opacityModifyRGB = false;
        
        if( _texture && ( _blendFunc.src == CC_BLEND_SRC && _blendFunc.dst == CC_BLEND_DST ) )
        {
            if( premultiplied )
            {
                _opacityModifyRGB = true;
            }
            else
            {
                _blendFunc = BlendFunc::ALPHA_NON_PREMULTIPLIED;
            }
        }
    }
}

Texture2D * ParticleSystem::getTexture() const
{
    return _texture;
}

// ParticleSystem - Additive Blending
void ParticleSystem::setBlendAdditive(bool additive)
{
    if( additive )
    {
        _blendFunc = BlendFunc::ADDITIVE;
    }
    else
    {
        if( _texture && ! _texture->hasPremultipliedAlpha() )
            _blendFunc = BlendFunc::ALPHA_NON_PREMULTIPLIED;
        else 
            _blendFunc = BlendFunc::ALPHA_PREMULTIPLIED;
    }
}

bool ParticleSystem::isBlendAdditive() const
{
    return( _blendFunc.src == GL_SRC_ALPHA && _blendFunc.dst == GL_ONE);
}

// ParticleSystem - Properties of Gravity Mode 
void ParticleSystem::setTangentialAccel(float t)
{
    CCASSERT( _emitterMode == Mode::GRAVITY, "Particle Mode should be Gravity");
    modeA.tangentialAccel = t;
}

float ParticleSystem::getTangentialAccel() const
{
    CCASSERT( _emitterMode == Mode::GRAVITY, "Particle Mode should be Gravity");
    return modeA.tangentialAccel;
}

void ParticleSystem::setTangentialAccelVar(float t)
{
    CCASSERT(_emitterMode == Mode::GRAVITY, "Particle Mode should be Gravity");
    modeA.tangentialAccelVar = t;
}

float ParticleSystem::getTangentialAccelVar() const
{
    CCASSERT(_emitterMode == Mode::GRAVITY, "Particle Mode should be Gravity");
    return modeA.tangentialAccelVar;
}    

void ParticleSystem::setRadialAccel(float t)
{
    CCASSERT(_emitterMode == Mode::GRAVITY, "Particle Mode should be Gravity");
    modeA.radialAccel = t;
}

float ParticleSystem::getRadialAccel() const
{
    CCASSERT(_emitterMode == Mode::GRAVITY, "Particle Mode should be Gravity");
    return modeA.radialAccel;
}

void ParticleSystem::setRadialAccelVar(float t)
{
    CCASSERT(_emitterMode == Mode::GRAVITY, "Particle Mode should be Gravity");
    modeA.radialAccelVar = t;
}

float ParticleSystem::getRadialAccelVar() const
{
    CCASSERT(_emitterMode == Mode::GRAVITY, "Particle Mode should be Gravity");
    return modeA.radialAccelVar;
}

void ParticleSystem::setRotationIsDir(bool t)
{
    CCASSERT(_emitterMode == Mode::GRAVITY, "Particle Mode should be Gravity");
    modeA.rotationIsDir = t;
}

bool ParticleSystem::getRotationIsDir() const
{
    CCASSERT(_emitterMode == Mode::GRAVITY, "Particle Mode should be Gravity");
    return modeA.rotationIsDir;
}

void ParticleSystem::setGravity(const Point& g)
{
    CCASSERT(_emitterMode == Mode::GRAVITY, "Particle Mode should be Gravity");
    modeA.gravity = g;
}

const Point& ParticleSystem::getGravity()
{
    CCASSERT(_emitterMode == Mode::GRAVITY, "Particle Mode should be Gravity");
    return modeA.gravity;
}

void ParticleSystem::setSpeed(float speed)
{
    CCASSERT(_emitterMode == Mode::GRAVITY, "Particle Mode should be Gravity");
    modeA.speed = speed;
}

float ParticleSystem::getSpeed() const
{
    CCASSERT(_emitterMode == Mode::GRAVITY, "Particle Mode should be Gravity");
    return modeA.speed;
}

void ParticleSystem::setSpeedVar(float speedVar)
{
    CCASSERT(_emitterMode == Mode::GRAVITY, "Particle Mode should be Gravity");
    modeA.speedVar = speedVar;
}

float ParticleSystem::getSpeedVar() const
{
    CCASSERT(_emitterMode == Mode::GRAVITY, "Particle Mode should be Gravity");
    return modeA.speedVar;
}

// ParticleSystem - Properties of Radius Mode
void ParticleSystem::setStartRadius(float startRadius)
{
    CCASSERT(_emitterMode == Mode::RADIUS, "Particle Mode should be Radius");
    modeB.startRadius = startRadius;
}

float ParticleSystem::getStartRadius() const
{
    CCASSERT(_emitterMode == Mode::RADIUS, "Particle Mode should be Radius");
    return modeB.startRadius;
}

void ParticleSystem::setStartRadiusVar(float startRadiusVar)
{
    CCASSERT(_emitterMode == Mode::RADIUS, "Particle Mode should be Radius");
    modeB.startRadiusVar = startRadiusVar;
}

float ParticleSystem::getStartRadiusVar() const
{
    CCASSERT(_emitterMode == Mode::RADIUS, "Particle Mode should be Radius");
    return modeB.startRadiusVar;
}

void ParticleSystem::setEndRadius(float endRadius)
{
    CCASSERT(_emitterMode == Mode::RADIUS, "Particle Mode should be Radius");
    modeB.endRadius = endRadius;
}

float ParticleSystem::getEndRadius() const
{
    CCASSERT(_emitterMode == Mode::RADIUS, "Particle Mode should be Radius");
    return modeB.endRadius;
}

void ParticleSystem::setEndRadiusVar(float endRadiusVar)
{
    CCASSERT(_emitterMode == Mode::RADIUS, "Particle Mode should be Radius");
    modeB.endRadiusVar = endRadiusVar;
}

float ParticleSystem::getEndRadiusVar() const
{
    CCASSERT(_emitterMode == Mode::RADIUS, "Particle Mode should be Radius");
    return modeB.endRadiusVar;
}

void ParticleSystem::setRotatePerSecond(float degrees)
{
    CCASSERT(_emitterMode == Mode::RADIUS, "Particle Mode should be Radius");
    modeB.rotatePerSecond = degrees;
}

float ParticleSystem::getRotatePerSecond() const
{
    CCASSERT(_emitterMode == Mode::RADIUS, "Particle Mode should be Radius");
    return modeB.rotatePerSecond;
}

void ParticleSystem::setRotatePerSecondVar(float degrees)
{
    CCASSERT(_emitterMode == Mode::RADIUS, "Particle Mode should be Radius");
    modeB.rotatePerSecondVar = degrees;
}

float ParticleSystem::getRotatePerSecondVar() const
{
    CCASSERT(_emitterMode == Mode::RADIUS, "Particle Mode should be Radius");
    return modeB.rotatePerSecondVar;
}

bool ParticleSystem::isActive() const
{
    return _isActive;
}

int ParticleSystem::getTotalParticles() const
{
    return _totalParticles;
}

void ParticleSystem::setTotalParticles(int var)
{
    CCASSERT( var <= _allocatedParticles, "Particle: resizing particle array only supported for quads");
    _totalParticles = var;
}

const BlendFunc& ParticleSystem::getBlendFunc() const
{
    return _blendFunc;
}

void ParticleSystem::setBlendFunc(const BlendFunc &blendFunc)
{
    if( _blendFunc.src != blendFunc.src || _blendFunc.dst != blendFunc.dst ) {
        _blendFunc = blendFunc;
        this->updateBlendFunc();
    }
}

bool ParticleSystem::isAutoRemoveOnFinish() const
{
    return _isAutoRemoveOnFinish;
}

void ParticleSystem::setAutoRemoveOnFinish(bool var)
{
    _isAutoRemoveOnFinish = var;
}


// ParticleSystem - methods for batchNode rendering

ParticleBatchNode* ParticleSystem::getBatchNode(void) const
{
    return _batchNode;
}

void ParticleSystem::setBatchNode(ParticleBatchNode* batchNode)
{
    if( _batchNode != batchNode ) {

        _batchNode = batchNode; // weak reference

        if( batchNode ) {
            //each particle needs a unique index
            for (int i = 0; i < _totalParticles; i++)
            {
                _particles[i].atlasIndex=i;
            }
        }
    }
}

//don't use a transform matrix, this is faster
void ParticleSystem::setScale(float s)
{
    _transformSystemDirty = true;
    Node::setScale(s);
}

void ParticleSystem::setRotation(float newRotation)
{
    _transformSystemDirty = true;
    Node::setRotation(newRotation);
}

void ParticleSystem::setScaleX(float newScaleX)
{
    _transformSystemDirty = true;
    Node::setScaleX(newScaleX);
}

void ParticleSystem::setScaleY(float newScaleY)
{
    _transformSystemDirty = true;
    Node::setScaleY(newScaleY);
}


NS_CC_END
<|MERGE_RESOLUTION|>--- conflicted
+++ resolved
@@ -396,11 +396,7 @@
                         CCASSERT( buffer != NULL, "CCParticleSystem: error decoding textureImageData");
                         CC_BREAK_IF(!buffer);
                         
-<<<<<<< HEAD
-                        long deflatedLen = ZipUtils::ccInflateMemory(buffer, decodeLen, &deflated);
-=======
-                        int deflatedLen = ZipUtils::inflateMemory(buffer, decodeLen, &deflated);
->>>>>>> bdc99a74
+                        long deflatedLen = ZipUtils::inflateMemory(buffer, decodeLen, &deflated);
                         CCASSERT( deflated != NULL, "CCParticleSystem: error ungzipping textureImageData");
                         CC_BREAK_IF(!deflated);
                         
