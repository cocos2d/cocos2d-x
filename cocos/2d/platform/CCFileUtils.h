/****************************************************************************
Copyright (c) 2010-2013 cocos2d-x.org

http://www.cocos2d-x.org

Permission is hereby granted, free of charge, to any person obtaining a copy
of this software and associated documentation files (the "Software"), to deal
in the Software without restriction, including without limitation the rights
to use, copy, modify, merge, publish, distribute, sublicense, and/or sell
copies of the Software, and to permit persons to whom the Software is
furnished to do so, subject to the following conditions:

The above copyright notice and this permission notice shall be included in
all copies or substantial portions of the Software.

THE SOFTWARE IS PROVIDED "AS IS", WITHOUT WARRANTY OF ANY KIND, EXPRESS OR
IMPLIED, INCLUDING BUT NOT LIMITED TO THE WARRANTIES OF MERCHANTABILITY,
FITNESS FOR A PARTICULAR PURPOSE AND NONINFRINGEMENT. IN NO EVENT SHALL THE
AUTHORS OR COPYRIGHT HOLDERS BE LIABLE FOR ANY CLAIM, DAMAGES OR OTHER
LIABILITY, WHETHER IN AN ACTION OF CONTRACT, TORT OR OTHERWISE, ARISING FROM,
OUT OF OR IN CONNECTION WITH THE SOFTWARE OR THE USE OR OTHER DEALINGS IN
THE SOFTWARE.
****************************************************************************/
#ifndef __CC_FILEUTILS_H__
#define __CC_FILEUTILS_H__

#include <string>
#include <vector>
#include <unordered_map>
#include "CCPlatformMacros.h"
#include "ccTypes.h"
#include "CCValue.h"
#include "CCData.h"

NS_CC_BEGIN

/**
 * @addtogroup platform
 * @{
 */

//! @brief  Helper class to handle file operations
class CC_DLL FileUtils
{
public:
    /**
     *  Gets the instance of FileUtils.
     */
    static FileUtils* getInstance();

    /**
     *  Destroys the instance of FileUtils.
     */
    static void destroyInstance();

    /** @deprecated Use getInstance() instead */
    CC_DEPRECATED_ATTRIBUTE static FileUtils* sharedFileUtils() { return getInstance(); }

    /** @deprecated Use destroyInstance() instead */
    CC_DEPRECATED_ATTRIBUTE static void purgeFileUtils() { destroyInstance(); }

    /**
     *  The destructor of FileUtils.
     * @js NA
     * @lua NA
     */
    virtual ~FileUtils();
    
    /**
     *  Purges the file searching cache.
     *
     *  @note It should be invoked after the resources were updated.
     *        For instance, in the CocosPlayer sample, every time you run application from CocosBuilder,
     *        All the resources will be downloaded to the writable folder, before new js app launchs,
     *        this method should be invoked to clean the file search cache.
     */
    virtual void purgeCachedEntries();
    
    /**
     *  Gets string from a file.
     */
    virtual std::string getStringFromFile(const std::string& filename);
    
    /**
     *  Creates binary data from a file.
     *  @return A data object.
     */
    virtual Data getDataFromFile(const std::string& filename);
    
    /**
     *  Gets resource file data
     *
     *  @param[in]  filename The resource file name which contains the path.
     *  @param[in]  pszMode The read mode of the file.
     *  @param[out] pSize If the file read operation succeeds, it will be the data size, otherwise 0.
     *  @return Upon success, a pointer to the data is returned, otherwise NULL.
     *  @warning Recall: you are responsible for calling free() on any Non-NULL pointer returned.
     */
<<<<<<< HEAD
    CC_DEPRECATED_ATTRIBUTE virtual unsigned char* getFileData(const char* filename, const char* mode, ssize_t *size);
=======
    virtual unsigned char* getFileData(const std::string& filename, const char* mode, ssize_t *size);
>>>>>>> 5f2f8780

    /**
     *  Gets resource file data from a zip file.
     *
     *  @param[in]  filename The resource file name which contains the relative path of the zip file.
     *  @param[out] size If the file read operation succeeds, it will be the data size, otherwise 0.
     *  @return Upon success, a pointer to the data is returned, otherwise nullptr.
     *  @warning Recall: you are responsible for calling free() on any Non-nullptr pointer returned.
     */
    virtual unsigned char* getFileDataFromZip(const std::string& zipFilePath, const std::string& filename, ssize_t *size);

    
    /** Returns the fullpath for a given filename.
     
     First it will try to get a new filename from the "filenameLookup" dictionary.
     If a new filename can't be found on the dictionary, it will use the original filename.
     Then it will try to obtain the full path of the filename using the FileUtils search rules: resolutions, and search paths.
     The file search is based on the array element order of search paths and resolution directories.
     
     For instance:

     	We set two elements("/mnt/sdcard/", "internal_dir/") to search paths vector by setSearchPaths,
     	and set three elements("resources-ipadhd/", "resources-ipad/", "resources-iphonehd")
     	to resolutions vector by setSearchResolutionsOrder. The "internal_dir" is relative to "Resources/".

		If we have a file named 'sprite.png', the mapping in fileLookup dictionary contains `key: sprite.png -> value: sprite.pvr.gz`.
     	Firstly, it will replace 'sprite.png' with 'sprite.pvr.gz', then searching the file sprite.pvr.gz as follows:

     	    /mnt/sdcard/resources-ipadhd/sprite.pvr.gz      (if not found, search next)
     	    /mnt/sdcard/resources-ipad/sprite.pvr.gz        (if not found, search next)
     	    /mnt/sdcard/resources-iphonehd/sprite.pvr.gz    (if not found, search next)
     	    /mnt/sdcard/sprite.pvr.gz                       (if not found, search next)
     	    internal_dir/resources-ipadhd/sprite.pvr.gz     (if not found, search next)
     	    internal_dir/resources-ipad/sprite.pvr.gz       (if not found, search next)
     	    internal_dir/resources-iphonehd/sprite.pvr.gz   (if not found, search next)
     	    internal_dir/sprite.pvr.gz                      (if not found, return "sprite.png")

        If the filename contains relative path like "gamescene/uilayer/sprite.png",
        and the mapping in fileLookup dictionary contains `key: gamescene/uilayer/sprite.png -> value: gamescene/uilayer/sprite.pvr.gz`.
        The file search order will be:

     	    /mnt/sdcard/gamescene/uilayer/resources-ipadhd/sprite.pvr.gz      (if not found, search next)
     	    /mnt/sdcard/gamescene/uilayer/resources-ipad/sprite.pvr.gz        (if not found, search next)
     	    /mnt/sdcard/gamescene/uilayer/resources-iphonehd/sprite.pvr.gz    (if not found, search next)
     	    /mnt/sdcard/gamescene/uilayer/sprite.pvr.gz                       (if not found, search next)
     	    internal_dir/gamescene/uilayer/resources-ipadhd/sprite.pvr.gz     (if not found, search next)
     	    internal_dir/gamescene/uilayer/resources-ipad/sprite.pvr.gz       (if not found, search next)
     	    internal_dir/gamescene/uilayer/resources-iphonehd/sprite.pvr.gz   (if not found, search next)
     	    internal_dir/gamescene/uilayer/sprite.pvr.gz                      (if not found, return "gamescene/uilayer/sprite.png")

     If the new file can't be found on the file system, it will return the parameter filename directly.
     
     This method was added to simplify multiplatform support. Whether you are using cocos2d-js or any cross-compilation toolchain like StellaSDK or Apportable,
     you might need to load different resources for a given file in the different platforms.

     @since v2.1
     */
    virtual std::string fullPathForFilename(const std::string &filename);
    
    /**
     * Loads the filenameLookup dictionary from the contents of a filename.
     * 
     * @note The plist file name should follow the format below:
     * 
     * @code
     * <?xml version="1.0" encoding="UTF-8"?>
     * <!DOCTYPE plist PUBLIC "-//Apple//DTD PLIST 1.0//EN" "http://www.apple.com/DTDs/PropertyList-1.0.dtd">
     * <plist version="1.0">
     * <dict>
     *     <key>filenames</key>
     *     <dict>
     *         <key>sounds/click.wav</key>
     *         <string>sounds/click.caf</string>
     *         <key>sounds/endgame.wav</key>
     *         <string>sounds/endgame.caf</string>
     *         <key>sounds/gem-0.wav</key>
     *         <string>sounds/gem-0.caf</string>
     *     </dict>
     *     <key>metadata</key>
     *     <dict>
     *         <key>version</key>
     *         <integer>1</integer>
     *     </dict>
     * </dict>
     * </plist>
     * @endcode
     * @param filename The plist file name.
     *
     @since v2.1
     * @js loadFilenameLookup
     * @lua loadFilenameLookup
     */
    virtual void loadFilenameLookupDictionaryFromFile(const std::string &filename);
    
    /** 
     *  Sets the filenameLookup dictionary.
     *
     *  @param pFilenameLookupDict The dictionary for replacing filename.
     *  @since v2.1
     */
    virtual void setFilenameLookupDictionary(const ValueMap& filenameLookupDict);
    
    /**
     *  Gets full path from a file name and the path of the reletive file.
     *  @param filename The file name.
     *  @param pszRelativeFile The path of the relative file.
     *  @return The full path.
     *          e.g. filename: hello.png, pszRelativeFile: /User/path1/path2/hello.plist
     *               Return: /User/path1/path2/hello.pvr (If there a a key(hello.png)-value(hello.pvr) in FilenameLookup dictionary. )
     *
     */
    virtual std::string fullPathFromRelativeFile(const std::string &filename, const std::string &relativeFile);

    /** 
     *  Sets the array that contains the search order of the resources.
     *
     *  @param searchResolutionsOrder The source array that contains the search order of the resources.
     *  @see getSearchResolutionsOrder(void), fullPathForFilename(const char*).
     *  @since v2.1
     *  In js:var setSearchResolutionsOrder(var jsval)
     *  @lua NA
     */
    virtual void setSearchResolutionsOrder(const std::vector<std::string>& searchResolutionsOrder);

    /**
      * Append search order of the resources.
      *
      * @see setSearchResolutionsOrder(), fullPathForFilename().
      * @since v2.1
      */
    virtual void addSearchResolutionsOrder(const std::string &order);
    
    /**
     *  Gets the array that contains the search order of the resources.
     *
     *  @see setSearchResolutionsOrder(const std::vector<std::string>&), fullPathForFilename(const char*).
     *  @since v2.1
     *  @lua NA
     */
    virtual const std::vector<std::string>& getSearchResolutionsOrder();
    
    /** 
     *  Sets the array of search paths.
     * 
     *  You can use this array to modify the search path of the resources.
     *  If you want to use "themes" or search resources in the "cache", you can do it easily by adding new entries in this array.
     *
     *  @note This method could access relative path and absolute path.
     *        If the relative path was passed to the vector, FileUtils will add the default resource directory before the relative path.
     *        For instance:
     *        	On Android, the default resource root path is "assets/".
     *        	If "/mnt/sdcard/" and "resources-large" were set to the search paths vector,
     *        	"resources-large" will be converted to "assets/resources-large" since it was a relative path.
     *
     *  @param searchPaths The array contains search paths.
     *  @see fullPathForFilename(const char*)
     *  @since v2.1
     *  In js:var setSearchPaths(var jsval);
     *  @lua NA
     */
    virtual void setSearchPaths(const std::vector<std::string>& searchPaths);
    
    /**
      * Add search path.
      *
      * @since v2.1
      */
    void addSearchPath(const std::string & path);
    
    /**
     *  Gets the array of search paths.
     *  
     *  @return The array of search paths.
     *  @see fullPathForFilename(const char*).
     *  @lua NA
     */
    virtual const std::vector<std::string>& getSearchPaths() const;

    /**
     *  Gets the writable path.
     *  @return  The path that can be write/read a file in
     */
    virtual std::string getWritablePath() const = 0;
    
    /**
     *  Checks whether a file exists.
     *
     *  @note If a relative path was passed in, it will be inserted a default root path at the beginning.
     *  @param strFilePath The path of the file, it could be a relative or absolute path.
     *  @return true if the file exists, otherwise it will return false.
     */
    virtual bool isFileExist(const std::string& filePath) const = 0;
    
    /**
     *  Checks whether the path is an absolute path.
     *
     *  @note On Android, if the parameter passed in is relative to "assets/", this method will treat it as an absolute path.
     *        Also on Blackberry, path starts with "app/native/Resources/" is treated as an absolute path.
     *
     *  @param strPath The path that needs to be checked.
     *  @return true if it's an absolute path, otherwise it will return false.
     */
    virtual bool isAbsolutePath(const std::string& path) const;
    
    
    /**
     *  Sets/Gets whether to pop-up a message box when failed to load an image.
     */
    virtual void setPopupNotify(bool notify);
    virtual bool isPopupNotify();

    /**
     *  Converts the contents of a file to a ValueMap.
     *  @note This method is used internally.
     */
    virtual ValueMap getValueMapFromFile(const std::string& filename);
    
    /**
     *  Write a ValueMap to a plist file.
     *  @note This method is used internally.
     */
    virtual bool writeToFile(ValueMap& dict, const std::string& fullPath);
    
    /**
     *  Converts the contents of a file to a ValueVector.
     *  @note This method is used internally.
     */
    virtual ValueVector getValueVectorFromFile(const std::string& filename);
    
protected:
    /**
     *  The default constructor.
     */
    FileUtils();
    
    /**
     *  Initializes the instance of FileUtils. It will set _searchPathArray and _searchResolutionsOrderArray to default values.
     *
     *  @note When you are porting Cocos2d-x to a new platform, you may need to take care of this method.
     *        You could assign a default value to _defaultResRootPath in the subclass of FileUtils(e.g. FileUtilsAndroid). Then invoke the FileUtils::init().
     *  @return true if successed, otherwise it returns false.
     *
     */
    virtual bool init();
    
    /**
     *  Gets the new filename from the filename lookup dictionary.
     *  It is possible to have a override names.
     *  @param filename The original filename.
     *  @return The new filename after searching in the filename lookup dictionary.
     *          If the original filename wasn't in the dictionary, it will return the original filename.
     */
    virtual std::string getNewFilename(const std::string &filename);
    
    /**
     *  Gets full path for filename, resolution directory and search path.
     *
     *  @param filename The file name.
     *  @param resolutionDirectory The resolution directory.
     *  @param searchPath The search path.
     *  @return The full path of the file. It will return an empty string if the full path of the file doesn't exist.
     */
    virtual std::string getPathForFilename(const std::string& filename, const std::string& resolutionDirectory, const std::string& searchPath);
    
    /**
     *  Gets full path for the directory and the filename.
     *
     *  @note Only iOS and Mac need to override this method since they are using
     *        `[[NSBundle mainBundle] pathForResource: ofType: inDirectory:]` to make a full path.
     *        Other platforms will use the default implementation of this method.
     *  @param strDirectory The directory contains the file we are looking for.
     *  @param strFilename  The name of the file.
     *  @return The full path of the file, if the file can't be found, it will return an empty string.
     */
    virtual std::string getFullPathForDirectoryAndFilename(const std::string& directory, const std::string& filename);
    
    
    /** Dictionary used to lookup filenames based on a key.
     *  It is used internally by the following methods:
     *
     *  std::string fullPathForFilename(const char*);
     *
     *  @since v2.1
     */
    ValueMap _filenameLookupDict;
    
    /** 
     *  The vector contains resolution folders.
     *  The lower index of the element in this vector, the higher priority for this resolution directory.
     */
    std::vector<std::string> _searchResolutionsOrderArray;
    
    /**
     * The vector contains search paths.
     * The lower index of the element in this vector, the higher priority for this search path.
     */
    std::vector<std::string> _searchPathArray;
    
    /**
     *  The default root path of resources.
     *  If the default root path of resources needs to be changed, do it in the `init` method of FileUtils's subclass.
     *  For instance:
     *  On Android, the default root path of resources will be assigned with "assets/" in FileUtilsAndroid::init().
     *  Similarly on Blackberry, we assign "app/native/Resources/" to this variable in FileUtilsBlackberry::init().
     */
    std::string _defaultResRootPath;
    
    /**
     *  The full path cache. When a file is found, it will be added into this cache. 
     *  This variable is used for improving the performance of file search.
     */
    std::unordered_map<std::string, std::string> _fullPathCache;
    
    /**
     *  The singleton pointer of FileUtils.
     */
    static FileUtils* s_sharedFileUtils;
    
};

// end of platform group
/// @}

NS_CC_END

#endif    // __CC_FILEUTILS_H__<|MERGE_RESOLUTION|>--- conflicted
+++ resolved
@@ -96,11 +96,7 @@
      *  @return Upon success, a pointer to the data is returned, otherwise NULL.
      *  @warning Recall: you are responsible for calling free() on any Non-NULL pointer returned.
      */
-<<<<<<< HEAD
-    CC_DEPRECATED_ATTRIBUTE virtual unsigned char* getFileData(const char* filename, const char* mode, ssize_t *size);
-=======
-    virtual unsigned char* getFileData(const std::string& filename, const char* mode, ssize_t *size);
->>>>>>> 5f2f8780
+    CC_DEPRECATED_ATTRIBUTE virtual unsigned char* getFileData(const std::string& filename, const char* mode, ssize_t *size);
 
     /**
      *  Gets resource file data from a zip file.
