--- conflicted
+++ resolved
@@ -425,11 +425,7 @@
 
     if (!data.isNull())
     {
-<<<<<<< HEAD
-        bRet = initWithImageData(data.getBytes(), data.getSize());
-=======
-        ret = initWithImageData(buffer, bufferLen);
->>>>>>> 5f2f8780
+        ret = initWithImageData(data.getBytes(), data.getSize());
     }
 #endif // EMSCRIPTEN
 
