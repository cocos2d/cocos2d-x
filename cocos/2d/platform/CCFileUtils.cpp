--- conflicted
+++ resolved
@@ -492,7 +492,6 @@
     _fullPathCache.clear();
 }
 
-<<<<<<< HEAD
 static Data getData(const std::string& filename, bool forString)
 {
     CCASSERT(!filename.empty(), "Invalid filename!");
@@ -556,10 +555,7 @@
     return getData(filename, false);
 }
 
-unsigned char* FileUtils::getFileData(const char* filename, const char* mode, ssize_t *size)
-=======
 unsigned char* FileUtils::getFileData(const std::string& filename, const char* mode, ssize_t *size)
->>>>>>> 5f2f8780
 {
     unsigned char * buffer = nullptr;
     CCASSERT(!filename.empty() && size != nullptr && mode != nullptr, "Invalid parameters.");
