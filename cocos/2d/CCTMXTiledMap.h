--- conflicted
+++ resolved
@@ -371,15 +371,11 @@
      * @~chinese 获取地图包含的layer层数。
      */
     int  getLayerNum();
-<<<<<<< HEAD
 
     /** @~english Get the map file name.
      * @~chinese 获取地图文件名。
      */
-    const std::string getResourceFile() const { return _tmxFile; }
-=======
     const std::string& getResourceFile() const { return _tmxFile; }
->>>>>>> 794759f7
 
 CC_CONSTRUCTOR_ACCESS:
     /**
