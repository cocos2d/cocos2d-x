--- conflicted
+++ resolved
@@ -223,11 +223,7 @@
         if ( item.second.validDefinition )
         {
             FontLetterDefinition tempDefinition = item.second;
-<<<<<<< HEAD
-            tempDefinition.offsetX = 0;
-            tempDefinition.offsetY += yDelta;
-=======
->>>>>>> 27331ff7
+
             tempDefinition.anchorX = 0.0f;
             tempDefinition.anchorY = 1.0f;
             retAtlas->addLetterDefinition(tempDefinition);
