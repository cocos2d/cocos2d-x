/****************************************************************************
Copyright (c) 2010-2012 cocos2d-x.org
Copyright (c) 2009-2010 Ricardo Quesada
Copyright (c) 2011      Zynga Inc.

http://www.cocos2d-x.org

Permission is hereby granted, free of charge, to any person obtaining a copy
of this software and associated documentation files (the "Software"), to deal
in the Software without restriction, including without limitation the rights
to use, copy, modify, merge, publish, distribute, sublicense, and/or sell
copies of the Software, and to permit persons to whom the Software is
furnished to do so, subject to the following conditions:

The above copyright notice and this permission notice shall be included in
all copies or substantial portions of the Software.

THE SOFTWARE IS PROVIDED "AS IS", WITHOUT WARRANTY OF ANY KIND, EXPRESS OR
IMPLIED, INCLUDING BUT NOT LIMITED TO THE WARRANTIES OF MERCHANTABILITY,
FITNESS FOR A PARTICULAR PURPOSE AND NONINFRINGEMENT. IN NO EVENT SHALL THE
AUTHORS OR COPYRIGHT HOLDERS BE LIABLE FOR ANY CLAIM, DAMAGES OR OTHER
LIABILITY, WHETHER IN AN ACTION OF CONTRACT, TORT OR OTHERWISE, ARISING FROM,
OUT OF OR IN CONNECTION WITH THE SOFTWARE OR THE USE OR OTHER DEALINGS IN
THE SOFTWARE.
****************************************************************************/


#ifndef __CC_TM_XML_PARSER__
#define __CC_TM_XML_PARSER__

#include "CCArray.h"
#include "CCGeometry.h"
#include "platform/CCSAXParser.h"
#include "CCVector.h"
#include "CCValue.h"
#include <string>

NS_CC_BEGIN

class TMXLayerInfo;
class TMXObjectGroup;
class TMXTilesetInfo;

/** @file
* Internal TMX parser
*
* IMPORTANT: These classed should not be documented using doxygen strings
* since the user should not use them.
*
*/

/**
 * @addtogroup tilemap_parallax_nodes
 * @{
 */

enum {
    TMXLayerAttribNone = 1 << 0,
    TMXLayerAttribBase64 = 1 << 1,
    TMXLayerAttribGzip = 1 << 2,
    TMXLayerAttribZlib = 1 << 3,
};

enum {
    TMXPropertyNone,
    TMXPropertyMap,
    TMXPropertyLayer,
    TMXPropertyObjectGroup,
    TMXPropertyObject,
    TMXPropertyTile
};

typedef enum ccTMXTileFlags_ {
    kTMXTileHorizontalFlag        = 0x80000000,
    kTMXTileVerticalFlag            = 0x40000000,
    kTMXTileDiagonalFlag            = 0x20000000,
    kFlipedAll                    = (kTMXTileHorizontalFlag|kTMXTileVerticalFlag|kTMXTileDiagonalFlag),
    kFlippedMask                    = ~(kFlipedAll)
} ccTMXTileFlags;

// Bits on the far end of the 32-bit global tile ID (GID's) are used for tile flags

/** @brief TMXLayerInfo contains the information about the layers like:
- Layer name
- Layer size
- Layer opacity at creation time (it can be modified at runtime)
- Whether the layer is visible (if it's not visible, then the CocosNode won't be created)

This information is obtained from the TMX file.
*/
class CC_DLL TMXLayerInfo : public Object
{
public:
    /**
     * @js ctor
     */
    TMXLayerInfo();
    /**
     * @js NA
     * @lua NA
     */
    virtual ~TMXLayerInfo();

    void setProperties(ValueMap properties);
    ValueMap getProperties();

    ValueMap           _properties;
    std::string         _name;
    Size                _layerSize;
    int                 *_tiles;
    bool                _visible;
    unsigned char       _opacity;
    bool                _ownTiles;
    Point               _offset;
};

/** @brief TMXTilesetInfo contains the information about the tilesets like:
- Tileset name
- Tileset spacing
- Tileset margin
- size of the tiles
- Image used for the tiles
- Image size

This information is obtained from the TMX file. 
*/
class CC_DLL TMXTilesetInfo : public Object
{
public:
    std::string     _name;
    int             _firstGid;
    Size            _tileSize;
    int             _spacing;
    int             _margin;
    //! filename containing the tiles (should be spritesheet / texture atlas)
    std::string     _sourceImage;
    //! size in pixels of the image
    Size            _imageSize;
public:
    /**
     * @js ctor
     */
    TMXTilesetInfo();
    /**
     * @js NA
     * @lua NA
     */
    virtual ~TMXTilesetInfo();
    Rect rectForGID(int gid);
};

/** @brief TMXMapInfo contains the information about the map like:
- Map orientation (hexagonal, isometric or orthogonal)
- Tile size
- Map size

And it also contains:
- Layers (an array of TMXLayerInfo objects)
- Tilesets (an array of TMXTilesetInfo objects)
- ObjectGroups (an array of TMXObjectGroupInfo objects)

This information is obtained from the TMX file.

*/
class CC_DLL TMXMapInfo : public Object, public SAXDelegator
{    
public:    
    /** creates a TMX Format with a tmx file */
    static TMXMapInfo * create(const std::string& tmxFile);
    /** creates a TMX Format with an XML string and a TMX resource path */
    static TMXMapInfo * createWithXML(const std::string& tmxString, const std::string& resourcePath);
    
    /** creates a TMX Format with a tmx file */
    CC_DEPRECATED_ATTRIBUTE static TMXMapInfo * formatWithTMXFile(const char *tmxFile) { return TMXMapInfo::create(tmxFile); };
    /** creates a TMX Format with an XML string and a TMX resource path */
    CC_DEPRECATED_ATTRIBUTE static TMXMapInfo * formatWithXML(const char* tmxString, const char* resourcePath) { return TMXMapInfo::createWithXML(tmxString, resourcePath); };
    /**
     * @js ctor
     */
    TMXMapInfo();
    /**
     * @js NA
     * @lua NA
     */
    virtual ~TMXMapInfo();
    
    /** initializes a TMX format with a  tmx file */
    bool initWithTMXFile(const std::string& tmxFile);
    /** initializes a TMX format with an XML string and a TMX resource path */
    bool initWithXML(const std::string& tmxString, const std::string& resourcePath);
    /** initializes parsing of an XML file, either a tmx (Map) file or tsx (Tileset) file */
    bool parseXMLFile(const std::string& xmlFilename);
    /* initializes parsing of an XML string, either a tmx (Map) string or tsx (Tileset) string */
    bool parseXMLString(const std::string& xmlString);

    ValueMapIntKey& getTileProperties() { return _tileProperties; };
    void setTileProperties(const ValueMapIntKey& tileProperties) {
        _tileProperties = tileProperties;
    };

    /// map orientation
    inline int getOrientation() const { return _orientation; };
    inline void setOrientation(int orientation) { _orientation = orientation; };

    /// map width & height
    inline const Size& getMapSize() const { return _mapSize; };
    inline void setMapSize(const Size& mapSize) { _mapSize = mapSize; };

    /// tiles width & height
    inline const Size& getTileSize() const { return _tileSize; };
    inline void setTileSize(const Size& tileSize) { _tileSize = tileSize; };
    
    /// Layers
    inline const Vector<TMXLayerInfo*>& getLayers() const { return _layers; };
    inline Vector<TMXLayerInfo*>& getLayers() { return _layers; };
    inline void setLayers(const Vector<TMXLayerInfo*>& layers) {
        _layers = layers;
    };

    /// tilesets
    inline const Vector<TMXTilesetInfo*>& getTilesets() const { return _tilesets; };
    inline Vector<TMXTilesetInfo*>& getTilesets() { return _tilesets; };
    inline void setTilesets(const Vector<TMXTilesetInfo*>& tilesets) {
        _tilesets = tilesets;
    };

    /// ObjectGroups
    inline const Vector<TMXObjectGroup*>& getObjectGroups() const { return _objectGroups; };
    inline Vector<TMXObjectGroup*>& getObjectGroups() { return _objectGroups; };
    inline void setObjectGroups(const Vector<TMXObjectGroup*>& groups) {
        _objectGroups = groups;
    };

    /// parent element
    inline int getParentElement() const { return _parentElement; };
    inline void setParentElement(int element) { _parentElement = element; };

    /// parent GID
    inline int getParentGID() const { return _parentGID; };
    inline void setParentGID(int gid) { _parentGID = gid; };

    /// layer attribs
    inline int getLayerAttribs() const { return _layerAttribs; };
    inline void setLayerAttribs(int layerAttribs) { _layerAttribs = layerAttribs; };

    /// is storing characters?
    inline bool isStoringCharacters() const { return _storingCharacters; };
    CC_DEPRECATED_ATTRIBUTE inline bool getStoringCharacters() const { return isStoringCharacters(); };
    inline void setStoringCharacters(bool storingCharacters) { _storingCharacters = storingCharacters; };

    /// properties
    inline ValueMap getProperties() const { return _properties; };
    inline void setProperties(ValueMap properties) {
        _properties = properties;
    };
    
    // implement pure virtual methods of SAXDelegator
    /**
     * @js NA
     * @lua NA
     */
    void startElement(void *ctx, const char *name, const char **atts);
    /**
     * @js NA
     * @lua NA
     */
    void endElement(void *ctx, const char *name);
    /**
     * @js NA
     * @lua NA
     */
    void textHandler(void *ctx, const char *ch, int len);
    
    inline const std::string& getCurrentString() const { return _currentString; }
    inline void setCurrentString(const std::string& currentString){ _currentString = currentString; }
    inline const std::string& getTMXFileName() const { return _TMXFileName; }
    inline void setTMXFileName(const std::string& fileName){ _TMXFileName = fileName; }

protected:
    void internalInit(const std::string& tmxFileName, const std::string& resourcePath);

    /// map orientation
    int    _orientation;
    /// map width & height
    Size _mapSize;
    /// tiles width & height
    Size _tileSize;
    /// Layers
    Vector<TMXLayerInfo*> _layers;
    /// tilesets
    Vector<TMXTilesetInfo*> _tilesets;
    /// ObjectGroups
    Vector<TMXObjectGroup*> _objectGroups;
    /// parent element
    int _parentElement;
    /// parent GID
    int _parentGID;
    /// layer attribs
    int _layerAttribs;
    /// is storing characters?
    bool _storingCharacters;
    /// properties
    ValueMap _properties;
    
    //! tmx filename
    std::string _TMXFileName;
    // tmx resource path
    std::string _resources;
    //! current string
    std::string _currentString;
    //! tile properties
<<<<<<< HEAD
    IntValueMap _tileProperties;
    int _currentFirstGID;
    bool _recordFirstGID;
=======
    ValueMapIntKey _tileProperties;
    unsigned int _currentFirstGID;
>>>>>>> 772754d1
};

// end of tilemap_parallax_nodes group
/// @}

NS_CC_END

#endif
<|MERGE_RESOLUTION|>--- conflicted
+++ resolved
@@ -309,14 +309,9 @@
     //! current string
     std::string _currentString;
     //! tile properties
-<<<<<<< HEAD
-    IntValueMap _tileProperties;
+    ValueMapIntKey _tileProperties;
     int _currentFirstGID;
     bool _recordFirstGID;
-=======
-    ValueMapIntKey _tileProperties;
-    unsigned int _currentFirstGID;
->>>>>>> 772754d1
 };
 
 // end of tilemap_parallax_nodes group
