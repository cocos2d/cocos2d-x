--- conflicted
+++ resolved
@@ -60,11 +60,8 @@
 #include "CCEGLView.h"
 #include "CCConfiguration.h"
 #include "CCEventDispatcher.h"
-<<<<<<< HEAD
+#include "CCFontFreeType.h"
 #include "Renderer.h"
-=======
-#include "CCFontFreeType.h"
->>>>>>> 7a0fbf54
 
 /**
  Position of the FPS
