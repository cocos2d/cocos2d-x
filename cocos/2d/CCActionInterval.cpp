/****************************************************************************
Copyright (c) 2008-2010 Ricardo Quesada
Copyright (c) 2010-2012 cocos2d-x.org
Copyright (c) 2011      Zynga Inc.
Copyright (c) 2013-2014 Chukong Technologies Inc.
 
http://www.cocos2d-x.org

Permission is hereby granted, free of charge, to any person obtaining a copy
of this software and associated documentation files (the "Software"), to deal
in the Software without restriction, including without limitation the rights
to use, copy, modify, merge, publish, distribute, sublicense, and/or sell
copies of the Software, and to permit persons to whom the Software is
furnished to do so, subject to the following conditions:

The above copyright notice and this permission notice shall be included in
all copies or substantial portions of the Software.

THE SOFTWARE IS PROVIDED "AS IS", WITHOUT WARRANTY OF ANY KIND, EXPRESS OR
IMPLIED, INCLUDING BUT NOT LIMITED TO THE WARRANTIES OF MERCHANTABILITY,
FITNESS FOR A PARTICULAR PURPOSE AND NONINFRINGEMENT. IN NO EVENT SHALL THE
AUTHORS OR COPYRIGHT HOLDERS BE LIABLE FOR ANY CLAIM, DAMAGES OR OTHER
LIABILITY, WHETHER IN AN ACTION OF CONTRACT, TORT OR OTHERWISE, ARISING FROM,
OUT OF OR IN CONNECTION WITH THE SOFTWARE OR THE USE OR OTHER DEALINGS IN
THE SOFTWARE.
****************************************************************************/

#include "CCActionInterval.h"
#include "CCSprite.h"
#include "CCNode.h"
#include "CCStdC.h"
#include "CCActionInstant.h"
#include <stdarg.h>

NS_CC_BEGIN

// Extra action for making a Sequence or Spawn when only adding one action to it.
class ExtraAction : public FiniteTimeAction
{
public:
    static ExtraAction* create();
    virtual ExtraAction* clone() const;
    virtual ExtraAction* reverse(void) const;
    virtual void update(float time);
    virtual void step(float dt);
};

ExtraAction* ExtraAction::create()
{
    ExtraAction* ret = new ExtraAction();
    if (ret)
    {
        ret->autorelease();
    }
    return ret;
}
ExtraAction* ExtraAction::clone(void) const
{
	// no copy constructor
	auto a = new ExtraAction();
	a->autorelease();
	return a;
}

ExtraAction* ExtraAction::reverse(void) const
{
    return ExtraAction::create();
}

void ExtraAction::update(float time)
{
    CC_UNUSED_PARAM(time);
}

void ExtraAction::step(float dt)
{
    CC_UNUSED_PARAM(dt);
}

//
// IntervalAction
//

bool ActionInterval::initWithDuration(float d)
{
    _duration = d;

    // prevent division by 0
    // This comparison could be in step:, but it might decrease the performance
    // by 3% in heavy based action games.
    if (_duration == 0)
    {
        _duration = FLT_EPSILON;
    }

    _elapsed = 0;
    _firstTick = true;

    return true;
}

bool ActionInterval::isDone(void) const
{
    return _elapsed >= _duration;
}

void ActionInterval::step(float dt)
{
    if (_firstTick)
    {
        _firstTick = false;
        _elapsed = 0;
    }
    else
    {
        _elapsed += dt;
    }
    
    this->update(MAX (0,                                  // needed for rewind. elapsed could be negative
                      MIN(1, _elapsed /
                          MAX(_duration, FLT_EPSILON)   // division by 0
                          )
                      )
                 );
}

void ActionInterval::setAmplitudeRate(float amp)
{
    CC_UNUSED_PARAM(amp);
    // Abstract class needs implementation
    CCASSERT(0, "");
}

float ActionInterval::getAmplitudeRate(void)
{
    // Abstract class needs implementation
    CCASSERT(0, "");

    return 0;
}

void ActionInterval::startWithTarget(Node *target)
{
    FiniteTimeAction::startWithTarget(target);
    _elapsed = 0.0f;
    _firstTick = true;
}

//
// Sequence
//

Sequence* Sequence::createWithTwoActions(FiniteTimeAction *actionOne, FiniteTimeAction *actionTwo)
{
    Sequence *sequence = new Sequence();
    sequence->initWithTwoActions(actionOne, actionTwo);
    sequence->autorelease();

    return sequence;
}

#if (CC_TARGET_PLATFORM == CC_PLATFORM_WP8)
Sequence* Sequence::variadicCreate(FiniteTimeAction *action1, ...)
{
    va_list params;
    va_start(params, action1);

    Sequence *ret = Sequence::createWithVariableList(action1, params);

    va_end(params);
    
    return ret;
}
#else
Sequence* Sequence::create(FiniteTimeAction *action1, ...)
{
    va_list params;
    va_start(params, action1);

    Sequence *ret = Sequence::createWithVariableList(action1, params);

    va_end(params);
    
    return ret;
}
#endif

Sequence* Sequence::createWithVariableList(FiniteTimeAction *action1, va_list args)
{
    FiniteTimeAction *now;
    FiniteTimeAction *prev = action1;
    bool bOneAction = true;

    while (action1)
    {
        now = va_arg(args, FiniteTimeAction*);
        if (now)
        {
            prev = createWithTwoActions(prev, now);
            bOneAction = false;
        }
        else
        {
            // If only one action is added to Sequence, make up a Sequence by adding a simplest finite time action.
            if (bOneAction)
            {
                prev = createWithTwoActions(prev, ExtraAction::create());
            }
            break;
        }
    }
    
    return ((Sequence*)prev);
}

Sequence* Sequence::create(const Vector<FiniteTimeAction*>& arrayOfActions)
{
    Sequence* ret = nullptr;
    do 
    {
        auto count = arrayOfActions.size();
        CC_BREAK_IF(count == 0);

        auto prev = arrayOfActions.at(0);

        if (count > 1)
        {
            for (int i = 1; i < count; ++i)
            {
                prev = createWithTwoActions(prev, arrayOfActions.at(i));
            }
        }
        else
        {
            // If only one action is added to Sequence, make up a Sequence by adding a simplest finite time action.
            prev = createWithTwoActions(prev, ExtraAction::create());
        }
        ret = static_cast<Sequence*>(prev);
    }while (0);
    return ret;
}

bool Sequence::initWithTwoActions(FiniteTimeAction *actionOne, FiniteTimeAction *actionTwo)
{
    CCASSERT(actionOne != nullptr, "");
    CCASSERT(actionTwo != nullptr, "");

    float d = actionOne->getDuration() + actionTwo->getDuration();
    ActionInterval::initWithDuration(d);

    _actions[0] = actionOne;
    actionOne->retain();

    _actions[1] = actionTwo;
    actionTwo->retain();

    return true;
}

Sequence* Sequence::clone(void) const
{
	// no copy constructor
	auto a = new Sequence();
    a->initWithTwoActions(_actions[0]->clone(), _actions[1]->clone() );
	a->autorelease();
	return a;
}

Sequence::~Sequence(void)
{
    CC_SAFE_RELEASE(_actions[0]);
    CC_SAFE_RELEASE(_actions[1]);
}

void Sequence::startWithTarget(Node *target)
{
    ActionInterval::startWithTarget(target);
    _split = _actions[0]->getDuration() / _duration;
    _last = -1;
}

void Sequence::stop(void)
{
    // Issue #1305
    if( _last != - 1)
    {
        _actions[_last]->stop();
    }

    ActionInterval::stop();
}

void Sequence::update(float t)
{
    int found = 0;
    float new_t = 0.0f;

    if( t < _split ) {
        // action[0]
        found = 0;
        if( _split != 0 )
            new_t = t / _split;
        else
            new_t = 1;

    } else {
        // action[1]
        found = 1;
        if ( _split == 1 )
            new_t = 1;
        else
            new_t = (t-_split) / (1 - _split );
    }

    if ( found==1 ) {

        if( _last == -1 ) {
            // action[0] was skipped, execute it.
            _actions[0]->startWithTarget(_target);
            _actions[0]->update(1.0f);
            _actions[0]->stop();
        }
        else if( _last == 0 )
        {
            // switching to action 1. stop action 0.
            _actions[0]->update(1.0f);
            _actions[0]->stop();
        }
    }
	else if(found==0 && _last==1 )
	{
		// Reverse mode ?
		// XXX: Bug. this case doesn't contemplate when _last==-1, found=0 and in "reverse mode"
		// since it will require a hack to know if an action is on reverse mode or not.
		// "step" should be overriden, and the "reverseMode" value propagated to inner Sequences.
		_actions[1]->update(0);
		_actions[1]->stop();
	}
    // Last action found and it is done.
    if( found == _last && _actions[found]->isDone() )
    {
        return;
    }

    // Last action found and it is done
    if( found != _last )
    {
        _actions[found]->startWithTarget(_target);
    }

    _actions[found]->update(new_t);
    _last = found;
}

Sequence* Sequence::reverse() const
{
    return Sequence::createWithTwoActions(_actions[1]->reverse(), _actions[0]->reverse());
}

//
// Repeat
//

Repeat* Repeat::create(FiniteTimeAction *action, unsigned int times)
{
    Repeat* repeat = new Repeat();
    repeat->initWithAction(action, times);
    repeat->autorelease();

    return repeat;
}

bool Repeat::initWithAction(FiniteTimeAction *action, unsigned int times)
{
    float d = action->getDuration() * times;

    if (ActionInterval::initWithDuration(d))
    {
        _times = times;
        _innerAction = action;
        action->retain();

        _actionInstant = dynamic_cast<ActionInstant*>(action) ? true : false;
        //an instant action needs to be executed one time less in the update method since it uses startWithTarget to execute the action
        if (_actionInstant) 
        {
            _times -=1;
        }
        _total = 0;

        return true;
    }

    return false;
}

Repeat* Repeat::clone(void) const
{
	// no copy constructor
	auto a = new Repeat();
	a->initWithAction( _innerAction->clone(), _times );
	a->autorelease();
	return a;
}

Repeat::~Repeat(void)
{
    CC_SAFE_RELEASE(_innerAction);
}

void Repeat::startWithTarget(Node *target)
{
    _total = 0;
    _nextDt = _innerAction->getDuration()/_duration;
    ActionInterval::startWithTarget(target);
    _innerAction->startWithTarget(target);
}

void Repeat::stop(void)
{
    _innerAction->stop();
    ActionInterval::stop();
}

// issue #80. Instead of hooking step:, hook update: since it can be called by any 
// container action like Repeat, Sequence, Ease, etc..
void Repeat::update(float dt)
{
    if (dt >= _nextDt)
    {
        while (dt > _nextDt && _total < _times)
        {

            _innerAction->update(1.0f);
            _total++;

            _innerAction->stop();
            _innerAction->startWithTarget(_target);
            _nextDt += _innerAction->getDuration()/_duration;
        }

        // fix for issue #1288, incorrect end value of repeat
        if(dt >= 1.0f && _total < _times) 
        {
            _total++;
        }

        // don't set an instant action back or update it, it has no use because it has no duration
        if (!_actionInstant)
        {
            if (_total == _times)
            {
                _innerAction->update(1);
                _innerAction->stop();
            }
            else
            {
                // issue #390 prevent jerk, use right update
                _innerAction->update(dt - (_nextDt - _innerAction->getDuration()/_duration));
            }
        }
    }
    else
    {
        _innerAction->update(fmodf(dt * _times,1.0f));
    }
}

bool Repeat::isDone(void) const
{
    return _total == _times;
}

Repeat* Repeat::reverse() const
{
    return Repeat::create(_innerAction->reverse(), _times);
}

//
// RepeatForever
//
RepeatForever::~RepeatForever()
{
    CC_SAFE_RELEASE(_innerAction);
}

RepeatForever *RepeatForever::create(ActionInterval *action)
{
    RepeatForever *ret = new RepeatForever();
    if (ret && ret->initWithAction(action))
    {
        ret->autorelease();
        return ret;
    }
    CC_SAFE_DELETE(ret);
    return nullptr;
}

bool RepeatForever::initWithAction(ActionInterval *action)
{
    CCASSERT(action != nullptr, "");
    action->retain();
    _innerAction = action;
    return true;
}

RepeatForever *RepeatForever::clone(void) const
{
	// no copy constructor	
	auto a = new RepeatForever();
	a->initWithAction(_innerAction->clone());
	a->autorelease();
	return a;
}

void RepeatForever::startWithTarget(Node* target)
{
    ActionInterval::startWithTarget(target);
    _innerAction->startWithTarget(target);
}

void RepeatForever::step(float dt)
{
    _innerAction->step(dt);
    if (_innerAction->isDone())
    {
        float diff = _innerAction->getElapsed() - _innerAction->getDuration();
        _innerAction->startWithTarget(_target);
        // to prevent jerk. issue #390, 1247
        _innerAction->step(0.0f);
        _innerAction->step(diff);
    }
}

bool RepeatForever::isDone() const
{
    return false;
}

RepeatForever *RepeatForever::reverse() const
{
    return RepeatForever::create(_innerAction->reverse());
}

//
// Spawn
//

#if (CC_TARGET_PLATFORM == CC_PLATFORM_WP8)
Spawn* Spawn::variadicCreate(FiniteTimeAction *action1, ...)
{
    va_list params;
    va_start(params, action1);

    Spawn *ret = Spawn::createWithVariableList(action1, params);

    va_end(params);
    
    return ret;
}
#else
Spawn* Spawn::create(FiniteTimeAction *action1, ...)
{
    va_list params;
    va_start(params, action1);

    Spawn *ret = Spawn::createWithVariableList(action1, params);

    va_end(params);
    
    return ret;
}
#endif

Spawn* Spawn::createWithVariableList(FiniteTimeAction *action1, va_list args)
{
    FiniteTimeAction *now;
    FiniteTimeAction *prev = action1;
    bool oneAction = true;

    while (action1)
    {
        now = va_arg(args, FiniteTimeAction*);
        if (now)
        {
            prev = createWithTwoActions(prev, now);
            oneAction = false;
        }
        else
        {
            // If only one action is added to Spawn, make up a Spawn by adding a simplest finite time action.
            if (oneAction)
            {
                prev = createWithTwoActions(prev, ExtraAction::create());
            }
            break;
        }
    }

    return ((Spawn*)prev);
}

Spawn* Spawn::create(const Vector<FiniteTimeAction*>& arrayOfActions)
{
    Spawn* ret = nullptr;
    do 
    {
        auto count = arrayOfActions.size();
        CC_BREAK_IF(count == 0);
        auto prev = arrayOfActions.at(0);
        if (count > 1)
        {
            for (int i = 1; i < arrayOfActions.size(); ++i)
            {
                prev = createWithTwoActions(prev, arrayOfActions.at(i));
            }
        }
        else
        {
            // If only one action is added to Spawn, make up a Spawn by adding a simplest finite time action.
            prev = createWithTwoActions(prev, ExtraAction::create());
        }
        ret = static_cast<Spawn*>(prev);
    }while (0);

    return ret;
}

Spawn* Spawn::createWithTwoActions(FiniteTimeAction *action1, FiniteTimeAction *action2)
{
    Spawn *spawn = new Spawn();
    spawn->initWithTwoActions(action1, action2);
    spawn->autorelease();

    return spawn;
}

bool Spawn::initWithTwoActions(FiniteTimeAction *action1, FiniteTimeAction *action2)
{
    CCASSERT(action1 != nullptr, "");
    CCASSERT(action2 != nullptr, "");

    bool ret = false;

    float d1 = action1->getDuration();
    float d2 = action2->getDuration();

    if (ActionInterval::initWithDuration(MAX(d1, d2)))
    {
        _one = action1;
        _two = action2;

        if (d1 > d2)
        {
            _two = Sequence::createWithTwoActions(action2, DelayTime::create(d1 - d2));
        } 
        else if (d1 < d2)
        {
            _one = Sequence::createWithTwoActions(action1, DelayTime::create(d2 - d1));
        }

        _one->retain();
        _two->retain();

        ret = true;
    }

    return ret;
}

Spawn* Spawn::clone(void) const
{
	// no copy constructor	
	auto a = new Spawn();
    a->initWithTwoActions(_one->clone(), _two->clone());

	a->autorelease();
	return a;
}

Spawn::~Spawn(void)
{
    CC_SAFE_RELEASE(_one);
    CC_SAFE_RELEASE(_two);
}

void Spawn::startWithTarget(Node *target)
{
    ActionInterval::startWithTarget(target);
    _one->startWithTarget(target);
    _two->startWithTarget(target);
}

void Spawn::stop(void)
{
    _one->stop();
    _two->stop();
    ActionInterval::stop();
}

void Spawn::update(float time)
{
    if (_one)
    {
        _one->update(time);
    }
    if (_two)
    {
        _two->update(time);
    }
}

Spawn* Spawn::reverse() const
{
    return Spawn::createWithTwoActions(_one->reverse(), _two->reverse());
}

//
// RotateTo
//

RotateTo* RotateTo::create(float duration, float deltaAngle)
{
    RotateTo* rotateTo = new RotateTo();
    rotateTo->initWithDuration(duration, deltaAngle);
    rotateTo->autorelease();

    return rotateTo;
}

bool RotateTo::initWithDuration(float duration, float deltaAngle)
{
    if (ActionInterval::initWithDuration(duration))
    {
        _dstAngleX = _dstAngleY = deltaAngle;
        return true;
    }

    return false;
}

RotateTo* RotateTo::create(float duration, float deltaAngleX, float deltaAngleY)
{
    RotateTo* rotateTo = new RotateTo();
    rotateTo->initWithDuration(duration, deltaAngleX, deltaAngleY);
    rotateTo->autorelease();
    
    return rotateTo;
}

bool RotateTo::initWithDuration(float duration, float deltaAngleX, float deltaAngleY)
{
    if (ActionInterval::initWithDuration(duration))
    {
        _dstAngleX = deltaAngleX;
        _dstAngleY = deltaAngleY;
        
        return true;
    }
    
    return false;
}

RotateTo* RotateTo::clone(void) const
{
	// no copy constructor
	auto a = new RotateTo();
	a->initWithDuration(_duration, _dstAngleX, _dstAngleY);
	a->autorelease();
	return a;
}

void RotateTo::startWithTarget(Node *target)
{
    ActionInterval::startWithTarget(target);
    
    // Calculate X
    _startAngleX = target->getRotationSkewX();
    if (_startAngleX > 0)
    {
        _startAngleX = fmodf(_startAngleX, 360.0f);
    }
    else
    {
        _startAngleX = fmodf(_startAngleX, -360.0f);
    }

    _diffAngleX = _dstAngleX - _startAngleX;
    if (_diffAngleX > 180)
    {
        _diffAngleX -= 360;
    }
    if (_diffAngleX < -180)
    {
        _diffAngleX += 360;
    }
    
    //Calculate Y: It's duplicated from calculating X since the rotation wrap should be the same
    _startAngleY = _target->getRotationSkewY();

    if (_startAngleY > 0)
    {
        _startAngleY = fmodf(_startAngleY, 360.0f);
    }
    else
    {
        _startAngleY = fmodf(_startAngleY, -360.0f);
    }

    _diffAngleY = _dstAngleY - _startAngleY;
    if (_diffAngleY > 180)
    {
        _diffAngleY -= 360;
    }

    if (_diffAngleY < -180)
    {
        _diffAngleY += 360;
    }
}

void RotateTo::update(float time)
{
    if (_target)
    {
        _target->setRotationSkewX(_startAngleX + _diffAngleX * time);
        _target->setRotationSkewY(_startAngleY + _diffAngleY * time);
    }
}

RotateTo *RotateTo::reverse() const
{
	CCASSERT(false, "RotateTo doesn't support the 'reverse' method");
	return nullptr;
}

//
// RotateBy
//

RotateBy* RotateBy::create(float duration, float deltaAngle)
{
    RotateBy *rotateBy = new RotateBy();
    rotateBy->initWithDuration(duration, deltaAngle);
    rotateBy->autorelease();

    return rotateBy;
}

RotateBy* RotateBy::create(float duration, float deltaAngleX, float deltaAngleY)
{
    RotateBy *rotateBy = new RotateBy();
    rotateBy->initWithDuration(duration, deltaAngleX, deltaAngleY);
    rotateBy->autorelease();
    
    return rotateBy;
}

RotateBy* RotateBy::create(float duration, const Vertex3F& deltaAngle3D)
{
    RotateBy *rotateBy = new RotateBy();
    rotateBy->initWithDuration(duration, deltaAngle3D);
    rotateBy->autorelease();

    return rotateBy;
}

RotateBy::RotateBy()
: _is3D(false)
{
}

bool RotateBy::initWithDuration(float duration, float deltaAngle)
{
    if (ActionInterval::initWithDuration(duration))
    {
        _angleZ_X = _angleZ_Y = deltaAngle;
        return true;
    }

    return false;
}

bool RotateBy::initWithDuration(float duration, float deltaAngleX, float deltaAngleY)
{
    if (ActionInterval::initWithDuration(duration))
    {
        _angleZ_X = deltaAngleX;
        _angleZ_Y = deltaAngleY;
        return true;
    }
    
    return false;
}

bool RotateBy::initWithDuration(float duration, const Vertex3F& deltaAngle3D)
{
    if (ActionInterval::initWithDuration(duration))
    {
        _angle3D = deltaAngle3D;
        _is3D = true;
        return true;
    }

    return false;
}


RotateBy* RotateBy::clone(void) const
{
	// no copy constructor
	auto a = new RotateBy();
    if(_is3D)
        a->initWithDuration(_duration, _angle3D);
    else
        a->initWithDuration(_duration, _angleZ_X, _angleZ_Y);
	a->autorelease();
	return a;
}

void RotateBy::startWithTarget(Node *target)
{
    ActionInterval::startWithTarget(target);
    if(_is3D)
    {
        _startAngle3D = target->getRotation3D();
    }
    else
    {
        _startAngleZ_X = target->getRotationSkewX();
        _startAngleZ_Y = target->getRotationSkewY();
    }
}

void RotateBy::update(float time)
{
    // XXX: shall I add % 360
    if (_target)
    {
        if(_is3D)
        {
            Vertex3F v;
            v.x = _startAngle3D.x + _angle3D.x * time;
            v.y = _startAngle3D.y + _angle3D.y * time;
            v.z = _startAngle3D.z + _angle3D.z * time;
            _target->setRotation3D(v);
        }
        else
        {
            _target->setRotationSkewX(_startAngleZ_X + _angleZ_X * time);
            _target->setRotationSkewY(_startAngleZ_Y + _angleZ_Y * time);
        }
    }
}

RotateBy* RotateBy::reverse() const
{
    if(_is3D)
    {
        Vertex3F v;
        v.x = - _angle3D.x;
        v.y = - _angle3D.y;
        v.z = - _angle3D.z;
        return RotateBy::create(_duration, v);
    }
    return RotateBy::create(_duration, -_angleZ_X, -_angleZ_Y);
}

//
// MoveBy
//

MoveBy* MoveBy::create(float duration, const Point& deltaPosition)
{
    MoveBy *ret = new MoveBy();
    ret->initWithDuration(duration, deltaPosition);
    ret->autorelease();

    return ret;
}

bool MoveBy::initWithDuration(float duration, const Point& deltaPosition)
{
    if (ActionInterval::initWithDuration(duration))
    {
        _positionDelta = deltaPosition;
        return true;
    }

    return false;
}

MoveBy* MoveBy::clone(void) const
{
	// no copy constructor
	auto a = new MoveBy();
    a->initWithDuration(_duration, _positionDelta);
	a->autorelease();
	return a;
}

void MoveBy::startWithTarget(Node *target)
{
    ActionInterval::startWithTarget(target);
    _previousPosition = _startPosition = target->getPosition();
}

MoveBy* MoveBy::reverse() const
{
    return MoveBy::create(_duration, Point( -_positionDelta.x, -_positionDelta.y));
}


void MoveBy::update(float t)
{
    if (_target)
    {
#if CC_ENABLE_STACKABLE_ACTIONS
        Point currentPos = _target->getPosition();
        Point diff = currentPos - _previousPosition;
        _startPosition = _startPosition + diff;
        Point newPos =  _startPosition + (_positionDelta * t);
        _target->setPosition(newPos);
        _previousPosition = newPos;
#else
<<<<<<< HEAD
        _target->setPosition(_startPosition + (_positionDelta * t));
=======
        _target->setPosition(_startPosition + _positionDelta * t);
>>>>>>> b22cfc88
#endif // CC_ENABLE_STACKABLE_ACTIONS
    }
}

//
// MoveTo
//

MoveTo* MoveTo::create(float duration, const Point& position)
{
    MoveTo *ret = new MoveTo();
    ret->initWithDuration(duration, position);
    ret->autorelease();

    return ret;
}

bool MoveTo::initWithDuration(float duration, const Point& position)
{
    if (ActionInterval::initWithDuration(duration))
    {
        _endPosition = position;
        return true;
    }

    return false;
}

MoveTo* MoveTo::clone(void) const
{
	// no copy constructor
	auto a = new MoveTo();
    a->initWithDuration(_duration, _endPosition);
	a->autorelease();
	return a;
}

void MoveTo::startWithTarget(Node *target)
{
    MoveBy::startWithTarget(target);
    _positionDelta = _endPosition - target->getPosition();
}


//
// SkewTo
//
SkewTo* SkewTo::create(float t, float sx, float sy)
{
    SkewTo *skewTo = new SkewTo();
    if (skewTo)
    {
        if (skewTo->initWithDuration(t, sx, sy))
        {
            skewTo->autorelease();
        }
        else
        {
            CC_SAFE_DELETE(skewTo);
        }
    }

    return skewTo;
}

bool SkewTo::initWithDuration(float t, float sx, float sy)
{
    bool bRet = false;

    if (ActionInterval::initWithDuration(t))
    {
        _endSkewX = sx;
        _endSkewY = sy;

        bRet = true;
    }

    return bRet;
}

SkewTo* SkewTo::clone(void) const
{
	// no copy constructor
	auto a = new SkewTo();
	a->initWithDuration(_duration, _endSkewX, _endSkewY);
	a->autorelease();
	return a;
}

SkewTo* SkewTo::reverse() const
{
	CCASSERT(false, "reverse() not supported in SkewTo");
	return nullptr;
}

void SkewTo::startWithTarget(Node *target)
{
    ActionInterval::startWithTarget(target);

    _startSkewX = target->getSkewX();

    if (_startSkewX > 0)
    {
        _startSkewX = fmodf(_startSkewX, 180.f);
    }
    else
    {
        _startSkewX = fmodf(_startSkewX, -180.f);
    }

    _deltaX = _endSkewX - _startSkewX;

    if (_deltaX > 180)
    {
        _deltaX -= 360;
    }
    if (_deltaX < -180)
    {
        _deltaX += 360;
    }

    _startSkewY = target->getSkewY();

    if (_startSkewY > 0)
    {
        _startSkewY = fmodf(_startSkewY, 360.f);
    }
    else
    {
        _startSkewY = fmodf(_startSkewY, -360.f);
    }

    _deltaY = _endSkewY - _startSkewY;

    if (_deltaY > 180)
    {
        _deltaY -= 360;
    }
    if (_deltaY < -180)
    {
        _deltaY += 360;
    }
}

void SkewTo::update(float t)
{
    _target->setSkewX(_startSkewX + _deltaX * t);
    _target->setSkewY(_startSkewY + _deltaY * t);
}

SkewTo::SkewTo()
: _skewX(0.0)
, _skewY(0.0)
, _startSkewX(0.0)
, _startSkewY(0.0)
, _endSkewX(0.0)
, _endSkewY(0.0)
, _deltaX(0.0)
, _deltaY(0.0)
{
}

//
// SkewBy
//
SkewBy* SkewBy::create(float t, float sx, float sy)
{
    SkewBy *skewBy = new SkewBy();
    if (skewBy)
    {
        if (skewBy->initWithDuration(t, sx, sy))
        {
            skewBy->autorelease();
        }
        else
        {
            CC_SAFE_DELETE(skewBy);
        }
    }

    return skewBy;
}

SkewBy * SkewBy::clone() const
{
	// no copy constructor
	auto a = new SkewBy();
	a->initWithDuration(_duration, _skewX, _skewY);
	a->autorelease();
	return a;
}

bool SkewBy::initWithDuration(float t, float deltaSkewX, float deltaSkewY)
{
    bool ret = false;

    if (SkewTo::initWithDuration(t, deltaSkewX, deltaSkewY))
    {
        _skewX = deltaSkewX;
        _skewY = deltaSkewY;

        ret = true;
    }

    return ret;
}

void SkewBy::startWithTarget(Node *target)
{
    SkewTo::startWithTarget(target);
    _deltaX = _skewX;
    _deltaY = _skewY;
    _endSkewX = _startSkewX + _deltaX;
    _endSkewY = _startSkewY + _deltaY;
}

SkewBy* SkewBy::reverse() const
{
    return SkewBy::create(_duration, -_skewX, -_skewY);
}

//
// JumpBy
//

JumpBy* JumpBy::create(float duration, const Point& position, float height, int jumps)
{
    JumpBy *jumpBy = new JumpBy();
    jumpBy->initWithDuration(duration, position, height, jumps);
    jumpBy->autorelease();

    return jumpBy;
}

bool JumpBy::initWithDuration(float duration, const Point& position, float height, int jumps)
{
    CCASSERT(jumps>=0, "Number of jumps must be >= 0");
    
    if (ActionInterval::initWithDuration(duration) && jumps>=0)
    {
        _delta = position;
        _height = height;
        _jumps = jumps;

        return true;
    }

    return false;
}

JumpBy* JumpBy::clone(void) const
{
	// no copy constructor
	auto a = new JumpBy();
	a->initWithDuration(_duration, _delta, _height, _jumps);
	a->autorelease();
	return a;
}

void JumpBy::startWithTarget(Node *target)
{
    ActionInterval::startWithTarget(target);
    _previousPos = _startPosition = target->getPosition();
}

void JumpBy::update(float t)
{
    // parabolic jump (since v0.8.2)
    if (_target)
    {
        float frac = fmodf( t * _jumps, 1.0f );
        float y = _height * 4 * frac * (1 - frac);
        y += _delta.y * t;

        float x = _delta.x * t;
#if CC_ENABLE_STACKABLE_ACTIONS
        Point currentPos = _target->getPosition();

        Point diff = currentPos - _previousPos;
        _startPosition = diff + _startPosition;

        Point newPos = _startPosition + Point(x,y);
        _target->setPosition(newPos);

        _previousPos = newPos;
#else
        _target->setPosition(_startPosition + Point(x,y));
#endif // !CC_ENABLE_STACKABLE_ACTIONS
    }
}

JumpBy* JumpBy::reverse() const
{
    return JumpBy::create(_duration, Point(-_delta.x, -_delta.y),
        _height, _jumps);
}

//
// JumpTo
//

JumpTo* JumpTo::create(float duration, const Point& position, float height, int jumps)
{
    JumpTo *jumpTo = new JumpTo();
    jumpTo->initWithDuration(duration, position, height, jumps);
    jumpTo->autorelease();

    return jumpTo;
}

JumpTo* JumpTo::clone(void) const
{
	// no copy constructor
	auto a = new JumpTo();
    a->initWithDuration(_duration, _delta, _height, _jumps);
	a->autorelease();
	return a;
}

JumpTo* JumpTo::reverse() const
{
	CCASSERT(false, "reverse() not supported in JumpTo");
	return nullptr;
}

void JumpTo::startWithTarget(Node *target)
{
    JumpBy::startWithTarget(target);
    _delta = Point(_delta.x - _startPosition.x, _delta.y - _startPosition.y);
}

// Bezier cubic formula:
//    ((1 - t) + t)3 = 1 
// Expands to ...
//   (1 - t)3 + 3t(1-t)2 + 3t2(1 - t) + t3 = 1 
static inline float bezierat( float a, float b, float c, float d, float t )
{
    return (powf(1-t,3) * a + 
            3*t*(powf(1-t,2))*b + 
            3*powf(t,2)*(1-t)*c +
            powf(t,3)*d );
}

//
// BezierBy
//

BezierBy* BezierBy::create(float t, const ccBezierConfig& c)
{
    BezierBy *bezierBy = new BezierBy();
    bezierBy->initWithDuration(t, c);
    bezierBy->autorelease();

    return bezierBy;
}

bool BezierBy::initWithDuration(float t, const ccBezierConfig& c)
{
    if (ActionInterval::initWithDuration(t))
    {
        _config = c;
        return true;
    }

    return false;
}

void BezierBy::startWithTarget(Node *target)
{
    ActionInterval::startWithTarget(target);
    _previousPosition = _startPosition = target->getPosition();
}

BezierBy* BezierBy::clone(void) const
{
	// no copy constructor
	auto a = new BezierBy();
	a->initWithDuration(_duration, _config);
	a->autorelease();
	return a;
}

void BezierBy::update(float time)
{
    if (_target)
    {
        float xa = 0;
        float xb = _config.controlPoint_1.x;
        float xc = _config.controlPoint_2.x;
        float xd = _config.endPosition.x;

        float ya = 0;
        float yb = _config.controlPoint_1.y;
        float yc = _config.controlPoint_2.y;
        float yd = _config.endPosition.y;

        float x = bezierat(xa, xb, xc, xd, time);
        float y = bezierat(ya, yb, yc, yd, time);

#if CC_ENABLE_STACKABLE_ACTIONS
        Point currentPos = _target->getPosition();
        Point diff = currentPos - _previousPosition;
        _startPosition = _startPosition + diff;

        Point newPos = _startPosition + Point(x,y);
        _target->setPosition(newPos);

        _previousPosition = newPos;
#else
<<<<<<< HEAD
        _target->setPosition(_startPosition + Point(x,y));
=======
        _target->setPosition( _startPosition + Point(x,y));
>>>>>>> b22cfc88
#endif // !CC_ENABLE_STACKABLE_ACTIONS
    }
}

BezierBy* BezierBy::reverse(void) const
{
    ccBezierConfig r;

    r.endPosition = -_config.endPosition;
    r.controlPoint_1 = _config.controlPoint_2 + (-_config.endPosition);
    r.controlPoint_2 = _config.controlPoint_1 + (-_config.endPosition);

    BezierBy *action = BezierBy::create(_duration, r);
    return action;
}

//
// BezierTo
//

BezierTo* BezierTo::create(float t, const ccBezierConfig& c)
{
    BezierTo *bezierTo = new BezierTo();
    bezierTo->initWithDuration(t, c);
    bezierTo->autorelease();

    return bezierTo;
}

bool BezierTo::initWithDuration(float t, const ccBezierConfig &c)
{
    if (ActionInterval::initWithDuration(t))
    {
        _toConfig = c;
        return true;
    }
    
    return false;
}

BezierTo* BezierTo::clone(void) const
{
	// no copy constructor
	auto a = new BezierTo();
	a->initWithDuration(_duration, _toConfig);
	a->autorelease();
	return a;
}

void BezierTo::startWithTarget(Node *target)
{
    BezierBy::startWithTarget(target);
    _config.controlPoint_1 = _toConfig.controlPoint_1 - _startPosition;
    _config.controlPoint_2 = _toConfig.controlPoint_2 - _startPosition;
    _config.endPosition = _toConfig.endPosition - _startPosition;
}

BezierTo* BezierTo::reverse() const
{
	CCASSERT(false, "CCBezierTo doesn't support the 'reverse' method");
	return nullptr;
}


//
// ScaleTo
//
ScaleTo* ScaleTo::create(float duration, float s)
{
    ScaleTo *scaleTo = new ScaleTo();
    scaleTo->initWithDuration(duration, s);
    scaleTo->autorelease();

    return scaleTo;
}

ScaleTo* ScaleTo::create(float duration, float sx, float sy)
{
    ScaleTo *scaleTo = new ScaleTo();
    scaleTo->initWithDuration(duration, sx, sy);
    scaleTo->autorelease();

    return scaleTo;
}

ScaleTo* ScaleTo::create(float duration, float sx, float sy, float sz)
{
    ScaleTo *scaleTo = new ScaleTo();
    scaleTo->initWithDuration(duration, sx, sy, sz);
    scaleTo->autorelease();

    return scaleTo;
}

bool ScaleTo::initWithDuration(float duration, float s)
{
    if (ActionInterval::initWithDuration(duration))
    {
        _endScaleX = s;
        _endScaleY = s;
        _endScaleZ = s;

        return true;
    }

    return false;
}

bool ScaleTo::initWithDuration(float duration, float sx, float sy)
{
    if (ActionInterval::initWithDuration(duration))
    {
        _endScaleX = sx;
        _endScaleY = sy;
        _endScaleZ = 1.f;

        return true;
    }

    return false;
}

bool ScaleTo::initWithDuration(float duration, float sx, float sy, float sz)
{
    if (ActionInterval::initWithDuration(duration))
    {
        _endScaleX = sx;
        _endScaleY = sy;
        _endScaleZ = sz;

        return true;
    }

    return false;
}

ScaleTo* ScaleTo::clone(void) const
{
	// no copy constructor
	auto a = new ScaleTo();
	a->initWithDuration(_duration, _endScaleX, _endScaleY, _endScaleZ);
	a->autorelease();
	return a;
}

ScaleTo* ScaleTo::reverse() const
{
	CCASSERT(false, "reverse() not supported in ScaleTo");
	return nullptr;
}


void ScaleTo::startWithTarget(Node *target)
{
    ActionInterval::startWithTarget(target);
    _startScaleX = target->getScaleX();
    _startScaleY = target->getScaleY();
    _startScaleZ = target->getScaleZ();
    _deltaX = _endScaleX - _startScaleX;
    _deltaY = _endScaleY - _startScaleY;
    _deltaZ = _endScaleZ - _startScaleZ;
}

void ScaleTo::update(float time)
{
    if (_target)
    {
        _target->setScaleX(_startScaleX + _deltaX * time);
        _target->setScaleY(_startScaleY + _deltaY * time);
        _target->setScaleZ(_startScaleZ + _deltaZ * time);
    }
}

//
// ScaleBy
//

ScaleBy* ScaleBy::create(float duration, float s)
{
    ScaleBy *scaleBy = new ScaleBy();
    scaleBy->initWithDuration(duration, s);
    scaleBy->autorelease();

    return scaleBy;
}

ScaleBy* ScaleBy::create(float duration, float sx, float sy)
{
    ScaleBy *scaleBy = new ScaleBy();
    scaleBy->initWithDuration(duration, sx, sy, 1.f);
    scaleBy->autorelease();

    return scaleBy;
}

ScaleBy* ScaleBy::create(float duration, float sx, float sy, float sz)
{
    ScaleBy *scaleBy = new ScaleBy();
    scaleBy->initWithDuration(duration, sx, sy, sz);
    scaleBy->autorelease();

    return scaleBy;
}

ScaleBy* ScaleBy::clone(void) const
{
	// no copy constructor
	auto a = new ScaleBy();
    a->initWithDuration(_duration, _endScaleX, _endScaleY, _endScaleZ);
	a->autorelease();
	return a;
}

void ScaleBy::startWithTarget(Node *target)
{
    ScaleTo::startWithTarget(target);
    _deltaX = _startScaleX * _endScaleX - _startScaleX;
    _deltaY = _startScaleY * _endScaleY - _startScaleY;
    _deltaZ = _startScaleZ * _endScaleZ - _startScaleZ;
}

ScaleBy* ScaleBy::reverse() const
{
    return ScaleBy::create(_duration, 1 / _endScaleX, 1 / _endScaleY, 1/ _endScaleZ);
}

//
// Blink
//

Blink* Blink::create(float duration, int blinks)
{
    Blink *blink = new Blink();
    blink->initWithDuration(duration, blinks);
    blink->autorelease();

    return blink;
}

bool Blink::initWithDuration(float duration, int blinks)
{
    CCASSERT(blinks>=0, "blinks should be >= 0");
    
    if (ActionInterval::initWithDuration(duration) && blinks>=0)
    {
        _times = blinks;
        return true;
    }

    return false;
}

void Blink::stop()
{
    _target->setVisible(_originalState);
    ActionInterval::stop();
}

void Blink::startWithTarget(Node *target)
{
    ActionInterval::startWithTarget(target);
    _originalState = target->isVisible();
}

Blink* Blink::clone(void) const
{
	// no copy constructor
	auto a = new Blink();
	a->initWithDuration(_duration, _times);
	a->autorelease();
	return a;
}

void Blink::update(float time)
{
    if (_target && ! isDone())
    {
        float slice = 1.0f / _times;
        float m = fmodf(time, slice);
        _target->setVisible(m > slice / 2 ? true : false);
    }
}

Blink* Blink::reverse() const
{
    return Blink::create(_duration, _times);
}

//
// FadeIn
//

FadeIn* FadeIn::create(float d)
{
    FadeIn* action = new FadeIn();

    action->initWithDuration(d,255.0f);
    action->autorelease();

    return action;
}

FadeIn* FadeIn::clone() const
{
	// no copy constructor
	auto a = new FadeIn();
    a->initWithDuration(_duration,255.0f);
	a->autorelease();
	return a;
}

void FadeIn::setReverseAction(cocos2d::FadeTo *ac)
{
    _reverseAction = ac;
}


FadeTo* FadeIn::reverse() const
{
    auto action = FadeOut::create(_duration);
    action->setReverseAction(const_cast<FadeIn*>(this));
    return action;
    
}

void FadeIn::startWithTarget(cocos2d::Node *target)
{
    ActionInterval::startWithTarget(target);
    
    if (nullptr != _reverseAction) {
        this->_toOpacity = this->_reverseAction->_fromOpacity;
    }else{
        _toOpacity = 255.0f;
    }
    
    if (target) {
        _fromOpacity = target->getOpacity();
    }
}



//
// FadeOut
//

FadeOut* FadeOut::create(float d)
{
    FadeOut* action = new FadeOut();

    action->initWithDuration(d,0.0f);
    action->autorelease();

    return action;
}

FadeOut* FadeOut::clone() const
{
	// no copy constructor
	auto a = new FadeOut();
    a->initWithDuration(_duration,0.0f);
	a->autorelease();
	return a;
}

void FadeOut::startWithTarget(cocos2d::Node *target)
{
    ActionInterval::startWithTarget(target);
    
    if (nullptr != _reverseAction) {
        _toOpacity = _reverseAction->_fromOpacity;
    }else{
        _toOpacity = 0.0f;
    }
    
    if (target) {
        _fromOpacity = target->getOpacity();
    }
}

void FadeOut::setReverseAction(cocos2d::FadeTo *ac)
{
    _reverseAction = ac;
}


FadeTo* FadeOut::reverse() const
{
    auto action = FadeIn::create(_duration);
    action->setReverseAction(const_cast<FadeOut*>(this));
    return action;
}

//
// FadeTo
//

FadeTo* FadeTo::create(float duration, GLubyte opacity)
{
    FadeTo *fadeTo = new FadeTo();
    fadeTo->initWithDuration(duration, opacity);
    fadeTo->autorelease();

    return fadeTo;
}

bool FadeTo::initWithDuration(float duration, GLubyte opacity)
{
    if (ActionInterval::initWithDuration(duration))
    {
        _toOpacity = opacity;
        return true;
    }

    return false;
}

FadeTo* FadeTo::clone() const
{
	// no copy constructor
	auto a = new FadeTo();
	a->initWithDuration(_duration, _toOpacity);
	a->autorelease();
	return a;
}

FadeTo* FadeTo::reverse() const
{
	CCASSERT(false, "reverse() not supported in FadeTo");
	return nullptr;
}

void FadeTo::startWithTarget(Node *target)
{
    ActionInterval::startWithTarget(target);

    if (target)
    {
        _fromOpacity = target->getOpacity();
    }
    /*_fromOpacity = target->getOpacity();*/
}

void FadeTo::update(float time)
{
    if (_target)
    {
        _target->setOpacity((GLubyte)(_fromOpacity + (_toOpacity - _fromOpacity) * time));
    }
    /*_target->setOpacity((GLubyte)(_fromOpacity + (_toOpacity - _fromOpacity) * time));*/
}

//
// TintTo
//
TintTo* TintTo::create(float duration, GLubyte red, GLubyte green, GLubyte blue)
{
    TintTo *tintTo = new TintTo();
    tintTo->initWithDuration(duration, red, green, blue);
    tintTo->autorelease();

    return tintTo;
}

bool TintTo::initWithDuration(float duration, GLubyte red, GLubyte green, GLubyte blue)
{
    if (ActionInterval::initWithDuration(duration))
    {
        _to = Color3B(red, green, blue);
        return true;
    }

    return false;
}

TintTo* TintTo::clone() const
{
	// no copy constructor
	auto a = new TintTo();
	a->initWithDuration(_duration, _to.r, _to.g, _to.b);
	a->autorelease();
	return a;
}

TintTo* TintTo::reverse() const
{
	CCASSERT(false, "reverse() not supported in TintTo");
	return nullptr;
}

void TintTo::startWithTarget(Node *target)
{
    ActionInterval::startWithTarget(target);
    if (_target)
    {
        _from = _target->getColor();
    }
    /*_from = target->getColor();*/
}

void TintTo::update(float time)
{
    if (_target)
    {
        _target->setColor(Color3B(GLubyte(_from.r + (_to.r - _from.r) * time),
            (GLubyte)(_from.g + (_to.g - _from.g) * time),
            (GLubyte)(_from.b + (_to.b - _from.b) * time)));
    }    
}

//
// TintBy
//

TintBy* TintBy::create(float duration, GLshort deltaRed, GLshort deltaGreen, GLshort deltaBlue)
{
    TintBy *tintBy = new TintBy();
    tintBy->initWithDuration(duration, deltaRed, deltaGreen, deltaBlue);
    tintBy->autorelease();

    return tintBy;
}

bool TintBy::initWithDuration(float duration, GLshort deltaRed, GLshort deltaGreen, GLshort deltaBlue)
{
    if (ActionInterval::initWithDuration(duration))
    {
        _deltaR = deltaRed;
        _deltaG = deltaGreen;
        _deltaB = deltaBlue;

        return true;
    }

    return false;
}

TintBy* TintBy::clone() const
{
	// no copy constructor
	auto a = new TintBy();
	a->initWithDuration(_duration, (GLubyte)_deltaR, (GLubyte)_deltaG, (GLubyte)_deltaB);
	a->autorelease();
	return a;
}

void TintBy::startWithTarget(Node *target)
{
    ActionInterval::startWithTarget(target);

    if (target)
    {
        Color3B color = target->getColor();
        _fromR = color.r;
        _fromG = color.g;
        _fromB = color.b;
    }    
}

void TintBy::update(float time)
{
    if (_target)
    {
        _target->setColor(Color3B((GLubyte)(_fromR + _deltaR * time),
            (GLubyte)(_fromG + _deltaG * time),
            (GLubyte)(_fromB + _deltaB * time)));
    }    
}

TintBy* TintBy::reverse() const
{
    return TintBy::create(_duration, -_deltaR, -_deltaG, -_deltaB);
}

//
// DelayTime
//
DelayTime* DelayTime::create(float d)
{
    DelayTime* action = new DelayTime();

    action->initWithDuration(d);
    action->autorelease();

    return action;
}

DelayTime* DelayTime::clone() const
{
	// no copy constructor
	auto a = new DelayTime();
    a->initWithDuration(_duration);
	a->autorelease();
	return a;
}

void DelayTime::update(float time)
{
    CC_UNUSED_PARAM(time);
    return;
}

DelayTime* DelayTime::reverse() const
{
    return DelayTime::create(_duration);
}

//
// ReverseTime
//

ReverseTime* ReverseTime::create(FiniteTimeAction *action)
{
    // casting to prevent warnings
    ReverseTime *reverseTime = new ReverseTime();
    reverseTime->initWithAction( action->clone() );
    reverseTime->autorelease();

    return reverseTime;
}

bool ReverseTime::initWithAction(FiniteTimeAction *action)
{
    CCASSERT(action != nullptr, "");
    CCASSERT(action != _other, "");

    if (ActionInterval::initWithDuration(action->getDuration()))
    {
        // Don't leak if action is reused
        CC_SAFE_RELEASE(_other);

        _other = action;
        action->retain();

        return true;
    }

    return false;
}

ReverseTime* ReverseTime::clone() const
{
	// no copy constructor
	auto a = new ReverseTime();
	a->initWithAction( _other->clone() );
	a->autorelease();
	return a;
}

ReverseTime::ReverseTime() : _other(nullptr)
{

}

ReverseTime::~ReverseTime(void)
{
    CC_SAFE_RELEASE(_other);
}

void ReverseTime::startWithTarget(Node *target)
{
    ActionInterval::startWithTarget(target);
    _other->startWithTarget(target);
}

void ReverseTime::stop(void)
{
    _other->stop();
    ActionInterval::stop();
}

void ReverseTime::update(float time)
{
    if (_other)
    {
        _other->update(1 - time);
    }
}

ReverseTime* ReverseTime::reverse() const
{
    // XXX: This looks like a bug
    return (ReverseTime*)_other->clone();
}

//
// Animate
//
Animate* Animate::create(Animation *animation)
{
    Animate *animate = new Animate();
    animate->initWithAnimation(animation);
    animate->autorelease();

    return animate;
}

Animate::Animate()
: _splitTimes(new std::vector<float>)
, _nextFrame(0)
, _origFrame(nullptr)
, _executedLoops(0)
, _animation(nullptr)
{

}

Animate::~Animate()
{
    CC_SAFE_RELEASE(_animation);
    CC_SAFE_RELEASE(_origFrame);
    CC_SAFE_DELETE(_splitTimes);
}

bool Animate::initWithAnimation(Animation* animation)
{
    CCASSERT( animation!=nullptr, "Animate: argument Animation must be non-nullptr");

    float singleDuration = animation->getDuration();

    if ( ActionInterval::initWithDuration(singleDuration * animation->getLoops() ) )
    {
        _nextFrame = 0;
        setAnimation(animation);
        _origFrame = nullptr;
        _executedLoops = 0;

        _splitTimes->reserve(animation->getFrames().size());

        float accumUnitsOfTime = 0;
        float newUnitOfTimeValue = singleDuration / animation->getTotalDelayUnits();

        auto frames = animation->getFrames();

        for (auto& frame : frames)
        {
            float value = (accumUnitsOfTime * newUnitOfTimeValue) / singleDuration;
            accumUnitsOfTime += frame->getDelayUnits();
            _splitTimes->push_back(value);
        }    
        return true;
    }
    return false;
}

void Animate::setAnimation(cocos2d::Animation *animation)
{
    if (_animation != animation)
    {
        CC_SAFE_RETAIN(animation);
        CC_SAFE_RELEASE(_animation);
        _animation = animation;
    }
}

Animate* Animate::clone() const
{
	// no copy constructor
	auto a = new Animate();
	a->initWithAnimation(_animation->clone());
	a->autorelease();
	return a;
}

void Animate::startWithTarget(Node *target)
{
    ActionInterval::startWithTarget(target);
    Sprite *sprite = static_cast<Sprite*>(target);

    CC_SAFE_RELEASE(_origFrame);

    if (_animation->getRestoreOriginalFrame())
    {
        _origFrame = sprite->getSpriteFrame();
        _origFrame->retain();
    }
    _nextFrame = 0;
    _executedLoops = 0;
}

void Animate::stop(void)
{
    if (_animation->getRestoreOriginalFrame() && _target)
    {
        static_cast<Sprite*>(_target)->setSpriteFrame(_origFrame);
    }

    ActionInterval::stop();
}

void Animate::update(float t)
{
    // if t==1, ignore. Animation should finish with t==1
    if( t < 1.0f ) {
        t *= _animation->getLoops();

        // new loop?  If so, reset frame counter
        unsigned int loopNumber = (unsigned int)t;
        if( loopNumber > _executedLoops ) {
            _nextFrame = 0;
            _executedLoops++;
        }

        // new t for animations
        t = fmodf(t, 1.0f);
    }

    auto frames = _animation->getFrames();
    auto numberOfFrames = frames.size();
    SpriteFrame *frameToDisplay = nullptr;

    for( int i=_nextFrame; i < numberOfFrames; i++ ) {
        float splitTime = _splitTimes->at(i);

        if( splitTime <= t ) {
            AnimationFrame* frame = frames.at(i);
            frameToDisplay = frame->getSpriteFrame();
            static_cast<Sprite*>(_target)->setSpriteFrame(frameToDisplay);

            const ValueMap& dict = frame->getUserInfo();
            if ( !dict.empty() )
            {
                //TODO: [[NSNotificationCenter defaultCenter] postNotificationName:AnimationFrameDisplayedNotification object:target_ userInfo:dict];
            }
            _nextFrame = i+1;
        }
        // Issue 1438. Could be more than one frame per tick, due to low frame rate or frame delta < 1/FPS
        else {
            break;
        }
    }
}

Animate* Animate::reverse() const
{
    auto oldArray = _animation->getFrames();
    Vector<AnimationFrame*> newArray(oldArray.size());
   
    if (oldArray.size() > 0)
    {
        for (auto iter = oldArray.crbegin(); iter != oldArray.crend(); ++iter)
        {
            AnimationFrame* animFrame = *iter;
            if (!animFrame)
            {
                break;
            }

            newArray.pushBack(animFrame->clone());
        }
    }

    Animation *newAnim = Animation::create(newArray, _animation->getDelayPerUnit(), _animation->getLoops());
    newAnim->setRestoreOriginalFrame(_animation->getRestoreOriginalFrame());
    return Animate::create(newAnim);
}

// TargetedAction

TargetedAction::TargetedAction()
: _action(nullptr)
, _forcedTarget(nullptr)
{

}

TargetedAction::~TargetedAction()
{
    CC_SAFE_RELEASE(_forcedTarget);
    CC_SAFE_RELEASE(_action);
}

TargetedAction* TargetedAction::create(Node* target, FiniteTimeAction* action)
{
    TargetedAction* p = new TargetedAction();
    p->initWithTarget(target, action);
    p->autorelease();
    return p;
}


bool TargetedAction::initWithTarget(Node* target, FiniteTimeAction* action)
{
    if(ActionInterval::initWithDuration(action->getDuration()))
    {
        CC_SAFE_RETAIN(target);
        _forcedTarget = target;
        CC_SAFE_RETAIN(action);
        _action = action;
        return true;
    }
    return false;
}

TargetedAction* TargetedAction::clone() const
{
	// no copy constructor	
	auto a = new TargetedAction();
    // win32 : use the _other's copy object.
	a->initWithTarget(_forcedTarget, _action->clone());
	a->autorelease();
	return a;
}

TargetedAction* TargetedAction::reverse(void) const
{
	// just reverse the internal action
	auto a = new TargetedAction();
	a->initWithTarget(_forcedTarget, _action->reverse());
	a->autorelease();
	return a;
}

void TargetedAction::startWithTarget(Node *target)
{
    ActionInterval::startWithTarget(target);
    _action->startWithTarget(_forcedTarget);
}

void TargetedAction::stop(void)
{
    _action->stop();
}

void TargetedAction::update(float time)
{
    _action->update(time);
}

void TargetedAction::setForcedTarget(Node* forcedTarget)
{
    if( _forcedTarget != forcedTarget ) {
        CC_SAFE_RETAIN(forcedTarget);
        CC_SAFE_RELEASE(_forcedTarget);
        _forcedTarget = forcedTarget;
    }
}

NS_CC_END<|MERGE_RESOLUTION|>--- conflicted
+++ resolved
@@ -1023,11 +1023,7 @@
         _target->setPosition(newPos);
         _previousPosition = newPos;
 #else
-<<<<<<< HEAD
-        _target->setPosition(_startPosition + (_positionDelta * t));
-=======
         _target->setPosition(_startPosition + _positionDelta * t);
->>>>>>> b22cfc88
 #endif // CC_ENABLE_STACKABLE_ACTIONS
     }
 }
@@ -1437,11 +1433,7 @@
 
         _previousPosition = newPos;
 #else
-<<<<<<< HEAD
-        _target->setPosition(_startPosition + Point(x,y));
-=======
         _target->setPosition( _startPosition + Point(x,y));
->>>>>>> b22cfc88
 #endif // !CC_ENABLE_STACKABLE_ACTIONS
     }
 }
