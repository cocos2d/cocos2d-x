﻿<?xml version="1.0" encoding="utf-8"?>
<Project ToolsVersion="12.0" xmlns="http://schemas.microsoft.com/developer/msbuild/2003">
  <ItemGroup>
    <ClInclude Include="$(MSBuildThisFileDirectory)targetver.h" />
    <ClInclude Include="$(MSBuildThisFileDirectory)..\..\..\..\cocos2d.h" />
    <ClInclude Include="$(MSBuildThisFileDirectory)..\..\..\..\3d\CCAABB.h">
      <Filter>3d</Filter>
    </ClInclude>
    <ClInclude Include="$(MSBuildThisFileDirectory)..\..\..\..\3d\CCAnimate3D.h">
      <Filter>3d</Filter>
    </ClInclude>
    <ClInclude Include="$(MSBuildThisFileDirectory)..\..\..\..\3d\CCAnimation3D.h">
      <Filter>3d</Filter>
    </ClInclude>
    <ClInclude Include="$(MSBuildThisFileDirectory)..\..\..\..\3d\CCAnimationCurve.h">
      <Filter>3d</Filter>
    </ClInclude>
    <ClInclude Include="$(MSBuildThisFileDirectory)..\..\..\..\3d\CCAttachNode.h">
      <Filter>3d</Filter>
    </ClInclude>
    <ClInclude Include="$(MSBuildThisFileDirectory)..\..\..\..\3d\CCBillBoard.h">
      <Filter>3d</Filter>
    </ClInclude>
    <ClInclude Include="$(MSBuildThisFileDirectory)..\..\..\..\3d\CCBundle3D.h">
      <Filter>3d</Filter>
    </ClInclude>
    <ClInclude Include="$(MSBuildThisFileDirectory)..\..\..\..\3d\CCBundle3DData.h">
      <Filter>3d</Filter>
    </ClInclude>
    <ClInclude Include="$(MSBuildThisFileDirectory)..\..\..\..\3d\CCBundleReader.h">
      <Filter>3d</Filter>
    </ClInclude>
    <ClInclude Include="$(MSBuildThisFileDirectory)..\..\..\..\3d\CCMesh.h">
      <Filter>3d</Filter>
    </ClInclude>
    <ClInclude Include="$(MSBuildThisFileDirectory)..\..\..\..\3d\CCMeshSkin.h">
      <Filter>3d</Filter>
    </ClInclude>
    <ClInclude Include="$(MSBuildThisFileDirectory)..\..\..\..\3d\CCMeshVertexIndexData.h">
      <Filter>3d</Filter>
    </ClInclude>
    <ClInclude Include="$(MSBuildThisFileDirectory)..\..\..\..\3d\CCMotionStreak3D.h">
      <Filter>3d</Filter>
    </ClInclude>
    <ClInclude Include="$(MSBuildThisFileDirectory)..\..\..\..\3d\CCOBB.h">
      <Filter>3d</Filter>
    </ClInclude>
    <ClInclude Include="$(MSBuildThisFileDirectory)..\..\..\..\3d\CCObjLoader.h">
      <Filter>3d</Filter>
    </ClInclude>
    <ClInclude Include="$(MSBuildThisFileDirectory)..\..\..\..\3d\CCRay.h">
      <Filter>3d</Filter>
    </ClInclude>
    <ClInclude Include="$(MSBuildThisFileDirectory)..\..\..\..\3d\CCSkeleton3D.h">
      <Filter>3d</Filter>
    </ClInclude>
    <ClInclude Include="$(MSBuildThisFileDirectory)..\..\..\..\3d\CCSprite3D.h">
      <Filter>3d</Filter>
    </ClInclude>
    <ClInclude Include="$(MSBuildThisFileDirectory)..\..\..\..\3d\CCSprite3DMaterial.h">
      <Filter>3d</Filter>
    </ClInclude>
    <ClInclude Include="$(MSBuildThisFileDirectory)..\..\..\..\3d\cocos3d.h">
      <Filter>3d</Filter>
    </ClInclude>
    <ClInclude Include="$(MSBuildThisFileDirectory)..\..\..\..\editor-support\cocosbuilder\CCBAnimationManager.h">
      <Filter>cocosbuilder\Header Files</Filter>
    </ClInclude>
    <ClInclude Include="$(MSBuildThisFileDirectory)..\..\..\..\editor-support\cocosbuilder\CCBFileLoader.h">
      <Filter>cocosbuilder\Header Files</Filter>
    </ClInclude>
    <ClInclude Include="$(MSBuildThisFileDirectory)..\..\..\..\editor-support\cocosbuilder\CCBKeyframe.h">
      <Filter>cocosbuilder\Header Files</Filter>
    </ClInclude>
    <ClInclude Include="$(MSBuildThisFileDirectory)..\..\..\..\editor-support\cocosbuilder\CCBMemberVariableAssigner.h">
      <Filter>cocosbuilder\Header Files</Filter>
    </ClInclude>
    <ClInclude Include="$(MSBuildThisFileDirectory)..\..\..\..\editor-support\cocosbuilder\CCBReader.h">
      <Filter>cocosbuilder\Header Files</Filter>
    </ClInclude>
    <ClInclude Include="$(MSBuildThisFileDirectory)..\..\..\..\editor-support\cocosbuilder\CCBSelectorResolver.h">
      <Filter>cocosbuilder\Header Files</Filter>
    </ClInclude>
    <ClInclude Include="$(MSBuildThisFileDirectory)..\..\..\..\editor-support\cocosbuilder\CCBSequence.h">
      <Filter>cocosbuilder\Header Files</Filter>
    </ClInclude>
    <ClInclude Include="$(MSBuildThisFileDirectory)..\..\..\..\editor-support\cocosbuilder\CCBSequenceProperty.h">
      <Filter>cocosbuilder\Header Files</Filter>
    </ClInclude>
    <ClInclude Include="$(MSBuildThisFileDirectory)..\..\..\..\editor-support\cocosbuilder\CCControlButtonLoader.h">
      <Filter>cocosbuilder\Header Files</Filter>
    </ClInclude>
    <ClInclude Include="$(MSBuildThisFileDirectory)..\..\..\..\editor-support\cocosbuilder\CCControlLoader.h">
      <Filter>cocosbuilder\Header Files</Filter>
    </ClInclude>
    <ClInclude Include="$(MSBuildThisFileDirectory)..\..\..\..\editor-support\cocosbuilder\CCLabelBMFontLoader.h">
      <Filter>cocosbuilder\Header Files</Filter>
    </ClInclude>
    <ClInclude Include="$(MSBuildThisFileDirectory)..\..\..\..\editor-support\cocosbuilder\CCLabelTTFLoader.h">
      <Filter>cocosbuilder\Header Files</Filter>
    </ClInclude>
    <ClInclude Include="$(MSBuildThisFileDirectory)..\..\..\..\editor-support\cocosbuilder\CCLayerColorLoader.h">
      <Filter>cocosbuilder\Header Files</Filter>
    </ClInclude>
    <ClInclude Include="$(MSBuildThisFileDirectory)..\..\..\..\editor-support\cocosbuilder\CCLayerGradientLoader.h">
      <Filter>cocosbuilder\Header Files</Filter>
    </ClInclude>
    <ClInclude Include="$(MSBuildThisFileDirectory)..\..\..\..\editor-support\cocosbuilder\CCLayerLoader.h">
      <Filter>cocosbuilder\Header Files</Filter>
    </ClInclude>
    <ClInclude Include="$(MSBuildThisFileDirectory)..\..\..\..\editor-support\cocosbuilder\CCMenuItemImageLoader.h">
      <Filter>cocosbuilder\Header Files</Filter>
    </ClInclude>
    <ClInclude Include="$(MSBuildThisFileDirectory)..\..\..\..\editor-support\cocosbuilder\CCMenuItemLoader.h">
      <Filter>cocosbuilder\Header Files</Filter>
    </ClInclude>
    <ClInclude Include="$(MSBuildThisFileDirectory)..\..\..\..\editor-support\cocosbuilder\CCMenuLoader.h">
      <Filter>cocosbuilder\Header Files</Filter>
    </ClInclude>
    <ClInclude Include="$(MSBuildThisFileDirectory)..\..\..\..\editor-support\cocosbuilder\CCNode+CCBRelativePositioning.h">
      <Filter>cocosbuilder\Header Files</Filter>
    </ClInclude>
    <ClInclude Include="$(MSBuildThisFileDirectory)..\..\..\..\editor-support\cocosbuilder\CCNodeLoader.h">
      <Filter>cocosbuilder\Header Files</Filter>
    </ClInclude>
    <ClInclude Include="$(MSBuildThisFileDirectory)..\..\..\..\editor-support\cocosbuilder\CCNodeLoaderLibrary.h">
      <Filter>cocosbuilder\Header Files</Filter>
    </ClInclude>
    <ClInclude Include="$(MSBuildThisFileDirectory)..\..\..\..\editor-support\cocosbuilder\CCNodeLoaderListener.h">
      <Filter>cocosbuilder\Header Files</Filter>
    </ClInclude>
    <ClInclude Include="$(MSBuildThisFileDirectory)..\..\..\..\editor-support\cocosbuilder\CCParticleSystemQuadLoader.h">
      <Filter>cocosbuilder\Header Files</Filter>
    </ClInclude>
    <ClInclude Include="$(MSBuildThisFileDirectory)..\..\..\..\editor-support\cocosbuilder\CCScale9SpriteLoader.h">
      <Filter>cocosbuilder\Header Files</Filter>
    </ClInclude>
    <ClInclude Include="$(MSBuildThisFileDirectory)..\..\..\..\editor-support\cocosbuilder\CCScrollViewLoader.h">
      <Filter>cocosbuilder\Header Files</Filter>
    </ClInclude>
    <ClInclude Include="$(MSBuildThisFileDirectory)..\..\..\..\editor-support\cocosbuilder\CCSpriteLoader.h">
      <Filter>cocosbuilder\Header Files</Filter>
    </ClInclude>
    <ClInclude Include="$(MSBuildThisFileDirectory)..\..\..\..\editor-support\cocosbuilder\CocosBuilder.h">
      <Filter>cocosbuilder\Header Files</Filter>
    </ClInclude>
    <ClInclude Include="$(MSBuildThisFileDirectory)..\..\..\..\math\CCAffineTransform.h">
      <Filter>math</Filter>
    </ClInclude>
    <ClInclude Include="$(MSBuildThisFileDirectory)..\..\..\..\math\CCGeometry.h">
      <Filter>math</Filter>
    </ClInclude>
    <ClInclude Include="$(MSBuildThisFileDirectory)..\..\..\..\math\CCMath.h">
      <Filter>math</Filter>
    </ClInclude>
    <ClInclude Include="$(MSBuildThisFileDirectory)..\..\..\..\math\CCMathBase.h">
      <Filter>math</Filter>
    </ClInclude>
    <ClInclude Include="$(MSBuildThisFileDirectory)..\..\..\..\math\CCVertex.h">
      <Filter>math</Filter>
    </ClInclude>
    <ClInclude Include="$(MSBuildThisFileDirectory)..\..\..\..\math\Mat4.h">
      <Filter>math</Filter>
    </ClInclude>
    <ClInclude Include="$(MSBuildThisFileDirectory)..\..\..\..\math\MathUtil.h">
      <Filter>math</Filter>
    </ClInclude>
    <ClInclude Include="$(MSBuildThisFileDirectory)..\..\..\..\math\Quaternion.h">
      <Filter>math</Filter>
    </ClInclude>
    <ClInclude Include="$(MSBuildThisFileDirectory)..\..\..\..\math\TransformUtils.h">
      <Filter>math</Filter>
    </ClInclude>
    <ClInclude Include="$(MSBuildThisFileDirectory)..\..\..\..\math\Vec2.h">
      <Filter>math</Filter>
    </ClInclude>
    <ClInclude Include="$(MSBuildThisFileDirectory)..\..\..\..\math\Vec3.h">
      <Filter>math</Filter>
    </ClInclude>
    <ClInclude Include="$(MSBuildThisFileDirectory)..\..\..\..\math\Vec4.h">
      <Filter>math</Filter>
    </ClInclude>
    <ClInclude Include="$(MSBuildThisFileDirectory)..\..\..\..\..\external\ConvertUTF\ConvertUTF.h">
      <Filter>external\ConvertUTF</Filter>
    </ClInclude>
    <ClInclude Include="$(MSBuildThisFileDirectory)..\..\..\..\..\external\edtaa3func\edtaa3func.h">
      <Filter>external\edtaa</Filter>
    </ClInclude>
    <ClInclude Include="$(MSBuildThisFileDirectory)..\..\..\..\..\external\xxhash\xxhash.h">
      <Filter>external\xxhash</Filter>
    </ClInclude>
    <ClInclude Include="$(MSBuildThisFileDirectory)..\..\..\..\..\external\unzip\ioapi.h">
      <Filter>external\unzip</Filter>
    </ClInclude>
    <ClInclude Include="$(MSBuildThisFileDirectory)..\..\..\..\..\external\unzip\unzip.h">
      <Filter>external\unzip</Filter>
    </ClInclude>
    <ClInclude Include="$(MSBuildThisFileDirectory)..\..\..\..\..\external\tinyxml2\tinyxml2.h">
      <Filter>external\tinyxml2</Filter>
    </ClInclude>
    <ClInclude Include="$(MSBuildThisFileDirectory)..\..\..\..\physics\CCPhysicsBody.h">
      <Filter>physics</Filter>
    </ClInclude>
    <ClInclude Include="$(MSBuildThisFileDirectory)..\..\..\..\physics\CCPhysicsContact.h">
      <Filter>physics</Filter>
    </ClInclude>
    <ClInclude Include="$(MSBuildThisFileDirectory)..\..\..\..\physics\CCPhysicsJoint.h">
      <Filter>physics</Filter>
    </ClInclude>
    <ClInclude Include="$(MSBuildThisFileDirectory)..\..\..\..\physics\CCPhysicsShape.h">
      <Filter>physics</Filter>
    </ClInclude>
    <ClInclude Include="$(MSBuildThisFileDirectory)..\..\..\..\physics\CCPhysicsWorld.h">
      <Filter>physics</Filter>
    </ClInclude>
    <ClInclude Include="$(MSBuildThisFileDirectory)..\..\..\..\editor-support\cocostudio\CocosStudioExport.h">
      <Filter>cocostudio</Filter>
    </ClInclude>
    <ClInclude Include="$(MSBuildThisFileDirectory)..\..\..\..\editor-support\cocostudio\CCActionFrame.h">
      <Filter>cocostudio\action</Filter>
    </ClInclude>
    <ClInclude Include="$(MSBuildThisFileDirectory)..\..\..\..\editor-support\cocostudio\CCActionFrameEasing.h">
      <Filter>cocostudio\action</Filter>
    </ClInclude>
    <ClInclude Include="$(MSBuildThisFileDirectory)..\..\..\..\editor-support\cocostudio\CCActionManagerEx.h">
      <Filter>cocostudio\action</Filter>
    </ClInclude>
    <ClInclude Include="$(MSBuildThisFileDirectory)..\..\..\..\editor-support\cocostudio\CCActionNode.h">
      <Filter>cocostudio\action</Filter>
    </ClInclude>
    <ClInclude Include="$(MSBuildThisFileDirectory)..\..\..\..\editor-support\cocostudio\CCActionObject.h">
      <Filter>cocostudio\action</Filter>
    </ClInclude>
    <ClInclude Include="$(MSBuildThisFileDirectory)..\..\..\..\editor-support\cocostudio\CCArmature.h">
      <Filter>cocostudio\armature</Filter>
    </ClInclude>
    <ClInclude Include="$(MSBuildThisFileDirectory)..\..\..\..\editor-support\cocostudio\CCBone.h">
      <Filter>cocostudio\armature</Filter>
    </ClInclude>
    <ClInclude Include="$(MSBuildThisFileDirectory)..\..\..\..\editor-support\cocostudio\CCArmatureAnimation.h">
      <Filter>cocostudio\armature\animation</Filter>
    </ClInclude>
    <ClInclude Include="$(MSBuildThisFileDirectory)..\..\..\..\editor-support\cocostudio\CCProcessBase.h">
      <Filter>cocostudio\armature\animation</Filter>
    </ClInclude>
    <ClInclude Include="$(MSBuildThisFileDirectory)..\..\..\..\editor-support\cocostudio\CCTween.h">
      <Filter>cocostudio\armature\animation</Filter>
    </ClInclude>
    <ClInclude Include="$(MSBuildThisFileDirectory)..\..\..\..\editor-support\cocostudio\CCDatas.h">
      <Filter>cocostudio\armature\datas</Filter>
    </ClInclude>
    <ClInclude Include="$(MSBuildThisFileDirectory)..\..\..\..\editor-support\cocostudio\CCBatchNode.h">
      <Filter>cocostudio\armature\display</Filter>
    </ClInclude>
    <ClInclude Include="$(MSBuildThisFileDirectory)..\..\..\..\editor-support\cocostudio\CCDecorativeDisplay.h">
      <Filter>cocostudio\armature\display</Filter>
    </ClInclude>
    <ClInclude Include="$(MSBuildThisFileDirectory)..\..\..\..\editor-support\cocostudio\CCDisplayFactory.h">
      <Filter>cocostudio\armature\display</Filter>
    </ClInclude>
    <ClInclude Include="$(MSBuildThisFileDirectory)..\..\..\..\editor-support\cocostudio\CCDisplayManager.h">
      <Filter>cocostudio\armature\display</Filter>
    </ClInclude>
    <ClInclude Include="$(MSBuildThisFileDirectory)..\..\..\..\editor-support\cocostudio\CCSkin.h">
      <Filter>cocostudio\armature\display</Filter>
    </ClInclude>
    <ClInclude Include="$(MSBuildThisFileDirectory)..\..\..\..\editor-support\cocostudio\CCArmatureDataManager.h">
      <Filter>cocostudio\armature\utils</Filter>
    </ClInclude>
    <ClInclude Include="$(MSBuildThisFileDirectory)..\..\..\..\editor-support\cocostudio\CCArmatureDefine.h">
      <Filter>cocostudio\armature\utils</Filter>
    </ClInclude>
    <ClInclude Include="$(MSBuildThisFileDirectory)..\..\..\..\editor-support\cocostudio\CCDataReaderHelper.h">
      <Filter>cocostudio\armature\utils</Filter>
    </ClInclude>
    <ClInclude Include="$(MSBuildThisFileDirectory)..\..\..\..\editor-support\cocostudio\CCSpriteFrameCacheHelper.h">
      <Filter>cocostudio\armature\utils</Filter>
    </ClInclude>
    <ClInclude Include="$(MSBuildThisFileDirectory)..\..\..\..\editor-support\cocostudio\CCTransformHelp.h">
      <Filter>cocostudio\armature\utils</Filter>
    </ClInclude>
    <ClInclude Include="$(MSBuildThisFileDirectory)..\..\..\..\editor-support\cocostudio\CCUtilMath.h">
      <Filter>cocostudio\armature\utils</Filter>
    </ClInclude>
    <ClInclude Include="$(MSBuildThisFileDirectory)..\..\..\..\editor-support\cocostudio\CCColliderDetector.h">
      <Filter>cocostudio\armature\physics</Filter>
    </ClInclude>
    <ClInclude Include="$(MSBuildThisFileDirectory)..\..\..\..\editor-support\cocostudio\CCComAttribute.h">
      <Filter>cocostudio\components</Filter>
    </ClInclude>
    <ClInclude Include="$(MSBuildThisFileDirectory)..\..\..\..\editor-support\cocostudio\CCComAudio.h">
      <Filter>cocostudio\components</Filter>
    </ClInclude>
    <ClInclude Include="$(MSBuildThisFileDirectory)..\..\..\..\editor-support\cocostudio\CCComBase.h">
      <Filter>cocostudio\components</Filter>
    </ClInclude>
    <ClInclude Include="$(MSBuildThisFileDirectory)..\..\..\..\editor-support\cocostudio\CCComController.h">
      <Filter>cocostudio\components</Filter>
    </ClInclude>
    <ClInclude Include="$(MSBuildThisFileDirectory)..\..\..\..\editor-support\cocostudio\CCComRender.h">
      <Filter>cocostudio\components</Filter>
    </ClInclude>
    <ClInclude Include="$(MSBuildThisFileDirectory)..\..\..\..\editor-support\cocostudio\CCInputDelegate.h">
      <Filter>cocostudio\components</Filter>
    </ClInclude>
    <ClInclude Include="$(MSBuildThisFileDirectory)..\..\..\..\editor-support\cocostudio\WidgetReader\ButtonReader\ButtonReader.h">
      <Filter>cocostudio\reader\WidgetReader\ButtonReader</Filter>
    </ClInclude>
    <ClInclude Include="$(MSBuildThisFileDirectory)..\..\..\..\editor-support\cocostudio\WidgetReader\CheckBoxReader\CheckBoxReader.h">
      <Filter>cocostudio\reader\WidgetReader\CheckBoxReader</Filter>
    </ClInclude>
    <ClInclude Include="$(MSBuildThisFileDirectory)..\..\..\..\editor-support\cocostudio\WidgetReader\ImageViewReader\ImageViewReader.h">
      <Filter>cocostudio\reader\WidgetReader\ImageViewReader</Filter>
    </ClInclude>
    <ClInclude Include="$(MSBuildThisFileDirectory)..\..\..\..\editor-support\cocostudio\WidgetReader\LayoutReader\LayoutReader.h">
      <Filter>cocostudio\reader\WidgetReader\LayoutReader</Filter>
    </ClInclude>
    <ClInclude Include="$(MSBuildThisFileDirectory)..\..\..\..\editor-support\cocostudio\WidgetReader\ListViewReader\ListViewReader.h">
      <Filter>cocostudio\reader\WidgetReader\ListViewReader</Filter>
    </ClInclude>
    <ClInclude Include="$(MSBuildThisFileDirectory)..\..\..\..\editor-support\cocostudio\WidgetReader\LoadingBarReader\LoadingBarReader.h">
      <Filter>cocostudio\reader\WidgetReader\LoadingBarReader</Filter>
    </ClInclude>
    <ClInclude Include="$(MSBuildThisFileDirectory)..\..\..\..\editor-support\cocostudio\WidgetReader\PageViewReader\PageViewReader.h">
      <Filter>cocostudio\reader\WidgetReader\PageViewReader</Filter>
    </ClInclude>
    <ClInclude Include="$(MSBuildThisFileDirectory)..\..\..\..\editor-support\cocostudio\WidgetReader\ScrollViewReader\ScrollViewReader.h">
      <Filter>cocostudio\reader\WidgetReader\ScrollViewReader</Filter>
    </ClInclude>
    <ClInclude Include="$(MSBuildThisFileDirectory)..\..\..\..\editor-support\cocostudio\WidgetReader\SliderReader\SliderReader.h">
      <Filter>cocostudio\reader\WidgetReader\SliderReader</Filter>
    </ClInclude>
    <ClInclude Include="$(MSBuildThisFileDirectory)..\..\..\..\editor-support\cocostudio\WidgetReader\TextAtlasReader\TextAtlasReader.h">
      <Filter>cocostudio\reader\WidgetReader\TextAtlasReader</Filter>
    </ClInclude>
    <ClInclude Include="$(MSBuildThisFileDirectory)..\..\..\..\editor-support\cocostudio\WidgetReader\TextBMFontReader\TextBMFontReader.h">
      <Filter>cocostudio\reader\WidgetReader\TextBMFontReader</Filter>
    </ClInclude>
    <ClInclude Include="$(MSBuildThisFileDirectory)..\..\..\..\editor-support\cocostudio\WidgetReader\TextFieldReader\TextFieldReader.h">
      <Filter>cocostudio\reader\WidgetReader\TextFieldReader</Filter>
    </ClInclude>
    <ClInclude Include="$(MSBuildThisFileDirectory)..\..\..\..\editor-support\cocostudio\WidgetReader\TextReader\TextReader.h">
      <Filter>cocostudio\reader\WidgetReader\TextReader</Filter>
    </ClInclude>
    <ClInclude Include="$(MSBuildThisFileDirectory)..\..\..\..\editor-support\cocostudio\WidgetReader\Node3DReader\Node3DReader.h">
      <Filter>cocostudio\reader\WidgetReader\Node3DReader</Filter>
    </ClInclude>
    <ClInclude Include="$(MSBuildThisFileDirectory)..\..\..\..\editor-support\cocostudio\WidgetReader\Sprite3DReader\Sprite3DReader.h">
      <Filter>cocostudio\reader\WidgetReader\Sprite3DReader</Filter>
    </ClInclude>
    <ClInclude Include="$(MSBuildThisFileDirectory)..\..\..\..\editor-support\cocostudio\WidgetReader\UserCameraReader\UserCameraReader.h">
      <Filter>cocostudio\reader\WidgetReader\UserCameraReader</Filter>
    </ClInclude>
    <ClInclude Include="$(MSBuildThisFileDirectory)..\..\..\..\editor-support\cocostudio\WidgetReader\WidgetReader.h">
      <Filter>cocostudio\reader\WidgetReader</Filter>
    </ClInclude>
    <ClInclude Include="$(MSBuildThisFileDirectory)..\..\..\..\editor-support\cocostudio\WidgetReader\WidgetReaderProtocol.h">
      <Filter>cocostudio\reader\WidgetReader</Filter>
    </ClInclude>
    <ClInclude Include="$(MSBuildThisFileDirectory)..\..\..\..\deprecated\CCArray.h">
      <Filter>deprecated</Filter>
    </ClInclude>
    <ClInclude Include="$(MSBuildThisFileDirectory)..\..\..\..\deprecated\CCBool.h">
      <Filter>deprecated</Filter>
    </ClInclude>
    <ClInclude Include="$(MSBuildThisFileDirectory)..\..\..\..\deprecated\CCDeprecated.h">
      <Filter>deprecated</Filter>
    </ClInclude>
    <ClInclude Include="$(MSBuildThisFileDirectory)..\..\..\..\deprecated\CCDictionary.h">
      <Filter>deprecated</Filter>
    </ClInclude>
    <ClInclude Include="$(MSBuildThisFileDirectory)..\..\..\..\deprecated\CCDouble.h">
      <Filter>deprecated</Filter>
    </ClInclude>
    <ClInclude Include="$(MSBuildThisFileDirectory)..\..\..\..\deprecated\CCFloat.h">
      <Filter>deprecated</Filter>
    </ClInclude>
    <ClInclude Include="$(MSBuildThisFileDirectory)..\..\..\..\deprecated\CCInteger.h">
      <Filter>deprecated</Filter>
    </ClInclude>
    <ClInclude Include="$(MSBuildThisFileDirectory)..\..\..\..\deprecated\CCNotificationCenter.h">
      <Filter>deprecated</Filter>
    </ClInclude>
    <ClInclude Include="$(MSBuildThisFileDirectory)..\..\..\..\deprecated\CCSet.h">
      <Filter>deprecated</Filter>
    </ClInclude>
    <ClInclude Include="$(MSBuildThisFileDirectory)..\..\..\..\deprecated\CCString.h">
      <Filter>deprecated</Filter>
    </ClInclude>
    <ClInclude Include="$(MSBuildThisFileDirectory)..\..\..\..\renderer\CCBatchCommand.h">
      <Filter>renderer</Filter>
    </ClInclude>
    <ClInclude Include="$(MSBuildThisFileDirectory)..\..\..\..\renderer\CCCustomCommand.h">
      <Filter>renderer</Filter>
    </ClInclude>
    <ClInclude Include="$(MSBuildThisFileDirectory)..\..\..\..\renderer\CCGLProgram.h">
      <Filter>renderer</Filter>
    </ClInclude>
    <ClInclude Include="$(MSBuildThisFileDirectory)..\..\..\..\renderer\CCGLProgramCache.h">
      <Filter>renderer</Filter>
    </ClInclude>
    <ClInclude Include="$(MSBuildThisFileDirectory)..\..\..\..\renderer\CCGLProgramState.h">
      <Filter>renderer</Filter>
    </ClInclude>
    <ClInclude Include="$(MSBuildThisFileDirectory)..\..\..\..\renderer\CCGLProgramStateCache.h">
      <Filter>renderer</Filter>
    </ClInclude>
    <ClInclude Include="$(MSBuildThisFileDirectory)..\..\..\..\renderer\ccGLStateCache.h">
      <Filter>renderer</Filter>
    </ClInclude>
    <ClInclude Include="$(MSBuildThisFileDirectory)..\..\..\..\renderer\CCGroupCommand.h">
      <Filter>renderer</Filter>
    </ClInclude>
    <ClInclude Include="$(MSBuildThisFileDirectory)..\..\..\..\renderer\CCMeshCommand.h">
      <Filter>renderer</Filter>
    </ClInclude>
    <ClInclude Include="$(MSBuildThisFileDirectory)..\..\..\..\renderer\CCPrimitive.h">
      <Filter>renderer</Filter>
    </ClInclude>
    <ClInclude Include="$(MSBuildThisFileDirectory)..\..\..\..\renderer\CCPrimitiveCommand.h">
      <Filter>renderer</Filter>
    </ClInclude>
    <ClInclude Include="$(MSBuildThisFileDirectory)..\..\..\..\renderer\CCQuadCommand.h">
      <Filter>renderer</Filter>
    </ClInclude>
    <ClInclude Include="$(MSBuildThisFileDirectory)..\..\..\..\renderer\CCRenderCommand.h">
      <Filter>renderer</Filter>
    </ClInclude>
    <ClInclude Include="$(MSBuildThisFileDirectory)..\..\..\..\renderer\CCRenderCommandPool.h">
      <Filter>renderer</Filter>
    </ClInclude>
    <ClInclude Include="$(MSBuildThisFileDirectory)..\..\..\..\renderer\CCRenderer.h">
      <Filter>renderer</Filter>
    </ClInclude>
    <ClInclude Include="$(MSBuildThisFileDirectory)..\..\..\..\renderer\ccShaders.h">
      <Filter>renderer</Filter>
    </ClInclude>
    <ClInclude Include="$(MSBuildThisFileDirectory)..\..\..\..\renderer\CCTexture2D.h">
      <Filter>renderer</Filter>
    </ClInclude>
    <ClInclude Include="$(MSBuildThisFileDirectory)..\..\..\..\renderer\CCTextureAtlas.h">
      <Filter>renderer</Filter>
    </ClInclude>
    <ClInclude Include="$(MSBuildThisFileDirectory)..\..\..\..\renderer\CCTextureCache.h">
      <Filter>renderer</Filter>
    </ClInclude>
    <ClInclude Include="$(MSBuildThisFileDirectory)..\..\..\..\renderer\CCTrianglesCommand.h">
      <Filter>renderer</Filter>
    </ClInclude>
    <ClInclude Include="$(MSBuildThisFileDirectory)..\..\..\..\renderer\CCVertexIndexBuffer.h">
      <Filter>renderer</Filter>
    </ClInclude>
    <ClInclude Include="$(MSBuildThisFileDirectory)..\..\..\..\renderer\CCVertexIndexData.h">
      <Filter>renderer</Filter>
    </ClInclude>
    <ClInclude Include="$(MSBuildThisFileDirectory)..\..\..\..\storage\local-storage\LocalStorage.h">
      <Filter>storage</Filter>
    </ClInclude>
    <ClInclude Include="$(MSBuildThisFileDirectory)..\..\..\..\ui\UIScale9Sprite.h">
      <Filter>ui\BaseClasses</Filter>
    </ClInclude>
    <ClInclude Include="$(MSBuildThisFileDirectory)..\..\..\..\ui\UIWidget.h">
      <Filter>ui\BaseClasses</Filter>
    </ClInclude>
    <ClInclude Include="$(MSBuildThisFileDirectory)..\..\..\..\ui\UIHBox.h">
      <Filter>ui\Layouts</Filter>
    </ClInclude>
    <ClInclude Include="$(MSBuildThisFileDirectory)..\..\..\..\ui\UILayoutManager.h">
      <Filter>ui\Layouts</Filter>
    </ClInclude>
    <ClInclude Include="$(MSBuildThisFileDirectory)..\..\..\..\ui\UILayoutParameter.h">
      <Filter>ui\Layouts</Filter>
    </ClInclude>
    <ClInclude Include="$(MSBuildThisFileDirectory)..\..\..\..\ui\UIRelativeBox.h">
      <Filter>ui\Layouts</Filter>
    </ClInclude>
    <ClInclude Include="$(MSBuildThisFileDirectory)..\..\..\..\ui\UIVBox.h">
      <Filter>ui\Layouts</Filter>
    </ClInclude>
    <ClInclude Include="$(MSBuildThisFileDirectory)..\..\..\..\ui\UILayout.h">
      <Filter>ui\Layouts</Filter>
    </ClInclude>
    <ClInclude Include="$(MSBuildThisFileDirectory)..\..\..\..\ui\CocosGUI.h">
      <Filter>ui\System</Filter>
    </ClInclude>
    <ClInclude Include="$(MSBuildThisFileDirectory)..\..\..\..\ui\GUIExport.h">
      <Filter>ui\System</Filter>
    </ClInclude>
    <ClInclude Include="$(MSBuildThisFileDirectory)..\..\..\..\ui\UIDeprecated.h">
      <Filter>ui\System</Filter>
    </ClInclude>
    <ClInclude Include="$(MSBuildThisFileDirectory)..\..\..\..\ui\UIHelper.h">
      <Filter>ui\System</Filter>
    </ClInclude>
    <ClInclude Include="$(MSBuildThisFileDirectory)..\..\..\..\ui\UIEditBox\UIEditBox.h">
      <Filter>ui\UIWidgets\EditBox</Filter>
    </ClInclude>
    <ClInclude Include="$(MSBuildThisFileDirectory)..\..\..\..\ui\UIEditBox\UIEditBoxImpl.h">
      <Filter>ui\UIWidgets\EditBox</Filter>
    </ClInclude>
    <ClInclude Include="$(MSBuildThisFileDirectory)..\..\..\..\ui\UIListView.h">
      <Filter>ui\UIWidgets\ScrollWidget</Filter>
    </ClInclude>
    <ClInclude Include="$(MSBuildThisFileDirectory)..\..\..\..\ui\UIPageView.h">
      <Filter>ui\UIWidgets\ScrollWidget</Filter>
    </ClInclude>
    <ClInclude Include="$(MSBuildThisFileDirectory)..\..\..\..\ui\UIScrollView.h">
      <Filter>ui\UIWidgets\ScrollWidget</Filter>
    </ClInclude>
    <ClInclude Include="$(MSBuildThisFileDirectory)..\..\..\..\ui\UIButton.h">
      <Filter>ui\UIWidgets</Filter>
    </ClInclude>
    <ClInclude Include="$(MSBuildThisFileDirectory)..\..\..\..\ui\UICheckBox.h">
      <Filter>ui\UIWidgets</Filter>
    </ClInclude>
    <ClInclude Include="$(MSBuildThisFileDirectory)..\..\..\..\ui\UILoadingBar.h">
      <Filter>ui\UIWidgets</Filter>
    </ClInclude>
    <ClInclude Include="$(MSBuildThisFileDirectory)..\..\..\..\ui\UIRichText.h">
      <Filter>ui\UIWidgets</Filter>
    </ClInclude>
    <ClInclude Include="$(MSBuildThisFileDirectory)..\..\..\..\ui\UISlider.h">
      <Filter>ui\UIWidgets</Filter>
    </ClInclude>
    <ClInclude Include="$(MSBuildThisFileDirectory)..\..\..\..\ui\UIText.h">
      <Filter>ui\UIWidgets</Filter>
    </ClInclude>
    <ClInclude Include="$(MSBuildThisFileDirectory)..\..\..\..\ui\UITextAtlas.h">
      <Filter>ui\UIWidgets</Filter>
    </ClInclude>
    <ClInclude Include="$(MSBuildThisFileDirectory)..\..\..\..\ui\UITextBMFont.h">
      <Filter>ui\UIWidgets</Filter>
    </ClInclude>
    <ClInclude Include="$(MSBuildThisFileDirectory)..\..\..\..\ui\UITextField.h">
      <Filter>ui\UIWidgets</Filter>
    </ClInclude>
    <ClInclude Include="$(MSBuildThisFileDirectory)..\..\..\..\..\extensions\assets-manager\AssetsManager.h">
      <Filter>extension\AssetsManager</Filter>
    </ClInclude>
    <ClInclude Include="$(MSBuildThisFileDirectory)..\..\..\..\..\extensions\GUI\CCControlExtension\CCControl.h">
      <Filter>extension\GUI\CCControlExtensions</Filter>
    </ClInclude>
    <ClInclude Include="$(MSBuildThisFileDirectory)..\..\..\..\..\extensions\GUI\CCControlExtension\CCControlButton.h">
      <Filter>extension\GUI\CCControlExtensions</Filter>
    </ClInclude>
    <ClInclude Include="$(MSBuildThisFileDirectory)..\..\..\..\..\extensions\GUI\CCControlExtension\CCControlColourPicker.h">
      <Filter>extension\GUI\CCControlExtensions</Filter>
    </ClInclude>
    <ClInclude Include="$(MSBuildThisFileDirectory)..\..\..\..\..\extensions\GUI\CCControlExtension\CCControlExtensions.h">
      <Filter>extension\GUI\CCControlExtensions</Filter>
    </ClInclude>
    <ClInclude Include="$(MSBuildThisFileDirectory)..\..\..\..\..\extensions\GUI\CCControlExtension\CCControlHuePicker.h">
      <Filter>extension\GUI\CCControlExtensions</Filter>
    </ClInclude>
    <ClInclude Include="$(MSBuildThisFileDirectory)..\..\..\..\..\extensions\GUI\CCControlExtension\CCControlPotentiometer.h">
      <Filter>extension\GUI\CCControlExtensions</Filter>
    </ClInclude>
    <ClInclude Include="$(MSBuildThisFileDirectory)..\..\..\..\..\extensions\GUI\CCControlExtension\CCControlSaturationBrightnessPicker.h">
      <Filter>extension\GUI\CCControlExtensions</Filter>
    </ClInclude>
    <ClInclude Include="$(MSBuildThisFileDirectory)..\..\..\..\..\extensions\GUI\CCControlExtension\CCControlSlider.h">
      <Filter>extension\GUI\CCControlExtensions</Filter>
    </ClInclude>
    <ClInclude Include="$(MSBuildThisFileDirectory)..\..\..\..\..\extensions\GUI\CCControlExtension\CCControlStepper.h">
      <Filter>extension\GUI\CCControlExtensions</Filter>
    </ClInclude>
    <ClInclude Include="$(MSBuildThisFileDirectory)..\..\..\..\..\extensions\GUI\CCControlExtension\CCControlSwitch.h">
      <Filter>extension\GUI\CCControlExtensions</Filter>
    </ClInclude>
    <ClInclude Include="$(MSBuildThisFileDirectory)..\..\..\..\..\extensions\GUI\CCControlExtension\CCControlUtils.h">
      <Filter>extension\GUI\CCControlExtensions</Filter>
    </ClInclude>
    <ClInclude Include="$(MSBuildThisFileDirectory)..\..\..\..\..\extensions\GUI\CCControlExtension\CCInvocation.h">
      <Filter>extension\GUI\CCControlExtensions</Filter>
    </ClInclude>
    <ClInclude Include="$(MSBuildThisFileDirectory)..\..\..\..\..\extensions\GUI\CCScrollView\CCScrollView.h">
      <Filter>extension\GUI\CCScrollView</Filter>
    </ClInclude>
    <ClInclude Include="$(MSBuildThisFileDirectory)..\..\..\..\..\extensions\GUI\CCScrollView\CCTableView.h">
      <Filter>extension\GUI\CCScrollView</Filter>
    </ClInclude>
    <ClInclude Include="$(MSBuildThisFileDirectory)..\..\..\..\..\extensions\GUI\CCScrollView\CCTableViewCell.h">
      <Filter>extension\GUI\CCScrollView</Filter>
    </ClInclude>
    <ClInclude Include="$(MSBuildThisFileDirectory)..\..\..\..\..\extensions\physics-nodes\CCPhysicsDebugNode.h">
      <Filter>extension\physics_nodes</Filter>
    </ClInclude>
    <ClInclude Include="$(MSBuildThisFileDirectory)..\..\..\..\..\extensions\physics-nodes\CCPhysicsSprite.h">
      <Filter>extension\physics_nodes</Filter>
    </ClInclude>
    <ClInclude Include="$(MSBuildThisFileDirectory)..\..\..\..\..\extensions\cocos-ext.h">
      <Filter>extension</Filter>
    </ClInclude>
    <ClInclude Include="$(MSBuildThisFileDirectory)..\..\..\..\..\extensions\ExtensionExport.h">
      <Filter>extension</Filter>
    </ClInclude>
    <ClInclude Include="$(MSBuildThisFileDirectory)..\..\..\..\..\extensions\ExtensionMacros.h">
      <Filter>extension</Filter>
    </ClInclude>
    <ClInclude Include="$(MSBuildThisFileDirectory)..\..\..\..\network\HttpClient.h">
      <Filter>network\Header Files</Filter>
    </ClInclude>
    <ClInclude Include="$(MSBuildThisFileDirectory)..\..\..\..\network\HttpRequest.h">
      <Filter>network\Header Files</Filter>
    </ClInclude>
    <ClInclude Include="$(MSBuildThisFileDirectory)..\..\..\..\network\HttpResponse.h">
      <Filter>network\Header Files</Filter>
    </ClInclude>
    <ClInclude Include="$(MSBuildThisFileDirectory)..\..\..\..\network\SocketIO.h">
      <Filter>network\Header Files</Filter>
    </ClInclude>
    <ClInclude Include="$(MSBuildThisFileDirectory)..\..\..\..\network\WebSocket.h">
      <Filter>network\Header Files</Filter>
    </ClInclude>
    <ClInclude Include="$(MSBuildThisFileDirectory)..\..\..\..\platform\CCApplication.h">
      <Filter>platform</Filter>
    </ClInclude>
    <ClInclude Include="$(MSBuildThisFileDirectory)..\..\..\..\platform\CCApplicationProtocol.h">
      <Filter>platform</Filter>
    </ClInclude>
    <ClInclude Include="$(MSBuildThisFileDirectory)..\..\..\..\platform\CCCommon.h">
      <Filter>platform</Filter>
    </ClInclude>
    <ClInclude Include="$(MSBuildThisFileDirectory)..\..\..\..\platform\CCDevice.h">
      <Filter>platform</Filter>
    </ClInclude>
    <ClInclude Include="$(MSBuildThisFileDirectory)..\..\..\..\platform\CCFileUtils.h">
      <Filter>platform</Filter>
    </ClInclude>
    <ClInclude Include="$(MSBuildThisFileDirectory)..\..\..\..\platform\CCGL.h">
      <Filter>platform</Filter>
    </ClInclude>
    <ClInclude Include="$(MSBuildThisFileDirectory)..\..\..\..\platform\CCGLView.h">
      <Filter>platform</Filter>
    </ClInclude>
    <ClInclude Include="$(MSBuildThisFileDirectory)..\..\..\..\platform\CCImage.h">
      <Filter>platform</Filter>
    </ClInclude>
    <ClInclude Include="$(MSBuildThisFileDirectory)..\..\..\..\platform\CCPlatformConfig.h">
      <Filter>platform</Filter>
    </ClInclude>
    <ClInclude Include="$(MSBuildThisFileDirectory)..\..\..\..\platform\CCPlatformDefine.h">
      <Filter>platform</Filter>
    </ClInclude>
    <ClInclude Include="$(MSBuildThisFileDirectory)..\..\..\..\platform\CCPlatformMacros.h">
      <Filter>platform</Filter>
    </ClInclude>
    <ClInclude Include="$(MSBuildThisFileDirectory)..\..\..\..\platform\CCSAXParser.h">
      <Filter>platform</Filter>
    </ClInclude>
    <ClInclude Include="$(MSBuildThisFileDirectory)..\..\..\..\platform\CCStdC.h">
      <Filter>platform</Filter>
    </ClInclude>
    <ClInclude Include="$(MSBuildThisFileDirectory)..\..\..\..\platform\CCThread.h">
      <Filter>platform</Filter>
    </ClInclude>
    <ClInclude Include="$(MSBuildThisFileDirectory)..\..\..\..\platform\winrt\pch.h" />
    <ClInclude Include="$(MSBuildThisFileDirectory)..\..\..\..\editor-support\cocostudio\CocoLoader.h">
      <Filter>cocostudio\json</Filter>
    </ClInclude>
    <ClInclude Include="$(MSBuildThisFileDirectory)..\..\..\..\editor-support\cocostudio\CocoStudio.h">
      <Filter>cocostudio\json</Filter>
    </ClInclude>
    <ClInclude Include="$(MSBuildThisFileDirectory)..\..\..\..\editor-support\cocostudio\DictionaryHelper.h">
      <Filter>cocostudio\json</Filter>
    </ClInclude>
    <ClInclude Include="$(MSBuildThisFileDirectory)..\..\..\..\platform\winrt\CCApplication.h">
      <Filter>platform\winrt</Filter>
    </ClInclude>
    <ClInclude Include="$(MSBuildThisFileDirectory)..\..\..\..\platform\winrt\CCFileUtilsWinRT.h">
      <Filter>platform\winrt</Filter>
    </ClInclude>
    <ClInclude Include="$(MSBuildThisFileDirectory)..\..\..\..\platform\winrt\CCFreeTypeFont.h">
      <Filter>platform\winrt</Filter>
    </ClInclude>
    <ClInclude Include="$(MSBuildThisFileDirectory)..\..\..\..\platform\winrt\CCGL.h">
      <Filter>platform\winrt</Filter>
    </ClInclude>
    <ClInclude Include="$(MSBuildThisFileDirectory)..\..\..\..\platform\winrt\CCGL_Angle.h">
      <Filter>platform\winrt</Filter>
    </ClInclude>
    <ClInclude Include="$(MSBuildThisFileDirectory)..\..\..\..\platform\winrt\CCPThreadWinRT.h">
      <Filter>platform\winrt</Filter>
    </ClInclude>
    <ClInclude Include="$(MSBuildThisFileDirectory)..\..\..\..\platform\winrt\CCStdC.h">
      <Filter>platform\winrt</Filter>
    </ClInclude>
    <ClInclude Include="$(MSBuildThisFileDirectory)..\..\..\..\platform\winrt\CCWinRTUtils.h">
      <Filter>platform\winrt</Filter>
    </ClInclude>
    <ClInclude Include="$(MSBuildThisFileDirectory)..\..\..\..\platform\winrt\inet_ntop_winrt.h">
      <Filter>platform\winrt</Filter>
    </ClInclude>
    <ClInclude Include="$(MSBuildThisFileDirectory)..\..\..\..\platform\winrt\InputEvent.h">
      <Filter>platform\winrt</Filter>
    </ClInclude>
    <ClInclude Include="$(MSBuildThisFileDirectory)..\..\..\..\platform\winrt\InputEventTypes.h">
      <Filter>platform\winrt</Filter>
    </ClInclude>
    <ClInclude Include="$(MSBuildThisFileDirectory)..\..\..\..\editor-support\cocostudio\ActionTimeline\CCActionTimeline.h">
      <Filter>cocostudio\TimelineAction</Filter>
    </ClInclude>
    <ClInclude Include="$(MSBuildThisFileDirectory)..\..\..\..\editor-support\cocostudio\ActionTimeline\CCActionTimelineCache.h">
      <Filter>cocostudio\TimelineAction</Filter>
    </ClInclude>
    <ClInclude Include="$(MSBuildThisFileDirectory)..\..\..\..\editor-support\cocostudio\ActionTimeline\CCFrame.h">
      <Filter>cocostudio\TimelineAction</Filter>
    </ClInclude>
    <ClInclude Include="$(MSBuildThisFileDirectory)..\..\..\..\editor-support\cocostudio\ActionTimeline\CCTimeLine.h">
      <Filter>cocostudio\TimelineAction</Filter>
    </ClInclude>
    <ClInclude Include="$(MSBuildThisFileDirectory)..\..\..\..\editor-support\cocostudio\ActionTimeline\CCTimelineMacro.h">
      <Filter>cocostudio\TimelineAction</Filter>
    </ClInclude>
    <ClInclude Include="$(MSBuildThisFileDirectory)..\..\..\..\editor-support\cocostudio\TriggerBase.h">
      <Filter>cocostudio\trigger</Filter>
    </ClInclude>
    <ClInclude Include="$(MSBuildThisFileDirectory)..\..\..\..\editor-support\cocostudio\TriggerMng.h">
      <Filter>cocostudio\trigger</Filter>
    </ClInclude>
    <ClInclude Include="$(MSBuildThisFileDirectory)..\..\..\..\editor-support\cocostudio\TriggerObj.h">
      <Filter>cocostudio\trigger</Filter>
    </ClInclude>
    <ClInclude Include="$(MSBuildThisFileDirectory)..\..\..\..\audio\include\AudioEngine.h">
      <Filter>cocosdenshion\Header Files</Filter>
    </ClInclude>
    <ClInclude Include="$(MSBuildThisFileDirectory)..\..\..\..\audio\include\Export.h">
      <Filter>cocosdenshion\Header Files</Filter>
    </ClInclude>
    <ClInclude Include="$(MSBuildThisFileDirectory)..\..\..\..\audio\include\SimpleAudioEngine.h">
      <Filter>cocosdenshion\Header Files</Filter>
    </ClInclude>
    <ClInclude Include="$(MSBuildThisFileDirectory)..\..\..\..\audio\winrt\Audio.h">
      <Filter>cocosdenshion\Source Files</Filter>
    </ClInclude>
    <ClInclude Include="$(MSBuildThisFileDirectory)..\..\..\..\audio\winrt\MediaStreamer.h">
      <Filter>cocosdenshion\Source Files</Filter>
    </ClInclude>
    <ClInclude Include="$(MSBuildThisFileDirectory)..\..\..\..\editor-support\cocostudio\CCSGUIReader.h">
      <Filter>cocostudio\reader</Filter>
    </ClInclude>
    <ClInclude Include="$(MSBuildThisFileDirectory)..\..\..\..\editor-support\cocostudio\CCSSceneReader.h">
      <Filter>cocostudio\reader</Filter>
    </ClInclude>
    <ClInclude Include="$(MSBuildThisFileDirectory)..\..\..\..\ui\UIImageView.h">
      <Filter>ui\UIWidgets</Filter>
    </ClInclude>
    <ClInclude Include="$(MSBuildThisFileDirectory)..\..\..\..\platform\winrt\CCPlatformDefine-winrt.h">
      <Filter>platform\winrt</Filter>
    </ClInclude>
    <ClInclude Include="$(MSBuildThisFileDirectory)..\..\..\..\platform\winrt\CCGLViewImpl-winrt.h">
      <Filter>platform\winrt</Filter>
    </ClInclude>
    <ClInclude Include="$(MSBuildThisFileDirectory)..\..\..\..\platform\winrt\CCPrecompiledShaders.h">
      <Filter>platform</Filter>
    </ClInclude>
    <ClInclude Include="$(MSBuildThisFileDirectory)..\..\..\..\platform\winrt\sha1.h">
      <Filter>platform\winrt</Filter>
    </ClInclude>
    <ClInclude Include="$(MSBuildThisFileDirectory)..\..\..\..\..\external\unzip\ioapi_mem.h">
      <Filter>external\unzip</Filter>
    </ClInclude>
    <ClInclude Include="$(MSBuildThisFileDirectory)..\..\..\..\editor-support\cocostudio\ActionTimeline\CSLoader.h">
      <Filter>cocostudio\TimelineAction</Filter>
    </ClInclude>
    <ClInclude Include="$(MSBuildThisFileDirectory)..\..\..\..\ui\UILayoutComponent.h">
      <Filter>ui\Layouts</Filter>
    </ClInclude>
    <ClInclude Include="$(MSBuildThisFileDirectory)..\..\..\..\..\extensions\assets-manager\AssetsManagerEx.h">
      <Filter>extension\AssetsManager</Filter>
    </ClInclude>
    <ClInclude Include="$(MSBuildThisFileDirectory)..\..\..\..\..\extensions\assets-manager\CCEventAssetsManagerEx.h">
      <Filter>extension\AssetsManager</Filter>
    </ClInclude>
    <ClInclude Include="$(MSBuildThisFileDirectory)..\..\..\..\..\extensions\assets-manager\CCEventListenerAssetsManagerEx.h">
      <Filter>extension\AssetsManager</Filter>
    </ClInclude>
    <ClInclude Include="$(MSBuildThisFileDirectory)..\..\..\..\..\extensions\assets-manager\Manifest.h">
      <Filter>extension\AssetsManager</Filter>
    </ClInclude>
    <ClInclude Include="$(MSBuildThisFileDirectory)..\..\..\..\platform\winrt\Keyboard-winrt.h">
      <Filter>platform\winrt</Filter>
    </ClInclude>
    <ClInclude Include="$(MSBuildThisFileDirectory)..\..\..\..\ui\UIEditBox\UIEditBoxImpl-winrt.h">
      <Filter>ui\UIWidgets\EditBox</Filter>
    </ClInclude>
    <ClInclude Include="$(MSBuildThisFileDirectory)..\..\..\CCAction.h">
      <Filter>2d</Filter>
    </ClInclude>
    <ClInclude Include="$(MSBuildThisFileDirectory)..\..\..\CCActionCamera.h">
      <Filter>2d</Filter>
    </ClInclude>
    <ClInclude Include="$(MSBuildThisFileDirectory)..\..\..\CCActionCatmullRom.h">
      <Filter>2d</Filter>
    </ClInclude>
    <ClInclude Include="$(MSBuildThisFileDirectory)..\..\..\CCActionEase.h">
      <Filter>2d</Filter>
    </ClInclude>
    <ClInclude Include="$(MSBuildThisFileDirectory)..\..\..\CCActionGrid.h">
      <Filter>2d</Filter>
    </ClInclude>
    <ClInclude Include="$(MSBuildThisFileDirectory)..\..\..\CCActionGrid3D.h">
      <Filter>2d</Filter>
    </ClInclude>
    <ClInclude Include="$(MSBuildThisFileDirectory)..\..\..\CCActionInstant.h">
      <Filter>2d</Filter>
    </ClInclude>
    <ClInclude Include="$(MSBuildThisFileDirectory)..\..\..\CCActionInterval.h">
      <Filter>2d</Filter>
    </ClInclude>
    <ClInclude Include="$(MSBuildThisFileDirectory)..\..\..\CCActionManager.h">
      <Filter>2d</Filter>
    </ClInclude>
    <ClInclude Include="$(MSBuildThisFileDirectory)..\..\..\CCActionPageTurn3D.h">
      <Filter>2d</Filter>
    </ClInclude>
    <ClInclude Include="$(MSBuildThisFileDirectory)..\..\..\CCActionProgressTimer.h">
      <Filter>2d</Filter>
    </ClInclude>
    <ClInclude Include="$(MSBuildThisFileDirectory)..\..\..\CCActionTiledGrid.h">
      <Filter>2d</Filter>
    </ClInclude>
    <ClInclude Include="$(MSBuildThisFileDirectory)..\..\..\CCActionTween.h">
      <Filter>2d</Filter>
    </ClInclude>
    <ClInclude Include="$(MSBuildThisFileDirectory)..\..\..\CCAnimation.h">
      <Filter>2d</Filter>
    </ClInclude>
    <ClInclude Include="$(MSBuildThisFileDirectory)..\..\..\CCAnimationCache.h">
      <Filter>2d</Filter>
    </ClInclude>
    <ClInclude Include="$(MSBuildThisFileDirectory)..\..\..\CCAtlasNode.h">
      <Filter>2d</Filter>
    </ClInclude>
    <ClInclude Include="$(MSBuildThisFileDirectory)..\..\..\CCCamera.h">
      <Filter>2d</Filter>
    </ClInclude>
    <ClInclude Include="$(MSBuildThisFileDirectory)..\..\..\CCClippingNode.h">
      <Filter>2d</Filter>
    </ClInclude>
    <ClInclude Include="$(MSBuildThisFileDirectory)..\..\..\CCClippingRectangleNode.h">
      <Filter>2d</Filter>
    </ClInclude>
    <ClInclude Include="$(MSBuildThisFileDirectory)..\..\..\CCComponent.h">
      <Filter>2d</Filter>
    </ClInclude>
    <ClInclude Include="$(MSBuildThisFileDirectory)..\..\..\CCComponentContainer.h">
      <Filter>2d</Filter>
    </ClInclude>
    <ClInclude Include="$(MSBuildThisFileDirectory)..\..\..\CCDrawingPrimitives.h">
      <Filter>2d</Filter>
    </ClInclude>
    <ClInclude Include="$(MSBuildThisFileDirectory)..\..\..\CCDrawNode.h">
      <Filter>2d</Filter>
    </ClInclude>
    <ClInclude Include="$(MSBuildThisFileDirectory)..\..\..\CCFastTMXLayer.h">
      <Filter>2d</Filter>
    </ClInclude>
    <ClInclude Include="$(MSBuildThisFileDirectory)..\..\..\CCFastTMXTiledMap.h">
      <Filter>2d</Filter>
    </ClInclude>
    <ClInclude Include="$(MSBuildThisFileDirectory)..\..\..\CCFont.h">
      <Filter>2d</Filter>
    </ClInclude>
    <ClInclude Include="$(MSBuildThisFileDirectory)..\..\..\CCFontAtlas.h">
      <Filter>2d</Filter>
    </ClInclude>
    <ClInclude Include="$(MSBuildThisFileDirectory)..\..\..\CCFontAtlasCache.h">
      <Filter>2d</Filter>
    </ClInclude>
    <ClInclude Include="$(MSBuildThisFileDirectory)..\..\..\CCFontCharMap.h">
      <Filter>2d</Filter>
    </ClInclude>
    <ClInclude Include="$(MSBuildThisFileDirectory)..\..\..\CCFontFNT.h">
      <Filter>2d</Filter>
    </ClInclude>
    <ClInclude Include="$(MSBuildThisFileDirectory)..\..\..\CCFontFreeType.h">
      <Filter>2d</Filter>
    </ClInclude>
    <ClInclude Include="$(MSBuildThisFileDirectory)..\..\..\CCGLBufferedNode.h">
      <Filter>2d</Filter>
    </ClInclude>
    <ClInclude Include="$(MSBuildThisFileDirectory)..\..\..\CCGrabber.h">
      <Filter>2d</Filter>
    </ClInclude>
    <ClInclude Include="$(MSBuildThisFileDirectory)..\..\..\CCGrid.h">
      <Filter>2d</Filter>
    </ClInclude>
    <ClInclude Include="$(MSBuildThisFileDirectory)..\..\..\CCLabel.h">
      <Filter>2d</Filter>
    </ClInclude>
    <ClInclude Include="$(MSBuildThisFileDirectory)..\..\..\CCLabelAtlas.h">
      <Filter>2d</Filter>
    </ClInclude>
    <ClInclude Include="$(MSBuildThisFileDirectory)..\..\..\CCLabelBMFont.h">
      <Filter>2d</Filter>
    </ClInclude>
    <ClInclude Include="$(MSBuildThisFileDirectory)..\..\..\CCLabelTextFormatter.h">
      <Filter>2d</Filter>
    </ClInclude>
    <ClInclude Include="$(MSBuildThisFileDirectory)..\..\..\CCLabelTTF.h">
      <Filter>2d</Filter>
    </ClInclude>
    <ClInclude Include="$(MSBuildThisFileDirectory)..\..\..\CCLayer.h">
      <Filter>2d</Filter>
    </ClInclude>
    <ClInclude Include="$(MSBuildThisFileDirectory)..\..\..\CCLight.h">
      <Filter>2d</Filter>
    </ClInclude>
    <ClInclude Include="$(MSBuildThisFileDirectory)..\..\..\CCMenu.h">
      <Filter>2d</Filter>
    </ClInclude>
    <ClInclude Include="$(MSBuildThisFileDirectory)..\..\..\CCMenuItem.h">
      <Filter>2d</Filter>
    </ClInclude>
    <ClInclude Include="$(MSBuildThisFileDirectory)..\..\..\CCMotionStreak.h">
      <Filter>2d</Filter>
    </ClInclude>
    <ClInclude Include="$(MSBuildThisFileDirectory)..\..\..\CCNode.h">
      <Filter>2d</Filter>
    </ClInclude>
    <ClInclude Include="$(MSBuildThisFileDirectory)..\..\..\CCNodeGrid.h">
      <Filter>2d</Filter>
    </ClInclude>
    <ClInclude Include="$(MSBuildThisFileDirectory)..\..\..\CCParallaxNode.h">
      <Filter>2d</Filter>
    </ClInclude>
    <ClInclude Include="$(MSBuildThisFileDirectory)..\..\..\CCParticleBatchNode.h">
      <Filter>2d</Filter>
    </ClInclude>
    <ClInclude Include="$(MSBuildThisFileDirectory)..\..\..\CCParticleExamples.h">
      <Filter>2d</Filter>
    </ClInclude>
    <ClInclude Include="$(MSBuildThisFileDirectory)..\..\..\CCParticleSystem.h">
      <Filter>2d</Filter>
    </ClInclude>
    <ClInclude Include="$(MSBuildThisFileDirectory)..\..\..\CCParticleSystemQuad.h">
      <Filter>2d</Filter>
    </ClInclude>
    <ClInclude Include="$(MSBuildThisFileDirectory)..\..\..\CCProgressTimer.h">
      <Filter>2d</Filter>
    </ClInclude>
    <ClInclude Include="$(MSBuildThisFileDirectory)..\..\..\CCProtectedNode.h">
      <Filter>2d</Filter>
    </ClInclude>
    <ClInclude Include="$(MSBuildThisFileDirectory)..\..\..\CCRenderTexture.h">
      <Filter>2d</Filter>
    </ClInclude>
    <ClInclude Include="$(MSBuildThisFileDirectory)..\..\..\CCScene.h">
      <Filter>2d</Filter>
    </ClInclude>
    <ClInclude Include="$(MSBuildThisFileDirectory)..\..\..\CCSprite.h">
      <Filter>2d</Filter>
    </ClInclude>
    <ClInclude Include="$(MSBuildThisFileDirectory)..\..\..\CCSpriteBatchNode.h">
      <Filter>2d</Filter>
    </ClInclude>
    <ClInclude Include="$(MSBuildThisFileDirectory)..\..\..\CCSpriteFrame.h">
      <Filter>2d</Filter>
    </ClInclude>
    <ClInclude Include="$(MSBuildThisFileDirectory)..\..\..\CCSpriteFrameCache.h">
      <Filter>2d</Filter>
    </ClInclude>
    <ClInclude Include="$(MSBuildThisFileDirectory)..\..\..\CCTextFieldTTF.h">
      <Filter>2d</Filter>
    </ClInclude>
    <ClInclude Include="$(MSBuildThisFileDirectory)..\..\..\CCTileMapAtlas.h">
      <Filter>2d</Filter>
    </ClInclude>
    <ClInclude Include="$(MSBuildThisFileDirectory)..\..\..\CCTMXLayer.h">
      <Filter>2d</Filter>
    </ClInclude>
    <ClInclude Include="$(MSBuildThisFileDirectory)..\..\..\CCTMXObjectGroup.h">
      <Filter>2d</Filter>
    </ClInclude>
    <ClInclude Include="$(MSBuildThisFileDirectory)..\..\..\CCTMXTiledMap.h">
      <Filter>2d</Filter>
    </ClInclude>
    <ClInclude Include="$(MSBuildThisFileDirectory)..\..\..\CCTMXXMLParser.h">
      <Filter>2d</Filter>
    </ClInclude>
    <ClInclude Include="$(MSBuildThisFileDirectory)..\..\..\CCTransition.h">
      <Filter>2d</Filter>
    </ClInclude>
    <ClInclude Include="$(MSBuildThisFileDirectory)..\..\..\CCTransitionPageTurn.h">
      <Filter>2d</Filter>
    </ClInclude>
    <ClInclude Include="$(MSBuildThisFileDirectory)..\..\..\CCTransitionProgress.h">
      <Filter>2d</Filter>
    </ClInclude>
    <ClInclude Include="$(MSBuildThisFileDirectory)..\..\..\CCTweenFunction.h">
      <Filter>2d</Filter>
    </ClInclude>
    <ClInclude Include="$(MSBuildThisFileDirectory)..\..\..\..\base\atitc.h">
      <Filter>base</Filter>
    </ClInclude>
    <ClInclude Include="$(MSBuildThisFileDirectory)..\..\..\..\base\base64.h">
      <Filter>base</Filter>
    </ClInclude>
    <ClInclude Include="$(MSBuildThisFileDirectory)..\..\..\..\base\CCAutoreleasePool.h">
      <Filter>base</Filter>
    </ClInclude>
    <ClInclude Include="$(MSBuildThisFileDirectory)..\..\..\..\base\ccCArray.h">
      <Filter>base</Filter>
    </ClInclude>
    <ClInclude Include="$(MSBuildThisFileDirectory)..\..\..\..\base\ccConfig.h">
      <Filter>base</Filter>
    </ClInclude>
    <ClInclude Include="$(MSBuildThisFileDirectory)..\..\..\..\base\CCConfiguration.h">
      <Filter>base</Filter>
    </ClInclude>
    <ClInclude Include="$(MSBuildThisFileDirectory)..\..\..\..\base\CCConsole.h">
      <Filter>base</Filter>
    </ClInclude>
    <ClInclude Include="$(MSBuildThisFileDirectory)..\..\..\..\base\CCController.h">
      <Filter>base</Filter>
    </ClInclude>
    <ClInclude Include="$(MSBuildThisFileDirectory)..\..\..\..\base\CCData.h">
      <Filter>base</Filter>
    </ClInclude>
    <ClInclude Include="$(MSBuildThisFileDirectory)..\..\..\..\base\CCDataVisitor.h">
      <Filter>base</Filter>
    </ClInclude>
    <ClInclude Include="$(MSBuildThisFileDirectory)..\..\..\..\base\CCDirector.h">
      <Filter>base</Filter>
    </ClInclude>
    <ClInclude Include="$(MSBuildThisFileDirectory)..\..\..\..\base\CCEvent.h">
      <Filter>base</Filter>
    </ClInclude>
    <ClInclude Include="$(MSBuildThisFileDirectory)..\..\..\..\base\CCEventAcceleration.h">
      <Filter>base</Filter>
    </ClInclude>
    <ClInclude Include="$(MSBuildThisFileDirectory)..\..\..\..\base\CCEventController.h">
      <Filter>base</Filter>
    </ClInclude>
    <ClInclude Include="$(MSBuildThisFileDirectory)..\..\..\..\base\CCEventCustom.h">
      <Filter>base</Filter>
    </ClInclude>
    <ClInclude Include="$(MSBuildThisFileDirectory)..\..\..\..\base\CCEventDispatcher.h">
      <Filter>base</Filter>
    </ClInclude>
    <ClInclude Include="$(MSBuildThisFileDirectory)..\..\..\..\base\CCEventFocus.h">
      <Filter>base</Filter>
    </ClInclude>
    <ClInclude Include="$(MSBuildThisFileDirectory)..\..\..\..\base\CCEventKeyboard.h">
      <Filter>base</Filter>
    </ClInclude>
    <ClInclude Include="$(MSBuildThisFileDirectory)..\..\..\..\base\CCEventListener.h">
      <Filter>base</Filter>
    </ClInclude>
    <ClInclude Include="$(MSBuildThisFileDirectory)..\..\..\..\base\CCEventListenerAcceleration.h">
      <Filter>base</Filter>
    </ClInclude>
    <ClInclude Include="$(MSBuildThisFileDirectory)..\..\..\..\base\CCEventListenerController.h">
      <Filter>base</Filter>
    </ClInclude>
    <ClInclude Include="$(MSBuildThisFileDirectory)..\..\..\..\base\CCEventListenerCustom.h">
      <Filter>base</Filter>
    </ClInclude>
    <ClInclude Include="$(MSBuildThisFileDirectory)..\..\..\..\base\CCEventListenerFocus.h">
      <Filter>base</Filter>
    </ClInclude>
    <ClInclude Include="$(MSBuildThisFileDirectory)..\..\..\..\base\CCEventListenerKeyboard.h">
      <Filter>base</Filter>
    </ClInclude>
    <ClInclude Include="$(MSBuildThisFileDirectory)..\..\..\..\base\CCEventListenerMouse.h">
      <Filter>base</Filter>
    </ClInclude>
    <ClInclude Include="$(MSBuildThisFileDirectory)..\..\..\..\base\CCEventListenerTouch.h">
      <Filter>base</Filter>
    </ClInclude>
    <ClInclude Include="$(MSBuildThisFileDirectory)..\..\..\..\base\CCEventMouse.h">
      <Filter>base</Filter>
    </ClInclude>
    <ClInclude Include="$(MSBuildThisFileDirectory)..\..\..\..\base\CCEventTouch.h">
      <Filter>base</Filter>
    </ClInclude>
    <ClInclude Include="$(MSBuildThisFileDirectory)..\..\..\..\base\CCEventType.h">
      <Filter>base</Filter>
    </ClInclude>
    <ClInclude Include="$(MSBuildThisFileDirectory)..\..\..\..\base\ccFPSImages.h">
      <Filter>base</Filter>
    </ClInclude>
    <ClInclude Include="$(MSBuildThisFileDirectory)..\..\..\..\base\CCGameController.h">
      <Filter>base</Filter>
    </ClInclude>
    <ClInclude Include="$(MSBuildThisFileDirectory)..\..\..\..\base\CCIMEDelegate.h">
      <Filter>base</Filter>
    </ClInclude>
    <ClInclude Include="$(MSBuildThisFileDirectory)..\..\..\..\base\CCIMEDispatcher.h">
      <Filter>base</Filter>
    </ClInclude>
    <ClInclude Include="$(MSBuildThisFileDirectory)..\..\..\..\base\ccMacros.h">
      <Filter>base</Filter>
    </ClInclude>
    <ClInclude Include="$(MSBuildThisFileDirectory)..\..\..\..\base\CCMap.h">
      <Filter>base</Filter>
    </ClInclude>
    <ClInclude Include="$(MSBuildThisFileDirectory)..\..\..\..\base\CCNS.h">
      <Filter>base</Filter>
    </ClInclude>
    <ClInclude Include="$(MSBuildThisFileDirectory)..\..\..\..\base\CCProfiling.h">
      <Filter>base</Filter>
    </ClInclude>
    <ClInclude Include="$(MSBuildThisFileDirectory)..\..\..\..\base\CCProtocols.h">
      <Filter>base</Filter>
    </ClInclude>
    <ClInclude Include="$(MSBuildThisFileDirectory)..\..\..\..\base\ccRandom.h">
      <Filter>base</Filter>
    </ClInclude>
    <ClInclude Include="$(MSBuildThisFileDirectory)..\..\..\..\base\CCRef.h">
      <Filter>base</Filter>
    </ClInclude>
    <ClInclude Include="$(MSBuildThisFileDirectory)..\..\..\..\base\CCRefPtr.h">
      <Filter>base</Filter>
    </ClInclude>
    <ClInclude Include="$(MSBuildThisFileDirectory)..\..\..\..\base\CCScheduler.h">
      <Filter>base</Filter>
    </ClInclude>
    <ClInclude Include="$(MSBuildThisFileDirectory)..\..\..\..\base\CCScriptSupport.h">
      <Filter>base</Filter>
    </ClInclude>
    <ClInclude Include="$(MSBuildThisFileDirectory)..\..\..\..\base\CCTouch.h">
      <Filter>base</Filter>
    </ClInclude>
    <ClInclude Include="$(MSBuildThisFileDirectory)..\..\..\..\base\ccTypes.h">
      <Filter>base</Filter>
    </ClInclude>
    <ClInclude Include="$(MSBuildThisFileDirectory)..\..\..\..\base\CCUserDefault.h">
      <Filter>base</Filter>
    </ClInclude>
    <ClInclude Include="$(MSBuildThisFileDirectory)..\..\..\..\base\ccUTF8.h">
      <Filter>base</Filter>
    </ClInclude>
    <ClInclude Include="$(MSBuildThisFileDirectory)..\..\..\..\base\ccUtils.h">
      <Filter>base</Filter>
    </ClInclude>
    <ClInclude Include="$(MSBuildThisFileDirectory)..\..\..\..\base\CCValue.h">
      <Filter>base</Filter>
    </ClInclude>
    <ClInclude Include="$(MSBuildThisFileDirectory)..\..\..\..\base\CCVector.h">
      <Filter>base</Filter>
    </ClInclude>
    <ClInclude Include="$(MSBuildThisFileDirectory)..\..\..\..\base\etc1.h">
      <Filter>base</Filter>
    </ClInclude>
    <ClInclude Include="$(MSBuildThisFileDirectory)..\..\..\..\base\firePngData.h">
      <Filter>base</Filter>
    </ClInclude>
    <ClInclude Include="$(MSBuildThisFileDirectory)..\..\..\..\base\ObjectFactory.h">
      <Filter>base</Filter>
    </ClInclude>
    <ClInclude Include="$(MSBuildThisFileDirectory)..\..\..\..\base\pvr.h">
      <Filter>base</Filter>
    </ClInclude>
    <ClInclude Include="$(MSBuildThisFileDirectory)..\..\..\..\base\s3tc.h">
      <Filter>base</Filter>
    </ClInclude>
    <ClInclude Include="$(MSBuildThisFileDirectory)..\..\..\..\base\TGAlib.h">
      <Filter>base</Filter>
    </ClInclude>
    <ClInclude Include="$(MSBuildThisFileDirectory)..\..\..\..\base\uthash.h">
      <Filter>base</Filter>
    </ClInclude>
    <ClInclude Include="$(MSBuildThisFileDirectory)..\..\..\..\base\utlist.h">
      <Filter>base</Filter>
    </ClInclude>
    <ClInclude Include="$(MSBuildThisFileDirectory)..\..\..\..\base\ZipUtils.h">
      <Filter>base</Filter>
    </ClInclude>
    <ClInclude Include="$(MSBuildThisFileDirectory)..\..\..\..\..\external\flatbuffers\flatbuffers.h">
      <Filter>cocostudio\json\flatbuffers</Filter>
    </ClInclude>
    <ClInclude Include="$(MSBuildThisFileDirectory)..\..\..\..\..\external\flatbuffers\idl.h">
      <Filter>cocostudio\json\flatbuffers</Filter>
    </ClInclude>
    <ClInclude Include="$(MSBuildThisFileDirectory)..\..\..\..\..\external\flatbuffers\util.h">
      <Filter>cocostudio\json\flatbuffers</Filter>
    </ClInclude>
    <ClInclude Include="$(MSBuildThisFileDirectory)..\..\..\..\editor-support\cocostudio\CSParseBinary_generated.h">
      <Filter>cocostudio\json</Filter>
    </ClInclude>
    <ClInclude Include="$(MSBuildThisFileDirectory)..\..\..\..\editor-support\cocostudio\CSParse3DBinary_generated.h">
      <Filter>cocostudio\json</Filter>
    </ClInclude>
    <ClInclude Include="$(MSBuildThisFileDirectory)..\..\..\..\editor-support\cocostudio\FlatBuffersSerialize.h">
      <Filter>cocostudio\json</Filter>
    </ClInclude>
    <ClInclude Include="$(MSBuildThisFileDirectory)..\..\..\..\editor-support\cocostudio\WidgetCallBackHandlerProtocol.h">
      <Filter>cocostudio\json</Filter>
    </ClInclude>
    <ClInclude Include="$(MSBuildThisFileDirectory)..\..\..\..\editor-support\cocostudio\WidgetReader\ComAudioReader\ComAudioReader.h">
      <Filter>cocostudio\reader\WidgetReader\ComAudioReader</Filter>
    </ClInclude>
    <ClInclude Include="$(MSBuildThisFileDirectory)..\..\..\..\editor-support\cocostudio\WidgetReader\GameMapReader\GameMapReader.h">
      <Filter>cocostudio\reader\WidgetReader\GameMapReader</Filter>
    </ClInclude>
    <ClInclude Include="$(MSBuildThisFileDirectory)..\..\..\..\editor-support\cocostudio\WidgetReader\NodeReader\NodeReader.h">
      <Filter>cocostudio\reader\WidgetReader\NodeReader</Filter>
    </ClInclude>
    <ClInclude Include="$(MSBuildThisFileDirectory)..\..\..\..\editor-support\cocostudio\WidgetReader\SingleNodeReader\SingleNodeReader.h">
      <Filter>cocostudio\reader\WidgetReader\SpriteReader\SingleNodeReader</Filter>
    </ClInclude>
    <ClInclude Include="$(MSBuildThisFileDirectory)..\..\..\..\editor-support\cocostudio\WidgetReader\SpriteReader\SpriteReader.h">
      <Filter>cocostudio\reader\WidgetReader\SpriteReader</Filter>
    </ClInclude>
    <ClInclude Include="$(MSBuildThisFileDirectory)..\..\..\..\editor-support\cocostudio\WidgetReader\NodeReaderDefine.h">
      <Filter>cocostudio\reader\WidgetReader</Filter>
    </ClInclude>
    <ClInclude Include="$(MSBuildThisFileDirectory)..\..\..\..\editor-support\cocostudio\WidgetReader\NodeReaderProtocol.h">
      <Filter>cocostudio\reader\WidgetReader</Filter>
    </ClInclude>
    <ClInclude Include="$(MSBuildThisFileDirectory)..\..\..\..\editor-support\cocostudio\WidgetReader\ParticleReader\ParticleReader.h">
      <Filter>cocostudio\reader\WidgetReader\ParticleReader</Filter>
    </ClInclude>
    <ClInclude Include="$(MSBuildThisFileDirectory)..\..\..\..\editor-support\cocostudio\WidgetReader\ProjectNodeReader\ProjectNodeReader.h">
      <Filter>cocostudio\reader\WidgetReader\ProjectNodeReader</Filter>
    </ClInclude>
    <ClInclude Include="$(MSBuildThisFileDirectory)..\..\..\..\base\CCAsyncTaskPool.h">
      <Filter>base</Filter>
    </ClInclude>
    <ClInclude Include="$(MSBuildThisFileDirectory)..\..\..\..\editor-support\cocostudio\WidgetReader\ArmatureNodeReader\CSArmatureNode_generated.h">
      <Filter>cocostudio\reader\WidgetReader\ArmatureNodeReader</Filter>
    </ClInclude>
    <ClInclude Include="$(MSBuildThisFileDirectory)..\..\..\..\editor-support\cocostudio\WidgetReader\ArmatureNodeReader\ArmatureNodeReader.h">
      <Filter>cocostudio\reader\WidgetReader\ArmatureNodeReader</Filter>
    </ClInclude>
    <ClInclude Include="$(MSBuildThisFileDirectory)..\..\..\..\editor-support\cocostudio\ActionTimeline\CCActionTimelineNode.h">
      <Filter>cocostudio\TimelineAction</Filter>
    </ClInclude>
    <ClInclude Include="$(MSBuildThisFileDirectory)..\..\..\..\3d\CCFrustum.h">
      <Filter>3d</Filter>
    </ClInclude>
    <ClInclude Include="$(MSBuildThisFileDirectory)..\..\..\..\3d\CCPlane.h">
      <Filter>3d</Filter>
    </ClInclude>
    <ClInclude Include="$(MSBuildThisFileDirectory)..\..\..\..\platform\winrt\inet_pton_winrt.h">
      <Filter>platform\winrt</Filter>
    </ClInclude>
    <ClInclude Include="$(MSBuildThisFileDirectory)..\..\..\..\base\allocator\CCAllocatorBase.h">
      <Filter>base\allocator</Filter>
    </ClInclude>
    <ClInclude Include="$(MSBuildThisFileDirectory)..\..\..\..\base\allocator\CCAllocatorDiagnostics.h">
      <Filter>base\allocator</Filter>
    </ClInclude>
    <ClInclude Include="$(MSBuildThisFileDirectory)..\..\..\..\base\allocator\CCAllocatorGlobal.h">
      <Filter>base\allocator</Filter>
    </ClInclude>
    <ClInclude Include="$(MSBuildThisFileDirectory)..\..\..\..\base\allocator\CCAllocatorMacros.h">
      <Filter>base\allocator</Filter>
    </ClInclude>
    <ClInclude Include="$(MSBuildThisFileDirectory)..\..\..\..\base\allocator\CCAllocatorMutex.h">
      <Filter>base\allocator</Filter>
    </ClInclude>
    <ClInclude Include="$(MSBuildThisFileDirectory)..\..\..\..\base\allocator\CCAllocatorStrategyDefault.h">
      <Filter>base\allocator</Filter>
    </ClInclude>
    <ClInclude Include="$(MSBuildThisFileDirectory)..\..\..\..\base\allocator\CCAllocatorStrategyFixedBlock.h">
      <Filter>base\allocator</Filter>
    </ClInclude>
    <ClInclude Include="$(MSBuildThisFileDirectory)..\..\..\..\base\allocator\CCAllocatorStrategyGlobalSmallBlock.h">
      <Filter>base\allocator</Filter>
    </ClInclude>
    <ClInclude Include="$(MSBuildThisFileDirectory)..\..\..\..\base\allocator\CCAllocatorStrategyPool.h">
      <Filter>base\allocator</Filter>
    </ClInclude>
    <ClInclude Include="$(MSBuildThisFileDirectory)..\..\..\..\physics\CCPhysicsHelper.h">
      <Filter>physics</Filter>
    </ClInclude>
    <ClInclude Include="$(MSBuildThisFileDirectory)..\..\..\..\editor-support\cocostudio\WidgetReader\Particle3DReader\Particle3DReader.h">
      <Filter>cocostudio\reader\WidgetReader\Particle3DReader</Filter>
    </ClInclude>
    <ClInclude Include="$(MSBuildThisFileDirectory)..\..\..\..\editor-support\cocostudio\WidgetReader\Particle3DReader\Particle3DReader.h">
      <Filter>cocostudio\reader\WidgetReader\Particle3DReader</Filter>
    </ClInclude>
    <ClInclude Include="$(MSBuildThisFileDirectory)..\..\..\..\..\extensions\Particle3D\CCParticle3DAffector.h">
      <Filter>extension\Particle3D</Filter>
    </ClInclude>
    <ClInclude Include="$(MSBuildThisFileDirectory)..\..\..\..\..\extensions\Particle3D\CCParticle3DEmitter.h">
      <Filter>extension\Particle3D</Filter>
    </ClInclude>
    <ClInclude Include="$(MSBuildThisFileDirectory)..\..\..\..\..\extensions\Particle3D\CCParticle3DRender.h">
      <Filter>extension\Particle3D</Filter>
    </ClInclude>
    <ClInclude Include="$(MSBuildThisFileDirectory)..\..\..\..\..\extensions\Particle3D\CCParticleSystem3D.h">
      <Filter>extension\Particle3D</Filter>
    </ClInclude>
    <ClInclude Include="$(MSBuildThisFileDirectory)..\..\..\..\..\extensions\Particle3D\PU\CCPUAffector.h">
      <Filter>extension\Particle3D\PU</Filter>
    </ClInclude>
    <ClInclude Include="$(MSBuildThisFileDirectory)..\..\..\..\..\extensions\Particle3D\PU\CCPUAffectorManager.h">
      <Filter>extension\Particle3D\PU</Filter>
    </ClInclude>
    <ClInclude Include="$(MSBuildThisFileDirectory)..\..\..\..\..\extensions\Particle3D\PU\CCPUAffectorTranslator.h">
      <Filter>extension\Particle3D\PU</Filter>
    </ClInclude>
    <ClInclude Include="$(MSBuildThisFileDirectory)..\..\..\..\..\extensions\Particle3D\PU\CCPUAlignAffector.h">
      <Filter>extension\Particle3D\PU</Filter>
    </ClInclude>
    <ClInclude Include="$(MSBuildThisFileDirectory)..\..\..\..\..\extensions\Particle3D\PU\CCPUAlignAffectorTranslator.h">
      <Filter>extension\Particle3D\PU</Filter>
    </ClInclude>
    <ClInclude Include="$(MSBuildThisFileDirectory)..\..\..\..\..\extensions\Particle3D\PU\CCPUBaseCollider.h">
      <Filter>extension\Particle3D\PU</Filter>
    </ClInclude>
    <ClInclude Include="$(MSBuildThisFileDirectory)..\..\..\..\..\extensions\Particle3D\PU\CCPUBaseColliderTranslator.h">
      <Filter>extension\Particle3D\PU</Filter>
    </ClInclude>
    <ClInclude Include="$(MSBuildThisFileDirectory)..\..\..\..\..\extensions\Particle3D\PU\CCPUBaseForceAffector.h">
      <Filter>extension\Particle3D\PU</Filter>
    </ClInclude>
    <ClInclude Include="$(MSBuildThisFileDirectory)..\..\..\..\..\extensions\Particle3D\PU\CCPUBaseForceAffectorTranslator.h">
      <Filter>extension\Particle3D\PU</Filter>
    </ClInclude>
    <ClInclude Include="$(MSBuildThisFileDirectory)..\..\..\..\..\extensions\Particle3D\PU\CCPUBeamRender.h">
      <Filter>extension\Particle3D\PU</Filter>
    </ClInclude>
    <ClInclude Include="$(MSBuildThisFileDirectory)..\..\..\..\..\extensions\Particle3D\PU\CCPUBehaviour.h">
      <Filter>extension\Particle3D\PU</Filter>
    </ClInclude>
    <ClInclude Include="$(MSBuildThisFileDirectory)..\..\..\..\..\extensions\Particle3D\PU\CCPUBehaviourManager.h">
      <Filter>extension\Particle3D\PU</Filter>
    </ClInclude>
    <ClInclude Include="$(MSBuildThisFileDirectory)..\..\..\..\..\extensions\Particle3D\PU\CCPUBehaviourTranslator.h">
      <Filter>extension\Particle3D\PU</Filter>
    </ClInclude>
    <ClInclude Include="$(MSBuildThisFileDirectory)..\..\..\..\..\extensions\Particle3D\PU\CCPUBillboardChain.h">
      <Filter>extension\Particle3D\PU</Filter>
    </ClInclude>
    <ClInclude Include="$(MSBuildThisFileDirectory)..\..\..\..\..\extensions\Particle3D\PU\CCPUBoxCollider.h">
      <Filter>extension\Particle3D\PU</Filter>
    </ClInclude>
    <ClInclude Include="$(MSBuildThisFileDirectory)..\..\..\..\..\extensions\Particle3D\PU\CCPUBoxColliderTranslator.h">
      <Filter>extension\Particle3D\PU</Filter>
    </ClInclude>
    <ClInclude Include="$(MSBuildThisFileDirectory)..\..\..\..\..\extensions\Particle3D\PU\CCPUBoxEmitter.h">
      <Filter>extension\Particle3D\PU</Filter>
    </ClInclude>
    <ClInclude Include="$(MSBuildThisFileDirectory)..\..\..\..\..\extensions\Particle3D\PU\CCPUBoxEmitterTranslator.h">
      <Filter>extension\Particle3D\PU</Filter>
    </ClInclude>
    <ClInclude Include="$(MSBuildThisFileDirectory)..\..\..\..\..\extensions\Particle3D\PU\CCPUCircleEmitter.h">
      <Filter>extension\Particle3D\PU</Filter>
    </ClInclude>
    <ClInclude Include="$(MSBuildThisFileDirectory)..\..\..\..\..\extensions\Particle3D\PU\CCPUCircleEmitterTranslator.h">
      <Filter>extension\Particle3D\PU</Filter>
    </ClInclude>
    <ClInclude Include="$(MSBuildThisFileDirectory)..\..\..\..\..\extensions\Particle3D\PU\CCPUCollisionAvoidanceAffector.h">
      <Filter>extension\Particle3D\PU</Filter>
    </ClInclude>
    <ClInclude Include="$(MSBuildThisFileDirectory)..\..\..\..\..\extensions\Particle3D\PU\CCPUCollisionAvoidanceAffectorTranslator.h">
      <Filter>extension\Particle3D\PU</Filter>
    </ClInclude>
    <ClInclude Include="$(MSBuildThisFileDirectory)..\..\..\..\..\extensions\Particle3D\PU\CCPUColorAffector.h">
      <Filter>extension\Particle3D\PU</Filter>
    </ClInclude>
    <ClInclude Include="$(MSBuildThisFileDirectory)..\..\..\..\..\extensions\Particle3D\PU\CCPUColorAffectorTranslator.h">
      <Filter>extension\Particle3D\PU</Filter>
    </ClInclude>
    <ClInclude Include="$(MSBuildThisFileDirectory)..\..\..\..\..\extensions\Particle3D\PU\CCPUDoAffectorEventHandler.h">
      <Filter>extension\Particle3D\PU</Filter>
    </ClInclude>
    <ClInclude Include="$(MSBuildThisFileDirectory)..\..\..\..\..\extensions\Particle3D\PU\CCPUDoAffectorEventHandlerTranslator.h">
      <Filter>extension\Particle3D\PU</Filter>
    </ClInclude>
    <ClInclude Include="$(MSBuildThisFileDirectory)..\..\..\..\..\extensions\Particle3D\PU\CCPUDoEnableComponentEventHandler.h">
      <Filter>extension\Particle3D\PU</Filter>
    </ClInclude>
    <ClInclude Include="$(MSBuildThisFileDirectory)..\..\..\..\..\extensions\Particle3D\PU\CCPUDoEnableComponentEventHandlerTranslator.h">
      <Filter>extension\Particle3D\PU</Filter>
    </ClInclude>
    <ClInclude Include="$(MSBuildThisFileDirectory)..\..\..\..\..\extensions\Particle3D\PU\CCPUDoExpireEventHandler.h">
      <Filter>extension\Particle3D\PU</Filter>
    </ClInclude>
    <ClInclude Include="$(MSBuildThisFileDirectory)..\..\..\..\..\extensions\Particle3D\PU\CCPUDoExpireEventHandlerTranslator.h">
      <Filter>extension\Particle3D\PU</Filter>
    </ClInclude>
    <ClInclude Include="$(MSBuildThisFileDirectory)..\..\..\..\..\extensions\Particle3D\PU\CCPUDoFreezeEventHandler.h">
      <Filter>extension\Particle3D\PU</Filter>
    </ClInclude>
    <ClInclude Include="$(MSBuildThisFileDirectory)..\..\..\..\..\extensions\Particle3D\PU\CCPUDoFreezeEventHandlerTranslator.h">
      <Filter>extension\Particle3D\PU</Filter>
    </ClInclude>
    <ClInclude Include="$(MSBuildThisFileDirectory)..\..\..\..\..\extensions\Particle3D\PU\CCPUDoPlacementParticleEventHandler.h">
      <Filter>extension\Particle3D\PU</Filter>
    </ClInclude>
    <ClInclude Include="$(MSBuildThisFileDirectory)..\..\..\..\..\extensions\Particle3D\PU\CCPUDoPlacementParticleEventHandlerTranslator.h">
      <Filter>extension\Particle3D\PU</Filter>
    </ClInclude>
    <ClInclude Include="$(MSBuildThisFileDirectory)..\..\..\..\..\extensions\Particle3D\PU\CCPUDoScaleEventHandler.h">
      <Filter>extension\Particle3D\PU</Filter>
    </ClInclude>
    <ClInclude Include="$(MSBuildThisFileDirectory)..\..\..\..\..\extensions\Particle3D\PU\CCPUDoScaleEventHandlerTranslator.h">
      <Filter>extension\Particle3D\PU</Filter>
    </ClInclude>
    <ClInclude Include="$(MSBuildThisFileDirectory)..\..\..\..\..\extensions\Particle3D\PU\CCPUDoStopSystemEventHandler.h">
      <Filter>extension\Particle3D\PU</Filter>
    </ClInclude>
    <ClInclude Include="$(MSBuildThisFileDirectory)..\..\..\..\..\extensions\Particle3D\PU\CCPUDoStopSystemEventHandlerTranslator.h">
      <Filter>extension\Particle3D\PU</Filter>
    </ClInclude>
    <ClInclude Include="$(MSBuildThisFileDirectory)..\..\..\..\..\extensions\Particle3D\PU\CCPUDynamicAttribute.h">
      <Filter>extension\Particle3D\PU</Filter>
    </ClInclude>
    <ClInclude Include="$(MSBuildThisFileDirectory)..\..\..\..\..\extensions\Particle3D\PU\CCPUDynamicAttributeTranslator.h">
      <Filter>extension\Particle3D\PU</Filter>
    </ClInclude>
    <ClInclude Include="$(MSBuildThisFileDirectory)..\..\..\..\..\extensions\Particle3D\PU\CCPUEmitter.h">
      <Filter>extension\Particle3D\PU</Filter>
    </ClInclude>
    <ClInclude Include="$(MSBuildThisFileDirectory)..\..\..\..\..\extensions\Particle3D\PU\CCPUEmitterManager.h">
      <Filter>extension\Particle3D\PU</Filter>
    </ClInclude>
    <ClInclude Include="$(MSBuildThisFileDirectory)..\..\..\..\..\extensions\Particle3D\PU\CCPUEmitterTranslator.h">
      <Filter>extension\Particle3D\PU</Filter>
    </ClInclude>
    <ClInclude Include="$(MSBuildThisFileDirectory)..\..\..\..\..\extensions\Particle3D\PU\CCPUEventHandler.h">
      <Filter>extension\Particle3D\PU</Filter>
    </ClInclude>
    <ClInclude Include="$(MSBuildThisFileDirectory)..\..\..\..\..\extensions\Particle3D\PU\CCPUEventHandlerManager.h">
      <Filter>extension\Particle3D\PU</Filter>
    </ClInclude>
    <ClInclude Include="$(MSBuildThisFileDirectory)..\..\..\..\..\extensions\Particle3D\PU\CCPUEventHandlerTranslator.h">
      <Filter>extension\Particle3D\PU</Filter>
    </ClInclude>
    <ClInclude Include="$(MSBuildThisFileDirectory)..\..\..\..\..\extensions\Particle3D\PU\CCPUFlockCenteringAffector.h">
      <Filter>extension\Particle3D\PU</Filter>
    </ClInclude>
    <ClInclude Include="$(MSBuildThisFileDirectory)..\..\..\..\..\extensions\Particle3D\PU\CCPUFlockCenteringAffectorTranslator.h">
      <Filter>extension\Particle3D\PU</Filter>
    </ClInclude>
    <ClInclude Include="$(MSBuildThisFileDirectory)..\..\..\..\..\extensions\Particle3D\PU\CCPUForceField.h">
      <Filter>extension\Particle3D\PU</Filter>
    </ClInclude>
    <ClInclude Include="$(MSBuildThisFileDirectory)..\..\..\..\..\extensions\Particle3D\PU\CCPUForceFieldAffector.h">
      <Filter>extension\Particle3D\PU</Filter>
    </ClInclude>
    <ClInclude Include="$(MSBuildThisFileDirectory)..\..\..\..\..\extensions\Particle3D\PU\CCPUForceFieldAffectorTranslator.h">
      <Filter>extension\Particle3D\PU</Filter>
    </ClInclude>
    <ClInclude Include="$(MSBuildThisFileDirectory)..\..\..\..\..\extensions\Particle3D\PU\CCPUGeometryRotator.h">
      <Filter>extension\Particle3D\PU</Filter>
    </ClInclude>
    <ClInclude Include="$(MSBuildThisFileDirectory)..\..\..\..\..\extensions\Particle3D\PU\CCPUGeometryRotatorTranslator.h">
      <Filter>extension\Particle3D\PU</Filter>
    </ClInclude>
    <ClInclude Include="$(MSBuildThisFileDirectory)..\..\..\..\..\extensions\Particle3D\PU\CCPUGravityAffector.h">
      <Filter>extension\Particle3D\PU</Filter>
    </ClInclude>
    <ClInclude Include="$(MSBuildThisFileDirectory)..\..\..\..\..\extensions\Particle3D\PU\CCPUGravityAffectorTranslator.h">
      <Filter>extension\Particle3D\PU</Filter>
    </ClInclude>
    <ClInclude Include="$(MSBuildThisFileDirectory)..\..\..\..\..\extensions\Particle3D\PU\CCPUInterParticleCollider.h">
      <Filter>extension\Particle3D\PU</Filter>
    </ClInclude>
    <ClInclude Include="$(MSBuildThisFileDirectory)..\..\..\..\..\extensions\Particle3D\PU\CCPUInterParticleColliderTranslator.h">
      <Filter>extension\Particle3D\PU</Filter>
    </ClInclude>
    <ClInclude Include="$(MSBuildThisFileDirectory)..\..\..\..\..\extensions\Particle3D\PU\CCPUJetAffector.h">
      <Filter>extension\Particle3D\PU</Filter>
    </ClInclude>
    <ClInclude Include="$(MSBuildThisFileDirectory)..\..\..\..\..\extensions\Particle3D\PU\CCPUJetAffectorTranslator.h">
      <Filter>extension\Particle3D\PU</Filter>
    </ClInclude>
    <ClInclude Include="$(MSBuildThisFileDirectory)..\..\..\..\..\extensions\Particle3D\PU\CCPULineAffector.h">
      <Filter>extension\Particle3D\PU</Filter>
    </ClInclude>
    <ClInclude Include="$(MSBuildThisFileDirectory)..\..\..\..\..\extensions\Particle3D\PU\CCPULineAffectorTranslator.h">
      <Filter>extension\Particle3D\PU</Filter>
    </ClInclude>
    <ClInclude Include="$(MSBuildThisFileDirectory)..\..\..\..\..\extensions\Particle3D\PU\CCPULinearForceAffector.h">
      <Filter>extension\Particle3D\PU</Filter>
    </ClInclude>
    <ClInclude Include="$(MSBuildThisFileDirectory)..\..\..\..\..\extensions\Particle3D\PU\CCPULinearForceAffectorTranslator.h">
      <Filter>extension\Particle3D\PU</Filter>
    </ClInclude>
    <ClInclude Include="$(MSBuildThisFileDirectory)..\..\..\..\..\extensions\Particle3D\PU\CCPULineEmitter.h">
      <Filter>extension\Particle3D\PU</Filter>
    </ClInclude>
    <ClInclude Include="$(MSBuildThisFileDirectory)..\..\..\..\..\extensions\Particle3D\PU\CCPULineEmitterTranslator.h">
      <Filter>extension\Particle3D\PU</Filter>
    </ClInclude>
    <ClInclude Include="$(MSBuildThisFileDirectory)..\..\..\..\..\extensions\Particle3D\PU\CCPUListener.h">
      <Filter>extension\Particle3D\PU</Filter>
    </ClInclude>
    <ClInclude Include="$(MSBuildThisFileDirectory)..\..\..\..\..\extensions\Particle3D\PU\CCPUMaterialManager.h">
      <Filter>extension\Particle3D\PU</Filter>
    </ClInclude>
    <ClInclude Include="$(MSBuildThisFileDirectory)..\..\..\..\..\extensions\Particle3D\PU\CCPUMaterialTranslator.h">
      <Filter>extension\Particle3D\PU</Filter>
    </ClInclude>
    <ClInclude Include="$(MSBuildThisFileDirectory)..\..\..\..\..\extensions\Particle3D\PU\CCPUMeshSurfaceEmitter.h">
      <Filter>extension\Particle3D\PU</Filter>
    </ClInclude>
    <ClInclude Include="$(MSBuildThisFileDirectory)..\..\..\..\..\extensions\Particle3D\PU\CCPUMeshSurfaceEmitterTranslator.h">
      <Filter>extension\Particle3D\PU</Filter>
    </ClInclude>
    <ClInclude Include="$(MSBuildThisFileDirectory)..\..\..\..\..\extensions\Particle3D\PU\CCPUNoise.h">
      <Filter>extension\Particle3D\PU</Filter>
    </ClInclude>
    <ClInclude Include="$(MSBuildThisFileDirectory)..\..\..\..\..\extensions\Particle3D\PU\CCPUObserver.h">
      <Filter>extension\Particle3D\PU</Filter>
    </ClInclude>
    <ClInclude Include="$(MSBuildThisFileDirectory)..\..\..\..\..\extensions\Particle3D\PU\CCPUObserverManager.h">
      <Filter>extension\Particle3D\PU</Filter>
    </ClInclude>
    <ClInclude Include="$(MSBuildThisFileDirectory)..\..\..\..\..\extensions\Particle3D\PU\CCPUObserverTranslator.h">
      <Filter>extension\Particle3D\PU</Filter>
    </ClInclude>
    <ClInclude Include="$(MSBuildThisFileDirectory)..\..\..\..\..\extensions\Particle3D\PU\CCPUOnClearObserver.h">
      <Filter>extension\Particle3D\PU</Filter>
    </ClInclude>
    <ClInclude Include="$(MSBuildThisFileDirectory)..\..\..\..\..\extensions\Particle3D\PU\CCPUOnClearObserverTranslator.h">
      <Filter>extension\Particle3D\PU</Filter>
    </ClInclude>
    <ClInclude Include="$(MSBuildThisFileDirectory)..\..\..\..\..\extensions\Particle3D\PU\CCPUOnCollisionObserver.h">
      <Filter>extension\Particle3D\PU</Filter>
    </ClInclude>
    <ClInclude Include="$(MSBuildThisFileDirectory)..\..\..\..\..\extensions\Particle3D\PU\CCPUOnCollisionObserverTranslator.h">
      <Filter>extension\Particle3D\PU</Filter>
    </ClInclude>
    <ClInclude Include="$(MSBuildThisFileDirectory)..\..\..\..\..\extensions\Particle3D\PU\CCPUOnCountObserver.h">
      <Filter>extension\Particle3D\PU</Filter>
    </ClInclude>
    <ClInclude Include="$(MSBuildThisFileDirectory)..\..\..\..\..\extensions\Particle3D\PU\CCPUOnCountObserverTranslator.h">
      <Filter>extension\Particle3D\PU</Filter>
    </ClInclude>
    <ClInclude Include="$(MSBuildThisFileDirectory)..\..\..\..\..\extensions\Particle3D\PU\CCPUOnEmissionObserver.h">
      <Filter>extension\Particle3D\PU</Filter>
    </ClInclude>
    <ClInclude Include="$(MSBuildThisFileDirectory)..\..\..\..\..\extensions\Particle3D\PU\CCPUOnEmissionObserverTranslator.h">
      <Filter>extension\Particle3D\PU</Filter>
    </ClInclude>
    <ClInclude Include="$(MSBuildThisFileDirectory)..\..\..\..\..\extensions\Particle3D\PU\CCPUOnEventFlagObserver.h">
      <Filter>extension\Particle3D\PU</Filter>
    </ClInclude>
    <ClInclude Include="$(MSBuildThisFileDirectory)..\..\..\..\..\extensions\Particle3D\PU\CCPUOnEventFlagObserverTranslator.h">
      <Filter>extension\Particle3D\PU</Filter>
    </ClInclude>
    <ClInclude Include="$(MSBuildThisFileDirectory)..\..\..\..\..\extensions\Particle3D\PU\CCPUOnExpireObserver.h">
      <Filter>extension\Particle3D\PU</Filter>
    </ClInclude>
    <ClInclude Include="$(MSBuildThisFileDirectory)..\..\..\..\..\extensions\Particle3D\PU\CCPUOnExpireObserverTranslator.h">
      <Filter>extension\Particle3D\PU</Filter>
    </ClInclude>
    <ClInclude Include="$(MSBuildThisFileDirectory)..\..\..\..\..\extensions\Particle3D\PU\CCPUOnPositionObserver.h">
      <Filter>extension\Particle3D\PU</Filter>
    </ClInclude>
    <ClInclude Include="$(MSBuildThisFileDirectory)..\..\..\..\..\extensions\Particle3D\PU\CCPUOnPositionObserverTranslator.h">
      <Filter>extension\Particle3D\PU</Filter>
    </ClInclude>
    <ClInclude Include="$(MSBuildThisFileDirectory)..\..\..\..\..\extensions\Particle3D\PU\CCPUOnQuotaObserver.h">
      <Filter>extension\Particle3D\PU</Filter>
    </ClInclude>
    <ClInclude Include="$(MSBuildThisFileDirectory)..\..\..\..\..\extensions\Particle3D\PU\CCPUOnQuotaObserverTranslator.h">
      <Filter>extension\Particle3D\PU</Filter>
    </ClInclude>
    <ClInclude Include="$(MSBuildThisFileDirectory)..\..\..\..\..\extensions\Particle3D\PU\CCPUOnRandomObserver.h">
      <Filter>extension\Particle3D\PU</Filter>
    </ClInclude>
    <ClInclude Include="$(MSBuildThisFileDirectory)..\..\..\..\..\extensions\Particle3D\PU\CCPUOnRandomObserverTranslator.h">
      <Filter>extension\Particle3D\PU</Filter>
    </ClInclude>
    <ClInclude Include="$(MSBuildThisFileDirectory)..\..\..\..\..\extensions\Particle3D\PU\CCPUOnTimeObserver.h">
      <Filter>extension\Particle3D\PU</Filter>
    </ClInclude>
    <ClInclude Include="$(MSBuildThisFileDirectory)..\..\..\..\..\extensions\Particle3D\PU\CCPUOnTimeObserverTranslator.h">
      <Filter>extension\Particle3D\PU</Filter>
    </ClInclude>
    <ClInclude Include="$(MSBuildThisFileDirectory)..\..\..\..\..\extensions\Particle3D\PU\CCPUOnVelocityObserver.h">
      <Filter>extension\Particle3D\PU</Filter>
    </ClInclude>
    <ClInclude Include="$(MSBuildThisFileDirectory)..\..\..\..\..\extensions\Particle3D\PU\CCPUOnVelocityObserverTranslator.h">
      <Filter>extension\Particle3D\PU</Filter>
    </ClInclude>
    <ClInclude Include="$(MSBuildThisFileDirectory)..\..\..\..\..\extensions\Particle3D\PU\CCPUParticleFollower.h">
      <Filter>extension\Particle3D\PU</Filter>
    </ClInclude>
    <ClInclude Include="$(MSBuildThisFileDirectory)..\..\..\..\..\extensions\Particle3D\PU\CCPUParticleFollowerTranslator.h">
      <Filter>extension\Particle3D\PU</Filter>
    </ClInclude>
    <ClInclude Include="$(MSBuildThisFileDirectory)..\..\..\..\..\extensions\Particle3D\PU\CCPUParticleSystem3D.h">
      <Filter>extension\Particle3D\PU</Filter>
    </ClInclude>
    <ClInclude Include="$(MSBuildThisFileDirectory)..\..\..\..\..\extensions\Particle3D\PU\CCPUParticleSystem3DTranslator.h">
      <Filter>extension\Particle3D\PU</Filter>
    </ClInclude>
    <ClInclude Include="$(MSBuildThisFileDirectory)..\..\..\..\..\extensions\Particle3D\PU\CCPUPathFollower.h">
      <Filter>extension\Particle3D\PU</Filter>
    </ClInclude>
    <ClInclude Include="$(MSBuildThisFileDirectory)..\..\..\..\..\extensions\Particle3D\PU\CCPUPathFollowerTranslator.h">
      <Filter>extension\Particle3D\PU</Filter>
    </ClInclude>
    <ClInclude Include="$(MSBuildThisFileDirectory)..\..\..\..\..\extensions\Particle3D\PU\CCPUPlane.h">
      <Filter>extension\Particle3D\PU</Filter>
    </ClInclude>
    <ClInclude Include="$(MSBuildThisFileDirectory)..\..\..\..\..\extensions\Particle3D\PU\CCPUPlaneCollider.h">
      <Filter>extension\Particle3D\PU</Filter>
    </ClInclude>
    <ClInclude Include="$(MSBuildThisFileDirectory)..\..\..\..\..\extensions\Particle3D\PU\CCPUPlaneColliderTranslator.h">
      <Filter>extension\Particle3D\PU</Filter>
    </ClInclude>
    <ClInclude Include="$(MSBuildThisFileDirectory)..\..\..\..\..\extensions\Particle3D\PU\CCPUPointEmitter.h">
      <Filter>extension\Particle3D\PU</Filter>
    </ClInclude>
    <ClInclude Include="$(MSBuildThisFileDirectory)..\..\..\..\..\extensions\Particle3D\PU\CCPUPointEmitterTranslator.h">
      <Filter>extension\Particle3D\PU</Filter>
    </ClInclude>
    <ClInclude Include="$(MSBuildThisFileDirectory)..\..\..\..\..\extensions\Particle3D\PU\CCPUPositionEmitter.h">
      <Filter>extension\Particle3D\PU</Filter>
    </ClInclude>
    <ClInclude Include="$(MSBuildThisFileDirectory)..\..\..\..\..\extensions\Particle3D\PU\CCPUPositionEmitterTranslator.h">
      <Filter>extension\Particle3D\PU</Filter>
    </ClInclude>
    <ClInclude Include="$(MSBuildThisFileDirectory)..\..\..\..\..\extensions\Particle3D\PU\CCPURandomiser.h">
      <Filter>extension\Particle3D\PU</Filter>
    </ClInclude>
    <ClInclude Include="$(MSBuildThisFileDirectory)..\..\..\..\..\extensions\Particle3D\PU\CCPURandomiserTranslator.h">
      <Filter>extension\Particle3D\PU</Filter>
    </ClInclude>
    <ClInclude Include="$(MSBuildThisFileDirectory)..\..\..\..\..\extensions\Particle3D\PU\CCPURender.h">
      <Filter>extension\Particle3D\PU</Filter>
    </ClInclude>
    <ClInclude Include="$(MSBuildThisFileDirectory)..\..\..\..\..\extensions\Particle3D\PU\CCPURendererTranslator.h">
      <Filter>extension\Particle3D\PU</Filter>
    </ClInclude>
    <ClInclude Include="$(MSBuildThisFileDirectory)..\..\..\..\..\extensions\Particle3D\PU\CCPURibbonTrail.h">
      <Filter>extension\Particle3D\PU</Filter>
    </ClInclude>
    <ClInclude Include="$(MSBuildThisFileDirectory)..\..\..\..\..\extensions\Particle3D\PU\CCPURibbonTrailRender.h">
      <Filter>extension\Particle3D\PU</Filter>
    </ClInclude>
    <ClInclude Include="$(MSBuildThisFileDirectory)..\..\..\..\..\extensions\Particle3D\PU\CCPUScaleAffector.h">
      <Filter>extension\Particle3D\PU</Filter>
    </ClInclude>
    <ClInclude Include="$(MSBuildThisFileDirectory)..\..\..\..\..\extensions\Particle3D\PU\CCPUScaleAffectorTranslator.h">
      <Filter>extension\Particle3D\PU</Filter>
    </ClInclude>
    <ClInclude Include="$(MSBuildThisFileDirectory)..\..\..\..\..\extensions\Particle3D\PU\CCPUScaleVelocityAffector.h">
      <Filter>extension\Particle3D\PU</Filter>
    </ClInclude>
    <ClInclude Include="$(MSBuildThisFileDirectory)..\..\..\..\..\extensions\Particle3D\PU\CCPUScaleVelocityAffectorTranslator.h">
      <Filter>extension\Particle3D\PU</Filter>
    </ClInclude>
    <ClInclude Include="$(MSBuildThisFileDirectory)..\..\..\..\..\extensions\Particle3D\PU\CCPUScriptCompiler.h">
      <Filter>extension\Particle3D\PU</Filter>
    </ClInclude>
    <ClInclude Include="$(MSBuildThisFileDirectory)..\..\..\..\..\extensions\Particle3D\PU\CCPUScriptLexer.h">
      <Filter>extension\Particle3D\PU</Filter>
    </ClInclude>
    <ClInclude Include="$(MSBuildThisFileDirectory)..\..\..\..\..\extensions\Particle3D\PU\CCPUScriptParser.h">
      <Filter>extension\Particle3D\PU</Filter>
    </ClInclude>
    <ClInclude Include="$(MSBuildThisFileDirectory)..\..\..\..\..\extensions\Particle3D\PU\CCPUScriptTranslator.h">
      <Filter>extension\Particle3D\PU</Filter>
    </ClInclude>
    <ClInclude Include="$(MSBuildThisFileDirectory)..\..\..\..\..\extensions\Particle3D\PU\CCPUSimpleSpline.h">
      <Filter>extension\Particle3D\PU</Filter>
    </ClInclude>
    <ClInclude Include="$(MSBuildThisFileDirectory)..\..\..\..\..\extensions\Particle3D\PU\CCPUSineForceAffector.h">
      <Filter>extension\Particle3D\PU</Filter>
    </ClInclude>
    <ClInclude Include="$(MSBuildThisFileDirectory)..\..\..\..\..\extensions\Particle3D\PU\CCPUSineForceAffectorTranslator.h">
      <Filter>extension\Particle3D\PU</Filter>
    </ClInclude>
    <ClInclude Include="$(MSBuildThisFileDirectory)..\..\..\..\..\extensions\Particle3D\PU\CCPUSlaveBehaviour.h">
      <Filter>extension\Particle3D\PU</Filter>
    </ClInclude>
    <ClInclude Include="$(MSBuildThisFileDirectory)..\..\..\..\..\extensions\Particle3D\PU\CCPUSlaveBehaviourTranslator.h">
      <Filter>extension\Particle3D\PU</Filter>
    </ClInclude>
    <ClInclude Include="$(MSBuildThisFileDirectory)..\..\..\..\..\extensions\Particle3D\PU\CCPUSlaveEmitter.h">
      <Filter>extension\Particle3D\PU</Filter>
    </ClInclude>
    <ClInclude Include="$(MSBuildThisFileDirectory)..\..\..\..\..\extensions\Particle3D\PU\CCPUSlaveEmitterTranslator.h">
      <Filter>extension\Particle3D\PU</Filter>
    </ClInclude>
    <ClInclude Include="$(MSBuildThisFileDirectory)..\..\..\..\..\extensions\Particle3D\PU\CCPUSphere.h">
      <Filter>extension\Particle3D\PU</Filter>
    </ClInclude>
    <ClInclude Include="$(MSBuildThisFileDirectory)..\..\..\..\..\extensions\Particle3D\PU\CCPUSphereCollider.h">
      <Filter>extension\Particle3D\PU</Filter>
    </ClInclude>
    <ClInclude Include="$(MSBuildThisFileDirectory)..\..\..\..\..\extensions\Particle3D\PU\CCPUSphereColliderTranslator.h">
      <Filter>extension\Particle3D\PU</Filter>
    </ClInclude>
    <ClInclude Include="$(MSBuildThisFileDirectory)..\..\..\..\..\extensions\Particle3D\PU\CCPUSphereSurfaceEmitter.h">
      <Filter>extension\Particle3D\PU</Filter>
    </ClInclude>
    <ClInclude Include="$(MSBuildThisFileDirectory)..\..\..\..\..\extensions\Particle3D\PU\CCPUSphereSurfaceEmitterTranslator.h">
      <Filter>extension\Particle3D\PU</Filter>
    </ClInclude>
    <ClInclude Include="$(MSBuildThisFileDirectory)..\..\..\..\..\extensions\Particle3D\PU\CCPUTechniqueTranslator.h">
      <Filter>extension\Particle3D\PU</Filter>
    </ClInclude>
    <ClInclude Include="$(MSBuildThisFileDirectory)..\..\..\..\..\extensions\Particle3D\PU\CCPUTextureAnimator.h">
      <Filter>extension\Particle3D\PU</Filter>
    </ClInclude>
    <ClInclude Include="$(MSBuildThisFileDirectory)..\..\..\..\..\extensions\Particle3D\PU\CCPUTextureAnimatorTranslator.h">
      <Filter>extension\Particle3D\PU</Filter>
    </ClInclude>
    <ClInclude Include="$(MSBuildThisFileDirectory)..\..\..\..\..\extensions\Particle3D\PU\CCPUTextureRotator.h">
      <Filter>extension\Particle3D\PU</Filter>
    </ClInclude>
    <ClInclude Include="$(MSBuildThisFileDirectory)..\..\..\..\..\extensions\Particle3D\PU\CCPUTextureRotatorTranslator.h">
      <Filter>extension\Particle3D\PU</Filter>
    </ClInclude>
    <ClInclude Include="$(MSBuildThisFileDirectory)..\..\..\..\..\extensions\Particle3D\PU\CCPUTranslateManager.h">
      <Filter>extension\Particle3D\PU</Filter>
    </ClInclude>
    <ClInclude Include="$(MSBuildThisFileDirectory)..\..\..\..\..\extensions\Particle3D\PU\CCPUUtil.h">
      <Filter>extension\Particle3D\PU</Filter>
    </ClInclude>
    <ClInclude Include="$(MSBuildThisFileDirectory)..\..\..\..\..\extensions\Particle3D\PU\CCPUVelocityMatchingAffector.h">
      <Filter>extension\Particle3D\PU</Filter>
    </ClInclude>
    <ClInclude Include="$(MSBuildThisFileDirectory)..\..\..\..\..\extensions\Particle3D\PU\CCPUVelocityMatchingAffectorTranslator.h">
      <Filter>extension\Particle3D\PU</Filter>
    </ClInclude>
    <ClInclude Include="$(MSBuildThisFileDirectory)..\..\..\..\..\extensions\Particle3D\PU\CCPUVertexEmitter.h">
      <Filter>extension\Particle3D\PU</Filter>
    </ClInclude>
    <ClInclude Include="$(MSBuildThisFileDirectory)..\..\..\..\..\extensions\Particle3D\PU\CCPUVortexAffector.h">
      <Filter>extension\Particle3D\PU</Filter>
    </ClInclude>
    <ClInclude Include="$(MSBuildThisFileDirectory)..\..\..\..\..\extensions\Particle3D\PU\CCPUVortexAffectorTranslator.h">
      <Filter>extension\Particle3D\PU</Filter>
    </ClInclude>
    <ClInclude Include="$(MSBuildThisFileDirectory)..\..\..\..\editor-support\cocostudio\WidgetReader\Particle3DReader\Particle3DReader.h" />
    <ClInclude Include="$(MSBuildThisFileDirectory)..\..\..\..\editor-support\cocostudio\WidgetReader\Particle3DReader\Particle3DReader.h" />
    <ClInclude Include="$(MSBuildThisFileDirectory)..\..\..\..\3d\CCSkybox.h">
      <Filter>3d</Filter>
    </ClInclude>
    <ClInclude Include="$(MSBuildThisFileDirectory)..\..\..\..\3d\CCTerrain.h">
      <Filter>3d</Filter>
    </ClInclude>
    <ClInclude Include="$(MSBuildThisFileDirectory)..\..\..\..\platform\winrt\WICImageLoader-winrt.h">
      <Filter>platform\winrt</Filter>
    </ClInclude>
    <ClInclude Include="$(MSBuildThisFileDirectory)..\..\..\..\..\external\poly2tri\common\shapes.h">
      <Filter>external\poly2tri\common</Filter>
    </ClInclude>
    <ClInclude Include="$(MSBuildThisFileDirectory)..\..\..\..\..\external\poly2tri\common\utils.h">
      <Filter>external\poly2tri\common</Filter>
    </ClInclude>
    <ClInclude Include="$(MSBuildThisFileDirectory)..\..\..\..\..\external\poly2tri\sweep\advancing_front.h">
      <Filter>external\poly2tri\sweep</Filter>
    </ClInclude>
    <ClInclude Include="$(MSBuildThisFileDirectory)..\..\..\..\..\external\poly2tri\sweep\cdt.h">
      <Filter>external\poly2tri\sweep</Filter>
    </ClInclude>
    <ClInclude Include="$(MSBuildThisFileDirectory)..\..\..\..\..\external\poly2tri\sweep\sweep.h">
      <Filter>external\poly2tri\sweep</Filter>
    </ClInclude>
    <ClInclude Include="$(MSBuildThisFileDirectory)..\..\..\..\..\external\poly2tri\sweep\sweep_context.h">
      <Filter>external\poly2tri\sweep</Filter>
    </ClInclude>
    <ClInclude Include="$(MSBuildThisFileDirectory)..\..\..\..\..\external\poly2tri\poly2tri.h">
      <Filter>external\poly2tri</Filter>
    </ClInclude>
    <ClInclude Include="$(MSBuildThisFileDirectory)..\..\..\..\renderer\CCRenderState.h">
      <Filter>renderer</Filter>
    </ClInclude>
    <ClInclude Include="$(MSBuildThisFileDirectory)..\..\..\..\renderer\CCTechnique.h">
      <Filter>renderer</Filter>
    </ClInclude>
    <ClInclude Include="$(MSBuildThisFileDirectory)..\..\..\..\renderer\CCMaterial.h">
      <Filter>renderer</Filter>
    </ClInclude>
    <ClInclude Include="$(MSBuildThisFileDirectory)..\..\..\..\renderer\CCPass.h">
      <Filter>renderer</Filter>
    </ClInclude>
    <ClInclude Include="$(MSBuildThisFileDirectory)..\..\..\..\base\CCProperties.h">
      <Filter>base</Filter>
    </ClInclude>
    <ClInclude Include="$(MSBuildThisFileDirectory)..\..\..\..\renderer\CCVertexAttribBinding.h">
      <Filter>renderer</Filter>
    </ClInclude>
    <ClInclude Include="$(MSBuildThisFileDirectory)..\..\..\..\renderer\CCFrameBuffer.h">
      <Filter>renderer</Filter>
    </ClInclude>
    <ClInclude Include="$(MSBuildThisFileDirectory)..\..\..\..\audio\winrt\AudioCachePlayer.h">
      <Filter>audio</Filter>
    </ClInclude>
    <ClInclude Include="$(MSBuildThisFileDirectory)..\..\..\..\audio\winrt\AudioEngine-winrt.h">
      <Filter>audio</Filter>
    </ClInclude>
    <ClInclude Include="$(MSBuildThisFileDirectory)..\..\..\..\audio\winrt\AudioSourceReader.h">
      <Filter>audio</Filter>
    </ClInclude>
    <ClInclude Include="$(MSBuildThisFileDirectory)..\..\..\..\physics3d\CCPhysics3D.h">
      <Filter>physics3d</Filter>
    </ClInclude>
    <ClInclude Include="$(MSBuildThisFileDirectory)..\..\..\..\physics3d\CCPhysics3DComponent.h">
      <Filter>physics3d</Filter>
    </ClInclude>
    <ClInclude Include="$(MSBuildThisFileDirectory)..\..\..\..\navmesh\CCNavMesh.h">
      <Filter>navmesh</Filter>
    </ClInclude>
    <ClInclude Include="$(MSBuildThisFileDirectory)..\..\..\..\navmesh\CCNavMeshAgent.h">
      <Filter>navmesh</Filter>
    </ClInclude>
    <ClInclude Include="$(MSBuildThisFileDirectory)..\..\..\..\navmesh\CCNavMeshDebugDraw.h">
      <Filter>navmesh</Filter>
    </ClInclude>
    <ClInclude Include="$(MSBuildThisFileDirectory)..\..\..\..\navmesh\CCNavMeshObstacle.h">
      <Filter>navmesh</Filter>
    </ClInclude>
    <ClInclude Include="$(MSBuildThisFileDirectory)..\..\..\..\navmesh\CCNavMeshUtils.h">
      <Filter>navmesh</Filter>
    </ClInclude>
    <ClInclude Include="$(MSBuildThisFileDirectory)..\..\..\..\base\CCNinePatchImageParser.h">
      <Filter>base</Filter>
    </ClInclude>
    <ClInclude Include="$(MSBuildThisFileDirectory)..\..\..\..\base\CCStencilStateManager.h">
      <Filter>base</Filter>
    </ClInclude>
    <ClInclude Include="$(MSBuildThisFileDirectory)..\..\..\..\physics3d\CCPhysics3DConstraint.h">
      <Filter>physics3d</Filter>
    </ClInclude>
    <ClInclude Include="$(MSBuildThisFileDirectory)..\..\..\..\physics3d\CCPhysics3DDebugDrawer.h">
      <Filter>physics3d</Filter>
    </ClInclude>
    <ClInclude Include="$(MSBuildThisFileDirectory)..\..\..\..\physics3d\CCPhysics3DObject.h">
      <Filter>physics3d</Filter>
    </ClInclude>
    <ClInclude Include="$(MSBuildThisFileDirectory)..\..\..\..\physics3d\CCPhysics3DShape.h">
      <Filter>physics3d</Filter>
    </ClInclude>
    <ClInclude Include="$(MSBuildThisFileDirectory)..\..\..\..\physics3d\CCPhysics3DWorld.h">
      <Filter>physics3d</Filter>
    </ClInclude>
    <ClInclude Include="$(MSBuildThisFileDirectory)..\..\..\..\physics3d\CCPhysicsSprite3D.h">
      <Filter>physics3d</Filter>
    </ClInclude>
    <ClInclude Include="$(MSBuildThisFileDirectory)..\..\..\CCAutoPolygon.h" />
    <ClInclude Include="$(MSBuildThisFileDirectory)..\..\..\..\..\external\clipper\clipper.hpp">
      <Filter>external\clipper</Filter>
    </ClInclude>
    <ClInclude Include="$(MSBuildThisFileDirectory)..\..\..\..\editor-support\cocostudio\ActionTimeline\CCBoneNode.h">
      <Filter>cocostudio\TimelineAction</Filter>
    </ClInclude>
    <ClInclude Include="$(MSBuildThisFileDirectory)..\..\..\..\editor-support\cocostudio\ActionTimeline\CCSkeletonNode.h">
      <Filter>cocostudio\TimelineAction</Filter>
    </ClInclude>
    <ClInclude Include="$(MSBuildThisFileDirectory)..\..\..\..\editor-support\cocostudio\ActionTimeline\CCSkinNode.h">
      <Filter>cocostudio\TimelineAction</Filter>
    </ClInclude>
    <ClInclude Include="$(MSBuildThisFileDirectory)..\..\..\..\editor-support\cocostudio\WidgetReader\SkeletonReader\BoneNodeReader.h">
      <Filter>cocostudio\reader\WidgetReader\SkeletonReader</Filter>
    </ClInclude>
    <ClInclude Include="$(MSBuildThisFileDirectory)..\..\..\..\editor-support\cocostudio\WidgetReader\SkeletonReader\CSBoneBinary_generated.h">
      <Filter>cocostudio\reader\WidgetReader\SkeletonReader</Filter>
    </ClInclude>
    <ClInclude Include="$(MSBuildThisFileDirectory)..\..\..\..\editor-support\cocostudio\WidgetReader\SkeletonReader\SkeletonNodeReader.h">
      <Filter>cocostudio\reader\WidgetReader\SkeletonReader</Filter>
    </ClInclude>
    <ClInclude Include="$(MSBuildThisFileDirectory)..\..\..\..\editor-support\cocostudio\CCComExtensionData.h">
      <Filter>cocostudio\components</Filter>
    </ClInclude>
    <ClInclude Include="$(MSBuildThisFileDirectory)..\..\..\..\network\CCDownloader.h">
      <Filter>network\Header Files</Filter>
    </ClInclude>
    <ClInclude Include="$(MSBuildThisFileDirectory)..\..\..\..\network\CCDownloader-curl.h">
      <Filter>network\Header Files</Filter>
    </ClInclude>
    <ClInclude Include="$(MSBuildThisFileDirectory)..\..\..\..\editor-support\cocostudio\WidgetReader\GameNode3DReader\GameNode3DReader.h">
      <Filter>cocostudio\reader\WidgetReader\GameNodeDReader</Filter>
    </ClInclude>
    <ClInclude Include="$(MSBuildThisFileDirectory)..\..\..\CCCameraBackgroundBrush.h">
      <Filter>2d</Filter>
    </ClInclude>
    <ClInclude Include="$(MSBuildThisFileDirectory)..\..\..\..\renderer\CCTextureCube.h">
      <Filter>renderer</Filter>
    </ClInclude>
    <ClInclude Include="$(MSBuildThisFileDirectory)..\..\..\..\network\CCDownloaderImpl.h" />
    <ClInclude Include="$(MSBuildThisFileDirectory)..\..\..\..\editor-support\cocostudio\WidgetReader\Light3DReader\Light3DReader.h">
      <Filter>cocostudio\reader\WidgetReader\Light3DReader</Filter>
    </ClInclude>
<<<<<<< HEAD
    <ClInclude Include="$(MSBuildThisFileDirectory)..\..\..\CCTouchAction.h">
      <Filter>2d</Filter>
=======
    <ClInclude Include="$(MSBuildThisFileDirectory)..\..\..\..\ui\UITabControl.h">
      <Filter>ui\UIWidgets</Filter>
    </ClInclude>
    <ClInclude Include="$(MSBuildThisFileDirectory)..\..\..\..\editor-support\cocostudio\WidgetReader\TabControlReader\CSTabControl_generated.h">
      <Filter>cocostudio\reader\WidgetReader\TabControlReader</Filter>
    </ClInclude>
    <ClInclude Include="$(MSBuildThisFileDirectory)..\..\..\..\editor-support\cocostudio\WidgetReader\TabControlReader\TabControlReader.h">
      <Filter>cocostudio\reader\WidgetReader\TabControlReader</Filter>
    </ClInclude>
    <ClInclude Include="$(MSBuildThisFileDirectory)..\..\..\..\editor-support\cocostudio\LocalizationManager.h">
      <Filter>cocostudio\components</Filter>
>>>>>>> f2c99944
    </ClInclude>
  </ItemGroup>
  <ItemGroup>
    <ClCompile Include="$(MSBuildThisFileDirectory)..\..\..\..\cocos2d.cpp">
    </ClCompile>
    <ClCompile Include="$(MSBuildThisFileDirectory)..\..\..\..\3d\CCAABB.cpp">
      <Filter>3d</Filter>
    </ClCompile>
    <ClCompile Include="$(MSBuildThisFileDirectory)..\..\..\..\3d\CCAnimate3D.cpp">
      <Filter>3d</Filter>
    </ClCompile>
    <ClCompile Include="$(MSBuildThisFileDirectory)..\..\..\..\3d\CCAnimation3D.cpp">
      <Filter>3d</Filter>
    </ClCompile>
    <ClCompile Include="$(MSBuildThisFileDirectory)..\..\..\..\3d\CCAttachNode.cpp">
      <Filter>3d</Filter>
    </ClCompile>
    <ClCompile Include="$(MSBuildThisFileDirectory)..\..\..\..\3d\CCBillBoard.cpp">
      <Filter>3d</Filter>
    </ClCompile>
    <ClCompile Include="$(MSBuildThisFileDirectory)..\..\..\..\3d\CCBundle3D.cpp">
      <Filter>3d</Filter>
    </ClCompile>
    <ClCompile Include="$(MSBuildThisFileDirectory)..\..\..\..\3d\CCBundleReader.cpp">
      <Filter>3d</Filter>
    </ClCompile>
    <ClCompile Include="$(MSBuildThisFileDirectory)..\..\..\..\3d\CCMesh.cpp">
      <Filter>3d</Filter>
    </ClCompile>
    <ClCompile Include="$(MSBuildThisFileDirectory)..\..\..\..\3d\CCMeshSkin.cpp">
      <Filter>3d</Filter>
    </ClCompile>
    <ClCompile Include="$(MSBuildThisFileDirectory)..\..\..\..\3d\CCMeshVertexIndexData.cpp">
      <Filter>3d</Filter>
    </ClCompile>
    <ClCompile Include="$(MSBuildThisFileDirectory)..\..\..\..\3d\CCMotionStreak3D.cpp">
      <Filter>3d</Filter>
    </ClCompile>
    <ClCompile Include="$(MSBuildThisFileDirectory)..\..\..\..\3d\CCOBB.cpp">
      <Filter>3d</Filter>
    </ClCompile>
    <ClCompile Include="$(MSBuildThisFileDirectory)..\..\..\..\3d\CCObjLoader.cpp">
      <Filter>3d</Filter>
    </ClCompile>
    <ClCompile Include="$(MSBuildThisFileDirectory)..\..\..\..\3d\CCRay.cpp">
      <Filter>3d</Filter>
    </ClCompile>
    <ClCompile Include="$(MSBuildThisFileDirectory)..\..\..\..\3d\CCSkeleton3D.cpp">
      <Filter>3d</Filter>
    </ClCompile>
    <ClCompile Include="$(MSBuildThisFileDirectory)..\..\..\..\3d\CCSprite3D.cpp">
      <Filter>3d</Filter>
    </ClCompile>
    <ClCompile Include="$(MSBuildThisFileDirectory)..\..\..\..\3d\CCSprite3DMaterial.cpp">
      <Filter>3d</Filter>
    </ClCompile>
    <ClCompile Include="$(MSBuildThisFileDirectory)..\..\..\..\editor-support\cocosbuilder\CCBAnimationManager.cpp">
      <Filter>cocosbuilder\Source Files</Filter>
    </ClCompile>
    <ClCompile Include="$(MSBuildThisFileDirectory)..\..\..\..\editor-support\cocosbuilder\CCBFileLoader.cpp">
      <Filter>cocosbuilder\Source Files</Filter>
    </ClCompile>
    <ClCompile Include="$(MSBuildThisFileDirectory)..\..\..\..\editor-support\cocosbuilder\CCBKeyframe.cpp">
      <Filter>cocosbuilder\Source Files</Filter>
    </ClCompile>
    <ClCompile Include="$(MSBuildThisFileDirectory)..\..\..\..\editor-support\cocosbuilder\CCBReader.cpp">
      <Filter>cocosbuilder\Source Files</Filter>
    </ClCompile>
    <ClCompile Include="$(MSBuildThisFileDirectory)..\..\..\..\editor-support\cocosbuilder\CCBSequence.cpp">
      <Filter>cocosbuilder\Source Files</Filter>
    </ClCompile>
    <ClCompile Include="$(MSBuildThisFileDirectory)..\..\..\..\editor-support\cocosbuilder\CCBSequenceProperty.cpp">
      <Filter>cocosbuilder\Source Files</Filter>
    </ClCompile>
    <ClCompile Include="$(MSBuildThisFileDirectory)..\..\..\..\editor-support\cocosbuilder\CCControlButtonLoader.cpp">
      <Filter>cocosbuilder\Source Files</Filter>
    </ClCompile>
    <ClCompile Include="$(MSBuildThisFileDirectory)..\..\..\..\editor-support\cocosbuilder\CCControlLoader.cpp">
      <Filter>cocosbuilder\Source Files</Filter>
    </ClCompile>
    <ClCompile Include="$(MSBuildThisFileDirectory)..\..\..\..\editor-support\cocosbuilder\CCLabelBMFontLoader.cpp">
      <Filter>cocosbuilder\Source Files</Filter>
    </ClCompile>
    <ClCompile Include="$(MSBuildThisFileDirectory)..\..\..\..\editor-support\cocosbuilder\CCLabelTTFLoader.cpp">
      <Filter>cocosbuilder\Source Files</Filter>
    </ClCompile>
    <ClCompile Include="$(MSBuildThisFileDirectory)..\..\..\..\editor-support\cocosbuilder\CCLayerColorLoader.cpp">
      <Filter>cocosbuilder\Source Files</Filter>
    </ClCompile>
    <ClCompile Include="$(MSBuildThisFileDirectory)..\..\..\..\editor-support\cocosbuilder\CCLayerGradientLoader.cpp">
      <Filter>cocosbuilder\Source Files</Filter>
    </ClCompile>
    <ClCompile Include="$(MSBuildThisFileDirectory)..\..\..\..\editor-support\cocosbuilder\CCLayerLoader.cpp">
      <Filter>cocosbuilder\Source Files</Filter>
    </ClCompile>
    <ClCompile Include="$(MSBuildThisFileDirectory)..\..\..\..\editor-support\cocosbuilder\CCMenuItemImageLoader.cpp">
      <Filter>cocosbuilder\Source Files</Filter>
    </ClCompile>
    <ClCompile Include="$(MSBuildThisFileDirectory)..\..\..\..\editor-support\cocosbuilder\CCMenuItemLoader.cpp">
      <Filter>cocosbuilder\Source Files</Filter>
    </ClCompile>
    <ClCompile Include="$(MSBuildThisFileDirectory)..\..\..\..\editor-support\cocosbuilder\CCNode+CCBRelativePositioning.cpp">
      <Filter>cocosbuilder\Source Files</Filter>
    </ClCompile>
    <ClCompile Include="$(MSBuildThisFileDirectory)..\..\..\..\editor-support\cocosbuilder\CCNodeLoader.cpp">
      <Filter>cocosbuilder\Source Files</Filter>
    </ClCompile>
    <ClCompile Include="$(MSBuildThisFileDirectory)..\..\..\..\editor-support\cocosbuilder\CCNodeLoaderLibrary.cpp">
      <Filter>cocosbuilder\Source Files</Filter>
    </ClCompile>
    <ClCompile Include="$(MSBuildThisFileDirectory)..\..\..\..\editor-support\cocosbuilder\CCParticleSystemQuadLoader.cpp">
      <Filter>cocosbuilder\Source Files</Filter>
    </ClCompile>
    <ClCompile Include="$(MSBuildThisFileDirectory)..\..\..\..\editor-support\cocosbuilder\CCScale9SpriteLoader.cpp">
      <Filter>cocosbuilder\Source Files</Filter>
    </ClCompile>
    <ClCompile Include="$(MSBuildThisFileDirectory)..\..\..\..\editor-support\cocosbuilder\CCScrollViewLoader.cpp">
      <Filter>cocosbuilder\Source Files</Filter>
    </ClCompile>
    <ClCompile Include="$(MSBuildThisFileDirectory)..\..\..\..\editor-support\cocosbuilder\CCSpriteLoader.cpp">
      <Filter>cocosbuilder\Source Files</Filter>
    </ClCompile>
    <ClCompile Include="$(MSBuildThisFileDirectory)..\..\..\..\math\CCAffineTransform.cpp">
      <Filter>math</Filter>
    </ClCompile>
    <ClCompile Include="$(MSBuildThisFileDirectory)..\..\..\..\math\CCGeometry.cpp">
      <Filter>math</Filter>
    </ClCompile>
    <ClCompile Include="$(MSBuildThisFileDirectory)..\..\..\..\math\CCVertex.cpp">
      <Filter>math</Filter>
    </ClCompile>
    <ClCompile Include="$(MSBuildThisFileDirectory)..\..\..\..\math\Mat4.cpp">
      <Filter>math</Filter>
    </ClCompile>
    <ClCompile Include="$(MSBuildThisFileDirectory)..\..\..\..\math\MathUtil.cpp">
      <Filter>math</Filter>
    </ClCompile>
    <ClCompile Include="$(MSBuildThisFileDirectory)..\..\..\..\math\Quaternion.cpp">
      <Filter>math</Filter>
    </ClCompile>
    <ClCompile Include="$(MSBuildThisFileDirectory)..\..\..\..\math\TransformUtils.cpp">
      <Filter>math</Filter>
    </ClCompile>
    <ClCompile Include="$(MSBuildThisFileDirectory)..\..\..\..\math\Vec2.cpp">
      <Filter>math</Filter>
    </ClCompile>
    <ClCompile Include="$(MSBuildThisFileDirectory)..\..\..\..\math\Vec3.cpp">
      <Filter>math</Filter>
    </ClCompile>
    <ClCompile Include="$(MSBuildThisFileDirectory)..\..\..\..\math\Vec4.cpp">
      <Filter>math</Filter>
    </ClCompile>
    <ClCompile Include="$(MSBuildThisFileDirectory)..\..\..\..\..\external\ConvertUTF\ConvertUTF.c">
      <Filter>external\ConvertUTF</Filter>
    </ClCompile>
    <ClCompile Include="$(MSBuildThisFileDirectory)..\..\..\..\..\external\ConvertUTF\ConvertUTFWrapper.cpp">
      <Filter>external\ConvertUTF</Filter>
    </ClCompile>
    <ClCompile Include="$(MSBuildThisFileDirectory)..\..\..\..\..\external\edtaa3func\edtaa3func.cpp">
      <Filter>external\edtaa</Filter>
    </ClCompile>
    <ClCompile Include="$(MSBuildThisFileDirectory)..\..\..\..\..\external\xxhash\xxhash.c">
      <Filter>external\xxhash</Filter>
    </ClCompile>
    <ClCompile Include="$(MSBuildThisFileDirectory)..\..\..\..\..\external\unzip\ioapi.cpp">
      <Filter>external\unzip</Filter>
    </ClCompile>
    <ClCompile Include="$(MSBuildThisFileDirectory)..\..\..\..\..\external\unzip\unzip.cpp">
      <Filter>external\unzip</Filter>
    </ClCompile>
    <ClCompile Include="$(MSBuildThisFileDirectory)..\..\..\..\..\external\tinyxml2\tinyxml2.cpp">
      <Filter>external\tinyxml2</Filter>
    </ClCompile>
    <ClCompile Include="$(MSBuildThisFileDirectory)..\..\..\..\physics\CCPhysicsBody.cpp">
      <Filter>physics</Filter>
    </ClCompile>
    <ClCompile Include="$(MSBuildThisFileDirectory)..\..\..\..\physics\CCPhysicsContact.cpp">
      <Filter>physics</Filter>
    </ClCompile>
    <ClCompile Include="$(MSBuildThisFileDirectory)..\..\..\..\physics\CCPhysicsJoint.cpp">
      <Filter>physics</Filter>
    </ClCompile>
    <ClCompile Include="$(MSBuildThisFileDirectory)..\..\..\..\physics\CCPhysicsShape.cpp">
      <Filter>physics</Filter>
    </ClCompile>
    <ClCompile Include="$(MSBuildThisFileDirectory)..\..\..\..\physics\CCPhysicsWorld.cpp">
      <Filter>physics</Filter>
    </ClCompile>
    <ClCompile Include="$(MSBuildThisFileDirectory)..\..\..\..\editor-support\cocostudio\CCActionFrame.cpp">
      <Filter>cocostudio\action</Filter>
    </ClCompile>
    <ClCompile Include="$(MSBuildThisFileDirectory)..\..\..\..\editor-support\cocostudio\CCActionFrameEasing.cpp">
      <Filter>cocostudio\action</Filter>
    </ClCompile>
    <ClCompile Include="$(MSBuildThisFileDirectory)..\..\..\..\editor-support\cocostudio\CCActionManagerEx.cpp">
      <Filter>cocostudio\action</Filter>
    </ClCompile>
    <ClCompile Include="$(MSBuildThisFileDirectory)..\..\..\..\editor-support\cocostudio\CCActionNode.cpp">
      <Filter>cocostudio\action</Filter>
    </ClCompile>
    <ClCompile Include="$(MSBuildThisFileDirectory)..\..\..\..\editor-support\cocostudio\CCActionObject.cpp">
      <Filter>cocostudio\action</Filter>
    </ClCompile>
    <ClCompile Include="$(MSBuildThisFileDirectory)..\..\..\..\editor-support\cocostudio\CCArmature.cpp">
      <Filter>cocostudio\armature</Filter>
    </ClCompile>
    <ClCompile Include="$(MSBuildThisFileDirectory)..\..\..\..\editor-support\cocostudio\CCBone.cpp">
      <Filter>cocostudio\armature</Filter>
    </ClCompile>
    <ClCompile Include="$(MSBuildThisFileDirectory)..\..\..\..\editor-support\cocostudio\CCArmatureAnimation.cpp">
      <Filter>cocostudio\armature\animation</Filter>
    </ClCompile>
    <ClCompile Include="$(MSBuildThisFileDirectory)..\..\..\..\editor-support\cocostudio\CCProcessBase.cpp">
      <Filter>cocostudio\armature\animation</Filter>
    </ClCompile>
    <ClCompile Include="$(MSBuildThisFileDirectory)..\..\..\..\editor-support\cocostudio\CCTween.cpp">
      <Filter>cocostudio\armature\animation</Filter>
    </ClCompile>
    <ClCompile Include="$(MSBuildThisFileDirectory)..\..\..\..\editor-support\cocostudio\CCDatas.cpp">
      <Filter>cocostudio\armature\datas</Filter>
    </ClCompile>
    <ClCompile Include="$(MSBuildThisFileDirectory)..\..\..\..\editor-support\cocostudio\CCBatchNode.cpp">
      <Filter>cocostudio\armature\display</Filter>
    </ClCompile>
    <ClCompile Include="$(MSBuildThisFileDirectory)..\..\..\..\editor-support\cocostudio\CCDecorativeDisplay.cpp">
      <Filter>cocostudio\armature\display</Filter>
    </ClCompile>
    <ClCompile Include="$(MSBuildThisFileDirectory)..\..\..\..\editor-support\cocostudio\CCDisplayFactory.cpp">
      <Filter>cocostudio\armature\display</Filter>
    </ClCompile>
    <ClCompile Include="$(MSBuildThisFileDirectory)..\..\..\..\editor-support\cocostudio\CCDisplayManager.cpp">
      <Filter>cocostudio\armature\display</Filter>
    </ClCompile>
    <ClCompile Include="$(MSBuildThisFileDirectory)..\..\..\..\editor-support\cocostudio\CCSkin.cpp">
      <Filter>cocostudio\armature\display</Filter>
    </ClCompile>
    <ClCompile Include="$(MSBuildThisFileDirectory)..\..\..\..\editor-support\cocostudio\CCArmatureDataManager.cpp">
      <Filter>cocostudio\armature\utils</Filter>
    </ClCompile>
    <ClCompile Include="$(MSBuildThisFileDirectory)..\..\..\..\editor-support\cocostudio\CCArmatureDefine.cpp">
      <Filter>cocostudio\armature\utils</Filter>
    </ClCompile>
    <ClCompile Include="$(MSBuildThisFileDirectory)..\..\..\..\editor-support\cocostudio\CCDataReaderHelper.cpp">
      <Filter>cocostudio\armature\utils</Filter>
    </ClCompile>
    <ClCompile Include="$(MSBuildThisFileDirectory)..\..\..\..\editor-support\cocostudio\CCSpriteFrameCacheHelper.cpp">
      <Filter>cocostudio\armature\utils</Filter>
    </ClCompile>
    <ClCompile Include="$(MSBuildThisFileDirectory)..\..\..\..\editor-support\cocostudio\CCTransformHelp.cpp">
      <Filter>cocostudio\armature\utils</Filter>
    </ClCompile>
    <ClCompile Include="$(MSBuildThisFileDirectory)..\..\..\..\editor-support\cocostudio\CCUtilMath.cpp">
      <Filter>cocostudio\armature\utils</Filter>
    </ClCompile>
    <ClCompile Include="$(MSBuildThisFileDirectory)..\..\..\..\editor-support\cocostudio\CCColliderDetector.cpp">
      <Filter>cocostudio\armature\physics</Filter>
    </ClCompile>
    <ClCompile Include="$(MSBuildThisFileDirectory)..\..\..\..\editor-support\cocostudio\CCComAttribute.cpp">
      <Filter>cocostudio\components</Filter>
    </ClCompile>
    <ClCompile Include="$(MSBuildThisFileDirectory)..\..\..\..\editor-support\cocostudio\CCComAudio.cpp">
      <Filter>cocostudio\components</Filter>
    </ClCompile>
    <ClCompile Include="$(MSBuildThisFileDirectory)..\..\..\..\editor-support\cocostudio\CCComController.cpp">
      <Filter>cocostudio\components</Filter>
    </ClCompile>
    <ClCompile Include="$(MSBuildThisFileDirectory)..\..\..\..\editor-support\cocostudio\CCComRender.cpp">
      <Filter>cocostudio\components</Filter>
    </ClCompile>
    <ClCompile Include="$(MSBuildThisFileDirectory)..\..\..\..\editor-support\cocostudio\CCInputDelegate.cpp">
      <Filter>cocostudio\components</Filter>
    </ClCompile>
    <ClCompile Include="$(MSBuildThisFileDirectory)..\..\..\..\editor-support\cocostudio\WidgetReader\ButtonReader\ButtonReader.cpp">
      <Filter>cocostudio\reader\WidgetReader\ButtonReader</Filter>
    </ClCompile>
    <ClCompile Include="$(MSBuildThisFileDirectory)..\..\..\..\editor-support\cocostudio\WidgetReader\CheckBoxReader\CheckBoxReader.cpp">
      <Filter>cocostudio\reader\WidgetReader\CheckBoxReader</Filter>
    </ClCompile>
    <ClCompile Include="$(MSBuildThisFileDirectory)..\..\..\..\editor-support\cocostudio\WidgetReader\ImageViewReader\ImageViewReader.cpp">
      <Filter>cocostudio\reader\WidgetReader\ImageViewReader</Filter>
    </ClCompile>
    <ClCompile Include="$(MSBuildThisFileDirectory)..\..\..\..\editor-support\cocostudio\WidgetReader\LayoutReader\LayoutReader.cpp">
      <Filter>cocostudio\reader\WidgetReader\LayoutReader</Filter>
    </ClCompile>
    <ClCompile Include="$(MSBuildThisFileDirectory)..\..\..\..\editor-support\cocostudio\WidgetReader\ListViewReader\ListViewReader.cpp">
      <Filter>cocostudio\reader\WidgetReader\ListViewReader</Filter>
    </ClCompile>
    <ClCompile Include="$(MSBuildThisFileDirectory)..\..\..\..\editor-support\cocostudio\WidgetReader\LoadingBarReader\LoadingBarReader.cpp">
      <Filter>cocostudio\reader\WidgetReader\LoadingBarReader</Filter>
    </ClCompile>
    <ClCompile Include="$(MSBuildThisFileDirectory)..\..\..\..\editor-support\cocostudio\WidgetReader\PageViewReader\PageViewReader.cpp">
      <Filter>cocostudio\reader\WidgetReader\PageViewReader</Filter>
    </ClCompile>
    <ClCompile Include="$(MSBuildThisFileDirectory)..\..\..\..\editor-support\cocostudio\WidgetReader\ScrollViewReader\ScrollViewReader.cpp">
      <Filter>cocostudio\reader\WidgetReader\ScrollViewReader</Filter>
    </ClCompile>
    <ClCompile Include="$(MSBuildThisFileDirectory)..\..\..\..\editor-support\cocostudio\WidgetReader\SliderReader\SliderReader.cpp">
      <Filter>cocostudio\reader\WidgetReader\SliderReader</Filter>
    </ClCompile>
    <ClCompile Include="$(MSBuildThisFileDirectory)..\..\..\..\editor-support\cocostudio\WidgetReader\TextAtlasReader\TextAtlasReader.cpp">
      <Filter>cocostudio\reader\WidgetReader\TextAtlasReader</Filter>
    </ClCompile>
    <ClCompile Include="$(MSBuildThisFileDirectory)..\..\..\..\editor-support\cocostudio\WidgetReader\TextBMFontReader\TextBMFontReader.cpp">
      <Filter>cocostudio\reader\WidgetReader\TextBMFontReader</Filter>
    </ClCompile>
    <ClCompile Include="$(MSBuildThisFileDirectory)..\..\..\..\editor-support\cocostudio\WidgetReader\TextFieldReader\TextFieldReader.cpp">
      <Filter>cocostudio\reader\WidgetReader\TextFieldReader</Filter>
    </ClCompile>
    <ClCompile Include="$(MSBuildThisFileDirectory)..\..\..\..\editor-support\cocostudio\WidgetReader\TextReader\TextReader.cpp">
      <Filter>cocostudio\reader\WidgetReader\TextReader</Filter>
    </ClCompile>
    <ClCompile Include="$(MSBuildThisFileDirectory)..\..\..\..\editor-support\cocostudio\WidgetReader\Node3DReader\Node3DReader.cpp">
      <Filter>cocostudio\reader\WidgetReader\Node3DReader</Filter>
    </ClCompile>
    <ClCompile Include="$(MSBuildThisFileDirectory)..\..\..\..\editor-support\cocostudio\WidgetReader\Sprite3DReader\Sprite3DReader.cpp">
      <Filter>cocostudio\reader\WidgetReader\Sprite3DReader</Filter>
    </ClCompile>
    <ClCompile Include="$(MSBuildThisFileDirectory)..\..\..\..\editor-support\cocostudio\WidgetReader\UserCameraReader\UserCameraReader.cpp">
      <Filter>cocostudio\reader\WidgetReader\UserCameraReader</Filter>
    </ClCompile>
    <ClCompile Include="$(MSBuildThisFileDirectory)..\..\..\..\editor-support\cocostudio\WidgetReader\Particle3DReader\Particle3DReader.cpp">
      <Filter>cocostudio\reader\WidgetReader\UserCameraReader</Filter>
    </ClCompile>
    <ClCompile Include="$(MSBuildThisFileDirectory)..\..\..\..\editor-support\cocostudio\WidgetReader\WidgetReader.cpp">
      <Filter>cocostudio\reader\WidgetReader</Filter>
    </ClCompile>
    <ClCompile Include="$(MSBuildThisFileDirectory)..\..\..\..\deprecated\CCArray.cpp">
      <Filter>deprecated</Filter>
    </ClCompile>
    <ClCompile Include="$(MSBuildThisFileDirectory)..\..\..\..\deprecated\CCDeprecated.cpp">
      <Filter>deprecated</Filter>
    </ClCompile>
    <ClCompile Include="$(MSBuildThisFileDirectory)..\..\..\..\deprecated\CCDictionary.cpp">
      <Filter>deprecated</Filter>
    </ClCompile>
    <ClCompile Include="$(MSBuildThisFileDirectory)..\..\..\..\deprecated\CCNotificationCenter.cpp">
      <Filter>deprecated</Filter>
    </ClCompile>
    <ClCompile Include="$(MSBuildThisFileDirectory)..\..\..\..\deprecated\CCSet.cpp">
      <Filter>deprecated</Filter>
    </ClCompile>
    <ClCompile Include="$(MSBuildThisFileDirectory)..\..\..\..\deprecated\CCString.cpp">
      <Filter>deprecated</Filter>
    </ClCompile>
    <ClCompile Include="$(MSBuildThisFileDirectory)..\..\..\..\renderer\CCBatchCommand.cpp">
      <Filter>renderer</Filter>
    </ClCompile>
    <ClCompile Include="$(MSBuildThisFileDirectory)..\..\..\..\renderer\CCCustomCommand.cpp">
      <Filter>renderer</Filter>
    </ClCompile>
    <ClCompile Include="$(MSBuildThisFileDirectory)..\..\..\..\renderer\CCGLProgram.cpp">
      <Filter>renderer</Filter>
    </ClCompile>
    <ClCompile Include="$(MSBuildThisFileDirectory)..\..\..\..\renderer\CCGLProgramCache.cpp">
      <Filter>renderer</Filter>
    </ClCompile>
    <ClCompile Include="$(MSBuildThisFileDirectory)..\..\..\..\renderer\CCGLProgramState.cpp">
      <Filter>renderer</Filter>
    </ClCompile>
    <ClCompile Include="$(MSBuildThisFileDirectory)..\..\..\..\renderer\CCGLProgramStateCache.cpp">
      <Filter>renderer</Filter>
    </ClCompile>
    <ClCompile Include="$(MSBuildThisFileDirectory)..\..\..\..\renderer\ccGLStateCache.cpp">
      <Filter>renderer</Filter>
    </ClCompile>
    <ClCompile Include="$(MSBuildThisFileDirectory)..\..\..\..\renderer\CCGroupCommand.cpp">
      <Filter>renderer</Filter>
    </ClCompile>
    <ClCompile Include="$(MSBuildThisFileDirectory)..\..\..\..\renderer\CCMeshCommand.cpp">
      <Filter>renderer</Filter>
    </ClCompile>
    <ClCompile Include="$(MSBuildThisFileDirectory)..\..\..\..\renderer\CCPrimitive.cpp">
      <Filter>renderer</Filter>
    </ClCompile>
    <ClCompile Include="$(MSBuildThisFileDirectory)..\..\..\..\renderer\CCPrimitiveCommand.cpp">
      <Filter>renderer</Filter>
    </ClCompile>
    <ClCompile Include="$(MSBuildThisFileDirectory)..\..\..\..\renderer\CCQuadCommand.cpp">
      <Filter>renderer</Filter>
    </ClCompile>
    <ClCompile Include="$(MSBuildThisFileDirectory)..\..\..\..\renderer\CCRenderCommand.cpp">
      <Filter>renderer</Filter>
    </ClCompile>
    <ClCompile Include="$(MSBuildThisFileDirectory)..\..\..\..\renderer\CCRenderer.cpp">
      <Filter>renderer</Filter>
    </ClCompile>
    <ClCompile Include="$(MSBuildThisFileDirectory)..\..\..\..\renderer\ccShaders.cpp">
      <Filter>renderer</Filter>
    </ClCompile>
    <ClCompile Include="$(MSBuildThisFileDirectory)..\..\..\..\renderer\CCTexture2D.cpp">
      <Filter>renderer</Filter>
    </ClCompile>
    <ClCompile Include="$(MSBuildThisFileDirectory)..\..\..\..\renderer\CCTextureAtlas.cpp">
      <Filter>renderer</Filter>
    </ClCompile>
    <ClCompile Include="$(MSBuildThisFileDirectory)..\..\..\..\renderer\CCTextureCache.cpp">
      <Filter>renderer</Filter>
    </ClCompile>
    <ClCompile Include="$(MSBuildThisFileDirectory)..\..\..\..\renderer\CCTrianglesCommand.cpp">
      <Filter>renderer</Filter>
    </ClCompile>
    <ClCompile Include="$(MSBuildThisFileDirectory)..\..\..\..\renderer\CCVertexIndexBuffer.cpp">
      <Filter>renderer</Filter>
    </ClCompile>
    <ClCompile Include="$(MSBuildThisFileDirectory)..\..\..\..\renderer\CCVertexIndexData.cpp">
      <Filter>renderer</Filter>
    </ClCompile>
    <ClCompile Include="$(MSBuildThisFileDirectory)..\..\..\..\storage\local-storage\LocalStorage.cpp">
      <Filter>storage</Filter>
    </ClCompile>
    <ClCompile Include="$(MSBuildThisFileDirectory)..\..\..\..\ui\UIScale9Sprite.cpp">
      <Filter>ui\BaseClasses</Filter>
    </ClCompile>
    <ClCompile Include="$(MSBuildThisFileDirectory)..\..\..\..\ui\UIWidget.cpp">
      <Filter>ui\BaseClasses</Filter>
    </ClCompile>
    <ClCompile Include="$(MSBuildThisFileDirectory)..\..\..\..\ui\UIHBox.cpp">
      <Filter>ui\Layouts</Filter>
    </ClCompile>
    <ClCompile Include="$(MSBuildThisFileDirectory)..\..\..\..\ui\UILayoutManager.cpp">
      <Filter>ui\Layouts</Filter>
    </ClCompile>
    <ClCompile Include="$(MSBuildThisFileDirectory)..\..\..\..\ui\UILayoutParameter.cpp">
      <Filter>ui\Layouts</Filter>
    </ClCompile>
    <ClCompile Include="$(MSBuildThisFileDirectory)..\..\..\..\ui\UIRelativeBox.cpp">
      <Filter>ui\Layouts</Filter>
    </ClCompile>
    <ClCompile Include="$(MSBuildThisFileDirectory)..\..\..\..\ui\UIVBox.cpp">
      <Filter>ui\Layouts</Filter>
    </ClCompile>
    <ClCompile Include="$(MSBuildThisFileDirectory)..\..\..\..\ui\UILayout.cpp">
      <Filter>ui\Layouts</Filter>
    </ClCompile>
    <ClCompile Include="$(MSBuildThisFileDirectory)..\..\..\..\ui\CocosGUI.cpp">
      <Filter>ui\System</Filter>
    </ClCompile>
    <ClCompile Include="$(MSBuildThisFileDirectory)..\..\..\..\ui\UIDeprecated.cpp">
      <Filter>ui\System</Filter>
    </ClCompile>
    <ClCompile Include="$(MSBuildThisFileDirectory)..\..\..\..\ui\UIHelper.cpp">
      <Filter>ui\System</Filter>
    </ClCompile>
    <ClCompile Include="$(MSBuildThisFileDirectory)..\..\..\..\ui\UIEditBox\UIEditBox.cpp">
      <Filter>ui\UIWidgets\EditBox</Filter>
    </ClCompile>
    <ClCompile Include="$(MSBuildThisFileDirectory)..\..\..\..\ui\UIListView.cpp">
      <Filter>ui\UIWidgets\ScrollWidget</Filter>
    </ClCompile>
    <ClCompile Include="$(MSBuildThisFileDirectory)..\..\..\..\ui\UIPageView.cpp">
      <Filter>ui\UIWidgets\ScrollWidget</Filter>
    </ClCompile>
    <ClCompile Include="$(MSBuildThisFileDirectory)..\..\..\..\ui\UIPageViewIndicator.cpp">
      <Filter>ui\UIWidgets\ScrollWidget</Filter>
    </ClCompile>
    <ClCompile Include="$(MSBuildThisFileDirectory)..\..\..\..\ui\UIScrollView.cpp">
      <Filter>ui\UIWidgets\ScrollWidget</Filter>
    </ClCompile>
    <ClCompile Include="$(MSBuildThisFileDirectory)..\..\..\..\ui\UIScrollViewBar.cpp">
      <Filter>ui\UIWidgets\ScrollWidget</Filter>
    </ClCompile>
    <ClCompile Include="$(MSBuildThisFileDirectory)..\..\..\..\ui\UIButton.cpp">
      <Filter>ui\UIWidgets</Filter>
    </ClCompile>
    <ClCompile Include="$(MSBuildThisFileDirectory)..\..\..\..\ui\UIAbstractCheckButton.cpp">
      <Filter>ui\UIWidgets</Filter>
    </ClCompile>
    <ClCompile Include="$(MSBuildThisFileDirectory)..\..\..\..\ui\UICheckBox.cpp">
      <Filter>ui\UIWidgets</Filter>
    </ClCompile>
    <ClCompile Include="$(MSBuildThisFileDirectory)..\..\..\..\ui\UIRadioButton.cpp">
      <Filter>ui\UIWidgets</Filter>
    </ClCompile>
    <ClCompile Include="$(MSBuildThisFileDirectory)..\..\..\..\ui\UILoadingBar.cpp">
      <Filter>ui\UIWidgets</Filter>
    </ClCompile>
    <ClCompile Include="$(MSBuildThisFileDirectory)..\..\..\..\ui\UIRichText.cpp">
      <Filter>ui\UIWidgets</Filter>
    </ClCompile>
    <ClCompile Include="$(MSBuildThisFileDirectory)..\..\..\..\ui\UISlider.cpp">
      <Filter>ui\UIWidgets</Filter>
    </ClCompile>
    <ClCompile Include="$(MSBuildThisFileDirectory)..\..\..\..\ui\UIText.cpp">
      <Filter>ui\UIWidgets</Filter>
    </ClCompile>
    <ClCompile Include="$(MSBuildThisFileDirectory)..\..\..\..\ui\UITextAtlas.cpp">
      <Filter>ui\UIWidgets</Filter>
    </ClCompile>
    <ClCompile Include="$(MSBuildThisFileDirectory)..\..\..\..\ui\UITextBMFont.cpp">
      <Filter>ui\UIWidgets</Filter>
    </ClCompile>
    <ClCompile Include="$(MSBuildThisFileDirectory)..\..\..\..\ui\UITextField.cpp">
      <Filter>ui\UIWidgets</Filter>
    </ClCompile>
    <ClCompile Include="$(MSBuildThisFileDirectory)..\..\..\..\..\extensions\assets-manager\AssetsManager.cpp">
      <Filter>extension\AssetsManager</Filter>
    </ClCompile>
    <ClCompile Include="$(MSBuildThisFileDirectory)..\..\..\..\..\extensions\GUI\CCControlExtension\CCControl.cpp">
      <Filter>extension\GUI\CCControlExtensions</Filter>
    </ClCompile>
    <ClCompile Include="$(MSBuildThisFileDirectory)..\..\..\..\..\extensions\GUI\CCControlExtension\CCControlButton.cpp">
      <Filter>extension\GUI\CCControlExtensions</Filter>
    </ClCompile>
    <ClCompile Include="$(MSBuildThisFileDirectory)..\..\..\..\..\extensions\GUI\CCControlExtension\CCControlColourPicker.cpp">
      <Filter>extension\GUI\CCControlExtensions</Filter>
    </ClCompile>
    <ClCompile Include="$(MSBuildThisFileDirectory)..\..\..\..\..\extensions\GUI\CCControlExtension\CCControlHuePicker.cpp">
      <Filter>extension\GUI\CCControlExtensions</Filter>
    </ClCompile>
    <ClCompile Include="$(MSBuildThisFileDirectory)..\..\..\..\..\extensions\GUI\CCControlExtension\CCControlPotentiometer.cpp">
      <Filter>extension\GUI\CCControlExtensions</Filter>
    </ClCompile>
    <ClCompile Include="$(MSBuildThisFileDirectory)..\..\..\..\..\extensions\GUI\CCControlExtension\CCControlSaturationBrightnessPicker.cpp">
      <Filter>extension\GUI\CCControlExtensions</Filter>
    </ClCompile>
    <ClCompile Include="$(MSBuildThisFileDirectory)..\..\..\..\..\extensions\GUI\CCControlExtension\CCControlSlider.cpp">
      <Filter>extension\GUI\CCControlExtensions</Filter>
    </ClCompile>
    <ClCompile Include="$(MSBuildThisFileDirectory)..\..\..\..\..\extensions\GUI\CCControlExtension\CCControlStepper.cpp">
      <Filter>extension\GUI\CCControlExtensions</Filter>
    </ClCompile>
    <ClCompile Include="$(MSBuildThisFileDirectory)..\..\..\..\..\extensions\GUI\CCControlExtension\CCControlSwitch.cpp">
      <Filter>extension\GUI\CCControlExtensions</Filter>
    </ClCompile>
    <ClCompile Include="$(MSBuildThisFileDirectory)..\..\..\..\..\extensions\GUI\CCControlExtension\CCControlUtils.cpp">
      <Filter>extension\GUI\CCControlExtensions</Filter>
    </ClCompile>
    <ClCompile Include="$(MSBuildThisFileDirectory)..\..\..\..\..\extensions\GUI\CCControlExtension\CCInvocation.cpp">
      <Filter>extension\GUI\CCControlExtensions</Filter>
    </ClCompile>
    <ClCompile Include="$(MSBuildThisFileDirectory)..\..\..\..\..\extensions\GUI\CCScrollView\CCScrollView.cpp">
      <Filter>extension\GUI\CCScrollView</Filter>
    </ClCompile>
    <ClCompile Include="$(MSBuildThisFileDirectory)..\..\..\..\..\extensions\GUI\CCScrollView\CCTableView.cpp">
      <Filter>extension\GUI\CCScrollView</Filter>
    </ClCompile>
    <ClCompile Include="$(MSBuildThisFileDirectory)..\..\..\..\..\extensions\GUI\CCScrollView\CCTableViewCell.cpp">
      <Filter>extension\GUI\CCScrollView</Filter>
    </ClCompile>
    <ClCompile Include="$(MSBuildThisFileDirectory)..\..\..\..\..\extensions\physics-nodes\CCPhysicsDebugNode.cpp">
      <Filter>extension\physics_nodes</Filter>
    </ClCompile>
    <ClCompile Include="$(MSBuildThisFileDirectory)..\..\..\..\..\extensions\physics-nodes\CCPhysicsSprite.cpp">
      <Filter>extension\physics_nodes</Filter>
    </ClCompile>
    <ClCompile Include="$(MSBuildThisFileDirectory)..\..\..\..\network\HttpClient.cpp">
      <Filter>network\Source Files</Filter>
    </ClCompile>
    <ClCompile Include="$(MSBuildThisFileDirectory)..\..\..\..\network\SocketIO.cpp">
      <Filter>network\Source Files</Filter>
    </ClCompile>
    <ClCompile Include="$(MSBuildThisFileDirectory)..\..\..\..\network\WebSocket.cpp">
      <Filter>network\Source Files</Filter>
    </ClCompile>
    <ClCompile Include="$(MSBuildThisFileDirectory)..\..\..\..\platform\CCFileUtils.cpp">
      <Filter>platform</Filter>
    </ClCompile>
    <ClCompile Include="$(MSBuildThisFileDirectory)..\..\..\..\platform\CCGLView.cpp">
      <Filter>platform</Filter>
    </ClCompile>
    <ClCompile Include="$(MSBuildThisFileDirectory)..\..\..\..\platform\CCImage.cpp">
      <Filter>platform</Filter>
    </ClCompile>
    <ClCompile Include="$(MSBuildThisFileDirectory)..\..\..\..\platform\CCSAXParser.cpp">
      <Filter>platform</Filter>
    </ClCompile>
    <ClCompile Include="$(MSBuildThisFileDirectory)..\..\..\..\platform\CCThread.cpp">
      <Filter>platform</Filter>
    </ClCompile>
    <ClCompile Include="$(MSBuildThisFileDirectory)..\..\..\..\platform\winrt\pch.cpp" />
    <ClCompile Include="$(MSBuildThisFileDirectory)..\..\..\..\editor-support\cocostudio\CocoLoader.cpp">
      <Filter>cocostudio\json</Filter>
    </ClCompile>
    <ClCompile Include="$(MSBuildThisFileDirectory)..\..\..\..\editor-support\cocostudio\DictionaryHelper.cpp">
      <Filter>cocostudio\json</Filter>
    </ClCompile>
    <ClCompile Include="$(MSBuildThisFileDirectory)..\..\..\..\platform\winrt\CCApplication.cpp">
      <Filter>platform\winrt</Filter>
    </ClCompile>
    <ClCompile Include="$(MSBuildThisFileDirectory)..\..\..\..\platform\winrt\CCCommon.cpp">
      <Filter>platform\winrt</Filter>
    </ClCompile>
    <ClCompile Include="$(MSBuildThisFileDirectory)..\..\..\..\platform\winrt\CCDevice.cpp">
      <Filter>platform\winrt</Filter>
    </ClCompile>
    <ClCompile Include="$(MSBuildThisFileDirectory)..\..\..\..\platform\winrt\CCFileUtilsWinRT.cpp">
      <Filter>platform\winrt</Filter>
    </ClCompile>
    <ClCompile Include="$(MSBuildThisFileDirectory)..\..\..\..\platform\winrt\CCFreeTypeFont.cpp">
      <Filter>platform\winrt</Filter>
    </ClCompile>
    <ClCompile Include="$(MSBuildThisFileDirectory)..\..\..\..\platform\winrt\CCPThreadWinRT.cpp">
      <Filter>platform\winrt</Filter>
    </ClCompile>
    <ClCompile Include="$(MSBuildThisFileDirectory)..\..\..\..\platform\winrt\CCStdC.cpp">
      <Filter>platform\winrt</Filter>
    </ClCompile>
    <ClCompile Include="$(MSBuildThisFileDirectory)..\..\..\..\platform\winrt\CCWinRTUtils.cpp">
      <Filter>platform\winrt</Filter>
    </ClCompile>
    <ClCompile Include="$(MSBuildThisFileDirectory)..\..\..\..\platform\winrt\inet_ntop_winrt.cpp">
      <Filter>platform\winrt</Filter>
    </ClCompile>
    <ClCompile Include="$(MSBuildThisFileDirectory)..\..\..\..\platform\winrt\InputEvent.cpp">
      <Filter>platform\winrt</Filter>
    </ClCompile>
    <ClCompile Include="$(MSBuildThisFileDirectory)..\..\..\..\editor-support\cocostudio\ActionTimeline\CCActionTimeline.cpp">
      <Filter>cocostudio\TimelineAction</Filter>
    </ClCompile>
    <ClCompile Include="$(MSBuildThisFileDirectory)..\..\..\..\editor-support\cocostudio\ActionTimeline\CCActionTimelineCache.cpp">
      <Filter>cocostudio\TimelineAction</Filter>
    </ClCompile>
    <ClCompile Include="$(MSBuildThisFileDirectory)..\..\..\..\editor-support\cocostudio\ActionTimeline\CCFrame.cpp">
      <Filter>cocostudio\TimelineAction</Filter>
    </ClCompile>
    <ClCompile Include="$(MSBuildThisFileDirectory)..\..\..\..\editor-support\cocostudio\ActionTimeline\CCTimeLine.cpp">
      <Filter>cocostudio\TimelineAction</Filter>
    </ClCompile>
    <ClCompile Include="$(MSBuildThisFileDirectory)..\..\..\..\editor-support\cocostudio\TriggerBase.cpp">
      <Filter>cocostudio\trigger</Filter>
    </ClCompile>
    <ClCompile Include="$(MSBuildThisFileDirectory)..\..\..\..\editor-support\cocostudio\TriggerMng.cpp">
      <Filter>cocostudio\trigger</Filter>
    </ClCompile>
    <ClCompile Include="$(MSBuildThisFileDirectory)..\..\..\..\editor-support\cocostudio\TriggerObj.cpp">
      <Filter>cocostudio\trigger</Filter>
    </ClCompile>
    <ClCompile Include="$(MSBuildThisFileDirectory)..\..\..\..\audio\winrt\Audio.cpp">
      <Filter>cocosdenshion\Source Files</Filter>
    </ClCompile>
    <ClCompile Include="$(MSBuildThisFileDirectory)..\..\..\..\audio\winrt\MediaStreamer.cpp">
      <Filter>cocosdenshion\Source Files</Filter>
    </ClCompile>
    <ClCompile Include="$(MSBuildThisFileDirectory)..\..\..\..\audio\winrt\SimpleAudioEngine.cpp">
      <Filter>cocosdenshion\Source Files</Filter>
    </ClCompile>
    <ClCompile Include="$(MSBuildThisFileDirectory)..\..\..\..\editor-support\cocostudio\CCSGUIReader.cpp">
      <Filter>cocostudio\reader</Filter>
    </ClCompile>
    <ClCompile Include="$(MSBuildThisFileDirectory)..\..\..\..\editor-support\cocostudio\CCSSceneReader.cpp">
      <Filter>cocostudio\reader</Filter>
    </ClCompile>
    <ClCompile Include="$(MSBuildThisFileDirectory)..\..\..\..\ui\UIImageView.cpp">
      <Filter>ui\UIWidgets</Filter>
    </ClCompile>
    <ClCompile Include="$(MSBuildThisFileDirectory)..\..\..\..\platform\winrt\CCGLViewImpl-winrt.cpp">
      <Filter>platform\winrt</Filter>
    </ClCompile>
    <ClCompile Include="$(MSBuildThisFileDirectory)..\..\..\..\platform\winrt\CCPrecompiledShaders.cpp">
      <Filter>platform</Filter>
    </ClCompile>
    <ClCompile Include="$(MSBuildThisFileDirectory)..\..\..\..\platform\winrt\sha1.cpp">
      <Filter>platform\winrt</Filter>
    </ClCompile>
    <ClCompile Include="$(MSBuildThisFileDirectory)..\..\..\..\..\external\unzip\ioapi_mem.cpp">
      <Filter>external\unzip</Filter>
    </ClCompile>
    <ClCompile Include="$(MSBuildThisFileDirectory)..\..\..\..\editor-support\cocostudio\ActionTimeline\CSLoader.cpp">
      <Filter>cocostudio\TimelineAction</Filter>
    </ClCompile>
    <ClCompile Include="$(MSBuildThisFileDirectory)..\..\..\..\ui\UILayoutComponent.cpp">
      <Filter>ui\Layouts</Filter>
    </ClCompile>
    <ClCompile Include="$(MSBuildThisFileDirectory)..\..\..\..\..\extensions\assets-manager\AssetsManagerEx.cpp">
      <Filter>extension\AssetsManager</Filter>
    </ClCompile>
    <ClCompile Include="$(MSBuildThisFileDirectory)..\..\..\..\..\extensions\assets-manager\CCEventAssetsManagerEx.cpp">
      <Filter>extension\AssetsManager</Filter>
    </ClCompile>
    <ClCompile Include="$(MSBuildThisFileDirectory)..\..\..\..\..\extensions\assets-manager\CCEventListenerAssetsManagerEx.cpp">
      <Filter>extension\AssetsManager</Filter>
    </ClCompile>
    <ClCompile Include="$(MSBuildThisFileDirectory)..\..\..\..\..\extensions\assets-manager\Manifest.cpp">
      <Filter>extension\AssetsManager</Filter>
    </ClCompile>
    <ClCompile Include="$(MSBuildThisFileDirectory)..\..\..\..\platform\winrt\Keyboard-winrt.cpp">
      <Filter>platform\winrt</Filter>
    </ClCompile>
    <ClCompile Include="$(MSBuildThisFileDirectory)..\..\..\..\ui\UIEditBox\UIEditBoxImpl-winrt.cpp">
      <Filter>ui\UIWidgets\EditBox</Filter>
    </ClCompile>
    <ClCompile Include="$(MSBuildThisFileDirectory)..\..\..\CCAction.cpp">
      <Filter>2d</Filter>
    </ClCompile>
    <ClCompile Include="$(MSBuildThisFileDirectory)..\..\..\CCActionCamera.cpp">
      <Filter>2d</Filter>
    </ClCompile>
    <ClCompile Include="$(MSBuildThisFileDirectory)..\..\..\CCActionCatmullRom.cpp">
      <Filter>2d</Filter>
    </ClCompile>
    <ClCompile Include="$(MSBuildThisFileDirectory)..\..\..\CCActionEase.cpp">
      <Filter>2d</Filter>
    </ClCompile>
    <ClCompile Include="$(MSBuildThisFileDirectory)..\..\..\CCActionGrid.cpp">
      <Filter>2d</Filter>
    </ClCompile>
    <ClCompile Include="$(MSBuildThisFileDirectory)..\..\..\CCActionGrid3D.cpp">
      <Filter>2d</Filter>
    </ClCompile>
    <ClCompile Include="$(MSBuildThisFileDirectory)..\..\..\CCActionInstant.cpp">
      <Filter>2d</Filter>
    </ClCompile>
    <ClCompile Include="$(MSBuildThisFileDirectory)..\..\..\CCActionInterval.cpp">
      <Filter>2d</Filter>
    </ClCompile>
    <ClCompile Include="$(MSBuildThisFileDirectory)..\..\..\CCActionManager.cpp">
      <Filter>2d</Filter>
    </ClCompile>
    <ClCompile Include="$(MSBuildThisFileDirectory)..\..\..\CCActionPageTurn3D.cpp">
      <Filter>2d</Filter>
    </ClCompile>
    <ClCompile Include="$(MSBuildThisFileDirectory)..\..\..\CCActionProgressTimer.cpp">
      <Filter>2d</Filter>
    </ClCompile>
    <ClCompile Include="$(MSBuildThisFileDirectory)..\..\..\CCActionTiledGrid.cpp">
      <Filter>2d</Filter>
    </ClCompile>
    <ClCompile Include="$(MSBuildThisFileDirectory)..\..\..\CCActionTween.cpp">
      <Filter>2d</Filter>
    </ClCompile>
    <ClCompile Include="$(MSBuildThisFileDirectory)..\..\..\CCAnimation.cpp">
      <Filter>2d</Filter>
    </ClCompile>
    <ClCompile Include="$(MSBuildThisFileDirectory)..\..\..\CCAnimationCache.cpp">
      <Filter>2d</Filter>
    </ClCompile>
    <ClCompile Include="$(MSBuildThisFileDirectory)..\..\..\CCAtlasNode.cpp">
      <Filter>2d</Filter>
    </ClCompile>
    <ClCompile Include="$(MSBuildThisFileDirectory)..\..\..\CCCamera.cpp">
      <Filter>2d</Filter>
    </ClCompile>
    <ClCompile Include="$(MSBuildThisFileDirectory)..\..\..\CCClippingNode.cpp">
      <Filter>2d</Filter>
    </ClCompile>
    <ClCompile Include="$(MSBuildThisFileDirectory)..\..\..\CCClippingRectangleNode.cpp">
      <Filter>2d</Filter>
    </ClCompile>
    <ClCompile Include="$(MSBuildThisFileDirectory)..\..\..\CCComponent.cpp">
      <Filter>2d</Filter>
    </ClCompile>
    <ClCompile Include="$(MSBuildThisFileDirectory)..\..\..\CCComponentContainer.cpp">
      <Filter>2d</Filter>
    </ClCompile>
    <ClCompile Include="$(MSBuildThisFileDirectory)..\..\..\CCDrawingPrimitives.cpp">
      <Filter>2d</Filter>
    </ClCompile>
    <ClCompile Include="$(MSBuildThisFileDirectory)..\..\..\CCDrawNode.cpp">
      <Filter>2d</Filter>
    </ClCompile>
    <ClCompile Include="$(MSBuildThisFileDirectory)..\..\..\CCFastTMXLayer.cpp">
      <Filter>2d</Filter>
    </ClCompile>
    <ClCompile Include="$(MSBuildThisFileDirectory)..\..\..\CCFastTMXTiledMap.cpp">
      <Filter>2d</Filter>
    </ClCompile>
    <ClCompile Include="$(MSBuildThisFileDirectory)..\..\..\CCFont.cpp">
      <Filter>2d</Filter>
    </ClCompile>
    <ClCompile Include="$(MSBuildThisFileDirectory)..\..\..\CCFontAtlas.cpp">
      <Filter>2d</Filter>
    </ClCompile>
    <ClCompile Include="$(MSBuildThisFileDirectory)..\..\..\CCFontAtlasCache.cpp">
      <Filter>2d</Filter>
    </ClCompile>
    <ClCompile Include="$(MSBuildThisFileDirectory)..\..\..\CCFontCharMap.cpp">
      <Filter>2d</Filter>
    </ClCompile>
    <ClCompile Include="$(MSBuildThisFileDirectory)..\..\..\CCFontFNT.cpp">
      <Filter>2d</Filter>
    </ClCompile>
    <ClCompile Include="$(MSBuildThisFileDirectory)..\..\..\CCFontFreeType.cpp">
      <Filter>2d</Filter>
    </ClCompile>
    <ClCompile Include="$(MSBuildThisFileDirectory)..\..\..\CCGLBufferedNode.cpp">
      <Filter>2d</Filter>
    </ClCompile>
    <ClCompile Include="$(MSBuildThisFileDirectory)..\..\..\CCGrabber.cpp">
      <Filter>2d</Filter>
    </ClCompile>
    <ClCompile Include="$(MSBuildThisFileDirectory)..\..\..\CCGrid.cpp">
      <Filter>2d</Filter>
    </ClCompile>
    <ClCompile Include="$(MSBuildThisFileDirectory)..\..\..\CCLabel.cpp">
      <Filter>2d</Filter>
    </ClCompile>
    <ClCompile Include="$(MSBuildThisFileDirectory)..\..\..\CCLabelAtlas.cpp">
      <Filter>2d</Filter>
    </ClCompile>
    <ClCompile Include="$(MSBuildThisFileDirectory)..\..\..\CCLabelBMFont.cpp">
      <Filter>2d</Filter>
    </ClCompile>
    <ClCompile Include="$(MSBuildThisFileDirectory)..\..\..\CCLabelTextFormatter.cpp">
      <Filter>2d</Filter>
    </ClCompile>
    <ClCompile Include="$(MSBuildThisFileDirectory)..\..\..\CCLabelTTF.cpp">
      <Filter>2d</Filter>
    </ClCompile>
    <ClCompile Include="$(MSBuildThisFileDirectory)..\..\..\CCLayer.cpp">
      <Filter>2d</Filter>
    </ClCompile>
    <ClCompile Include="$(MSBuildThisFileDirectory)..\..\..\CCLight.cpp">
      <Filter>2d</Filter>
    </ClCompile>
    <ClCompile Include="$(MSBuildThisFileDirectory)..\..\..\CCMenu.cpp">
      <Filter>2d</Filter>
    </ClCompile>
    <ClCompile Include="$(MSBuildThisFileDirectory)..\..\..\CCMenuItem.cpp">
      <Filter>2d</Filter>
    </ClCompile>
    <ClCompile Include="$(MSBuildThisFileDirectory)..\..\..\CCMotionStreak.cpp">
      <Filter>2d</Filter>
    </ClCompile>
    <ClCompile Include="$(MSBuildThisFileDirectory)..\..\..\CCNode.cpp">
      <Filter>2d</Filter>
    </ClCompile>
    <ClCompile Include="$(MSBuildThisFileDirectory)..\..\..\CCNodeGrid.cpp">
      <Filter>2d</Filter>
    </ClCompile>
    <ClCompile Include="$(MSBuildThisFileDirectory)..\..\..\CCParallaxNode.cpp">
      <Filter>2d</Filter>
    </ClCompile>
    <ClCompile Include="$(MSBuildThisFileDirectory)..\..\..\CCParticleBatchNode.cpp">
      <Filter>2d</Filter>
    </ClCompile>
    <ClCompile Include="$(MSBuildThisFileDirectory)..\..\..\CCParticleExamples.cpp">
      <Filter>2d</Filter>
    </ClCompile>
    <ClCompile Include="$(MSBuildThisFileDirectory)..\..\..\CCParticleSystem.cpp">
      <Filter>2d</Filter>
    </ClCompile>
    <ClCompile Include="$(MSBuildThisFileDirectory)..\..\..\CCParticleSystemQuad.cpp">
      <Filter>2d</Filter>
    </ClCompile>
    <ClCompile Include="$(MSBuildThisFileDirectory)..\..\..\CCProgressTimer.cpp">
      <Filter>2d</Filter>
    </ClCompile>
    <ClCompile Include="$(MSBuildThisFileDirectory)..\..\..\CCProtectedNode.cpp">
      <Filter>2d</Filter>
    </ClCompile>
    <ClCompile Include="$(MSBuildThisFileDirectory)..\..\..\CCRenderTexture.cpp">
      <Filter>2d</Filter>
    </ClCompile>
    <ClCompile Include="$(MSBuildThisFileDirectory)..\..\..\CCScene.cpp">
      <Filter>2d</Filter>
    </ClCompile>
    <ClCompile Include="$(MSBuildThisFileDirectory)..\..\..\CCSprite.cpp">
      <Filter>2d</Filter>
    </ClCompile>
    <ClCompile Include="$(MSBuildThisFileDirectory)..\..\..\CCSpriteBatchNode.cpp">
      <Filter>2d</Filter>
    </ClCompile>
    <ClCompile Include="$(MSBuildThisFileDirectory)..\..\..\CCSpriteFrame.cpp">
      <Filter>2d</Filter>
    </ClCompile>
    <ClCompile Include="$(MSBuildThisFileDirectory)..\..\..\CCSpriteFrameCache.cpp">
      <Filter>2d</Filter>
    </ClCompile>
    <ClCompile Include="$(MSBuildThisFileDirectory)..\..\..\CCTextFieldTTF.cpp">
      <Filter>2d</Filter>
    </ClCompile>
    <ClCompile Include="$(MSBuildThisFileDirectory)..\..\..\CCTileMapAtlas.cpp">
      <Filter>2d</Filter>
    </ClCompile>
    <ClCompile Include="$(MSBuildThisFileDirectory)..\..\..\CCTMXLayer.cpp">
      <Filter>2d</Filter>
    </ClCompile>
    <ClCompile Include="$(MSBuildThisFileDirectory)..\..\..\CCTMXObjectGroup.cpp">
      <Filter>2d</Filter>
    </ClCompile>
    <ClCompile Include="$(MSBuildThisFileDirectory)..\..\..\CCTMXTiledMap.cpp">
      <Filter>2d</Filter>
    </ClCompile>
    <ClCompile Include="$(MSBuildThisFileDirectory)..\..\..\CCTMXXMLParser.cpp">
      <Filter>2d</Filter>
    </ClCompile>
    <ClCompile Include="$(MSBuildThisFileDirectory)..\..\..\CCTransition.cpp">
      <Filter>2d</Filter>
    </ClCompile>
    <ClCompile Include="$(MSBuildThisFileDirectory)..\..\..\CCTransitionPageTurn.cpp">
      <Filter>2d</Filter>
    </ClCompile>
    <ClCompile Include="$(MSBuildThisFileDirectory)..\..\..\CCTransitionProgress.cpp">
      <Filter>2d</Filter>
    </ClCompile>
    <ClCompile Include="$(MSBuildThisFileDirectory)..\..\..\CCTweenFunction.cpp">
      <Filter>2d</Filter>
    </ClCompile>
    <ClCompile Include="$(MSBuildThisFileDirectory)..\..\..\..\base\atitc.cpp">
      <Filter>base</Filter>
    </ClCompile>
    <ClCompile Include="$(MSBuildThisFileDirectory)..\..\..\..\base\base64.cpp">
      <Filter>base</Filter>
    </ClCompile>
    <ClCompile Include="$(MSBuildThisFileDirectory)..\..\..\..\base\CCAutoreleasePool.cpp">
      <Filter>base</Filter>
    </ClCompile>
    <ClCompile Include="$(MSBuildThisFileDirectory)..\..\..\..\base\ccCArray.cpp">
      <Filter>base</Filter>
    </ClCompile>
    <ClCompile Include="$(MSBuildThisFileDirectory)..\..\..\..\base\CCConfiguration.cpp">
      <Filter>base</Filter>
    </ClCompile>
    <ClCompile Include="$(MSBuildThisFileDirectory)..\..\..\..\base\CCConsole.cpp">
      <Filter>base</Filter>
    </ClCompile>
    <ClCompile Include="$(MSBuildThisFileDirectory)..\..\..\..\base\CCController.cpp">
      <Filter>base</Filter>
    </ClCompile>
    <ClCompile Include="$(MSBuildThisFileDirectory)..\..\..\..\base\CCData.cpp">
      <Filter>base</Filter>
    </ClCompile>
    <ClCompile Include="$(MSBuildThisFileDirectory)..\..\..\..\base\CCDataVisitor.cpp">
      <Filter>base</Filter>
    </ClCompile>
    <ClCompile Include="$(MSBuildThisFileDirectory)..\..\..\..\base\CCDirector.cpp">
      <Filter>base</Filter>
    </ClCompile>
    <ClCompile Include="$(MSBuildThisFileDirectory)..\..\..\..\base\CCEvent.cpp">
      <Filter>base</Filter>
    </ClCompile>
    <ClCompile Include="$(MSBuildThisFileDirectory)..\..\..\..\base\CCEventAcceleration.cpp">
      <Filter>base</Filter>
    </ClCompile>
    <ClCompile Include="$(MSBuildThisFileDirectory)..\..\..\..\base\CCEventController.cpp">
      <Filter>base</Filter>
    </ClCompile>
    <ClCompile Include="$(MSBuildThisFileDirectory)..\..\..\..\base\CCEventCustom.cpp">
      <Filter>base</Filter>
    </ClCompile>
    <ClCompile Include="$(MSBuildThisFileDirectory)..\..\..\..\base\CCEventDispatcher.cpp">
      <Filter>base</Filter>
    </ClCompile>
    <ClCompile Include="$(MSBuildThisFileDirectory)..\..\..\..\base\CCEventFocus.cpp">
      <Filter>base</Filter>
    </ClCompile>
    <ClCompile Include="$(MSBuildThisFileDirectory)..\..\..\..\base\CCEventKeyboard.cpp">
      <Filter>base</Filter>
    </ClCompile>
    <ClCompile Include="$(MSBuildThisFileDirectory)..\..\..\..\base\CCEventListener.cpp">
      <Filter>base</Filter>
    </ClCompile>
    <ClCompile Include="$(MSBuildThisFileDirectory)..\..\..\..\base\CCEventListenerAcceleration.cpp">
      <Filter>base</Filter>
    </ClCompile>
    <ClCompile Include="$(MSBuildThisFileDirectory)..\..\..\..\base\CCEventListenerController.cpp">
      <Filter>base</Filter>
    </ClCompile>
    <ClCompile Include="$(MSBuildThisFileDirectory)..\..\..\..\base\CCEventListenerCustom.cpp">
      <Filter>base</Filter>
    </ClCompile>
    <ClCompile Include="$(MSBuildThisFileDirectory)..\..\..\..\base\CCEventListenerFocus.cpp">
      <Filter>base</Filter>
    </ClCompile>
    <ClCompile Include="$(MSBuildThisFileDirectory)..\..\..\..\base\CCEventListenerKeyboard.cpp">
      <Filter>base</Filter>
    </ClCompile>
    <ClCompile Include="$(MSBuildThisFileDirectory)..\..\..\..\base\CCEventListenerMouse.cpp">
      <Filter>base</Filter>
    </ClCompile>
    <ClCompile Include="$(MSBuildThisFileDirectory)..\..\..\..\base\CCEventListenerTouch.cpp">
      <Filter>base</Filter>
    </ClCompile>
    <ClCompile Include="$(MSBuildThisFileDirectory)..\..\..\..\base\CCEventMouse.cpp">
      <Filter>base</Filter>
    </ClCompile>
    <ClCompile Include="$(MSBuildThisFileDirectory)..\..\..\..\base\CCEventTouch.cpp">
      <Filter>base</Filter>
    </ClCompile>
    <ClCompile Include="$(MSBuildThisFileDirectory)..\..\..\..\base\ccFPSImages.c">
      <Filter>base</Filter>
    </ClCompile>
    <ClCompile Include="$(MSBuildThisFileDirectory)..\..\..\..\base\CCIMEDispatcher.cpp">
      <Filter>base</Filter>
    </ClCompile>
    <ClCompile Include="$(MSBuildThisFileDirectory)..\..\..\..\base\CCNS.cpp">
      <Filter>base</Filter>
    </ClCompile>
    <ClCompile Include="$(MSBuildThisFileDirectory)..\..\..\..\base\CCProfiling.cpp">
      <Filter>base</Filter>
    </ClCompile>
    <ClCompile Include="$(MSBuildThisFileDirectory)..\..\..\..\base\ccRandom.cpp">
      <Filter>base</Filter>
    </ClCompile>
    <ClCompile Include="$(MSBuildThisFileDirectory)..\..\..\..\base\CCRef.cpp">
      <Filter>base</Filter>
    </ClCompile>
    <ClCompile Include="$(MSBuildThisFileDirectory)..\..\..\..\base\CCScheduler.cpp">
      <Filter>base</Filter>
    </ClCompile>
    <ClCompile Include="$(MSBuildThisFileDirectory)..\..\..\..\base\CCScriptSupport.cpp">
      <Filter>base</Filter>
    </ClCompile>
    <ClCompile Include="$(MSBuildThisFileDirectory)..\..\..\..\base\CCTouch.cpp">
      <Filter>base</Filter>
    </ClCompile>
    <ClCompile Include="$(MSBuildThisFileDirectory)..\..\..\..\base\ccTypes.cpp">
      <Filter>base</Filter>
    </ClCompile>
    <ClCompile Include="$(MSBuildThisFileDirectory)..\..\..\..\base\ccUTF8.cpp">
      <Filter>base</Filter>
    </ClCompile>
    <ClCompile Include="$(MSBuildThisFileDirectory)..\..\..\..\base\ccUtils.cpp">
      <Filter>base</Filter>
    </ClCompile>
    <ClCompile Include="$(MSBuildThisFileDirectory)..\..\..\..\base\CCValue.cpp">
      <Filter>base</Filter>
    </ClCompile>
    <ClCompile Include="$(MSBuildThisFileDirectory)..\..\..\..\base\etc1.cpp">
      <Filter>base</Filter>
    </ClCompile>
    <ClCompile Include="$(MSBuildThisFileDirectory)..\..\..\..\base\ObjectFactory.cpp">
      <Filter>base</Filter>
    </ClCompile>
    <ClCompile Include="$(MSBuildThisFileDirectory)..\..\..\..\base\pvr.cpp">
      <Filter>base</Filter>
    </ClCompile>
    <ClCompile Include="$(MSBuildThisFileDirectory)..\..\..\..\base\s3tc.cpp">
      <Filter>base</Filter>
    </ClCompile>
    <ClCompile Include="$(MSBuildThisFileDirectory)..\..\..\..\base\TGAlib.cpp">
      <Filter>base</Filter>
    </ClCompile>
    <ClCompile Include="$(MSBuildThisFileDirectory)..\..\..\..\base\ZipUtils.cpp">
      <Filter>base</Filter>
    </ClCompile>
    <ClCompile Include="$(MSBuildThisFileDirectory)..\..\..\..\..\external\flatbuffers\idl_gen_cpp.cpp">
      <Filter>cocostudio\json\flatbuffers</Filter>
    </ClCompile>
    <ClCompile Include="$(MSBuildThisFileDirectory)..\..\..\..\..\external\flatbuffers\idl_gen_fbs.cpp">
      <Filter>cocostudio\json\flatbuffers</Filter>
    </ClCompile>
    <ClCompile Include="$(MSBuildThisFileDirectory)..\..\..\..\..\external\flatbuffers\idl_gen_general.cpp">
      <Filter>cocostudio\json\flatbuffers</Filter>
    </ClCompile>
    <ClCompile Include="$(MSBuildThisFileDirectory)..\..\..\..\..\external\flatbuffers\idl_gen_go.cpp">
      <Filter>cocostudio\json\flatbuffers</Filter>
    </ClCompile>
    <ClCompile Include="$(MSBuildThisFileDirectory)..\..\..\..\..\external\flatbuffers\idl_gen_text.cpp">
      <Filter>cocostudio\json\flatbuffers</Filter>
    </ClCompile>
    <ClCompile Include="$(MSBuildThisFileDirectory)..\..\..\..\..\external\flatbuffers\idl_parser.cpp">
      <Filter>cocostudio\json\flatbuffers</Filter>
    </ClCompile>
    <ClCompile Include="$(MSBuildThisFileDirectory)..\..\..\..\editor-support\cocostudio\FlatBuffersSerialize.cpp">
      <Filter>cocostudio\json</Filter>
    </ClCompile>
    <ClCompile Include="$(MSBuildThisFileDirectory)..\..\..\..\editor-support\cocostudio\WidgetCallBackHandlerProtocol.cpp">
      <Filter>cocostudio\json</Filter>
    </ClCompile>
    <ClCompile Include="$(MSBuildThisFileDirectory)..\..\..\..\editor-support\cocostudio\WidgetReader\ComAudioReader\ComAudioReader.cpp">
      <Filter>cocostudio\reader\WidgetReader\ComAudioReader</Filter>
    </ClCompile>
    <ClCompile Include="$(MSBuildThisFileDirectory)..\..\..\..\editor-support\cocostudio\WidgetReader\GameMapReader\GameMapReader.cpp">
      <Filter>cocostudio\reader\WidgetReader\GameMapReader</Filter>
    </ClCompile>
    <ClCompile Include="$(MSBuildThisFileDirectory)..\..\..\..\editor-support\cocostudio\WidgetReader\NodeReader\NodeReader.cpp">
      <Filter>cocostudio\reader\WidgetReader\NodeReader</Filter>
    </ClCompile>
    <ClCompile Include="$(MSBuildThisFileDirectory)..\..\..\..\editor-support\cocostudio\WidgetReader\SingleNodeReader\SingleNodeReader.cpp">
      <Filter>cocostudio\reader\WidgetReader\SpriteReader\SingleNodeReader</Filter>
    </ClCompile>
    <ClCompile Include="$(MSBuildThisFileDirectory)..\..\..\..\editor-support\cocostudio\WidgetReader\SpriteReader\SpriteReader.cpp">
      <Filter>cocostudio\reader\WidgetReader\SpriteReader</Filter>
    </ClCompile>
    <ClCompile Include="$(MSBuildThisFileDirectory)..\..\..\..\editor-support\cocostudio\WidgetReader\NodeReaderDefine.cpp">
      <Filter>cocostudio\reader\WidgetReader</Filter>
    </ClCompile>
    <ClCompile Include="$(MSBuildThisFileDirectory)..\..\..\..\editor-support\cocostudio\WidgetReader\NodeReaderProtocol.cpp">
      <Filter>cocostudio\reader\WidgetReader</Filter>
    </ClCompile>
    <ClCompile Include="$(MSBuildThisFileDirectory)..\..\..\..\editor-support\cocostudio\WidgetReader\ParticleReader\ParticleReader.cpp">
      <Filter>cocostudio\reader\WidgetReader\ParticleReader</Filter>
    </ClCompile>
    <ClCompile Include="$(MSBuildThisFileDirectory)..\..\..\..\editor-support\cocostudio\WidgetReader\ProjectNodeReader\ProjectNodeReader.cpp">
      <Filter>cocostudio\reader\WidgetReader\ProjectNodeReader</Filter>
    </ClCompile>
    <ClCompile Include="$(MSBuildThisFileDirectory)..\..\..\..\base\CCAsyncTaskPool.cpp">
      <Filter>base</Filter>
    </ClCompile>
    <ClCompile Include="$(MSBuildThisFileDirectory)..\..\..\..\editor-support\cocostudio\WidgetReader\ArmatureNodeReader\ArmatureNodeReader.cpp">
      <Filter>cocostudio\reader\WidgetReader\ArmatureNodeReader</Filter>
    </ClCompile>
    <ClCompile Include="$(MSBuildThisFileDirectory)..\..\..\..\editor-support\cocostudio\ActionTimeline\CCActionTimelineNode.cpp">
      <Filter>cocostudio\TimelineAction</Filter>
    </ClCompile>
    <ClCompile Include="$(MSBuildThisFileDirectory)..\..\..\..\3d\CCFrustum.cpp">
      <Filter>3d</Filter>
    </ClCompile>
    <ClCompile Include="$(MSBuildThisFileDirectory)..\..\..\..\3d\CCPlane.cpp">
      <Filter>3d</Filter>
    </ClCompile>
    <ClCompile Include="$(MSBuildThisFileDirectory)..\..\..\..\platform\winrt\inet_pton_winrt.cpp">
      <Filter>platform\winrt</Filter>
    </ClCompile>
    <ClCompile Include="$(MSBuildThisFileDirectory)..\..\..\..\base\allocator\CCAllocatorDiagnostics.cpp">
      <Filter>base\allocator</Filter>
    </ClCompile>
    <ClCompile Include="$(MSBuildThisFileDirectory)..\..\..\..\base\allocator\CCAllocatorGlobal.cpp">
      <Filter>base\allocator</Filter>
    </ClCompile>
    <ClCompile Include="$(MSBuildThisFileDirectory)..\..\..\..\base\allocator\CCAllocatorGlobalNewDelete.cpp">
      <Filter>base\allocator</Filter>
    </ClCompile>
    <ClCompile Include="$(MSBuildThisFileDirectory)..\..\..\..\editor-support\cocostudio\WidgetReader\Particle3DReader\Particle3DReader.cpp">
      <Filter>cocostudio\reader\WidgetReader\Particle3DReader</Filter>
    </ClCompile>
    <ClCompile Include="$(MSBuildThisFileDirectory)..\..\..\..\editor-support\cocostudio\WidgetReader\Particle3DReader\Particle3DReader.cpp">
      <Filter>cocostudio\reader\WidgetReader\Particle3DReader</Filter>
    </ClCompile>
    <ClCompile Include="$(MSBuildThisFileDirectory)..\..\..\..\..\extensions\Particle3D\CCParticle3DAffector.cpp">
      <Filter>extension\Particle3D</Filter>
    </ClCompile>
    <ClCompile Include="$(MSBuildThisFileDirectory)..\..\..\..\..\extensions\Particle3D\CCParticle3DEmitter.cpp">
      <Filter>extension\Particle3D</Filter>
    </ClCompile>
    <ClCompile Include="$(MSBuildThisFileDirectory)..\..\..\..\..\extensions\Particle3D\CCParticle3DRender.cpp">
      <Filter>extension\Particle3D</Filter>
    </ClCompile>
    <ClCompile Include="$(MSBuildThisFileDirectory)..\..\..\..\..\extensions\Particle3D\CCParticleSystem3D.cpp">
      <Filter>extension\Particle3D</Filter>
    </ClCompile>
    <ClCompile Include="$(MSBuildThisFileDirectory)..\..\..\..\..\extensions\Particle3D\PU\CCPUAffector.cpp">
      <Filter>extension\Particle3D\PU</Filter>
    </ClCompile>
    <ClCompile Include="$(MSBuildThisFileDirectory)..\..\..\..\..\extensions\Particle3D\PU\CCPUAffectorManager.cpp">
      <Filter>extension\Particle3D\PU</Filter>
    </ClCompile>
    <ClCompile Include="$(MSBuildThisFileDirectory)..\..\..\..\..\extensions\Particle3D\PU\CCPUAffectorTranslator.cpp">
      <Filter>extension\Particle3D\PU</Filter>
    </ClCompile>
    <ClCompile Include="$(MSBuildThisFileDirectory)..\..\..\..\..\extensions\Particle3D\PU\CCPUAlignAffector.cpp">
      <Filter>extension\Particle3D\PU</Filter>
    </ClCompile>
    <ClCompile Include="$(MSBuildThisFileDirectory)..\..\..\..\..\extensions\Particle3D\PU\CCPUAlignAffectorTranslator.cpp">
      <Filter>extension\Particle3D\PU</Filter>
    </ClCompile>
    <ClCompile Include="$(MSBuildThisFileDirectory)..\..\..\..\..\extensions\Particle3D\PU\CCPUBaseCollider.cpp">
      <Filter>extension\Particle3D\PU</Filter>
    </ClCompile>
    <ClCompile Include="$(MSBuildThisFileDirectory)..\..\..\..\..\extensions\Particle3D\PU\CCPUBaseColliderTranslator.cpp">
      <Filter>extension\Particle3D\PU</Filter>
    </ClCompile>
    <ClCompile Include="$(MSBuildThisFileDirectory)..\..\..\..\..\extensions\Particle3D\PU\CCPUBaseForceAffector.cpp">
      <Filter>extension\Particle3D\PU</Filter>
    </ClCompile>
    <ClCompile Include="$(MSBuildThisFileDirectory)..\..\..\..\..\extensions\Particle3D\PU\CCPUBaseForceAffectorTranslator.cpp">
      <Filter>extension\Particle3D\PU</Filter>
    </ClCompile>
    <ClCompile Include="$(MSBuildThisFileDirectory)..\..\..\..\..\extensions\Particle3D\PU\CCPUBeamRender.cpp">
      <Filter>extension\Particle3D\PU</Filter>
    </ClCompile>
    <ClCompile Include="$(MSBuildThisFileDirectory)..\..\..\..\..\extensions\Particle3D\PU\CCPUBehaviour.cpp">
      <Filter>extension\Particle3D\PU</Filter>
    </ClCompile>
    <ClCompile Include="$(MSBuildThisFileDirectory)..\..\..\..\..\extensions\Particle3D\PU\CCPUBehaviourManager.cpp">
      <Filter>extension\Particle3D\PU</Filter>
    </ClCompile>
    <ClCompile Include="$(MSBuildThisFileDirectory)..\..\..\..\..\extensions\Particle3D\PU\CCPUBehaviourTranslator.cpp">
      <Filter>extension\Particle3D\PU</Filter>
    </ClCompile>
    <ClCompile Include="$(MSBuildThisFileDirectory)..\..\..\..\..\extensions\Particle3D\PU\CCPUBillboardChain.cpp">
      <Filter>extension\Particle3D\PU</Filter>
    </ClCompile>
    <ClCompile Include="$(MSBuildThisFileDirectory)..\..\..\..\..\extensions\Particle3D\PU\CCPUBoxCollider.cpp">
      <Filter>extension\Particle3D\PU</Filter>
    </ClCompile>
    <ClCompile Include="$(MSBuildThisFileDirectory)..\..\..\..\..\extensions\Particle3D\PU\CCPUBoxColliderTranslator.cpp">
      <Filter>extension\Particle3D\PU</Filter>
    </ClCompile>
    <ClCompile Include="$(MSBuildThisFileDirectory)..\..\..\..\..\extensions\Particle3D\PU\CCPUBoxEmitter.cpp">
      <Filter>extension\Particle3D\PU</Filter>
    </ClCompile>
    <ClCompile Include="$(MSBuildThisFileDirectory)..\..\..\..\..\extensions\Particle3D\PU\CCPUBoxEmitterTranslator.cpp">
      <Filter>extension\Particle3D\PU</Filter>
    </ClCompile>
    <ClCompile Include="$(MSBuildThisFileDirectory)..\..\..\..\..\extensions\Particle3D\PU\CCPUCircleEmitter.cpp">
      <Filter>extension\Particle3D\PU</Filter>
    </ClCompile>
    <ClCompile Include="$(MSBuildThisFileDirectory)..\..\..\..\..\extensions\Particle3D\PU\CCPUCircleEmitterTranslator.cpp">
      <Filter>extension\Particle3D\PU</Filter>
    </ClCompile>
    <ClCompile Include="$(MSBuildThisFileDirectory)..\..\..\..\..\extensions\Particle3D\PU\CCPUCollisionAvoidanceAffector.cpp">
      <Filter>extension\Particle3D\PU</Filter>
    </ClCompile>
    <ClCompile Include="$(MSBuildThisFileDirectory)..\..\..\..\..\extensions\Particle3D\PU\CCPUCollisionAvoidanceAffectorTranslator.cpp">
      <Filter>extension\Particle3D\PU</Filter>
    </ClCompile>
    <ClCompile Include="$(MSBuildThisFileDirectory)..\..\..\..\..\extensions\Particle3D\PU\CCPUColorAffector.cpp">
      <Filter>extension\Particle3D\PU</Filter>
    </ClCompile>
    <ClCompile Include="$(MSBuildThisFileDirectory)..\..\..\..\..\extensions\Particle3D\PU\CCPUColorAffectorTranslator.cpp">
      <Filter>extension\Particle3D\PU</Filter>
    </ClCompile>
    <ClCompile Include="$(MSBuildThisFileDirectory)..\..\..\..\..\extensions\Particle3D\PU\CCPUDoAffectorEventHandler.cpp">
      <Filter>extension\Particle3D\PU</Filter>
    </ClCompile>
    <ClCompile Include="$(MSBuildThisFileDirectory)..\..\..\..\..\extensions\Particle3D\PU\CCPUDoAffectorEventHandlerTranslator.cpp">
      <Filter>extension\Particle3D\PU</Filter>
    </ClCompile>
    <ClCompile Include="$(MSBuildThisFileDirectory)..\..\..\..\..\extensions\Particle3D\PU\CCPUDoEnableComponentEventHandler.cpp">
      <Filter>extension\Particle3D\PU</Filter>
    </ClCompile>
    <ClCompile Include="$(MSBuildThisFileDirectory)..\..\..\..\..\extensions\Particle3D\PU\CCPUDoEnableComponentEventHandlerTranslator.cpp">
      <Filter>extension\Particle3D\PU</Filter>
    </ClCompile>
    <ClCompile Include="$(MSBuildThisFileDirectory)..\..\..\..\..\extensions\Particle3D\PU\CCPUDoExpireEventHandler.cpp">
      <Filter>extension\Particle3D\PU</Filter>
    </ClCompile>
    <ClCompile Include="$(MSBuildThisFileDirectory)..\..\..\..\..\extensions\Particle3D\PU\CCPUDoExpireEventHandlerTranslator.cpp">
      <Filter>extension\Particle3D\PU</Filter>
    </ClCompile>
    <ClCompile Include="$(MSBuildThisFileDirectory)..\..\..\..\..\extensions\Particle3D\PU\CCPUDoFreezeEventHandler.cpp">
      <Filter>extension\Particle3D\PU</Filter>
    </ClCompile>
    <ClCompile Include="$(MSBuildThisFileDirectory)..\..\..\..\..\extensions\Particle3D\PU\CCPUDoFreezeEventHandlerTranslator.cpp">
      <Filter>extension\Particle3D\PU</Filter>
    </ClCompile>
    <ClCompile Include="$(MSBuildThisFileDirectory)..\..\..\..\..\extensions\Particle3D\PU\CCPUDoPlacementParticleEventHandler.cpp">
      <Filter>extension\Particle3D\PU</Filter>
    </ClCompile>
    <ClCompile Include="$(MSBuildThisFileDirectory)..\..\..\..\..\extensions\Particle3D\PU\CCPUDoPlacementParticleEventHandlerTranslator.cpp">
      <Filter>extension\Particle3D\PU</Filter>
    </ClCompile>
    <ClCompile Include="$(MSBuildThisFileDirectory)..\..\..\..\..\extensions\Particle3D\PU\CCPUDoScaleEventHandler.cpp">
      <Filter>extension\Particle3D\PU</Filter>
    </ClCompile>
    <ClCompile Include="$(MSBuildThisFileDirectory)..\..\..\..\..\extensions\Particle3D\PU\CCPUDoScaleEventHandlerTranslator.cpp">
      <Filter>extension\Particle3D\PU</Filter>
    </ClCompile>
    <ClCompile Include="$(MSBuildThisFileDirectory)..\..\..\..\..\extensions\Particle3D\PU\CCPUDoStopSystemEventHandler.cpp">
      <Filter>extension\Particle3D\PU</Filter>
    </ClCompile>
    <ClCompile Include="$(MSBuildThisFileDirectory)..\..\..\..\..\extensions\Particle3D\PU\CCPUDoStopSystemEventHandlerTranslator.cpp">
      <Filter>extension\Particle3D\PU</Filter>
    </ClCompile>
    <ClCompile Include="$(MSBuildThisFileDirectory)..\..\..\..\..\extensions\Particle3D\PU\CCPUDynamicAttribute.cpp">
      <Filter>extension\Particle3D\PU</Filter>
    </ClCompile>
    <ClCompile Include="$(MSBuildThisFileDirectory)..\..\..\..\..\extensions\Particle3D\PU\CCPUDynamicAttributeTranslator.cpp">
      <Filter>extension\Particle3D\PU</Filter>
    </ClCompile>
    <ClCompile Include="$(MSBuildThisFileDirectory)..\..\..\..\..\extensions\Particle3D\PU\CCPUEmitter.cpp">
      <Filter>extension\Particle3D\PU</Filter>
    </ClCompile>
    <ClCompile Include="$(MSBuildThisFileDirectory)..\..\..\..\..\extensions\Particle3D\PU\CCPUEmitterManager.cpp">
      <Filter>extension\Particle3D\PU</Filter>
    </ClCompile>
    <ClCompile Include="$(MSBuildThisFileDirectory)..\..\..\..\..\extensions\Particle3D\PU\CCPUEmitterTranslator.cpp">
      <Filter>extension\Particle3D\PU</Filter>
    </ClCompile>
    <ClCompile Include="$(MSBuildThisFileDirectory)..\..\..\..\..\extensions\Particle3D\PU\CCPUEventHandler.cpp">
      <Filter>extension\Particle3D\PU</Filter>
    </ClCompile>
    <ClCompile Include="$(MSBuildThisFileDirectory)..\..\..\..\..\extensions\Particle3D\PU\CCPUEventHandlerManager.cpp">
      <Filter>extension\Particle3D\PU</Filter>
    </ClCompile>
    <ClCompile Include="$(MSBuildThisFileDirectory)..\..\..\..\..\extensions\Particle3D\PU\CCPUEventHandlerTranslator.cpp">
      <Filter>extension\Particle3D\PU</Filter>
    </ClCompile>
    <ClCompile Include="$(MSBuildThisFileDirectory)..\..\..\..\..\extensions\Particle3D\PU\CCPUFlockCenteringAffector.cpp">
      <Filter>extension\Particle3D\PU</Filter>
    </ClCompile>
    <ClCompile Include="$(MSBuildThisFileDirectory)..\..\..\..\..\extensions\Particle3D\PU\CCPUFlockCenteringAffectorTranslator.cpp">
      <Filter>extension\Particle3D\PU</Filter>
    </ClCompile>
    <ClCompile Include="$(MSBuildThisFileDirectory)..\..\..\..\..\extensions\Particle3D\PU\CCPUForceField.cpp">
      <Filter>extension\Particle3D\PU</Filter>
    </ClCompile>
    <ClCompile Include="$(MSBuildThisFileDirectory)..\..\..\..\..\extensions\Particle3D\PU\CCPUForceFieldAffector.cpp">
      <Filter>extension\Particle3D\PU</Filter>
    </ClCompile>
    <ClCompile Include="$(MSBuildThisFileDirectory)..\..\..\..\..\extensions\Particle3D\PU\CCPUForceFieldAffectorTranslator.cpp">
      <Filter>extension\Particle3D\PU</Filter>
    </ClCompile>
    <ClCompile Include="$(MSBuildThisFileDirectory)..\..\..\..\..\extensions\Particle3D\PU\CCPUGeometryRotator.cpp">
      <Filter>extension\Particle3D\PU</Filter>
    </ClCompile>
    <ClCompile Include="$(MSBuildThisFileDirectory)..\..\..\..\..\extensions\Particle3D\PU\CCPUGeometryRotatorTranslator.cpp">
      <Filter>extension\Particle3D\PU</Filter>
    </ClCompile>
    <ClCompile Include="$(MSBuildThisFileDirectory)..\..\..\..\..\extensions\Particle3D\PU\CCPUGravityAffector.cpp">
      <Filter>extension\Particle3D\PU</Filter>
    </ClCompile>
    <ClCompile Include="$(MSBuildThisFileDirectory)..\..\..\..\..\extensions\Particle3D\PU\CCPUGravityAffectorTranslator.cpp">
      <Filter>extension\Particle3D\PU</Filter>
    </ClCompile>
    <ClCompile Include="$(MSBuildThisFileDirectory)..\..\..\..\..\extensions\Particle3D\PU\CCPUInterParticleCollider.cpp">
      <Filter>extension\Particle3D\PU</Filter>
    </ClCompile>
    <ClCompile Include="$(MSBuildThisFileDirectory)..\..\..\..\..\extensions\Particle3D\PU\CCPUInterParticleColliderTranslator.cpp">
      <Filter>extension\Particle3D\PU</Filter>
    </ClCompile>
    <ClCompile Include="$(MSBuildThisFileDirectory)..\..\..\..\..\extensions\Particle3D\PU\CCPUJetAffector.cpp">
      <Filter>extension\Particle3D\PU</Filter>
    </ClCompile>
    <ClCompile Include="$(MSBuildThisFileDirectory)..\..\..\..\..\extensions\Particle3D\PU\CCPUJetAffectorTranslator.cpp">
      <Filter>extension\Particle3D\PU</Filter>
    </ClCompile>
    <ClCompile Include="$(MSBuildThisFileDirectory)..\..\..\..\..\extensions\Particle3D\PU\CCPULineAffector.cpp">
      <Filter>extension\Particle3D\PU</Filter>
    </ClCompile>
    <ClCompile Include="$(MSBuildThisFileDirectory)..\..\..\..\..\extensions\Particle3D\PU\CCPULineAffectorTranslator.cpp">
      <Filter>extension\Particle3D\PU</Filter>
    </ClCompile>
    <ClCompile Include="$(MSBuildThisFileDirectory)..\..\..\..\..\extensions\Particle3D\PU\CCPULinearForceAffector.cpp">
      <Filter>extension\Particle3D\PU</Filter>
    </ClCompile>
    <ClCompile Include="$(MSBuildThisFileDirectory)..\..\..\..\..\extensions\Particle3D\PU\CCPULinearForceAffectorTranslator.cpp">
      <Filter>extension\Particle3D\PU</Filter>
    </ClCompile>
    <ClCompile Include="$(MSBuildThisFileDirectory)..\..\..\..\..\extensions\Particle3D\PU\CCPULineEmitter.cpp">
      <Filter>extension\Particle3D\PU</Filter>
    </ClCompile>
    <ClCompile Include="$(MSBuildThisFileDirectory)..\..\..\..\..\extensions\Particle3D\PU\CCPULineEmitterTranslator.cpp">
      <Filter>extension\Particle3D\PU</Filter>
    </ClCompile>
    <ClCompile Include="$(MSBuildThisFileDirectory)..\..\..\..\..\extensions\Particle3D\PU\CCPUListener.cpp">
      <Filter>extension\Particle3D\PU</Filter>
    </ClCompile>
    <ClCompile Include="$(MSBuildThisFileDirectory)..\..\..\..\..\extensions\Particle3D\PU\CCPUMaterialManager.cpp">
      <Filter>extension\Particle3D\PU</Filter>
    </ClCompile>
    <ClCompile Include="$(MSBuildThisFileDirectory)..\..\..\..\..\extensions\Particle3D\PU\CCPUMaterialTranslator.cpp">
      <Filter>extension\Particle3D\PU</Filter>
    </ClCompile>
    <ClCompile Include="$(MSBuildThisFileDirectory)..\..\..\..\..\extensions\Particle3D\PU\CCPUMeshSurfaceEmitter.cpp">
      <Filter>extension\Particle3D\PU</Filter>
    </ClCompile>
    <ClCompile Include="$(MSBuildThisFileDirectory)..\..\..\..\..\extensions\Particle3D\PU\CCPUMeshSurfaceEmitterTranslator.cpp">
      <Filter>extension\Particle3D\PU</Filter>
    </ClCompile>
    <ClCompile Include="$(MSBuildThisFileDirectory)..\..\..\..\..\extensions\Particle3D\PU\CCPUNoise.cpp">
      <Filter>extension\Particle3D\PU</Filter>
    </ClCompile>
    <ClCompile Include="$(MSBuildThisFileDirectory)..\..\..\..\..\extensions\Particle3D\PU\CCPUObserver.cpp">
      <Filter>extension\Particle3D\PU</Filter>
    </ClCompile>
    <ClCompile Include="$(MSBuildThisFileDirectory)..\..\..\..\..\extensions\Particle3D\PU\CCPUObserverManager.cpp">
      <Filter>extension\Particle3D\PU</Filter>
    </ClCompile>
    <ClCompile Include="$(MSBuildThisFileDirectory)..\..\..\..\..\extensions\Particle3D\PU\CCPUObserverTranslator.cpp">
      <Filter>extension\Particle3D\PU</Filter>
    </ClCompile>
    <ClCompile Include="$(MSBuildThisFileDirectory)..\..\..\..\..\extensions\Particle3D\PU\CCPUOnClearObserver.cpp">
      <Filter>extension\Particle3D\PU</Filter>
    </ClCompile>
    <ClCompile Include="$(MSBuildThisFileDirectory)..\..\..\..\..\extensions\Particle3D\PU\CCPUOnClearObserverTranslator.cpp">
      <Filter>extension\Particle3D\PU</Filter>
    </ClCompile>
    <ClCompile Include="$(MSBuildThisFileDirectory)..\..\..\..\..\extensions\Particle3D\PU\CCPUOnCollisionObserver.cpp">
      <Filter>extension\Particle3D\PU</Filter>
    </ClCompile>
    <ClCompile Include="$(MSBuildThisFileDirectory)..\..\..\..\..\extensions\Particle3D\PU\CCPUOnCollisionObserverTranslator.cpp">
      <Filter>extension\Particle3D\PU</Filter>
    </ClCompile>
    <ClCompile Include="$(MSBuildThisFileDirectory)..\..\..\..\..\extensions\Particle3D\PU\CCPUOnCountObserver.cpp">
      <Filter>extension\Particle3D\PU</Filter>
    </ClCompile>
    <ClCompile Include="$(MSBuildThisFileDirectory)..\..\..\..\..\extensions\Particle3D\PU\CCPUOnCountObserverTranslator.cpp">
      <Filter>extension\Particle3D\PU</Filter>
    </ClCompile>
    <ClCompile Include="$(MSBuildThisFileDirectory)..\..\..\..\..\extensions\Particle3D\PU\CCPUOnEmissionObserver.cpp">
      <Filter>extension\Particle3D\PU</Filter>
    </ClCompile>
    <ClCompile Include="$(MSBuildThisFileDirectory)..\..\..\..\..\extensions\Particle3D\PU\CCPUOnEmissionObserverTranslator.cpp">
      <Filter>extension\Particle3D\PU</Filter>
    </ClCompile>
    <ClCompile Include="$(MSBuildThisFileDirectory)..\..\..\..\..\extensions\Particle3D\PU\CCPUOnEventFlagObserver.cpp">
      <Filter>extension\Particle3D\PU</Filter>
    </ClCompile>
    <ClCompile Include="$(MSBuildThisFileDirectory)..\..\..\..\..\extensions\Particle3D\PU\CCPUOnEventFlagObserverTranslator.cpp">
      <Filter>extension\Particle3D\PU</Filter>
    </ClCompile>
    <ClCompile Include="$(MSBuildThisFileDirectory)..\..\..\..\..\extensions\Particle3D\PU\CCPUOnExpireObserver.cpp">
      <Filter>extension\Particle3D\PU</Filter>
    </ClCompile>
    <ClCompile Include="$(MSBuildThisFileDirectory)..\..\..\..\..\extensions\Particle3D\PU\CCPUOnExpireObserverTranslator.cpp">
      <Filter>extension\Particle3D\PU</Filter>
    </ClCompile>
    <ClCompile Include="$(MSBuildThisFileDirectory)..\..\..\..\..\extensions\Particle3D\PU\CCPUOnPositionObserver.cpp">
      <Filter>extension\Particle3D\PU</Filter>
    </ClCompile>
    <ClCompile Include="$(MSBuildThisFileDirectory)..\..\..\..\..\extensions\Particle3D\PU\CCPUOnPositionObserverTranslator.cpp">
      <Filter>extension\Particle3D\PU</Filter>
    </ClCompile>
    <ClCompile Include="$(MSBuildThisFileDirectory)..\..\..\..\..\extensions\Particle3D\PU\CCPUOnQuotaObserver.cpp">
      <Filter>extension\Particle3D\PU</Filter>
    </ClCompile>
    <ClCompile Include="$(MSBuildThisFileDirectory)..\..\..\..\..\extensions\Particle3D\PU\CCPUOnQuotaObserverTranslator.cpp">
      <Filter>extension\Particle3D\PU</Filter>
    </ClCompile>
    <ClCompile Include="$(MSBuildThisFileDirectory)..\..\..\..\..\extensions\Particle3D\PU\CCPUOnRandomObserver.cpp">
      <Filter>extension\Particle3D\PU</Filter>
    </ClCompile>
    <ClCompile Include="$(MSBuildThisFileDirectory)..\..\..\..\..\extensions\Particle3D\PU\CCPUOnRandomObserverTranslator.cpp">
      <Filter>extension\Particle3D\PU</Filter>
    </ClCompile>
    <ClCompile Include="$(MSBuildThisFileDirectory)..\..\..\..\..\extensions\Particle3D\PU\CCPUOnTimeObserver.cpp">
      <Filter>extension\Particle3D\PU</Filter>
    </ClCompile>
    <ClCompile Include="$(MSBuildThisFileDirectory)..\..\..\..\..\extensions\Particle3D\PU\CCPUOnTimeObserverTranslator.cpp">
      <Filter>extension\Particle3D\PU</Filter>
    </ClCompile>
    <ClCompile Include="$(MSBuildThisFileDirectory)..\..\..\..\..\extensions\Particle3D\PU\CCPUOnVelocityObserver.cpp">
      <Filter>extension\Particle3D\PU</Filter>
    </ClCompile>
    <ClCompile Include="$(MSBuildThisFileDirectory)..\..\..\..\..\extensions\Particle3D\PU\CCPUOnVelocityObserverTranslator.cpp">
      <Filter>extension\Particle3D\PU</Filter>
    </ClCompile>
    <ClCompile Include="$(MSBuildThisFileDirectory)..\..\..\..\..\extensions\Particle3D\PU\CCPUParticleFollower.cpp">
      <Filter>extension\Particle3D\PU</Filter>
    </ClCompile>
    <ClCompile Include="$(MSBuildThisFileDirectory)..\..\..\..\..\extensions\Particle3D\PU\CCPUParticleFollowerTranslator.cpp">
      <Filter>extension\Particle3D\PU</Filter>
    </ClCompile>
    <ClCompile Include="$(MSBuildThisFileDirectory)..\..\..\..\..\extensions\Particle3D\PU\CCPUParticleSystem3D.cpp">
      <Filter>extension\Particle3D\PU</Filter>
    </ClCompile>
    <ClCompile Include="$(MSBuildThisFileDirectory)..\..\..\..\..\extensions\Particle3D\PU\CCPUParticleSystem3DTranslator.cpp">
      <Filter>extension\Particle3D\PU</Filter>
    </ClCompile>
    <ClCompile Include="$(MSBuildThisFileDirectory)..\..\..\..\..\extensions\Particle3D\PU\CCPUPathFollower.cpp">
      <Filter>extension\Particle3D\PU</Filter>
    </ClCompile>
    <ClCompile Include="$(MSBuildThisFileDirectory)..\..\..\..\..\extensions\Particle3D\PU\CCPUPathFollowerTranslator.cpp">
      <Filter>extension\Particle3D\PU</Filter>
    </ClCompile>
    <ClCompile Include="$(MSBuildThisFileDirectory)..\..\..\..\..\extensions\Particle3D\PU\CCPUPlane.cpp">
      <Filter>extension\Particle3D\PU</Filter>
    </ClCompile>
    <ClCompile Include="$(MSBuildThisFileDirectory)..\..\..\..\..\extensions\Particle3D\PU\CCPUPlaneCollider.cpp">
      <Filter>extension\Particle3D\PU</Filter>
    </ClCompile>
    <ClCompile Include="$(MSBuildThisFileDirectory)..\..\..\..\..\extensions\Particle3D\PU\CCPUPlaneColliderTranslator.cpp">
      <Filter>extension\Particle3D\PU</Filter>
    </ClCompile>
    <ClCompile Include="$(MSBuildThisFileDirectory)..\..\..\..\..\extensions\Particle3D\PU\CCPUPointEmitter.cpp">
      <Filter>extension\Particle3D\PU</Filter>
    </ClCompile>
    <ClCompile Include="$(MSBuildThisFileDirectory)..\..\..\..\..\extensions\Particle3D\PU\CCPUPointEmitterTranslator.cpp">
      <Filter>extension\Particle3D\PU</Filter>
    </ClCompile>
    <ClCompile Include="$(MSBuildThisFileDirectory)..\..\..\..\..\extensions\Particle3D\PU\CCPUPositionEmitter.cpp">
      <Filter>extension\Particle3D\PU</Filter>
    </ClCompile>
    <ClCompile Include="$(MSBuildThisFileDirectory)..\..\..\..\..\extensions\Particle3D\PU\CCPUPositionEmitterTranslator.cpp">
      <Filter>extension\Particle3D\PU</Filter>
    </ClCompile>
    <ClCompile Include="$(MSBuildThisFileDirectory)..\..\..\..\..\extensions\Particle3D\PU\CCPURandomiser.cpp">
      <Filter>extension\Particle3D\PU</Filter>
    </ClCompile>
    <ClCompile Include="$(MSBuildThisFileDirectory)..\..\..\..\..\extensions\Particle3D\PU\CCPURandomiserTranslator.cpp">
      <Filter>extension\Particle3D\PU</Filter>
    </ClCompile>
    <ClCompile Include="$(MSBuildThisFileDirectory)..\..\..\..\..\extensions\Particle3D\PU\CCPURender.cpp">
      <Filter>extension\Particle3D\PU</Filter>
    </ClCompile>
    <ClCompile Include="$(MSBuildThisFileDirectory)..\..\..\..\..\extensions\Particle3D\PU\CCPURendererTranslator.cpp">
      <Filter>extension\Particle3D\PU</Filter>
    </ClCompile>
    <ClCompile Include="$(MSBuildThisFileDirectory)..\..\..\..\..\extensions\Particle3D\PU\CCPURibbonTrail.cpp">
      <Filter>extension\Particle3D\PU</Filter>
    </ClCompile>
    <ClCompile Include="$(MSBuildThisFileDirectory)..\..\..\..\..\extensions\Particle3D\PU\CCPURibbonTrailRender.cpp">
      <Filter>extension\Particle3D\PU</Filter>
    </ClCompile>
    <ClCompile Include="$(MSBuildThisFileDirectory)..\..\..\..\..\extensions\Particle3D\PU\CCPUScaleAffector.cpp">
      <Filter>extension\Particle3D\PU</Filter>
    </ClCompile>
    <ClCompile Include="$(MSBuildThisFileDirectory)..\..\..\..\..\extensions\Particle3D\PU\CCPUScaleAffectorTranslator.cpp">
      <Filter>extension\Particle3D\PU</Filter>
    </ClCompile>
    <ClCompile Include="$(MSBuildThisFileDirectory)..\..\..\..\..\extensions\Particle3D\PU\CCPUScaleVelocityAffector.cpp">
      <Filter>extension\Particle3D\PU</Filter>
    </ClCompile>
    <ClCompile Include="$(MSBuildThisFileDirectory)..\..\..\..\..\extensions\Particle3D\PU\CCPUScaleVelocityAffectorTranslator.cpp">
      <Filter>extension\Particle3D\PU</Filter>
    </ClCompile>
    <ClCompile Include="$(MSBuildThisFileDirectory)..\..\..\..\..\extensions\Particle3D\PU\CCPUScriptCompiler.cpp">
      <Filter>extension\Particle3D\PU</Filter>
    </ClCompile>
    <ClCompile Include="$(MSBuildThisFileDirectory)..\..\..\..\..\extensions\Particle3D\PU\CCPUScriptLexer.cpp">
      <Filter>extension\Particle3D\PU</Filter>
    </ClCompile>
    <ClCompile Include="$(MSBuildThisFileDirectory)..\..\..\..\..\extensions\Particle3D\PU\CCPUScriptParser.cpp">
      <Filter>extension\Particle3D\PU</Filter>
    </ClCompile>
    <ClCompile Include="$(MSBuildThisFileDirectory)..\..\..\..\..\extensions\Particle3D\PU\CCPUScriptTranslator.cpp">
      <Filter>extension\Particle3D\PU</Filter>
    </ClCompile>
    <ClCompile Include="$(MSBuildThisFileDirectory)..\..\..\..\..\extensions\Particle3D\PU\CCPUSimpleSpline.cpp">
      <Filter>extension\Particle3D\PU</Filter>
    </ClCompile>
    <ClCompile Include="$(MSBuildThisFileDirectory)..\..\..\..\..\extensions\Particle3D\PU\CCPUSineForceAffector.cpp">
      <Filter>extension\Particle3D\PU</Filter>
    </ClCompile>
    <ClCompile Include="$(MSBuildThisFileDirectory)..\..\..\..\..\extensions\Particle3D\PU\CCPUSineForceAffectorTranslator.cpp">
      <Filter>extension\Particle3D\PU</Filter>
    </ClCompile>
    <ClCompile Include="$(MSBuildThisFileDirectory)..\..\..\..\..\extensions\Particle3D\PU\CCPUSlaveBehaviour.cpp">
      <Filter>extension\Particle3D\PU</Filter>
    </ClCompile>
    <ClCompile Include="$(MSBuildThisFileDirectory)..\..\..\..\..\extensions\Particle3D\PU\CCPUSlaveBehaviourTranslator.cpp">
      <Filter>extension\Particle3D\PU</Filter>
    </ClCompile>
    <ClCompile Include="$(MSBuildThisFileDirectory)..\..\..\..\..\extensions\Particle3D\PU\CCPUSlaveEmitter.cpp">
      <Filter>extension\Particle3D\PU</Filter>
    </ClCompile>
    <ClCompile Include="$(MSBuildThisFileDirectory)..\..\..\..\..\extensions\Particle3D\PU\CCPUSlaveEmitterTranslator.cpp">
      <Filter>extension\Particle3D\PU</Filter>
    </ClCompile>
    <ClCompile Include="$(MSBuildThisFileDirectory)..\..\..\..\..\extensions\Particle3D\PU\CCPUSphere.cpp">
      <Filter>extension\Particle3D\PU</Filter>
    </ClCompile>
    <ClCompile Include="$(MSBuildThisFileDirectory)..\..\..\..\..\extensions\Particle3D\PU\CCPUSphereCollider.cpp">
      <Filter>extension\Particle3D\PU</Filter>
    </ClCompile>
    <ClCompile Include="$(MSBuildThisFileDirectory)..\..\..\..\..\extensions\Particle3D\PU\CCPUSphereColliderTranslator.cpp">
      <Filter>extension\Particle3D\PU</Filter>
    </ClCompile>
    <ClCompile Include="$(MSBuildThisFileDirectory)..\..\..\..\..\extensions\Particle3D\PU\CCPUSphereSurfaceEmitter.cpp">
      <Filter>extension\Particle3D\PU</Filter>
    </ClCompile>
    <ClCompile Include="$(MSBuildThisFileDirectory)..\..\..\..\..\extensions\Particle3D\PU\CCPUSphereSurfaceEmitterTranslator.cpp">
      <Filter>extension\Particle3D\PU</Filter>
    </ClCompile>
    <ClCompile Include="$(MSBuildThisFileDirectory)..\..\..\..\..\extensions\Particle3D\PU\CCPUTechniqueTranslator.cpp">
      <Filter>extension\Particle3D\PU</Filter>
    </ClCompile>
    <ClCompile Include="$(MSBuildThisFileDirectory)..\..\..\..\..\extensions\Particle3D\PU\CCPUTextureAnimator.cpp">
      <Filter>extension\Particle3D\PU</Filter>
    </ClCompile>
    <ClCompile Include="$(MSBuildThisFileDirectory)..\..\..\..\..\extensions\Particle3D\PU\CCPUTextureAnimatorTranslator.cpp">
      <Filter>extension\Particle3D\PU</Filter>
    </ClCompile>
    <ClCompile Include="$(MSBuildThisFileDirectory)..\..\..\..\..\extensions\Particle3D\PU\CCPUTextureRotator.cpp">
      <Filter>extension\Particle3D\PU</Filter>
    </ClCompile>
    <ClCompile Include="$(MSBuildThisFileDirectory)..\..\..\..\..\extensions\Particle3D\PU\CCPUTextureRotatorTranslator.cpp">
      <Filter>extension\Particle3D\PU</Filter>
    </ClCompile>
    <ClCompile Include="$(MSBuildThisFileDirectory)..\..\..\..\..\extensions\Particle3D\PU\CCPUTranslateManager.cpp">
      <Filter>extension\Particle3D\PU</Filter>
    </ClCompile>
    <ClCompile Include="$(MSBuildThisFileDirectory)..\..\..\..\..\extensions\Particle3D\PU\CCPUUtil.cpp">
      <Filter>extension\Particle3D\PU</Filter>
    </ClCompile>
    <ClCompile Include="$(MSBuildThisFileDirectory)..\..\..\..\..\extensions\Particle3D\PU\CCPUVelocityMatchingAffector.cpp">
      <Filter>extension\Particle3D\PU</Filter>
    </ClCompile>
    <ClCompile Include="$(MSBuildThisFileDirectory)..\..\..\..\..\extensions\Particle3D\PU\CCPUVelocityMatchingAffectorTranslator.cpp">
      <Filter>extension\Particle3D\PU</Filter>
    </ClCompile>
    <ClCompile Include="$(MSBuildThisFileDirectory)..\..\..\..\..\extensions\Particle3D\PU\CCPUVertexEmitter.cpp">
      <Filter>extension\Particle3D\PU</Filter>
    </ClCompile>
    <ClCompile Include="$(MSBuildThisFileDirectory)..\..\..\..\..\extensions\Particle3D\PU\CCPUVortexAffector.cpp">
      <Filter>extension\Particle3D\PU</Filter>
    </ClCompile>
    <ClCompile Include="$(MSBuildThisFileDirectory)..\..\..\..\..\extensions\Particle3D\PU\CCPUVortexAffectorTranslator.cpp">
      <Filter>extension\Particle3D\PU</Filter>
    </ClCompile>
    <ClCompile Include="$(MSBuildThisFileDirectory)..\..\..\..\editor-support\cocostudio\WidgetReader\Particle3DReader\Particle3DReader.cpp" />
    <ClCompile Include="$(MSBuildThisFileDirectory)..\..\..\..\editor-support\cocostudio\WidgetReader\Particle3DReader\Particle3DReader.cpp" />
    <ClCompile Include="$(MSBuildThisFileDirectory)..\..\..\..\3d\CCSkybox.cpp">
      <Filter>3d</Filter>
    </ClCompile>
    <ClCompile Include="$(MSBuildThisFileDirectory)..\..\..\..\3d\CCTerrain.cpp">
      <Filter>3d</Filter>
    </ClCompile>
    <ClCompile Include="$(MSBuildThisFileDirectory)..\..\..\..\editor-support\cocostudio\CocoStudio.cpp">
      <Filter>cocostudio\json</Filter>
    </ClCompile>
    <ClCompile Include="$(MSBuildThisFileDirectory)..\..\..\..\platform\winrt\WICImageLoader-winrt.cpp">
      <Filter>platform\winrt</Filter>
    </ClCompile>
    <ClCompile Include="$(MSBuildThisFileDirectory)..\..\..\..\..\external\poly2tri\common\shapes.cc">
      <Filter>external\poly2tri\common</Filter>
    </ClCompile>
    <ClCompile Include="$(MSBuildThisFileDirectory)..\..\..\..\..\external\poly2tri\sweep\advancing_front.cc">
      <Filter>external\poly2tri\sweep</Filter>
    </ClCompile>
    <ClCompile Include="$(MSBuildThisFileDirectory)..\..\..\..\..\external\poly2tri\sweep\cdt.cc">
      <Filter>external\poly2tri\sweep</Filter>
    </ClCompile>
    <ClCompile Include="$(MSBuildThisFileDirectory)..\..\..\..\..\external\poly2tri\sweep\sweep.cc">
      <Filter>external\poly2tri\sweep</Filter>
    </ClCompile>
    <ClCompile Include="$(MSBuildThisFileDirectory)..\..\..\..\..\external\poly2tri\sweep\sweep_context.cc">
      <Filter>external\poly2tri\sweep</Filter>
    </ClCompile>
    <ClCompile Include="$(MSBuildThisFileDirectory)..\..\..\..\renderer\CCRenderState.cpp">
      <Filter>renderer</Filter>
    </ClCompile>
    <ClCompile Include="$(MSBuildThisFileDirectory)..\..\..\..\renderer\CCTechnique.cpp">
      <Filter>renderer</Filter>
    </ClCompile>
    <ClCompile Include="$(MSBuildThisFileDirectory)..\..\..\..\renderer\CCMaterial.cpp">
      <Filter>renderer</Filter>
    </ClCompile>
    <ClCompile Include="$(MSBuildThisFileDirectory)..\..\..\..\renderer\CCPass.cpp">
      <Filter>renderer</Filter>
    </ClCompile>
    <ClCompile Include="$(MSBuildThisFileDirectory)..\..\..\..\base\CCProperties.cpp">
      <Filter>base</Filter>
    </ClCompile>
    <ClCompile Include="$(MSBuildThisFileDirectory)..\..\..\..\renderer\CCVertexAttribBinding.cpp">
      <Filter>renderer</Filter>
    </ClCompile>
    <ClCompile Include="$(MSBuildThisFileDirectory)..\..\..\..\renderer\CCFrameBuffer.cpp">
      <Filter>renderer</Filter>
    </ClCompile>
    <ClCompile Include="$(MSBuildThisFileDirectory)..\..\..\..\audio\winrt\AudioCachePlayer.cpp">
      <Filter>audio</Filter>
    </ClCompile>
    <ClCompile Include="$(MSBuildThisFileDirectory)..\..\..\..\audio\AudioEngine.cpp">
      <Filter>audio</Filter>
    </ClCompile>
    <ClCompile Include="$(MSBuildThisFileDirectory)..\..\..\..\audio\winrt\AudioEngine-winrt.cpp">
      <Filter>audio</Filter>
    </ClCompile>
    <ClCompile Include="$(MSBuildThisFileDirectory)..\..\..\..\audio\winrt\AudioSourceReader.cpp">
      <Filter>audio</Filter>
    </ClCompile>
    <ClCompile Include="$(MSBuildThisFileDirectory)..\..\..\..\physics3d\CCPhysics3D.cpp">
      <Filter>physics3d</Filter>
    </ClCompile>
    <ClCompile Include="$(MSBuildThisFileDirectory)..\..\..\..\physics3d\CCPhysics3DComponent.cpp">
      <Filter>physics3d</Filter>
    </ClCompile>
    <ClCompile Include="$(MSBuildThisFileDirectory)..\..\..\..\physics3d\CCPhysics3DConstraint.cpp">
      <Filter>physics3d</Filter>
    </ClCompile>
    <ClCompile Include="$(MSBuildThisFileDirectory)..\..\..\..\navmesh\CCNavMesh.cpp">
      <Filter>navmesh</Filter>
    </ClCompile>
    <ClCompile Include="$(MSBuildThisFileDirectory)..\..\..\..\navmesh\CCNavMeshAgent.cpp">
      <Filter>navmesh</Filter>
    </ClCompile>
    <ClCompile Include="$(MSBuildThisFileDirectory)..\..\..\..\navmesh\CCNavMeshDebugDraw.cpp">
      <Filter>navmesh</Filter>
    </ClCompile>
    <ClCompile Include="$(MSBuildThisFileDirectory)..\..\..\..\navmesh\CCNavMeshObstacle.cpp">
      <Filter>navmesh</Filter>
    </ClCompile>
    <ClCompile Include="$(MSBuildThisFileDirectory)..\..\..\..\navmesh\CCNavMeshUtils.cpp">
      <Filter>navmesh</Filter>
    </ClCompile>
    <ClCompile Include="$(MSBuildThisFileDirectory)..\..\..\..\base\CCNinePatchImageParser.cpp">
      <Filter>base</Filter>
    </ClCompile>
    <ClCompile Include="$(MSBuildThisFileDirectory)..\..\..\..\base\CCStencilStateManager.cpp">
      <Filter>base</Filter>
    </ClCompile>
    <ClCompile Include="$(MSBuildThisFileDirectory)..\..\..\..\physics3d\CCPhysics3DDebugDrawer.cpp">
      <Filter>physics3d</Filter>
    </ClCompile>
    <ClCompile Include="$(MSBuildThisFileDirectory)..\..\..\..\physics3d\CCPhysics3DObject.cpp">
      <Filter>physics3d</Filter>
    </ClCompile>
    <ClCompile Include="$(MSBuildThisFileDirectory)..\..\..\..\physics3d\CCPhysics3DShape.cpp">
      <Filter>physics3d</Filter>
    </ClCompile>
    <ClCompile Include="$(MSBuildThisFileDirectory)..\..\..\..\physics3d\CCPhysics3DWorld.cpp">
      <Filter>physics3d</Filter>
    </ClCompile>
    <ClCompile Include="$(MSBuildThisFileDirectory)..\..\..\..\physics3d\CCPhysicsSprite3D.cpp">
      <Filter>physics3d</Filter>
    </ClCompile>
    <ClCompile Include="$(MSBuildThisFileDirectory)..\..\..\..\base\CCUserDefault-winrt.cpp">
      <Filter>base</Filter>
    </ClCompile>
    <ClCompile Include="$(MSBuildThisFileDirectory)..\..\..\CCAutoPolygon.cpp" />
    <ClCompile Include="$(MSBuildThisFileDirectory)..\..\..\..\..\external\clipper\clipper.cpp">
      <Filter>external\clipper</Filter>
    </ClCompile>
    <ClCompile Include="$(MSBuildThisFileDirectory)..\..\..\..\editor-support\cocostudio\ActionTimeline\CCBoneNode.cpp">
      <Filter>cocostudio\TimelineAction</Filter>
    </ClCompile>
    <ClCompile Include="$(MSBuildThisFileDirectory)..\..\..\..\editor-support\cocostudio\ActionTimeline\CCSkeletonNode.cpp">
      <Filter>cocostudio\TimelineAction</Filter>
    </ClCompile>
    <ClCompile Include="$(MSBuildThisFileDirectory)..\..\..\..\editor-support\cocostudio\ActionTimeline\CCSkinNode.cpp">
      <Filter>cocostudio\TimelineAction</Filter>
    </ClCompile>
    <ClCompile Include="$(MSBuildThisFileDirectory)..\..\..\..\editor-support\cocostudio\WidgetReader\SkeletonReader\BoneNodeReader.cpp">
      <Filter>cocostudio\reader\WidgetReader\SkeletonReader</Filter>
    </ClCompile>
    <ClCompile Include="$(MSBuildThisFileDirectory)..\..\..\..\editor-support\cocostudio\WidgetReader\SkeletonReader\SkeletonNodeReader.cpp">
      <Filter>cocostudio\reader\WidgetReader\SkeletonReader</Filter>
    </ClCompile>
    <ClCompile Include="$(MSBuildThisFileDirectory)..\..\..\..\editor-support\cocostudio\CCComExtensionData.cpp">
      <Filter>cocostudio\components</Filter>
    </ClCompile>
    <ClCompile Include="$(MSBuildThisFileDirectory)..\..\..\..\network\CCDownloader.cpp">
      <Filter>network\Source Files</Filter>
    </ClCompile>
    <ClCompile Include="$(MSBuildThisFileDirectory)..\..\..\..\network\CCDownloader-curl.cpp">
      <Filter>network\Source Files</Filter>
    </ClCompile>
    <ClCompile Include="$(MSBuildThisFileDirectory)..\..\..\..\editor-support\cocostudio\WidgetReader\GameNode3DReader\GameNode3DReader.cpp">
      <Filter>cocostudio\reader\WidgetReader\GameNodeDReader</Filter>
    </ClCompile>
    <ClCompile Include="$(MSBuildThisFileDirectory)..\..\..\CCCameraBackgroundBrush.cpp">
      <Filter>2d</Filter>
    </ClCompile>
    <ClCompile Include="$(MSBuildThisFileDirectory)..\..\..\..\renderer\CCTextureCube.cpp">
      <Filter>renderer</Filter>
    </ClCompile>
    <ClCompile Include="$(MSBuildThisFileDirectory)..\..\..\..\editor-support\cocostudio\WidgetReader\Light3DReader\Light3DReader.cpp">
      <Filter>cocostudio\reader\WidgetReader\Light3DReader</Filter>
    </ClCompile>
<<<<<<< HEAD
    <ClCompile Include="$(MSBuildThisFileDirectory)..\..\..\CCTouchAction.cpp">
      <Filter>2d</Filter>
=======
    <ClCompile Include="$(MSBuildThisFileDirectory)..\..\..\..\ui\UITabControl.cpp">
      <Filter>ui\UIWidgets</Filter>
    </ClCompile>
    <ClCompile Include="$(MSBuildThisFileDirectory)..\..\..\..\editor-support\cocostudio\WidgetReader\TabControlReader\TabControlReader.cpp">
      <Filter>cocostudio\reader\WidgetReader\TabControlReader</Filter>
    </ClCompile>
    <ClCompile Include="$(MSBuildThisFileDirectory)..\..\..\..\editor-support\cocostudio\LocalizationManager.cpp">
      <Filter>cocostudio\components</Filter>
>>>>>>> f2c99944
    </ClCompile>
  </ItemGroup>
  <ItemGroup>
    <Filter Include="2d">
      <UniqueIdentifier>{5dce13cf-2a33-4a9d-bea1-1cf6228f6323}</UniqueIdentifier>
    </Filter>
    <Filter Include="3d">
      <UniqueIdentifier>{d1405feb-dfdf-4ddf-9513-6b22179dcd07}</UniqueIdentifier>
    </Filter>
    <Filter Include="base">
      <UniqueIdentifier>{47ffb3d6-a40e-475a-8018-eb9b04ece90a}</UniqueIdentifier>
    </Filter>
    <Filter Include="cocosbuilder">
      <UniqueIdentifier>{6b35b27f-9d44-4f64-a602-28da1d6eb831}</UniqueIdentifier>
    </Filter>
    <Filter Include="cocosdenshion">
      <UniqueIdentifier>{faf0ec2a-d245-4aa1-aade-91c36141ae81}</UniqueIdentifier>
    </Filter>
    <Filter Include="cocostudio">
      <UniqueIdentifier>{042742fb-0fcf-4bef-aa7e-ede8b84febae}</UniqueIdentifier>
    </Filter>
    <Filter Include="deprecated">
      <UniqueIdentifier>{cd078356-9cc6-46c2-8d39-dc702c994139}</UniqueIdentifier>
    </Filter>
    <Filter Include="extension">
      <UniqueIdentifier>{99e5454f-55e7-4a86-bf56-823dc80f02cd}</UniqueIdentifier>
    </Filter>
    <Filter Include="external">
      <UniqueIdentifier>{650a2fa5-095e-4d93-86d6-5b38663c2dcf}</UniqueIdentifier>
    </Filter>
    <Filter Include="math">
      <UniqueIdentifier>{862c9f7f-fb24-4ab3-9713-76eed9341c50}</UniqueIdentifier>
    </Filter>
    <Filter Include="network">
      <UniqueIdentifier>{6341b1da-4cfa-4ce5-a824-9f4ae73fb26c}</UniqueIdentifier>
    </Filter>
    <Filter Include="physics">
      <UniqueIdentifier>{7cf18e6c-00a8-4938-8f37-f899df2d4a78}</UniqueIdentifier>
    </Filter>
    <Filter Include="platform">
      <UniqueIdentifier>{9355ad31-9678-4680-8d7d-21864e11663a}</UniqueIdentifier>
    </Filter>
    <Filter Include="renderer">
      <UniqueIdentifier>{93a234af-ace5-4391-ba94-906f9d8b1ac8}</UniqueIdentifier>
    </Filter>
    <Filter Include="storage">
      <UniqueIdentifier>{90707a94-17e0-4a22-9871-ea02fa83b1d3}</UniqueIdentifier>
    </Filter>
    <Filter Include="ui">
      <UniqueIdentifier>{1aa91433-3e54-4b8d-adff-7f7ecae29867}</UniqueIdentifier>
    </Filter>
    <Filter Include="cocosbuilder\Header Files">
      <UniqueIdentifier>{d0b36fd3-ca94-4b7d-828b-0cbf964bd9e9}</UniqueIdentifier>
    </Filter>
    <Filter Include="cocosbuilder\Source Files">
      <UniqueIdentifier>{5367d407-978c-4535-aa47-65a659dcc490}</UniqueIdentifier>
    </Filter>
    <Filter Include="external\ConvertUTF">
      <UniqueIdentifier>{3ab7ab3b-98c2-428e-8715-df40a5f8deca}</UniqueIdentifier>
    </Filter>
    <Filter Include="external\edtaa">
      <UniqueIdentifier>{becaa915-a665-4657-8aae-722c99ae368b}</UniqueIdentifier>
    </Filter>
    <Filter Include="external\tinyxml2">
      <UniqueIdentifier>{0b41a5be-2392-4079-b980-14c701c7e349}</UniqueIdentifier>
    </Filter>
    <Filter Include="external\unzip">
      <UniqueIdentifier>{c2fddcbf-b255-4fb6-8f55-9ca85bd3809b}</UniqueIdentifier>
    </Filter>
    <Filter Include="external\xxhash">
      <UniqueIdentifier>{9a5d5bc4-80f9-42aa-8865-c79711dfa7d6}</UniqueIdentifier>
    </Filter>
    <Filter Include="cocostudio\action">
      <UniqueIdentifier>{7345e280-b8a5-4d89-a27c-60cf351952d2}</UniqueIdentifier>
    </Filter>
    <Filter Include="cocostudio\armature">
      <UniqueIdentifier>{e31070b5-5b5f-47d4-b5c5-72220fe506de}</UniqueIdentifier>
    </Filter>
    <Filter Include="cocostudio\components">
      <UniqueIdentifier>{26df0f77-db9e-4895-b648-118e42b24728}</UniqueIdentifier>
    </Filter>
    <Filter Include="cocostudio\json">
      <UniqueIdentifier>{506718ba-bcdf-4078-9c11-781089c8d9f5}</UniqueIdentifier>
    </Filter>
    <Filter Include="cocostudio\reader">
      <UniqueIdentifier>{45d1e3fe-f2de-457b-bc91-0d60cbc50d8f}</UniqueIdentifier>
    </Filter>
    <Filter Include="cocostudio\TimelineAction">
      <UniqueIdentifier>{c7545a66-40fe-43af-ac7b-cce94a5bde56}</UniqueIdentifier>
    </Filter>
    <Filter Include="cocostudio\trigger">
      <UniqueIdentifier>{90a35e19-a318-4dd8-96e0-42112c4de943}</UniqueIdentifier>
    </Filter>
    <Filter Include="cocostudio\armature\animation">
      <UniqueIdentifier>{d2f2d731-a0fc-4fca-916a-ce87b5fb5cab}</UniqueIdentifier>
    </Filter>
    <Filter Include="cocostudio\armature\datas">
      <UniqueIdentifier>{7d85e693-c5fb-4408-abe0-f9ff7df0e384}</UniqueIdentifier>
    </Filter>
    <Filter Include="cocostudio\armature\display">
      <UniqueIdentifier>{a9af9e6f-0fd3-4461-9b3a-2de2417624eb}</UniqueIdentifier>
    </Filter>
    <Filter Include="cocostudio\armature\physics">
      <UniqueIdentifier>{43ca9fc2-569b-4753-9150-ac5bfc6f543e}</UniqueIdentifier>
    </Filter>
    <Filter Include="cocostudio\armature\utils">
      <UniqueIdentifier>{7dfddab5-351a-48e7-9cd4-1df5268badfd}</UniqueIdentifier>
    </Filter>
    <Filter Include="cocostudio\reader\WidgetReader">
      <UniqueIdentifier>{c88afb13-dccb-4ff6-be05-fd91f19d9202}</UniqueIdentifier>
    </Filter>
    <Filter Include="cocostudio\reader\WidgetReader\ButtonReader">
      <UniqueIdentifier>{49a50e7b-bf26-480e-a4e6-25b19fc4a312}</UniqueIdentifier>
    </Filter>
    <Filter Include="cocostudio\reader\WidgetReader\CheckBoxReader">
      <UniqueIdentifier>{6559bb9c-34ce-4702-a0c7-cb3e93a22caf}</UniqueIdentifier>
    </Filter>
    <Filter Include="cocostudio\reader\WidgetReader\ImageViewReader">
      <UniqueIdentifier>{37576c88-e687-4089-a758-6ef970087d3d}</UniqueIdentifier>
    </Filter>
    <Filter Include="cocostudio\reader\WidgetReader\LayoutReader">
      <UniqueIdentifier>{dd2338c9-660d-4131-aaf6-3c3cc30dfbe8}</UniqueIdentifier>
    </Filter>
    <Filter Include="cocostudio\reader\WidgetReader\ListViewReader">
      <UniqueIdentifier>{16ad21b8-70cc-4ab6-8ec6-e84417a685e7}</UniqueIdentifier>
    </Filter>
    <Filter Include="cocostudio\reader\WidgetReader\LoadingBarReader">
      <UniqueIdentifier>{1647ffda-45c0-401d-a050-0217bc5c3b91}</UniqueIdentifier>
    </Filter>
    <Filter Include="cocostudio\reader\WidgetReader\PageViewReader">
      <UniqueIdentifier>{99d20297-341e-4d4f-ac32-bf0f957bb08e}</UniqueIdentifier>
    </Filter>
    <Filter Include="cocostudio\reader\WidgetReader\ScrollViewReader">
      <UniqueIdentifier>{0f1c084d-aee7-4f97-a65f-a40a0b28ff16}</UniqueIdentifier>
    </Filter>
    <Filter Include="cocostudio\reader\WidgetReader\SliderReader">
      <UniqueIdentifier>{5c9190b3-70ea-4189-b42a-442399baf629}</UniqueIdentifier>
    </Filter>
    <Filter Include="cocostudio\reader\WidgetReader\TextAtlasReader">
      <UniqueIdentifier>{c81f1e50-d504-432b-9e38-92d015c88f8f}</UniqueIdentifier>
    </Filter>
    <Filter Include="cocostudio\reader\WidgetReader\TextBMFontReader">
      <UniqueIdentifier>{f2018778-20b3-439e-9127-4080d18448db}</UniqueIdentifier>
    </Filter>
    <Filter Include="cocostudio\reader\WidgetReader\TextFieldReader">
      <UniqueIdentifier>{ffc571d4-dca4-4cf0-b62c-f35b5f26f204}</UniqueIdentifier>
    </Filter>
    <Filter Include="cocostudio\reader\WidgetReader\TextReader">
      <UniqueIdentifier>{c03ed815-ce08-4801-bdd6-1869ff3c014e}</UniqueIdentifier>
    </Filter>
    <Filter Include="cocostudio\reader\WidgetReader\Node3DReader">
      <UniqueIdentifier>{c03ed815-ce08-4801-bdd6-1104ff3c014e}</UniqueIdentifier>
    </Filter>
    <Filter Include="cocostudio\reader\WidgetReader\Sprite3DReader">
      <UniqueIdentifier>{c03ed815-ce10-4301-bdd6-1104ff3c014e}</UniqueIdentifier>
    </Filter>
    <Filter Include="cocostudio\reader\WidgetReader\UserCameraReader">
      <UniqueIdentifier>{c0310482-ce10-4301-bdd6-110fff3c014e}</UniqueIdentifier>
    </Filter>
    <Filter Include="cocostudio\reader\WidgetReader\Particle3DReader">
      <UniqueIdentifier>{c0310485-ce10-420b-bdd6-1104ff3c014e}</UniqueIdentifier>
    </Filter>
    <Filter Include="ui\BaseClasses">
      <UniqueIdentifier>{48ae1ce9-b81f-479f-b59c-b10e344699d8}</UniqueIdentifier>
    </Filter>
    <Filter Include="ui\Layouts">
      <UniqueIdentifier>{1a7fb736-f3df-4683-b892-b181bc26fb0d}</UniqueIdentifier>
    </Filter>
    <Filter Include="ui\System">
      <UniqueIdentifier>{ef54a6b1-dfbe-4808-86a2-8ba0664b15ad}</UniqueIdentifier>
    </Filter>
    <Filter Include="ui\UIWidgets">
      <UniqueIdentifier>{4f239b1b-f1ca-472c-acb9-d84fbb0aeb9d}</UniqueIdentifier>
    </Filter>
    <Filter Include="ui\UIWidgets\EditBox">
      <UniqueIdentifier>{39f7141f-d8ce-4780-b9ee-c0c8e5410dc8}</UniqueIdentifier>
    </Filter>
    <Filter Include="ui\UIWidgets\ScrollWidget">
      <UniqueIdentifier>{b8bf48f3-8e10-4010-ae69-367715f2755a}</UniqueIdentifier>
    </Filter>
    <Filter Include="extension\AssetsManager">
      <UniqueIdentifier>{03cfe246-9a82-45ed-8a0f-f5e7baa91e0d}</UniqueIdentifier>
    </Filter>
    <Filter Include="extension\GUI">
      <UniqueIdentifier>{9a84f2c8-f6bb-4c38-9669-b1c6e45ef658}</UniqueIdentifier>
    </Filter>
    <Filter Include="extension\physics_nodes">
      <UniqueIdentifier>{b24283d8-3e1c-4fbe-b632-fef2cef51d87}</UniqueIdentifier>
    </Filter>
    <Filter Include="extension\GUI\CCControlExtensions">
      <UniqueIdentifier>{161033d2-1f07-477f-a694-c664c942f102}</UniqueIdentifier>
    </Filter>
    <Filter Include="extension\GUI\CCScrollView">
      <UniqueIdentifier>{840515bd-a764-47a1-b1d1-ad4d9fdbde91}</UniqueIdentifier>
    </Filter>
    <Filter Include="network\Header Files">
      <UniqueIdentifier>{1d8b1ab3-9e58-4b9d-a5d4-91ac54f29a44}</UniqueIdentifier>
    </Filter>
    <Filter Include="network\Source Files">
      <UniqueIdentifier>{09977165-cfcf-4101-9b00-6a3dc5397aaf}</UniqueIdentifier>
    </Filter>
    <Filter Include="platform\winrt">
      <UniqueIdentifier>{f8d3d5c4-e469-4980-bf28-aa7f6dac53a1}</UniqueIdentifier>
    </Filter>
    <Filter Include="cocosdenshion\Header Files">
      <UniqueIdentifier>{354b91cc-c6f7-4a7e-bd72-737916af7e23}</UniqueIdentifier>
    </Filter>
    <Filter Include="cocosdenshion\Source Files">
      <UniqueIdentifier>{5f37f118-5902-4683-9243-fcc77bdbf3e1}</UniqueIdentifier>
    </Filter>
    <Filter Include="cocostudio\json\flatbuffers">
      <UniqueIdentifier>{ea248cf4-798f-418c-8beb-39c9c864a802}</UniqueIdentifier>
    </Filter>
    <Filter Include="cocostudio\reader\WidgetReader\ComAudioReader">
      <UniqueIdentifier>{a9889035-45b0-4671-97a0-61df5b0d9283}</UniqueIdentifier>
    </Filter>
    <Filter Include="cocostudio\reader\WidgetReader\GameMapReader">
      <UniqueIdentifier>{9020bd24-1e83-4a61-98ce-3727c6677cc9}</UniqueIdentifier>
    </Filter>
    <Filter Include="cocostudio\reader\WidgetReader\NodeReader">
      <UniqueIdentifier>{c98f9dbc-048a-4efe-95eb-a0867f320928}</UniqueIdentifier>
    </Filter>
    <Filter Include="cocostudio\reader\WidgetReader\SpriteReader">
      <UniqueIdentifier>{1b632e54-5bd0-4d5b-98b2-8d656f96fa5d}</UniqueIdentifier>
    </Filter>
    <Filter Include="cocostudio\reader\WidgetReader\ParticleReader">
      <UniqueIdentifier>{0bffceb2-5483-4697-a6d6-4e56f469e0af}</UniqueIdentifier>
    </Filter>
    <Filter Include="cocostudio\reader\WidgetReader\SpriteReader\SingleNodeReader">
      <UniqueIdentifier>{b6756a21-fab2-49e2-94ee-8100c134e797}</UniqueIdentifier>
    </Filter>
    <Filter Include="cocostudio\reader\WidgetReader\ProjectNodeReader">
      <UniqueIdentifier>{a6638f35-5c81-4835-9897-0f9efb0be02b}</UniqueIdentifier>
    </Filter>
    <Filter Include="cocostudio\reader\WidgetReader\ArmatureNodeReader">
      <UniqueIdentifier>{1151b6b3-739f-4cff-add0-6b772fa7d226}</UniqueIdentifier>
    </Filter>
    <Filter Include="base\allocator">
      <UniqueIdentifier>{673ca2c5-2183-424e-a2aa-728cd5231b62}</UniqueIdentifier>
    </Filter>
    <Filter Include="cocostudio\reader\WidgetReader\Particle3DReader">
      <UniqueIdentifier>{876146bd-d01b-43da-ab6f-405e99ff5bde}</UniqueIdentifier>
    </Filter>
    <Filter Include="extension\Particle3D">
      <UniqueIdentifier>{9db28ba6-311e-471b-ae34-0fc41cffc2b0}</UniqueIdentifier>
    </Filter>
    <Filter Include="extension\Particle3D\PU">
      <UniqueIdentifier>{ed044d4b-058f-4cee-911e-49fad0a03953}</UniqueIdentifier>
    </Filter>
    <Filter Include="external\poly2tri">
      <UniqueIdentifier>{1567b8a7-947d-4cf9-883d-5e0cd06efffc}</UniqueIdentifier>
    </Filter>
    <Filter Include="external\poly2tri\common">
      <UniqueIdentifier>{292e8d6b-015b-40ad-a77c-8d190940da04}</UniqueIdentifier>
    </Filter>
    <Filter Include="external\poly2tri\sweep">
      <UniqueIdentifier>{932c5f6e-07b3-4b34-97ae-2f3d42024149}</UniqueIdentifier>
    </Filter>
    <Filter Include="external\clipper">
      <UniqueIdentifier>{37ad3bdd-733d-46e4-b28d-b350521e6f54}</UniqueIdentifier>
    </Filter>
    <Filter Include="audio">
      <UniqueIdentifier>{f1c7e21a-6d78-44ba-9480-d7ba197c7b42}</UniqueIdentifier>
    </Filter>
    <Filter Include="physics3d">
      <UniqueIdentifier>{9cd5215e-ca71-4a7c-bc6d-a86d493b0a70}</UniqueIdentifier>
    </Filter>
    <Filter Include="navmesh">
      <UniqueIdentifier>{9a25af30-04d1-41a7-9e55-e34db6b712cd}</UniqueIdentifier>
    </Filter>
    <Filter Include="cocostudio\reader\WidgetReader\SkeletonReader">
      <UniqueIdentifier>{a40f3972-1316-4674-a6d6-c9fae0b83e88}</UniqueIdentifier>
    </Filter>
    <Filter Include="cocostudio\reader\WidgetReader\GameNodeDReader">
      <UniqueIdentifier>{4cfeb8e0-8355-4a28-aff7-3e96e400bad1}</UniqueIdentifier>
    </Filter>
    <Filter Include="cocostudio\reader\WidgetReader\Light3DReader">
      <UniqueIdentifier>{815a6275-839e-45a6-9f35-4e84b13ba538}</UniqueIdentifier>
    </Filter>
    <Filter Include="cocostudio\reader\WidgetReader\TabControlReader">
      <UniqueIdentifier>{fe153deb-3cee-416d-bdcb-fa409ae48240}</UniqueIdentifier>
    </Filter>
  </ItemGroup>
  <ItemGroup>
    <None Include="$(MSBuildThisFileDirectory)..\..\..\cocos2d.def" />
    <None Include="$(MSBuildThisFileDirectory)..\..\..\..\math\Mat4.inl">
      <Filter>math</Filter>
    </None>
    <None Include="$(MSBuildThisFileDirectory)..\..\..\..\math\MathUtil.inl">
      <Filter>math</Filter>
    </None>
    <None Include="$(MSBuildThisFileDirectory)..\..\..\..\math\MathUtilNeon.inl">
      <Filter>math</Filter>
    </None>
    <None Include="$(MSBuildThisFileDirectory)..\..\..\..\math\MathUtilSSE.inl">
      <Filter>math</Filter>
    </None>
    <None Include="$(MSBuildThisFileDirectory)..\..\..\..\math\Quaternion.inl">
      <Filter>math</Filter>
    </None>
    <None Include="$(MSBuildThisFileDirectory)..\..\..\..\math\Vec2.inl">
      <Filter>math</Filter>
    </None>
    <None Include="$(MSBuildThisFileDirectory)..\..\..\..\math\Vec3.inl">
      <Filter>math</Filter>
    </None>
    <None Include="$(MSBuildThisFileDirectory)..\..\..\..\math\Vec4.inl">
      <Filter>math</Filter>
    </None>
    <None Include="$(MSBuildThisFileDirectory)..\..\..\..\renderer\ccShader_3D_Color.frag">
      <Filter>renderer</Filter>
    </None>
    <None Include="$(MSBuildThisFileDirectory)..\..\..\..\renderer\ccShader_3D_ColorTex.frag">
      <Filter>renderer</Filter>
    </None>
    <None Include="$(MSBuildThisFileDirectory)..\..\..\..\renderer\ccShader_3D_PositionTex.vert">
      <Filter>renderer</Filter>
    </None>
    <None Include="$(MSBuildThisFileDirectory)..\..\..\..\renderer\ccShader_Label.vert">
      <Filter>renderer</Filter>
    </None>
    <None Include="$(MSBuildThisFileDirectory)..\..\..\..\renderer\ccShader_Label_df.frag">
      <Filter>renderer</Filter>
    </None>
    <None Include="$(MSBuildThisFileDirectory)..\..\..\..\renderer\ccShader_Label_df_glow.frag">
      <Filter>renderer</Filter>
    </None>
    <None Include="$(MSBuildThisFileDirectory)..\..\..\..\renderer\ccShader_Label_normal.frag">
      <Filter>renderer</Filter>
    </None>
    <None Include="$(MSBuildThisFileDirectory)..\..\..\..\renderer\ccShader_Label_outline.frag">
      <Filter>renderer</Filter>
    </None>
    <None Include="$(MSBuildThisFileDirectory)..\..\..\..\renderer\ccShader_Position_uColor.frag">
      <Filter>renderer</Filter>
    </None>
    <None Include="$(MSBuildThisFileDirectory)..\..\..\..\renderer\ccShader_Position_uColor.vert">
      <Filter>renderer</Filter>
    </None>
    <None Include="$(MSBuildThisFileDirectory)..\..\..\..\renderer\ccShader_PositionColor.frag">
      <Filter>renderer</Filter>
    </None>
    <None Include="$(MSBuildThisFileDirectory)..\..\..\..\renderer\ccShader_PositionColor.vert">
      <Filter>renderer</Filter>
    </None>
    <None Include="$(MSBuildThisFileDirectory)..\..\..\..\renderer\ccShader_PositionColorLengthTexture.frag">
      <Filter>renderer</Filter>
    </None>
    <None Include="$(MSBuildThisFileDirectory)..\..\..\..\renderer\ccShader_PositionColorLengthTexture.vert">
      <Filter>renderer</Filter>
    </None>
    <None Include="$(MSBuildThisFileDirectory)..\..\..\..\renderer\ccShader_PositionTexture.frag">
      <Filter>renderer</Filter>
    </None>
    <None Include="$(MSBuildThisFileDirectory)..\..\..\..\renderer\ccShader_PositionTexture.vert">
      <Filter>renderer</Filter>
    </None>
    <None Include="$(MSBuildThisFileDirectory)..\..\..\..\renderer\ccShader_PositionTexture_uColor.frag">
      <Filter>renderer</Filter>
    </None>
    <None Include="$(MSBuildThisFileDirectory)..\..\..\..\renderer\ccShader_PositionTexture_uColor.vert">
      <Filter>renderer</Filter>
    </None>
    <None Include="$(MSBuildThisFileDirectory)..\..\..\..\renderer\ccShader_PositionTextureA8Color.frag">
      <Filter>renderer</Filter>
    </None>
    <None Include="$(MSBuildThisFileDirectory)..\..\..\..\renderer\ccShader_PositionTextureA8Color.vert">
      <Filter>renderer</Filter>
    </None>
    <None Include="$(MSBuildThisFileDirectory)..\..\..\..\renderer\ccShader_PositionTextureColor.frag">
      <Filter>renderer</Filter>
    </None>
    <None Include="$(MSBuildThisFileDirectory)..\..\..\..\renderer\ccShader_PositionTextureColor.vert">
      <Filter>renderer</Filter>
    </None>
    <None Include="$(MSBuildThisFileDirectory)..\..\..\..\renderer\ccShader_PositionTextureColor_noMVP.frag">
      <Filter>renderer</Filter>
    </None>
    <None Include="$(MSBuildThisFileDirectory)..\..\..\..\renderer\ccShader_PositionTextureColor_noMVP.vert">
      <Filter>renderer</Filter>
    </None>
    <None Include="$(MSBuildThisFileDirectory)..\..\..\..\renderer\ccShader_PositionTextureColorAlphaTest.frag">
      <Filter>renderer</Filter>
    </None>
    <None Include="$(MSBuildThisFileDirectory)..\..\..\..\renderer\ccShader_Position_uColor-no-gl_PointSize.vert">
      <Filter>renderer</Filter>
    </None>
    <None Include="$(MSBuildThisFileDirectory)..\..\..\libcocos2d.vcxproj.filters">
      <Filter>2d</Filter>
    </None>
    <None Include="$(MSBuildThisFileDirectory)..\..\..\libcocos2d_wp8.vcxproj.filters">
      <Filter>2d</Filter>
    </None>
    <None Include="$(MSBuildThisFileDirectory)..\..\..\..\3d\CCAnimationCurve.inl">
      <Filter>3d</Filter>
    </None>
  </ItemGroup>
  <ItemGroup>
    <Text Include="$(MSBuildThisFileDirectory)..\..\..\..\physics3d\CMakeLists.txt" />
  </ItemGroup>
</Project><|MERGE_RESOLUTION|>--- conflicted
+++ resolved
@@ -1877,10 +1877,9 @@
     <ClInclude Include="$(MSBuildThisFileDirectory)..\..\..\..\editor-support\cocostudio\WidgetReader\Light3DReader\Light3DReader.h">
       <Filter>cocostudio\reader\WidgetReader\Light3DReader</Filter>
     </ClInclude>
-<<<<<<< HEAD
     <ClInclude Include="$(MSBuildThisFileDirectory)..\..\..\CCTouchAction.h">
       <Filter>2d</Filter>
-=======
+    </ClInclude>
     <ClInclude Include="$(MSBuildThisFileDirectory)..\..\..\..\ui\UITabControl.h">
       <Filter>ui\UIWidgets</Filter>
     </ClInclude>
@@ -1892,7 +1891,6 @@
     </ClInclude>
     <ClInclude Include="$(MSBuildThisFileDirectory)..\..\..\..\editor-support\cocostudio\LocalizationManager.h">
       <Filter>cocostudio\components</Filter>
->>>>>>> f2c99944
     </ClInclude>
   </ItemGroup>
   <ItemGroup>
@@ -3606,10 +3604,9 @@
     <ClCompile Include="$(MSBuildThisFileDirectory)..\..\..\..\editor-support\cocostudio\WidgetReader\Light3DReader\Light3DReader.cpp">
       <Filter>cocostudio\reader\WidgetReader\Light3DReader</Filter>
     </ClCompile>
-<<<<<<< HEAD
     <ClCompile Include="$(MSBuildThisFileDirectory)..\..\..\CCTouchAction.cpp">
       <Filter>2d</Filter>
-=======
+    </ClInclude>
     <ClCompile Include="$(MSBuildThisFileDirectory)..\..\..\..\ui\UITabControl.cpp">
       <Filter>ui\UIWidgets</Filter>
     </ClCompile>
@@ -3618,7 +3615,6 @@
     </ClCompile>
     <ClCompile Include="$(MSBuildThisFileDirectory)..\..\..\..\editor-support\cocostudio\LocalizationManager.cpp">
       <Filter>cocostudio\components</Filter>
->>>>>>> f2c99944
     </ClCompile>
   </ItemGroup>
   <ItemGroup>
