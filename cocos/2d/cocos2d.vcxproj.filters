﻿<?xml version="1.0" encoding="utf-8"?>
<Project ToolsVersion="4.0" xmlns="http://schemas.microsoft.com/developer/msbuild/2003">
  <ItemGroup>
    <Filter Include="base_nodes">
      <UniqueIdentifier>{cc64f5ad-2234-494c-9c51-b7a20c8887aa}</UniqueIdentifier>
    </Filter>
    <Filter Include="effects">
      <UniqueIdentifier>{736cf4ab-e0d6-40ba-912a-b062d28d318a}</UniqueIdentifier>
    </Filter>
    <Filter Include="actions">
      <UniqueIdentifier>{1c7c61b8-3d36-4ba0-a87c-457eb4c782d0}</UniqueIdentifier>
    </Filter>
    <Filter Include="include">
      <UniqueIdentifier>{0b3a64bd-79fa-476a-a461-6b97e5072453}</UniqueIdentifier>
    </Filter>
    <Filter Include="label_nodes">
      <UniqueIdentifier>{e455af5e-da09-4f41-b79f-df4dd311820d}</UniqueIdentifier>
    </Filter>
    <Filter Include="layers_scenes_transitions_nodes">
      <UniqueIdentifier>{206bd96b-f80e-4722-8675-d7c6ff9b3639}</UniqueIdentifier>
    </Filter>
    <Filter Include="menu_nodes">
      <UniqueIdentifier>{075492ba-08bc-404c-92da-32029797a600}</UniqueIdentifier>
    </Filter>
    <Filter Include="misc_nodes">
      <UniqueIdentifier>{41abe422-1602-4fe0-ac1c-6b04a14c1abb}</UniqueIdentifier>
    </Filter>
    <Filter Include="particle_nodes">
      <UniqueIdentifier>{8bf0f517-2ac3-4fc3-a1ad-999d9ea103cd}</UniqueIdentifier>
    </Filter>
    <Filter Include="platform">
      <UniqueIdentifier>{926fc31c-8742-4984-9940-c972dd02fc8a}</UniqueIdentifier>
    </Filter>
    <Filter Include="platform\win32">
      <UniqueIdentifier>{9428f8e6-4ce3-4596-b8af-14d70b7c5b5d}</UniqueIdentifier>
    </Filter>
    <Filter Include="sprite_nodes">
      <UniqueIdentifier>{755e5282-111e-46a5-9169-7c12b37f5ffc}</UniqueIdentifier>
    </Filter>
    <Filter Include="support">
      <UniqueIdentifier>{d94bbf20-8de9-49a7-ae20-6a1140cf633b}</UniqueIdentifier>
    </Filter>
    <Filter Include="support\data_support">
      <UniqueIdentifier>{4a64789e-cc8d-4f84-a869-e6dae2e0d58c}</UniqueIdentifier>
    </Filter>
    <Filter Include="support\image_support">
      <UniqueIdentifier>{bb98a889-9a48-4e31-af2f-117f14da388a}</UniqueIdentifier>
    </Filter>
    <Filter Include="support\zip_support">
      <UniqueIdentifier>{fdea327e-b905-47db-8c33-b70d7866166b}</UniqueIdentifier>
    </Filter>
    <Filter Include="textures">
      <UniqueIdentifier>{46c8d130-b8b5-47f5-a063-ca700e1c32cc}</UniqueIdentifier>
    </Filter>
    <Filter Include="tilemap_parallax_nodes">
      <UniqueIdentifier>{f2671200-b2d8-4d2e-9728-06719cf6f835}</UniqueIdentifier>
    </Filter>
    <Filter Include="text_input_node">
      <UniqueIdentifier>{535c04b0-fe2b-44c9-9a8c-9029e2b6de5c}</UniqueIdentifier>
    </Filter>
    <Filter Include="script_support">
      <UniqueIdentifier>{5b082c5c-d396-43ca-b3b1-997d0f6247d0}</UniqueIdentifier>
    </Filter>
    <Filter Include="kazmath">
      <UniqueIdentifier>{7751500e-ac9e-4604-a96d-670b30b7d8bd}</UniqueIdentifier>
    </Filter>
    <Filter Include="shaders">
      <UniqueIdentifier>{163895ae-8a8e-46bf-bdf2-98bb2c1347fc}</UniqueIdentifier>
    </Filter>
    <Filter Include="draw_nodes">
      <UniqueIdentifier>{1179d205-d065-49f0-8457-bc4c3f1d0cb3}</UniqueIdentifier>
    </Filter>
    <Filter Include="support\tinyxml2">
      <UniqueIdentifier>{cc25bb83-527d-4218-8d68-ebf963ce7698}</UniqueIdentifier>
    </Filter>
    <Filter Include="support\user_default">
      <UniqueIdentifier>{c45b97e8-fa1f-4e58-8ec5-d46371c2dd26}</UniqueIdentifier>
    </Filter>
    <Filter Include="support\component">
      <UniqueIdentifier>{caa78ce0-9b58-4314-b117-1acae278691e}</UniqueIdentifier>
    </Filter>
    <Filter Include="platform\etc">
      <UniqueIdentifier>{47fda93e-6eb4-4abc-b5bc-725bf667a395}</UniqueIdentifier>
    </Filter>
    <Filter Include="event_dispatcher">
      <UniqueIdentifier>{3ff2746c-a91b-4b86-93b7-43a9ec14825b}</UniqueIdentifier>
    </Filter>
    <Filter Include="physics">
      <UniqueIdentifier>{08593631-5bf5-46aa-9436-62595c4f7bf6}</UniqueIdentifier>
    </Filter>
    <Filter Include="physics\chipmunk">
      <UniqueIdentifier>{aeadfa95-9c89-4212-98ae-89ad57db596a}</UniqueIdentifier>
    </Filter>
    <Filter Include="kazmath\include">
      <UniqueIdentifier>{05e27e68-7574-4a8b-af68-553dd3bafdfa}</UniqueIdentifier>
    </Filter>
    <Filter Include="kazmath\src">
      <UniqueIdentifier>{b797075f-7437-46d5-b4ee-2aa2c108e98f}</UniqueIdentifier>
    </Filter>
    <Filter Include="kazmath\src\GL">
      <UniqueIdentifier>{c755509d-1610-4e6c-b01b-e01d4d0de46e}</UniqueIdentifier>
    </Filter>
    <Filter Include="kazmath\include\kazmath">
      <UniqueIdentifier>{e1b64497-c099-4f06-8d61-9d4c6b7a215a}</UniqueIdentifier>
    </Filter>
    <Filter Include="kazmath\include\kazmath\GL">
      <UniqueIdentifier>{7c71abeb-8b4b-4be8-a23c-e32fedc65fc9}</UniqueIdentifier>
    </Filter>
    <Filter Include="base">
      <UniqueIdentifier>{aec8225f-81a7-4213-b97b-7004d5535398}</UniqueIdentifier>
    </Filter>
<<<<<<< HEAD
    <Filter Include="math">
      <UniqueIdentifier>{0b6b594a-0e4c-4081-8798-c04c6aa6bce7}</UniqueIdentifier>
=======
    <Filter Include="renderer">
      <UniqueIdentifier>{cba0f362-878c-438b-ad0f-43d287516357}</UniqueIdentifier>
>>>>>>> 1f2c68c8
    </Filter>
  </ItemGroup>
  <ItemGroup>
    <ClCompile Include="..\physics\CCPhysicsBody.cpp">
      <Filter>physics</Filter>
    </ClCompile>
    <ClCompile Include="..\physics\CCPhysicsContact.cpp">
      <Filter>physics</Filter>
    </ClCompile>
    <ClCompile Include="..\physics\CCPhysicsJoint.cpp">
      <Filter>physics</Filter>
    </ClCompile>
    <ClCompile Include="..\physics\CCPhysicsShape.cpp">
      <Filter>physics</Filter>
    </ClCompile>
    <ClCompile Include="..\physics\CCPhysicsWorld.cpp">
      <Filter>physics</Filter>
    </ClCompile>
    <ClCompile Include="CCNode.cpp">
      <Filter>base_nodes</Filter>
    </ClCompile>
    <ClCompile Include="CCAtlasNode.cpp">
      <Filter>base_nodes</Filter>
    </ClCompile>
    <ClCompile Include="CCGrabber.cpp">
      <Filter>effects</Filter>
    </ClCompile>
    <ClCompile Include="CCGrid.cpp">
      <Filter>effects</Filter>
    </ClCompile>
    <ClCompile Include="CCEventDispatcher.cpp">
      <Filter>event_dispatcher</Filter>
    </ClCompile>
    <ClCompile Include="CCEventKeyboard.cpp">
      <Filter>event_dispatcher</Filter>
    </ClCompile>
    <ClCompile Include="CCEventListener.cpp">
      <Filter>event_dispatcher</Filter>
    </ClCompile>
    <ClCompile Include="CCEventListenerAcceleration.cpp">
      <Filter>event_dispatcher</Filter>
    </ClCompile>
    <ClCompile Include="CCEventListenerCustom.cpp">
      <Filter>event_dispatcher</Filter>
    </ClCompile>
    <ClCompile Include="CCEventListenerKeyboard.cpp">
      <Filter>event_dispatcher</Filter>
    </ClCompile>
    <ClCompile Include="CCEventListenerTouch.cpp">
      <Filter>event_dispatcher</Filter>
    </ClCompile>
    <ClCompile Include="CCEventTouch.cpp">
      <Filter>event_dispatcher</Filter>
    </ClCompile>
    <ClCompile Include="CCEvent.cpp">
      <Filter>event_dispatcher</Filter>
    </ClCompile>
    <ClCompile Include="CCEventAcceleration.cpp">
      <Filter>event_dispatcher</Filter>
    </ClCompile>
    <ClCompile Include="CCEventCustom.cpp">
      <Filter>event_dispatcher</Filter>
    </ClCompile>
    <ClCompile Include="CCTouch.cpp">
      <Filter>event_dispatcher</Filter>
    </ClCompile>
    <ClCompile Include="..\math\kazmath\src\GL\mat4stack.c">
      <Filter>kazmath\src\GL</Filter>
    </ClCompile>
    <ClCompile Include="..\math\kazmath\src\GL\matrix.c">
      <Filter>kazmath\src\GL</Filter>
    </ClCompile>
    <ClCompile Include="..\math\kazmath\src\aabb.c">
      <Filter>kazmath\src</Filter>
    </ClCompile>
    <ClCompile Include="..\math\kazmath\src\mat3.c">
      <Filter>kazmath\src</Filter>
    </ClCompile>
    <ClCompile Include="..\math\kazmath\src\mat4.c">
      <Filter>kazmath\src</Filter>
    </ClCompile>
    <ClCompile Include="..\math\kazmath\src\neon_matrix_impl.c">
      <Filter>kazmath\src</Filter>
    </ClCompile>
    <ClCompile Include="..\math\kazmath\src\plane.c">
      <Filter>kazmath\src</Filter>
    </ClCompile>
    <ClCompile Include="..\math\kazmath\src\quaternion.c">
      <Filter>kazmath\src</Filter>
    </ClCompile>
    <ClCompile Include="..\math\kazmath\src\ray2.c">
      <Filter>kazmath\src</Filter>
    </ClCompile>
    <ClCompile Include="..\math\kazmath\src\utility.c">
      <Filter>kazmath\src</Filter>
    </ClCompile>
    <ClCompile Include="..\math\kazmath\src\vec2.c">
      <Filter>kazmath\src</Filter>
    </ClCompile>
    <ClCompile Include="..\math\kazmath\src\vec3.c">
      <Filter>kazmath\src</Filter>
    </ClCompile>
    <ClCompile Include="..\math\kazmath\src\vec4.c">
      <Filter>kazmath\src</Filter>
    </ClCompile>
    <ClCompile Include="CCLayer.cpp">
      <Filter>layers_scenes_transitions_nodes</Filter>
    </ClCompile>
    <ClCompile Include="CCScene.cpp">
      <Filter>layers_scenes_transitions_nodes</Filter>
    </ClCompile>
    <ClCompile Include="CCTransition.cpp">
      <Filter>layers_scenes_transitions_nodes</Filter>
    </ClCompile>
    <ClCompile Include="CCTransitionPageTurn.cpp">
      <Filter>layers_scenes_transitions_nodes</Filter>
    </ClCompile>
    <ClCompile Include="CCTransitionProgress.cpp">
      <Filter>layers_scenes_transitions_nodes</Filter>
    </ClCompile>
    <ClCompile Include="CCMenuItem.cpp">
      <Filter>menu_nodes</Filter>
    </ClCompile>
    <ClCompile Include="CCMenu.cpp">
      <Filter>menu_nodes</Filter>
    </ClCompile>
    <ClCompile Include="CCClippingNode.cpp">
      <Filter>misc_nodes</Filter>
    </ClCompile>
    <ClCompile Include="CCMotionStreak.cpp">
      <Filter>misc_nodes</Filter>
    </ClCompile>
    <ClCompile Include="CCProgressTimer.cpp">
      <Filter>misc_nodes</Filter>
    </ClCompile>
    <ClCompile Include="CCRenderTexture.cpp">
      <Filter>misc_nodes</Filter>
    </ClCompile>
    <ClCompile Include="CCParticleBatchNode.cpp">
      <Filter>particle_nodes</Filter>
    </ClCompile>
    <ClCompile Include="CCParticleExamples.cpp">
      <Filter>particle_nodes</Filter>
    </ClCompile>
    <ClCompile Include="CCParticleSystem.cpp">
      <Filter>particle_nodes</Filter>
    </ClCompile>
    <ClCompile Include="CCParticleSystemQuad.cpp">
      <Filter>particle_nodes</Filter>
    </ClCompile>
    <ClCompile Include="CCScriptSupport.cpp">
      <Filter>script_support</Filter>
    </ClCompile>
    <ClCompile Include="CCAction.cpp">
      <Filter>actions</Filter>
    </ClCompile>
    <ClCompile Include="CCActionCamera.cpp">
      <Filter>actions</Filter>
    </ClCompile>
    <ClCompile Include="CCActionCatmullRom.cpp">
      <Filter>actions</Filter>
    </ClCompile>
    <ClCompile Include="CCActionEase.cpp">
      <Filter>actions</Filter>
    </ClCompile>
    <ClCompile Include="CCActionGrid.cpp">
      <Filter>actions</Filter>
    </ClCompile>
    <ClCompile Include="CCActionGrid3D.cpp">
      <Filter>actions</Filter>
    </ClCompile>
    <ClCompile Include="CCActionInstant.cpp">
      <Filter>actions</Filter>
    </ClCompile>
    <ClCompile Include="CCActionInterval.cpp">
      <Filter>actions</Filter>
    </ClCompile>
    <ClCompile Include="CCActionManager.cpp">
      <Filter>actions</Filter>
    </ClCompile>
    <ClCompile Include="CCActionPageTurn3D.cpp">
      <Filter>actions</Filter>
    </ClCompile>
    <ClCompile Include="CCActionProgressTimer.cpp">
      <Filter>actions</Filter>
    </ClCompile>
    <ClCompile Include="CCActionTiledGrid.cpp">
      <Filter>actions</Filter>
    </ClCompile>
    <ClCompile Include="CCActionTween.cpp">
      <Filter>actions</Filter>
    </ClCompile>
    <ClCompile Include="CCDrawNode.cpp">
      <Filter>draw_nodes</Filter>
    </ClCompile>
    <ClCompile Include="CCDrawingPrimitives.cpp">
      <Filter>draw_nodes</Filter>
    </ClCompile>
    <ClCompile Include="CCFont.cpp">
      <Filter>label_nodes</Filter>
    </ClCompile>
    <ClCompile Include="CCFontAtlas.cpp">
      <Filter>label_nodes</Filter>
    </ClCompile>
    <ClCompile Include="CCFontAtlasCache.cpp">
      <Filter>label_nodes</Filter>
    </ClCompile>
    <ClCompile Include="CCFontAtlasFactory.cpp">
      <Filter>label_nodes</Filter>
    </ClCompile>
    <ClCompile Include="CCFontDefinition.cpp">
      <Filter>label_nodes</Filter>
    </ClCompile>
    <ClCompile Include="CCFontFNT.cpp">
      <Filter>label_nodes</Filter>
    </ClCompile>
    <ClCompile Include="CCFontFreeType.cpp">
      <Filter>label_nodes</Filter>
    </ClCompile>
    <ClCompile Include="CCLabel.cpp">
      <Filter>label_nodes</Filter>
    </ClCompile>
    <ClCompile Include="CCLabelAtlas.cpp">
      <Filter>label_nodes</Filter>
    </ClCompile>
    <ClCompile Include="CCLabelBMFont.cpp">
      <Filter>label_nodes</Filter>
    </ClCompile>
    <ClCompile Include="CCLabelTextFormatter.cpp">
      <Filter>label_nodes</Filter>
    </ClCompile>
    <ClCompile Include="CCLabelTTF.cpp">
      <Filter>label_nodes</Filter>
    </ClCompile>
    <ClCompile Include="CCTextImage.cpp">
      <Filter>label_nodes</Filter>
    </ClCompile>
    <ClCompile Include="..\base\etc1.cpp">
      <Filter>platform\etc</Filter>
    </ClCompile>
    <ClCompile Include="platform\win32\CCApplication.cpp">
      <Filter>platform\win32</Filter>
    </ClCompile>
    <ClCompile Include="platform\win32\CCCommon.cpp">
      <Filter>platform\win32</Filter>
    </ClCompile>
    <ClCompile Include="platform\win32\CCDevice.cpp">
      <Filter>platform\win32</Filter>
    </ClCompile>
    <ClCompile Include="platform\win32\CCEGLView.cpp">
      <Filter>platform\win32</Filter>
    </ClCompile>
    <ClCompile Include="platform\win32\CCFileUtilsWin32.cpp">
      <Filter>platform\win32</Filter>
    </ClCompile>
    <ClCompile Include="platform\win32\CCImage.cpp">
      <Filter>platform\win32</Filter>
    </ClCompile>
    <ClCompile Include="platform\win32\CCStdC.cpp">
      <Filter>platform\win32</Filter>
    </ClCompile>
    <ClCompile Include="platform\CCEGLViewProtocol.cpp">
      <Filter>platform</Filter>
    </ClCompile>
    <ClCompile Include="platform\CCFileUtils.cpp">
      <Filter>platform</Filter>
    </ClCompile>
    <ClCompile Include="platform\CCSAXParser.cpp">
      <Filter>platform</Filter>
    </ClCompile>
    <ClCompile Include="platform\CCThread.cpp">
      <Filter>platform</Filter>
    </ClCompile>
    <ClCompile Include="..\base\atitc.cpp">
      <Filter>platform</Filter>
    </ClCompile>
    <ClCompile Include="..\base\s3tc.cpp">
      <Filter>platform</Filter>
    </ClCompile>
    <ClCompile Include="CCGLProgram.cpp">
      <Filter>shaders</Filter>
    </ClCompile>
    <ClCompile Include="ccGLStateCache.cpp">
      <Filter>shaders</Filter>
    </ClCompile>
    <ClCompile Include="CCShaderCache.cpp">
      <Filter>shaders</Filter>
    </ClCompile>
    <ClCompile Include="ccShaders.cpp">
      <Filter>shaders</Filter>
    </ClCompile>
    <ClCompile Include="CCSpriteBatchNode.cpp">
      <Filter>sprite_nodes</Filter>
    </ClCompile>
    <ClCompile Include="CCSpriteFrame.cpp">
      <Filter>sprite_nodes</Filter>
    </ClCompile>
    <ClCompile Include="CCSpriteFrameCache.cpp">
      <Filter>sprite_nodes</Filter>
    </ClCompile>
    <ClCompile Include="CCSprite.cpp">
      <Filter>sprite_nodes</Filter>
    </ClCompile>
    <ClCompile Include="CCAnimation.cpp">
      <Filter>sprite_nodes</Filter>
    </ClCompile>
    <ClCompile Include="CCAnimationCache.cpp">
      <Filter>sprite_nodes</Filter>
    </ClCompile>
    <ClCompile Include="CCIMEDispatcher.cpp">
      <Filter>text_input_node</Filter>
    </ClCompile>
    <ClCompile Include="CCTextFieldTTF.cpp">
      <Filter>text_input_node</Filter>
    </ClCompile>
    <ClCompile Include="CCTexture2D.cpp">
      <Filter>textures</Filter>
    </ClCompile>
    <ClCompile Include="CCTextureAtlas.cpp">
      <Filter>textures</Filter>
    </ClCompile>
    <ClCompile Include="CCTextureCache.cpp">
      <Filter>textures</Filter>
    </ClCompile>
    <ClCompile Include="CCTMXLayer.cpp">
      <Filter>tilemap_parallax_nodes</Filter>
    </ClCompile>
    <ClCompile Include="CCTMXObjectGroup.cpp">
      <Filter>tilemap_parallax_nodes</Filter>
    </ClCompile>
    <ClCompile Include="CCTMXTiledMap.cpp">
      <Filter>tilemap_parallax_nodes</Filter>
    </ClCompile>
    <ClCompile Include="CCTMXXMLParser.cpp">
      <Filter>tilemap_parallax_nodes</Filter>
    </ClCompile>
    <ClCompile Include="CCTileMapAtlas.cpp">
      <Filter>tilemap_parallax_nodes</Filter>
    </ClCompile>
    <ClCompile Include="CCParallaxNode.cpp">
      <Filter>tilemap_parallax_nodes</Filter>
    </ClCompile>
    <ClCompile Include="CCConfiguration.cpp" />
    <ClCompile Include="CCDeprecated.cpp" />
    <ClCompile Include="CCDirector.cpp" />
    <ClCompile Include="ccFPSImages.c" />
    <ClCompile Include="CCScheduler.cpp" />
    <ClCompile Include="ccTypes.cpp" />
    <ClCompile Include="cocos2d.cpp" />
    <ClCompile Include="base64.cpp">
      <Filter>support</Filter>
    </ClCompile>
    <ClCompile Include="CCNotificationCenter.cpp">
      <Filter>support</Filter>
    </ClCompile>
    <ClCompile Include="CCProfiling.cpp">
      <Filter>support</Filter>
    </ClCompile>
    <ClCompile Include="ccUTF8.cpp">
      <Filter>support</Filter>
    </ClCompile>
    <ClCompile Include="CCVertex.cpp">
      <Filter>support</Filter>
    </ClCompile>
    <ClCompile Include="TransformUtils.cpp">
      <Filter>support</Filter>
    </ClCompile>
    <ClCompile Include="CCComponent.cpp">
      <Filter>support\component</Filter>
    </ClCompile>
    <ClCompile Include="CCComponentContainer.cpp">
      <Filter>support\component</Filter>
    </ClCompile>
    <ClCompile Include="ccCArray.cpp">
      <Filter>support\data_support</Filter>
    </ClCompile>
    <ClCompile Include="TGAlib.cpp">
      <Filter>support\image_support</Filter>
    </ClCompile>
    <ClCompile Include="..\..\external\tinyxml2\tinyxml2.cpp">
      <Filter>support\tinyxml2</Filter>
    </ClCompile>
    <ClCompile Include="CCUserDefault.cpp">
      <Filter>support\user_default</Filter>
    </ClCompile>
    <ClCompile Include="..\..\external\unzip\ioapi.cpp">
      <Filter>support\zip_support</Filter>
    </ClCompile>
    <ClCompile Include="..\..\external\unzip\unzip.cpp">
      <Filter>support\zip_support</Filter>
    </ClCompile>
    <ClCompile Include="ZipUtils.cpp">
      <Filter>support\zip_support</Filter>
    </ClCompile>
    <ClCompile Include="..\base\CCAffineTransform.cpp">
      <Filter>base</Filter>
    </ClCompile>
    <ClCompile Include="..\base\CCArray.cpp">
      <Filter>base</Filter>
    </ClCompile>
    <ClCompile Include="..\base\CCAutoreleasePool.cpp">
      <Filter>base</Filter>
    </ClCompile>
    <ClCompile Include="..\base\CCData.cpp">
      <Filter>base</Filter>
    </ClCompile>
    <ClCompile Include="..\base\CCDataVisitor.cpp">
      <Filter>base</Filter>
    </ClCompile>
    <ClCompile Include="..\base\CCDictionary.cpp">
      <Filter>base</Filter>
    </ClCompile>
    <ClCompile Include="..\base\CCGeometry.cpp">
      <Filter>base</Filter>
    </ClCompile>
    <ClCompile Include="..\base\CCNS.cpp">
      <Filter>base</Filter>
    </ClCompile>
    <ClCompile Include="..\base\CCObject.cpp">
      <Filter>base</Filter>
    </ClCompile>
    <ClCompile Include="..\base\CCSet.cpp">
      <Filter>base</Filter>
    </ClCompile>
    <ClCompile Include="..\base\CCString.cpp">
      <Filter>base</Filter>
    </ClCompile>
    <ClCompile Include="ccUtils.cpp">
      <Filter>support</Filter>
    </ClCompile>
    <ClCompile Include="CCEventListenerMouse.cpp">
      <Filter>event_dispatcher</Filter>
    </ClCompile>
    <ClCompile Include="CCEventMouse.cpp">
      <Filter>event_dispatcher</Filter>
    </ClCompile>
    <ClCompile Include="..\physics\chipmunk\CCPhysicsBodyInfo_chipmunk.cpp">
      <Filter>physics\chipmunk</Filter>
    </ClCompile>
    <ClCompile Include="..\physics\chipmunk\CCPhysicsContactInfo_chipmunk.cpp">
      <Filter>physics\chipmunk</Filter>
    </ClCompile>
    <ClCompile Include="..\physics\chipmunk\CCPhysicsJointInfo_chipmunk.cpp">
      <Filter>physics\chipmunk</Filter>
    </ClCompile>
    <ClCompile Include="..\physics\chipmunk\CCPhysicsShapeInfo_chipmunk.cpp">
      <Filter>physics\chipmunk</Filter>
    </ClCompile>
    <ClCompile Include="..\physics\chipmunk\CCPhysicsWorldInfo_chipmunk.cpp">
      <Filter>physics\chipmunk</Filter>
    </ClCompile>
    <ClCompile Include="..\base\CCConsole.cpp">
      <Filter>base</Filter>
    </ClCompile>
    <ClCompile Include="..\base\CCValue.cpp">
      <Filter>base</Filter>
    </ClCompile>
<<<<<<< HEAD
    <ClCompile Include="..\math\MathUtilty.cpp">
      <Filter>math</Filter>
    </ClCompile>
    <ClCompile Include="..\math\Matrix.cpp">
      <Filter>math</Filter>
    </ClCompile>
    <ClCompile Include="..\math\neon_matrix_impl.c">
      <Filter>math</Filter>
    </ClCompile>
    <ClCompile Include="..\math\Quaternion.cpp">
      <Filter>math</Filter>
    </ClCompile>
    <ClCompile Include="..\math\Vector2.cpp">
      <Filter>math</Filter>
    </ClCompile>
    <ClCompile Include="..\math\Vector3.cpp">
      <Filter>math</Filter>
    </ClCompile>
    <ClCompile Include="..\math\Vector4.cpp">
      <Filter>math</Filter>
    </ClCompile>
    <ClCompile Include="..\base\Transform.cpp">
      <Filter>base</Filter>
=======
    <ClCompile Include="CCNodeGrid.cpp">
      <Filter>misc_nodes</Filter>
    </ClCompile>
    <ClCompile Include="..\..\external\edtaa3func\edtaa3func.cpp">
      <Filter>label_nodes</Filter>
    </ClCompile>
    <ClCompile Include="renderer\CCCustomCommand.cpp">
      <Filter>renderer</Filter>
    </ClCompile>
    <ClCompile Include="renderer\CCFrustum.cpp">
      <Filter>renderer</Filter>
    </ClCompile>
    <ClCompile Include="renderer\CCGroupCommand.cpp">
      <Filter>renderer</Filter>
    </ClCompile>
    <ClCompile Include="renderer\CCMaterialManager.cpp">
      <Filter>renderer</Filter>
    </ClCompile>
    <ClCompile Include="renderer\CCQuadCommand.cpp">
      <Filter>renderer</Filter>
    </ClCompile>
    <ClCompile Include="renderer\CCRenderCommand.cpp">
      <Filter>renderer</Filter>
    </ClCompile>
    <ClCompile Include="renderer\CCRenderer.cpp">
      <Filter>renderer</Filter>
    </ClCompile>
    <ClCompile Include="renderer\CCRenderMaterial.cpp">
      <Filter>renderer</Filter>
>>>>>>> 1f2c68c8
    </ClCompile>
  </ItemGroup>
  <ItemGroup>
    <ClInclude Include="..\physics\CCPhysicsBody.h">
      <Filter>physics</Filter>
    </ClInclude>
    <ClInclude Include="..\physics\CCPhysicsContact.h">
      <Filter>physics</Filter>
    </ClInclude>
    <ClInclude Include="..\physics\CCPhysicsJoint.h">
      <Filter>physics</Filter>
    </ClInclude>
    <ClInclude Include="..\physics\CCPhysicsShape.h">
      <Filter>physics</Filter>
    </ClInclude>
    <ClInclude Include="..\physics\CCPhysicsWorld.h">
      <Filter>physics</Filter>
    </ClInclude>
    <ClInclude Include="CCNode.h">
      <Filter>base_nodes</Filter>
    </ClInclude>
    <ClInclude Include="CCAtlasNode.h">
      <Filter>base_nodes</Filter>
    </ClInclude>
    <ClInclude Include="CCGrabber.h">
      <Filter>effects</Filter>
    </ClInclude>
    <ClInclude Include="CCGrid.h">
      <Filter>effects</Filter>
    </ClInclude>
    <ClInclude Include="CCEventDispatcher.h">
      <Filter>event_dispatcher</Filter>
    </ClInclude>
    <ClInclude Include="CCEventKeyboard.h">
      <Filter>event_dispatcher</Filter>
    </ClInclude>
    <ClInclude Include="CCEventListener.h">
      <Filter>event_dispatcher</Filter>
    </ClInclude>
    <ClInclude Include="CCEventListenerAcceleration.h">
      <Filter>event_dispatcher</Filter>
    </ClInclude>
    <ClInclude Include="CCEventListenerCustom.h">
      <Filter>event_dispatcher</Filter>
    </ClInclude>
    <ClInclude Include="CCEventListenerKeyboard.h">
      <Filter>event_dispatcher</Filter>
    </ClInclude>
    <ClInclude Include="CCEventListenerTouch.h">
      <Filter>event_dispatcher</Filter>
    </ClInclude>
    <ClInclude Include="CCEventTouch.h">
      <Filter>event_dispatcher</Filter>
    </ClInclude>
    <ClInclude Include="CCEvent.h">
      <Filter>event_dispatcher</Filter>
    </ClInclude>
    <ClInclude Include="CCEventAcceleration.h">
      <Filter>event_dispatcher</Filter>
    </ClInclude>
    <ClInclude Include="CCEventCustom.h">
      <Filter>event_dispatcher</Filter>
    </ClInclude>
    <ClInclude Include="CCTouch.h">
      <Filter>event_dispatcher</Filter>
    </ClInclude>
    <ClInclude Include="ccConfig.h">
      <Filter>include</Filter>
    </ClInclude>
    <ClInclude Include="CCDeprecated.h">
      <Filter>include</Filter>
    </ClInclude>
    <ClInclude Include="CCEventType.h">
      <Filter>include</Filter>
    </ClInclude>
    <ClInclude Include="ccMacros.h">
      <Filter>include</Filter>
    </ClInclude>
    <ClInclude Include="CCProtocols.h">
      <Filter>include</Filter>
    </ClInclude>
    <ClInclude Include="ccTypes.h">
      <Filter>include</Filter>
    </ClInclude>
    <ClInclude Include="cocos2d.h">
      <Filter>include</Filter>
    </ClInclude>
    <ClInclude Include="..\math\kazmath\include\kazmath\aabb.h">
      <Filter>kazmath\include\kazmath</Filter>
    </ClInclude>
    <ClInclude Include="..\math\kazmath\include\kazmath\kazmath.h">
      <Filter>kazmath\include\kazmath</Filter>
    </ClInclude>
    <ClInclude Include="..\math\kazmath\include\kazmath\mat3.h">
      <Filter>kazmath\include\kazmath</Filter>
    </ClInclude>
    <ClInclude Include="..\math\kazmath\include\kazmath\mat4.h">
      <Filter>kazmath\include\kazmath</Filter>
    </ClInclude>
    <ClInclude Include="..\math\kazmath\include\kazmath\neon_matrix_impl.h">
      <Filter>kazmath\include\kazmath</Filter>
    </ClInclude>
    <ClInclude Include="..\math\kazmath\include\kazmath\plane.h">
      <Filter>kazmath\include\kazmath</Filter>
    </ClInclude>
    <ClInclude Include="..\math\kazmath\include\kazmath\quaternion.h">
      <Filter>kazmath\include\kazmath</Filter>
    </ClInclude>
    <ClInclude Include="..\math\kazmath\include\kazmath\ray2.h">
      <Filter>kazmath\include\kazmath</Filter>
    </ClInclude>
    <ClInclude Include="..\math\kazmath\include\kazmath\utility.h">
      <Filter>kazmath\include\kazmath</Filter>
    </ClInclude>
    <ClInclude Include="..\math\kazmath\include\kazmath\vec2.h">
      <Filter>kazmath\include\kazmath</Filter>
    </ClInclude>
    <ClInclude Include="..\math\kazmath\include\kazmath\vec3.h">
      <Filter>kazmath\include\kazmath</Filter>
    </ClInclude>
    <ClInclude Include="..\math\kazmath\include\kazmath\vec4.h">
      <Filter>kazmath\include\kazmath</Filter>
    </ClInclude>
    <ClInclude Include="..\math\kazmath\include\kazmath\GL\mat4stack.h">
      <Filter>kazmath\include\kazmath\GL</Filter>
    </ClInclude>
    <ClInclude Include="..\math\kazmath\include\kazmath\GL\matrix.h">
      <Filter>kazmath\include\kazmath\GL</Filter>
    </ClInclude>
    <ClInclude Include="CCLayer.h">
      <Filter>layers_scenes_transitions_nodes</Filter>
    </ClInclude>
    <ClInclude Include="CCScene.h">
      <Filter>layers_scenes_transitions_nodes</Filter>
    </ClInclude>
    <ClInclude Include="CCTransition.h">
      <Filter>layers_scenes_transitions_nodes</Filter>
    </ClInclude>
    <ClInclude Include="CCTransitionPageTurn.h">
      <Filter>layers_scenes_transitions_nodes</Filter>
    </ClInclude>
    <ClInclude Include="CCTransitionProgress.h">
      <Filter>layers_scenes_transitions_nodes</Filter>
    </ClInclude>
    <ClInclude Include="CCMenu.h">
      <Filter>menu_nodes</Filter>
    </ClInclude>
    <ClInclude Include="CCMenuItem.h">
      <Filter>menu_nodes</Filter>
    </ClInclude>
    <ClInclude Include="CCClippingNode.h">
      <Filter>misc_nodes</Filter>
    </ClInclude>
    <ClInclude Include="CCMotionStreak.h">
      <Filter>misc_nodes</Filter>
    </ClInclude>
    <ClInclude Include="CCProgressTimer.h">
      <Filter>misc_nodes</Filter>
    </ClInclude>
    <ClInclude Include="CCRenderTexture.h">
      <Filter>misc_nodes</Filter>
    </ClInclude>
    <ClInclude Include="CCParticleBatchNode.h">
      <Filter>particle_nodes</Filter>
    </ClInclude>
    <ClInclude Include="CCParticleExamples.h">
      <Filter>particle_nodes</Filter>
    </ClInclude>
    <ClInclude Include="CCParticleSystem.h">
      <Filter>particle_nodes</Filter>
    </ClInclude>
    <ClInclude Include="CCParticleSystemQuad.h">
      <Filter>particle_nodes</Filter>
    </ClInclude>
    <ClInclude Include="CCScriptSupport.h">
      <Filter>script_support</Filter>
    </ClInclude>
    <ClInclude Include="CCAction.h">
      <Filter>actions</Filter>
    </ClInclude>
    <ClInclude Include="CCActionCamera.h">
      <Filter>actions</Filter>
    </ClInclude>
    <ClInclude Include="CCActionCatmullRom.h">
      <Filter>actions</Filter>
    </ClInclude>
    <ClInclude Include="CCActionEase.h">
      <Filter>actions</Filter>
    </ClInclude>
    <ClInclude Include="CCActionGrid.h">
      <Filter>actions</Filter>
    </ClInclude>
    <ClInclude Include="CCActionGrid3D.h">
      <Filter>actions</Filter>
    </ClInclude>
    <ClInclude Include="CCActionInstant.h">
      <Filter>actions</Filter>
    </ClInclude>
    <ClInclude Include="CCActionInterval.h">
      <Filter>actions</Filter>
    </ClInclude>
    <ClInclude Include="CCActionManager.h">
      <Filter>actions</Filter>
    </ClInclude>
    <ClInclude Include="CCActionPageTurn3D.h">
      <Filter>actions</Filter>
    </ClInclude>
    <ClInclude Include="CCActionProgressTimer.h">
      <Filter>actions</Filter>
    </ClInclude>
    <ClInclude Include="CCActionTiledGrid.h">
      <Filter>actions</Filter>
    </ClInclude>
    <ClInclude Include="CCActionTween.h">
      <Filter>actions</Filter>
    </ClInclude>
    <ClInclude Include="CCDrawNode.h">
      <Filter>draw_nodes</Filter>
    </ClInclude>
    <ClInclude Include="CCDrawingPrimitives.h">
      <Filter>draw_nodes</Filter>
    </ClInclude>
    <ClInclude Include="CCFont.h">
      <Filter>label_nodes</Filter>
    </ClInclude>
    <ClInclude Include="CCFontAtlas.h">
      <Filter>label_nodes</Filter>
    </ClInclude>
    <ClInclude Include="CCFontAtlasCache.h">
      <Filter>label_nodes</Filter>
    </ClInclude>
    <ClInclude Include="CCFontAtlasFactory.h">
      <Filter>label_nodes</Filter>
    </ClInclude>
    <ClInclude Include="CCFontDefinition.h">
      <Filter>label_nodes</Filter>
    </ClInclude>
    <ClInclude Include="CCFontFNT.h">
      <Filter>label_nodes</Filter>
    </ClInclude>
    <ClInclude Include="CCFontFreeType.h">
      <Filter>label_nodes</Filter>
    </ClInclude>
    <ClInclude Include="CCLabel.h">
      <Filter>label_nodes</Filter>
    </ClInclude>
    <ClInclude Include="CCLabelAtlas.h">
      <Filter>label_nodes</Filter>
    </ClInclude>
    <ClInclude Include="CCLabelBMFont.h">
      <Filter>label_nodes</Filter>
    </ClInclude>
    <ClInclude Include="CCLabelTextFormatProtocol.h">
      <Filter>label_nodes</Filter>
    </ClInclude>
    <ClInclude Include="CCLabelTextFormatter.h">
      <Filter>label_nodes</Filter>
    </ClInclude>
    <ClInclude Include="CCLabelTTF.h">
      <Filter>label_nodes</Filter>
    </ClInclude>
    <ClInclude Include="CCTextImage.h">
      <Filter>label_nodes</Filter>
    </ClInclude>
    <ClInclude Include="..\base\etc1.h">
      <Filter>platform\etc</Filter>
    </ClInclude>
    <ClInclude Include="platform\win32\CCApplication.h">
      <Filter>platform\win32</Filter>
    </ClInclude>
    <ClInclude Include="platform\win32\CCEGLView.h">
      <Filter>platform\win32</Filter>
    </ClInclude>
    <ClInclude Include="platform\win32\CCFileUtilsWin32.h">
      <Filter>platform\win32</Filter>
    </ClInclude>
    <ClInclude Include="platform\win32\CCGL.h">
      <Filter>platform\win32</Filter>
    </ClInclude>
    <ClInclude Include="platform\win32\CCPlatformDefine.h">
      <Filter>platform\win32</Filter>
    </ClInclude>
    <ClInclude Include="platform\win32\CCStdC.h">
      <Filter>platform\win32</Filter>
    </ClInclude>
    <ClInclude Include="platform\CCApplicationProtocol.h">
      <Filter>platform</Filter>
    </ClInclude>
    <ClInclude Include="platform\CCCommon.h">
      <Filter>platform</Filter>
    </ClInclude>
    <ClInclude Include="platform\CCDevice.h">
      <Filter>platform</Filter>
    </ClInclude>
    <ClInclude Include="platform\CCEGLViewProtocol.h">
      <Filter>platform</Filter>
    </ClInclude>
    <ClInclude Include="platform\CCFileUtils.h">
      <Filter>platform</Filter>
    </ClInclude>
    <ClInclude Include="platform\CCImage.h">
      <Filter>platform</Filter>
    </ClInclude>
    <ClInclude Include="platform\CCImageCommon_cpp.h">
      <Filter>platform</Filter>
    </ClInclude>
    <ClInclude Include="platform\CCSAXParser.h">
      <Filter>platform</Filter>
    </ClInclude>
    <ClInclude Include="platform\CCThread.h">
      <Filter>platform</Filter>
    </ClInclude>
    <ClInclude Include="..\base\atitc.h">
      <Filter>platform</Filter>
    </ClInclude>
    <ClInclude Include="..\base\CCPlatformConfig.h">
      <Filter>platform</Filter>
    </ClInclude>
    <ClInclude Include="..\base\CCPlatformMacros.h">
      <Filter>platform</Filter>
    </ClInclude>
    <ClInclude Include="..\base\s3tc.h">
      <Filter>platform</Filter>
    </ClInclude>
    <ClInclude Include="ccShader_Position_uColor_frag.h">
      <Filter>shaders</Filter>
    </ClInclude>
    <ClInclude Include="ccShader_Position_uColor_vert.h">
      <Filter>shaders</Filter>
    </ClInclude>
    <ClInclude Include="ccShader_PositionColor_frag.h">
      <Filter>shaders</Filter>
    </ClInclude>
    <ClInclude Include="ccShader_PositionColor_vert.h">
      <Filter>shaders</Filter>
    </ClInclude>
    <ClInclude Include="ccShader_PositionColorLengthTexture_frag.h">
      <Filter>shaders</Filter>
    </ClInclude>
    <ClInclude Include="ccShader_PositionColorLengthTexture_vert.h">
      <Filter>shaders</Filter>
    </ClInclude>
    <ClInclude Include="ccShader_PositionTexture_frag.h">
      <Filter>shaders</Filter>
    </ClInclude>
    <ClInclude Include="ccShader_PositionTexture_uColor_frag.h">
      <Filter>shaders</Filter>
    </ClInclude>
    <ClInclude Include="ccShader_PositionTexture_uColor_vert.h">
      <Filter>shaders</Filter>
    </ClInclude>
    <ClInclude Include="ccShader_PositionTexture_vert.h">
      <Filter>shaders</Filter>
    </ClInclude>
    <ClInclude Include="ccShader_PositionTextureA8Color_frag.h">
      <Filter>shaders</Filter>
    </ClInclude>
    <ClInclude Include="ccShader_PositionTextureA8Color_vert.h">
      <Filter>shaders</Filter>
    </ClInclude>
    <ClInclude Include="ccShader_PositionTextureColor_frag.h">
      <Filter>shaders</Filter>
    </ClInclude>
    <ClInclude Include="ccShader_PositionTextureColor_vert.h">
      <Filter>shaders</Filter>
    </ClInclude>
    <ClInclude Include="ccShader_PositionTextureColorAlphaTest_frag.h">
      <Filter>shaders</Filter>
    </ClInclude>
    <ClInclude Include="CCGLProgram.h">
      <Filter>shaders</Filter>
    </ClInclude>
    <ClInclude Include="ccGLStateCache.h">
      <Filter>shaders</Filter>
    </ClInclude>
    <ClInclude Include="CCShaderCache.h">
      <Filter>shaders</Filter>
    </ClInclude>
    <ClInclude Include="ccShaderEx_SwitchMask_frag.h">
      <Filter>shaders</Filter>
    </ClInclude>
    <ClInclude Include="ccShaders.h">
      <Filter>shaders</Filter>
    </ClInclude>
    <ClInclude Include="CCSpriteBatchNode.h">
      <Filter>sprite_nodes</Filter>
    </ClInclude>
    <ClInclude Include="CCSpriteFrame.h">
      <Filter>sprite_nodes</Filter>
    </ClInclude>
    <ClInclude Include="CCSpriteFrameCache.h">
      <Filter>sprite_nodes</Filter>
    </ClInclude>
    <ClInclude Include="CCSprite.h">
      <Filter>sprite_nodes</Filter>
    </ClInclude>
    <ClInclude Include="CCAnimation.h">
      <Filter>sprite_nodes</Filter>
    </ClInclude>
    <ClInclude Include="CCAnimationCache.h">
      <Filter>sprite_nodes</Filter>
    </ClInclude>
    <ClInclude Include="CCIMEDelegate.h">
      <Filter>text_input_node</Filter>
    </ClInclude>
    <ClInclude Include="CCIMEDispatcher.h">
      <Filter>text_input_node</Filter>
    </ClInclude>
    <ClInclude Include="CCTextFieldTTF.h">
      <Filter>text_input_node</Filter>
    </ClInclude>
    <ClInclude Include="CCTexture2D.h">
      <Filter>textures</Filter>
    </ClInclude>
    <ClInclude Include="CCTextureAtlas.h">
      <Filter>textures</Filter>
    </ClInclude>
    <ClInclude Include="CCTextureCache.h">
      <Filter>textures</Filter>
    </ClInclude>
    <ClInclude Include="CCTMXLayer.h">
      <Filter>tilemap_parallax_nodes</Filter>
    </ClInclude>
    <ClInclude Include="CCTMXObjectGroup.h">
      <Filter>tilemap_parallax_nodes</Filter>
    </ClInclude>
    <ClInclude Include="CCTMXTiledMap.h">
      <Filter>tilemap_parallax_nodes</Filter>
    </ClInclude>
    <ClInclude Include="CCTMXXMLParser.h">
      <Filter>tilemap_parallax_nodes</Filter>
    </ClInclude>
    <ClInclude Include="CCTileMapAtlas.h">
      <Filter>tilemap_parallax_nodes</Filter>
    </ClInclude>
    <ClInclude Include="CCParallaxNode.h">
      <Filter>tilemap_parallax_nodes</Filter>
    </ClInclude>
    <ClInclude Include="CCConfiguration.h" />
    <ClInclude Include="CCDirector.h" />
    <ClInclude Include="ccFPSImages.h" />
    <ClInclude Include="CCScheduler.h" />
    <ClInclude Include="base64.h">
      <Filter>support</Filter>
    </ClInclude>
    <ClInclude Include="CCNotificationCenter.h">
      <Filter>support</Filter>
    </ClInclude>
    <ClInclude Include="CCProfiling.h">
      <Filter>support</Filter>
    </ClInclude>
    <ClInclude Include="ccUTF8.h">
      <Filter>support</Filter>
    </ClInclude>
    <ClInclude Include="ccUtils.h">
      <Filter>support</Filter>
    </ClInclude>
    <ClInclude Include="CCVertex.h">
      <Filter>support</Filter>
    </ClInclude>
    <ClInclude Include="TransformUtils.h">
      <Filter>support</Filter>
    </ClInclude>
    <ClInclude Include="CCComponent.h">
      <Filter>support\component</Filter>
    </ClInclude>
    <ClInclude Include="CCComponentContainer.h">
      <Filter>support\component</Filter>
    </ClInclude>
    <ClInclude Include="ccCArray.h">
      <Filter>support\data_support</Filter>
    </ClInclude>
    <ClInclude Include="utlist.h">
      <Filter>support\data_support</Filter>
    </ClInclude>
    <ClInclude Include="uthash.h">
      <Filter>support\data_support</Filter>
    </ClInclude>
    <ClInclude Include="TGAlib.h">
      <Filter>support\image_support</Filter>
    </ClInclude>
    <ClInclude Include="..\..\external\tinyxml2\tinyxml2.h">
      <Filter>support\tinyxml2</Filter>
    </ClInclude>
    <ClInclude Include="CCUserDefault.h">
      <Filter>support\user_default</Filter>
    </ClInclude>
    <ClInclude Include="..\..\external\unzip\ioapi.h">
      <Filter>support\zip_support</Filter>
    </ClInclude>
    <ClInclude Include="..\..\external\unzip\unzip.h">
      <Filter>support\zip_support</Filter>
    </ClInclude>
    <ClInclude Include="ZipUtils.h">
      <Filter>support\zip_support</Filter>
    </ClInclude>
    <ClInclude Include="..\base\CCAffineTransform.h">
      <Filter>base</Filter>
    </ClInclude>
    <ClInclude Include="..\base\CCArray.h">
      <Filter>base</Filter>
    </ClInclude>
    <ClInclude Include="..\base\CCAutoreleasePool.h">
      <Filter>base</Filter>
    </ClInclude>
    <ClInclude Include="..\base\CCBool.h">
      <Filter>base</Filter>
    </ClInclude>
    <ClInclude Include="..\base\CCData.h">
      <Filter>base</Filter>
    </ClInclude>
    <ClInclude Include="..\base\CCDataVisitor.h">
      <Filter>base</Filter>
    </ClInclude>
    <ClInclude Include="..\base\CCDictionary.h">
      <Filter>base</Filter>
    </ClInclude>
    <ClInclude Include="..\base\CCDouble.h">
      <Filter>base</Filter>
    </ClInclude>
    <ClInclude Include="..\base\CCFloat.h">
      <Filter>base</Filter>
    </ClInclude>
    <ClInclude Include="..\base\CCGeometry.h">
      <Filter>base</Filter>
    </ClInclude>
    <ClInclude Include="..\base\CCInteger.h">
      <Filter>base</Filter>
    </ClInclude>
    <ClInclude Include="..\base\CCNS.h">
      <Filter>base</Filter>
    </ClInclude>
    <ClInclude Include="..\base\CCObject.h">
      <Filter>base</Filter>
    </ClInclude>
    <ClInclude Include="..\base\CCSet.h">
      <Filter>base</Filter>
    </ClInclude>
    <ClInclude Include="..\base\CCString.h">
      <Filter>base</Filter>
    </ClInclude>
    <ClInclude Include="CCEventListenerMouse.h">
      <Filter>event_dispatcher</Filter>
    </ClInclude>
    <ClInclude Include="CCEventMouse.h">
      <Filter>event_dispatcher</Filter>
    </ClInclude>
    <ClInclude Include="..\physics\chipmunk\CCPhysicsBodyInfo_chipmunk.h">
      <Filter>physics\chipmunk</Filter>
    </ClInclude>
    <ClInclude Include="..\physics\chipmunk\CCPhysicsContactInfo_chipmunk.h">
      <Filter>physics\chipmunk</Filter>
    </ClInclude>
    <ClInclude Include="..\physics\chipmunk\CCPhysicsHelper_chipmunk.h">
      <Filter>physics\chipmunk</Filter>
    </ClInclude>
    <ClInclude Include="..\physics\chipmunk\CCPhysicsJointInfo_chipmunk.h">
      <Filter>physics\chipmunk</Filter>
    </ClInclude>
    <ClInclude Include="..\physics\chipmunk\CCPhysicsShapeInfo_chipmunk.h">
      <Filter>physics\chipmunk</Filter>
    </ClInclude>
    <ClInclude Include="..\physics\chipmunk\CCPhysicsWorldInfo_chipmunk.h">
      <Filter>physics\chipmunk</Filter>
    </ClInclude>
    <ClInclude Include="..\base\CCConsole.h">
      <Filter>base</Filter>
    </ClInclude>
    <ClInclude Include="..\base\CCMap.h">
      <Filter>base</Filter>
    </ClInclude>
    <ClInclude Include="..\base\CCValue.h">
      <Filter>base</Filter>
    </ClInclude>
    <ClInclude Include="..\base\CCVector.h">
      <Filter>base</Filter>
    </ClInclude>
<<<<<<< HEAD
    <ClInclude Include="..\math\Math.h">
      <Filter>math</Filter>
    </ClInclude>
    <ClInclude Include="..\math\MathUtilty.h">
      <Filter>math</Filter>
    </ClInclude>
    <ClInclude Include="..\math\Matrix.h">
      <Filter>math</Filter>
    </ClInclude>
    <ClInclude Include="..\math\neon_matrix_impl.h">
      <Filter>math</Filter>
    </ClInclude>
    <ClInclude Include="..\math\Quaternion.h">
      <Filter>math</Filter>
    </ClInclude>
    <ClInclude Include="..\math\Vector2.h">
      <Filter>math</Filter>
    </ClInclude>
    <ClInclude Include="..\math\Vector3.h">
      <Filter>math</Filter>
    </ClInclude>
    <ClInclude Include="..\math\Vector4.h">
      <Filter>math</Filter>
    </ClInclude>
    <ClInclude Include="..\base\Transform.h">
      <Filter>base</Filter>
    </ClInclude>
  </ItemGroup>
  <ItemGroup>
    <None Include="..\math\Matrix.inl">
      <Filter>math</Filter>
    </None>
    <None Include="..\math\Quaternion.inl">
      <Filter>math</Filter>
    </None>
    <None Include="..\math\Vector2.inl">
      <Filter>math</Filter>
    </None>
    <None Include="..\math\Vector3.inl">
      <Filter>math</Filter>
    </None>
    <None Include="..\math\Vector4.inl">
      <Filter>math</Filter>
    </None>
=======
    <ClInclude Include="CCNodeGrid.h">
      <Filter>misc_nodes</Filter>
    </ClInclude>
    <ClInclude Include="..\..\external\edtaa3func\edtaa3func.h">
      <Filter>label_nodes</Filter>
    </ClInclude>
    <ClInclude Include="renderer\CCCustomCommand.h">
      <Filter>renderer</Filter>
    </ClInclude>
    <ClInclude Include="renderer\CCFrustum.h">
      <Filter>renderer</Filter>
    </ClInclude>
    <ClInclude Include="renderer\CCGroupCommand.h">
      <Filter>renderer</Filter>
    </ClInclude>
    <ClInclude Include="renderer\CCMaterialManager.h">
      <Filter>renderer</Filter>
    </ClInclude>
    <ClInclude Include="renderer\CCQuadCommand.h">
      <Filter>renderer</Filter>
    </ClInclude>
    <ClInclude Include="renderer\CCRenderCommand.h">
      <Filter>renderer</Filter>
    </ClInclude>
    <ClInclude Include="renderer\CCRenderCommandPool.h">
      <Filter>renderer</Filter>
    </ClInclude>
    <ClInclude Include="renderer\CCRenderer.h">
      <Filter>renderer</Filter>
    </ClInclude>
    <ClInclude Include="renderer\CCRenderMaterial.h">
      <Filter>renderer</Filter>
    </ClInclude>
>>>>>>> 1f2c68c8
  </ItemGroup>
</Project><|MERGE_RESOLUTION|>--- conflicted
+++ resolved
@@ -109,13 +109,11 @@
     <Filter Include="base">
       <UniqueIdentifier>{aec8225f-81a7-4213-b97b-7004d5535398}</UniqueIdentifier>
     </Filter>
-<<<<<<< HEAD
-    <Filter Include="math">
-      <UniqueIdentifier>{0b6b594a-0e4c-4081-8798-c04c6aa6bce7}</UniqueIdentifier>
-=======
     <Filter Include="renderer">
       <UniqueIdentifier>{cba0f362-878c-438b-ad0f-43d287516357}</UniqueIdentifier>
->>>>>>> 1f2c68c8
+    </Filter>
+    <Filter Include="math">
+      <UniqueIdentifier>{66f0d669-0d6a-46ad-9255-9a5c0c88c746}</UniqueIdentifier>
     </Filter>
   </ItemGroup>
   <ItemGroup>
@@ -573,31 +571,6 @@
     <ClCompile Include="..\base\CCValue.cpp">
       <Filter>base</Filter>
     </ClCompile>
-<<<<<<< HEAD
-    <ClCompile Include="..\math\MathUtilty.cpp">
-      <Filter>math</Filter>
-    </ClCompile>
-    <ClCompile Include="..\math\Matrix.cpp">
-      <Filter>math</Filter>
-    </ClCompile>
-    <ClCompile Include="..\math\neon_matrix_impl.c">
-      <Filter>math</Filter>
-    </ClCompile>
-    <ClCompile Include="..\math\Quaternion.cpp">
-      <Filter>math</Filter>
-    </ClCompile>
-    <ClCompile Include="..\math\Vector2.cpp">
-      <Filter>math</Filter>
-    </ClCompile>
-    <ClCompile Include="..\math\Vector3.cpp">
-      <Filter>math</Filter>
-    </ClCompile>
-    <ClCompile Include="..\math\Vector4.cpp">
-      <Filter>math</Filter>
-    </ClCompile>
-    <ClCompile Include="..\base\Transform.cpp">
-      <Filter>base</Filter>
-=======
     <ClCompile Include="CCNodeGrid.cpp">
       <Filter>misc_nodes</Filter>
     </ClCompile>
@@ -627,7 +600,30 @@
     </ClCompile>
     <ClCompile Include="renderer\CCRenderMaterial.cpp">
       <Filter>renderer</Filter>
->>>>>>> 1f2c68c8
+    </ClCompile>
+    <ClCompile Include="..\math\MathUtilty.cpp">
+      <Filter>math</Filter>
+    </ClCompile>
+    <ClCompile Include="..\math\neonmatriximpl.c">
+      <Filter>math</Filter>
+    </ClCompile>
+    <ClCompile Include="..\math\Quaternion.cpp">
+      <Filter>math</Filter>
+    </ClCompile>
+    <ClCompile Include="..\math\Vector2.cpp">
+      <Filter>math</Filter>
+    </ClCompile>
+    <ClCompile Include="..\math\Vector3.cpp">
+      <Filter>math</Filter>
+    </ClCompile>
+    <ClCompile Include="..\math\Vector4.cpp">
+      <Filter>math</Filter>
+    </ClCompile>
+    <ClCompile Include="..\math\Matrix.cpp">
+      <Filter>math</Filter>
+    </ClCompile>
+    <ClCompile Include="..\base\Transform.cpp">
+      <Filter>base</Filter>
     </ClCompile>
   </ItemGroup>
   <ItemGroup>
@@ -1205,8 +1201,40 @@
     <ClInclude Include="..\base\CCVector.h">
       <Filter>base</Filter>
     </ClInclude>
-<<<<<<< HEAD
-    <ClInclude Include="..\math\Math.h">
+    <ClInclude Include="CCNodeGrid.h">
+      <Filter>misc_nodes</Filter>
+    </ClInclude>
+    <ClInclude Include="..\..\external\edtaa3func\edtaa3func.h">
+      <Filter>label_nodes</Filter>
+    </ClInclude>
+    <ClInclude Include="renderer\CCCustomCommand.h">
+      <Filter>renderer</Filter>
+    </ClInclude>
+    <ClInclude Include="renderer\CCFrustum.h">
+      <Filter>renderer</Filter>
+    </ClInclude>
+    <ClInclude Include="renderer\CCGroupCommand.h">
+      <Filter>renderer</Filter>
+    </ClInclude>
+    <ClInclude Include="renderer\CCMaterialManager.h">
+      <Filter>renderer</Filter>
+    </ClInclude>
+    <ClInclude Include="renderer\CCQuadCommand.h">
+      <Filter>renderer</Filter>
+    </ClInclude>
+    <ClInclude Include="renderer\CCRenderCommand.h">
+      <Filter>renderer</Filter>
+    </ClInclude>
+    <ClInclude Include="renderer\CCRenderCommandPool.h">
+      <Filter>renderer</Filter>
+    </ClInclude>
+    <ClInclude Include="renderer\CCRenderer.h">
+      <Filter>renderer</Filter>
+    </ClInclude>
+    <ClInclude Include="renderer\CCRenderMaterial.h">
+      <Filter>renderer</Filter>
+    </ClInclude>
+    <ClInclude Include="..\math\CocosMath.h">
       <Filter>math</Filter>
     </ClInclude>
     <ClInclude Include="..\math\MathUtilty.h">
@@ -1215,7 +1243,7 @@
     <ClInclude Include="..\math\Matrix.h">
       <Filter>math</Filter>
     </ClInclude>
-    <ClInclude Include="..\math\neon_matrix_impl.h">
+    <ClInclude Include="..\math\neonmatriximpl.h">
       <Filter>math</Filter>
     </ClInclude>
     <ClInclude Include="..\math\Quaternion.h">
@@ -1250,40 +1278,5 @@
     <None Include="..\math\Vector4.inl">
       <Filter>math</Filter>
     </None>
-=======
-    <ClInclude Include="CCNodeGrid.h">
-      <Filter>misc_nodes</Filter>
-    </ClInclude>
-    <ClInclude Include="..\..\external\edtaa3func\edtaa3func.h">
-      <Filter>label_nodes</Filter>
-    </ClInclude>
-    <ClInclude Include="renderer\CCCustomCommand.h">
-      <Filter>renderer</Filter>
-    </ClInclude>
-    <ClInclude Include="renderer\CCFrustum.h">
-      <Filter>renderer</Filter>
-    </ClInclude>
-    <ClInclude Include="renderer\CCGroupCommand.h">
-      <Filter>renderer</Filter>
-    </ClInclude>
-    <ClInclude Include="renderer\CCMaterialManager.h">
-      <Filter>renderer</Filter>
-    </ClInclude>
-    <ClInclude Include="renderer\CCQuadCommand.h">
-      <Filter>renderer</Filter>
-    </ClInclude>
-    <ClInclude Include="renderer\CCRenderCommand.h">
-      <Filter>renderer</Filter>
-    </ClInclude>
-    <ClInclude Include="renderer\CCRenderCommandPool.h">
-      <Filter>renderer</Filter>
-    </ClInclude>
-    <ClInclude Include="renderer\CCRenderer.h">
-      <Filter>renderer</Filter>
-    </ClInclude>
-    <ClInclude Include="renderer\CCRenderMaterial.h">
-      <Filter>renderer</Filter>
-    </ClInclude>
->>>>>>> 1f2c68c8
   </ItemGroup>
 </Project>