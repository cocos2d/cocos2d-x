﻿<?xml version="1.0" encoding="utf-8"?>
<Project ToolsVersion="4.0" xmlns="http://schemas.microsoft.com/developer/msbuild/2003">
  <ItemGroup>
    <Filter Include="physics">
      <UniqueIdentifier>{08593631-5bf5-46aa-9436-62595c4f7bf6}</UniqueIdentifier>
    </Filter>
    <Filter Include="physics\chipmunk">
      <UniqueIdentifier>{aeadfa95-9c89-4212-98ae-89ad57db596a}</UniqueIdentifier>
    </Filter>
    <Filter Include="deprecated">
      <UniqueIdentifier>{0b1152b1-c732-4560-8629-87843b0fbd7c}</UniqueIdentifier>
    </Filter>
    <Filter Include="2d">
      <UniqueIdentifier>{0965e868-aacd-4d73-9c78-31d3cdaaed52}</UniqueIdentifier>
    </Filter>
    <Filter Include="platform">
      <UniqueIdentifier>{4d0146d9-df5b-4430-a426-60aa395750a6}</UniqueIdentifier>
    </Filter>
    <Filter Include="renderer">
      <UniqueIdentifier>{a495c9fc-5276-476d-ba6b-5d627b31ef30}</UniqueIdentifier>
    </Filter>
    <Filter Include="base">
      <UniqueIdentifier>{87a7d557-f382-477f-b183-69901a320c17}</UniqueIdentifier>
    </Filter>
    <Filter Include="platform\win32">
      <UniqueIdentifier>{9ac3f4cb-fb7b-4bcc-8b5b-1d454f2ff564}</UniqueIdentifier>
    </Filter>
    <Filter Include="platform\desktop">
      <UniqueIdentifier>{fdea951b-e91d-45da-b5bd-22a1b875960a}</UniqueIdentifier>
    </Filter>
    <Filter Include="platform\win32\compat">
      <UniqueIdentifier>{3622d05e-fcef-4d4b-a51d-771d1c13a2ef}</UniqueIdentifier>
    </Filter>
    <Filter Include="math">
      <UniqueIdentifier>{a565f213-2d13-4d2d-a3a0-5b2d06cbd05f}</UniqueIdentifier>
    </Filter>
    <Filter Include="external">
      <UniqueIdentifier>{ec174f10-2de3-4568-9f30-b2f0a4e9396e}</UniqueIdentifier>
    </Filter>
    <Filter Include="external\tinyxml2">
      <UniqueIdentifier>{364c3b8c-77eb-46ed-a866-a8686b1b65bc}</UniqueIdentifier>
    </Filter>
    <Filter Include="external\unzip">
      <UniqueIdentifier>{589928bf-e550-41f1-ae21-64443dd5fe21}</UniqueIdentifier>
    </Filter>
    <Filter Include="external\edtaa">
      <UniqueIdentifier>{1849ae10-8a10-4784-bbad-66fa67a1ed04}</UniqueIdentifier>
    </Filter>
    <Filter Include="external\ConvertUTF">
      <UniqueIdentifier>{6c1e4a6b-c168-436b-aa63-0af7f4caebf9}</UniqueIdentifier>
    </Filter>
    <Filter Include="external\xxhash">
      <UniqueIdentifier>{b4e2b1e5-2d79-44a3-af45-728d47b7bdb2}</UniqueIdentifier>
    </Filter>
<<<<<<< HEAD
    <Filter Include="deprecated">
      <UniqueIdentifier>{0b1152b1-c732-4560-8629-87843b0fbd7c}</UniqueIdentifier>
    </Filter>
    <Filter Include="math">
      <UniqueIdentifier>{02a21a86-8f65-441b-ae13-11dec1c45ee5}</UniqueIdentifier>
    </Filter>
    <Filter Include="ConvertUTF">
      <UniqueIdentifier>{6c1e4a6b-c168-436b-aa63-0af7f4caebf9}</UniqueIdentifier>
    </Filter>
    <Filter Include="3d">
      <UniqueIdentifier>{2cc061f8-1c70-409d-b807-943b4c7e87ec}</UniqueIdentifier>
    </Filter>
=======
>>>>>>> d19de29b
  </ItemGroup>
  <ItemGroup>
    <ClCompile Include="..\physics\CCPhysicsBody.cpp">
      <Filter>physics</Filter>
    </ClCompile>
    <ClCompile Include="..\physics\CCPhysicsContact.cpp">
      <Filter>physics</Filter>
    </ClCompile>
    <ClCompile Include="..\physics\CCPhysicsJoint.cpp">
      <Filter>physics</Filter>
    </ClCompile>
    <ClCompile Include="..\physics\CCPhysicsShape.cpp">
      <Filter>physics</Filter>
    </ClCompile>
    <ClCompile Include="..\physics\CCPhysicsWorld.cpp">
      <Filter>physics</Filter>
    </ClCompile>
    <ClCompile Include="..\physics\chipmunk\CCPhysicsBodyInfo_chipmunk.cpp">
      <Filter>physics\chipmunk</Filter>
    </ClCompile>
    <ClCompile Include="..\physics\chipmunk\CCPhysicsContactInfo_chipmunk.cpp">
      <Filter>physics\chipmunk</Filter>
    </ClCompile>
    <ClCompile Include="..\physics\chipmunk\CCPhysicsJointInfo_chipmunk.cpp">
      <Filter>physics\chipmunk</Filter>
    </ClCompile>
    <ClCompile Include="..\physics\chipmunk\CCPhysicsShapeInfo_chipmunk.cpp">
      <Filter>physics\chipmunk</Filter>
    </ClCompile>
    <ClCompile Include="..\physics\chipmunk\CCPhysicsWorldInfo_chipmunk.cpp">
      <Filter>physics\chipmunk</Filter>
    </ClCompile>
    <ClCompile Include="..\..\external\xxhash\xxhash.c">
      <Filter>external\xxhash</Filter>
    </ClCompile>
    <ClCompile Include="..\deprecated\CCArray.cpp">
      <Filter>deprecated</Filter>
    </ClCompile>
    <ClCompile Include="..\deprecated\CCDeprecated.cpp">
      <Filter>deprecated</Filter>
    </ClCompile>
    <ClCompile Include="..\deprecated\CCDictionary.cpp">
      <Filter>deprecated</Filter>
    </ClCompile>
    <ClCompile Include="..\deprecated\CCNotificationCenter.cpp">
      <Filter>deprecated</Filter>
    </ClCompile>
    <ClCompile Include="..\deprecated\CCSet.cpp">
      <Filter>deprecated</Filter>
    </ClCompile>
    <ClCompile Include="..\deprecated\CCString.cpp">
      <Filter>deprecated</Filter>
    </ClCompile>
    <ClCompile Include="..\cocos2d.cpp" />
    <ClCompile Include="..\..\external\ConvertUTF\ConvertUTF.c">
      <Filter>external\ConvertUTF</Filter>
    </ClCompile>
    <ClCompile Include="..\..\external\ConvertUTF\ConvertUTFWrapper.cpp">
      <Filter>external\ConvertUTF</Filter>
    </ClCompile>
    <ClCompile Include="CCAction.cpp">
      <Filter>2d</Filter>
    </ClCompile>
    <ClCompile Include="CCActionCamera.cpp">
      <Filter>2d</Filter>
    </ClCompile>
    <ClCompile Include="CCActionCatmullRom.cpp">
      <Filter>2d</Filter>
    </ClCompile>
    <ClCompile Include="CCActionEase.cpp">
      <Filter>2d</Filter>
    </ClCompile>
    <ClCompile Include="CCActionGrid.cpp">
      <Filter>2d</Filter>
    </ClCompile>
    <ClCompile Include="CCActionGrid3D.cpp">
      <Filter>2d</Filter>
    </ClCompile>
    <ClCompile Include="CCActionInstant.cpp">
      <Filter>2d</Filter>
    </ClCompile>
    <ClCompile Include="CCActionInterval.cpp">
      <Filter>2d</Filter>
    </ClCompile>
    <ClCompile Include="CCActionManager.cpp">
      <Filter>2d</Filter>
    </ClCompile>
    <ClCompile Include="CCActionPageTurn3D.cpp">
      <Filter>2d</Filter>
    </ClCompile>
    <ClCompile Include="CCActionProgressTimer.cpp">
      <Filter>2d</Filter>
    </ClCompile>
    <ClCompile Include="CCActionTiledGrid.cpp">
      <Filter>2d</Filter>
    </ClCompile>
    <ClCompile Include="CCActionTween.cpp">
      <Filter>2d</Filter>
    </ClCompile>
    <ClCompile Include="CCAnimation.cpp">
      <Filter>2d</Filter>
    </ClCompile>
    <ClCompile Include="CCAnimationCache.cpp">
      <Filter>2d</Filter>
    </ClCompile>
    <ClCompile Include="CCAtlasNode.cpp">
      <Filter>2d</Filter>
    </ClCompile>
    <ClCompile Include="CCClippingNode.cpp">
      <Filter>2d</Filter>
    </ClCompile>
    <ClCompile Include="CCComponent.cpp">
      <Filter>2d</Filter>
    </ClCompile>
    <ClCompile Include="CCComponentContainer.cpp">
      <Filter>2d</Filter>
    </ClCompile>
    <ClCompile Include="CCDrawingPrimitives.cpp">
      <Filter>2d</Filter>
    </ClCompile>
    <ClCompile Include="CCDrawNode.cpp">
      <Filter>2d</Filter>
    </ClCompile>
    <ClCompile Include="CCFont.cpp">
      <Filter>2d</Filter>
    </ClCompile>
    <ClCompile Include="CCFontAtlas.cpp">
      <Filter>2d</Filter>
    </ClCompile>
    <ClCompile Include="CCFontAtlasCache.cpp">
      <Filter>2d</Filter>
    </ClCompile>
    <ClCompile Include="CCFontCharMap.cpp">
      <Filter>2d</Filter>
    </ClCompile>
    <ClCompile Include="CCFontFNT.cpp">
      <Filter>2d</Filter>
    </ClCompile>
    <ClCompile Include="CCFontFreeType.cpp">
      <Filter>2d</Filter>
    </ClCompile>
    <ClCompile Include="CCGLBufferedNode.cpp">
      <Filter>2d</Filter>
    </ClCompile>
    <ClCompile Include="CCGrabber.cpp">
      <Filter>2d</Filter>
    </ClCompile>
    <ClCompile Include="CCGrid.cpp">
      <Filter>2d</Filter>
    </ClCompile>
    <ClCompile Include="CCLabel.cpp">
      <Filter>2d</Filter>
    </ClCompile>
    <ClCompile Include="CCLabelAtlas.cpp">
      <Filter>2d</Filter>
    </ClCompile>
    <ClCompile Include="CCLabelBMFont.cpp">
      <Filter>2d</Filter>
    </ClCompile>
    <ClCompile Include="CCLabelTextFormatter.cpp">
      <Filter>2d</Filter>
    </ClCompile>
    <ClCompile Include="CCLabelTTF.cpp">
      <Filter>2d</Filter>
    </ClCompile>
    <ClCompile Include="CCLayer.cpp">
      <Filter>2d</Filter>
    </ClCompile>
    <ClCompile Include="CCMenu.cpp">
      <Filter>2d</Filter>
    </ClCompile>
    <ClCompile Include="CCMenuItem.cpp">
      <Filter>2d</Filter>
    </ClCompile>
    <ClCompile Include="CCMotionStreak.cpp">
      <Filter>2d</Filter>
    </ClCompile>
    <ClCompile Include="CCNode.cpp">
      <Filter>2d</Filter>
    </ClCompile>
    <ClCompile Include="CCNodeGrid.cpp">
      <Filter>2d</Filter>
    </ClCompile>
    <ClCompile Include="CCParallaxNode.cpp">
      <Filter>2d</Filter>
    </ClCompile>
    <ClCompile Include="CCParticleBatchNode.cpp">
      <Filter>2d</Filter>
    </ClCompile>
    <ClCompile Include="CCParticleExamples.cpp">
      <Filter>2d</Filter>
    </ClCompile>
    <ClCompile Include="CCParticleSystem.cpp">
      <Filter>2d</Filter>
    </ClCompile>
    <ClCompile Include="CCParticleSystemQuad.cpp">
      <Filter>2d</Filter>
    </ClCompile>
    <ClCompile Include="CCProgressTimer.cpp">
      <Filter>2d</Filter>
    </ClCompile>
    <ClCompile Include="CCRenderTexture.cpp">
      <Filter>2d</Filter>
    </ClCompile>
    <ClCompile Include="CCScene.cpp">
      <Filter>2d</Filter>
    </ClCompile>
    <ClCompile Include="CCSprite.cpp">
      <Filter>2d</Filter>
    </ClCompile>
    <ClCompile Include="CCSpriteBatchNode.cpp">
      <Filter>2d</Filter>
    </ClCompile>
    <ClCompile Include="CCSpriteFrame.cpp">
      <Filter>2d</Filter>
    </ClCompile>
    <ClCompile Include="CCSpriteFrameCache.cpp">
      <Filter>2d</Filter>
    </ClCompile>
    <ClCompile Include="CCTextFieldTTF.cpp">
      <Filter>2d</Filter>
    </ClCompile>
    <ClCompile Include="CCTileMapAtlas.cpp">
      <Filter>2d</Filter>
    </ClCompile>
    <ClCompile Include="CCTMXLayer.cpp">
      <Filter>2d</Filter>
    </ClCompile>
    <ClCompile Include="CCTMXObjectGroup.cpp">
      <Filter>2d</Filter>
    </ClCompile>
    <ClCompile Include="CCTMXTiledMap.cpp">
      <Filter>2d</Filter>
    </ClCompile>
    <ClCompile Include="CCTMXXMLParser.cpp">
      <Filter>2d</Filter>
    </ClCompile>
    <ClCompile Include="CCTransition.cpp">
      <Filter>2d</Filter>
    </ClCompile>
    <ClCompile Include="CCTransitionPageTurn.cpp">
      <Filter>2d</Filter>
    </ClCompile>
    <ClCompile Include="CCTransitionProgress.cpp">
      <Filter>2d</Filter>
    </ClCompile>
    <ClCompile Include="CCTweenFunction.cpp">
      <Filter>2d</Filter>
    </ClCompile>
    <ClCompile Include="..\base\atitc.cpp">
      <Filter>base</Filter>
    </ClCompile>
    <ClCompile Include="..\base\base64.cpp">
      <Filter>base</Filter>
    </ClCompile>
    <ClCompile Include="..\base\CCAutoreleasePool.cpp">
      <Filter>base</Filter>
    </ClCompile>
    <ClCompile Include="..\base\ccCArray.cpp">
      <Filter>base</Filter>
    </ClCompile>
    <ClCompile Include="..\base\CCConfiguration.cpp">
      <Filter>base</Filter>
    </ClCompile>
    <ClCompile Include="..\base\CCConsole.cpp">
      <Filter>base</Filter>
    </ClCompile>
    <ClCompile Include="..\base\CCData.cpp">
      <Filter>base</Filter>
    </ClCompile>
    <ClCompile Include="..\base\CCDataVisitor.cpp">
      <Filter>base</Filter>
    </ClCompile>
    <ClCompile Include="..\base\CCDirector.cpp">
      <Filter>base</Filter>
    </ClCompile>
    <ClCompile Include="..\base\CCEvent.cpp">
      <Filter>base</Filter>
    </ClCompile>
    <ClCompile Include="..\base\CCEventAcceleration.cpp">
      <Filter>base</Filter>
    </ClCompile>
    <ClCompile Include="..\base\CCEventCustom.cpp">
      <Filter>base</Filter>
    </ClCompile>
    <ClCompile Include="..\base\CCEventDispatcher.cpp">
      <Filter>base</Filter>
    </ClCompile>
    <ClCompile Include="..\base\CCEventFocus.cpp">
      <Filter>base</Filter>
    </ClCompile>
    <ClCompile Include="..\base\CCEventKeyboard.cpp">
      <Filter>base</Filter>
    </ClCompile>
    <ClCompile Include="..\base\CCEventListener.cpp">
      <Filter>base</Filter>
    </ClCompile>
    <ClCompile Include="..\base\CCEventListenerAcceleration.cpp">
      <Filter>base</Filter>
    </ClCompile>
    <ClCompile Include="..\base\CCEventListenerCustom.cpp">
      <Filter>base</Filter>
    </ClCompile>
    <ClCompile Include="..\base\CCEventListenerFocus.cpp">
      <Filter>base</Filter>
    </ClCompile>
    <ClCompile Include="..\base\CCEventListenerKeyboard.cpp">
      <Filter>base</Filter>
    </ClCompile>
    <ClCompile Include="..\base\CCEventListenerMouse.cpp">
      <Filter>base</Filter>
    </ClCompile>
    <ClCompile Include="..\base\CCEventListenerTouch.cpp">
      <Filter>base</Filter>
    </ClCompile>
    <ClCompile Include="..\base\CCEventMouse.cpp">
      <Filter>base</Filter>
    </ClCompile>
    <ClCompile Include="..\base\CCEventTouch.cpp">
      <Filter>base</Filter>
    </ClCompile>
    <ClCompile Include="..\base\ccFPSImages.c">
      <Filter>base</Filter>
    </ClCompile>
    <ClCompile Include="..\base\CCNS.cpp">
      <Filter>base</Filter>
    </ClCompile>
    <ClCompile Include="..\base\CCProfiling.cpp">
      <Filter>base</Filter>
    </ClCompile>
    <ClCompile Include="..\base\CCRef.cpp">
      <Filter>base</Filter>
    </ClCompile>
    <ClCompile Include="..\base\CCScheduler.cpp">
      <Filter>base</Filter>
    </ClCompile>
    <ClCompile Include="..\base\CCScriptSupport.cpp">
      <Filter>base</Filter>
    </ClCompile>
    <ClCompile Include="..\base\CCTouch.cpp">
      <Filter>base</Filter>
    </ClCompile>
    <ClCompile Include="..\base\ccTypes.cpp">
      <Filter>base</Filter>
    </ClCompile>
    <ClCompile Include="..\base\CCUserDefault.cpp">
      <Filter>base</Filter>
    </ClCompile>
    <ClCompile Include="..\base\CCUserDefaultAndroid.cpp">
      <Filter>base</Filter>
    </ClCompile>
    <ClCompile Include="..\base\ccUTF8.cpp">
      <Filter>base</Filter>
    </ClCompile>
    <ClCompile Include="..\base\ccUtils.cpp">
      <Filter>base</Filter>
    </ClCompile>
    <ClCompile Include="..\base\CCValue.cpp">
      <Filter>base</Filter>
    </ClCompile>
    <ClCompile Include="..\base\etc1.cpp">
      <Filter>base</Filter>
    </ClCompile>
    <ClCompile Include="..\base\s3tc.cpp">
      <Filter>base</Filter>
    </ClCompile>
    <ClCompile Include="..\base\TGAlib.cpp">
      <Filter>base</Filter>
    </ClCompile>
    <ClCompile Include="..\base\ZipUtils.cpp">
      <Filter>base</Filter>
    </ClCompile>
    <ClCompile Include="..\renderer\CCBatchCommand.cpp">
      <Filter>renderer</Filter>
    </ClCompile>
    <ClCompile Include="..\renderer\CCCustomCommand.cpp">
      <Filter>renderer</Filter>
    </ClCompile>
    <ClCompile Include="..\renderer\CCGLProgram.cpp">
      <Filter>renderer</Filter>
    </ClCompile>
    <ClCompile Include="..\renderer\CCGLProgramCache.cpp">
      <Filter>renderer</Filter>
    </ClCompile>
    <ClCompile Include="..\renderer\CCGLProgramState.cpp">
      <Filter>renderer</Filter>
    </ClCompile>
    <ClCompile Include="..\renderer\CCGLProgramStateCache.cpp">
      <Filter>renderer</Filter>
    </ClCompile>
    <ClCompile Include="..\renderer\ccGLStateCache.cpp">
      <Filter>renderer</Filter>
    </ClCompile>
    <ClCompile Include="..\renderer\CCGroupCommand.cpp">
      <Filter>renderer</Filter>
    </ClCompile>
    <ClCompile Include="..\renderer\CCQuadCommand.cpp">
      <Filter>renderer</Filter>
    </ClCompile>
    <ClCompile Include="..\renderer\CCRenderCommand.cpp">
      <Filter>renderer</Filter>
    </ClCompile>
    <ClCompile Include="..\renderer\CCRenderer.cpp">
      <Filter>renderer</Filter>
    </ClCompile>
    <ClCompile Include="..\renderer\ccShaders.cpp">
      <Filter>renderer</Filter>
    </ClCompile>
    <ClCompile Include="..\renderer\CCTexture2D.cpp">
      <Filter>renderer</Filter>
    </ClCompile>
    <ClCompile Include="..\renderer\CCTextureAtlas.cpp">
      <Filter>renderer</Filter>
    </ClCompile>
    <ClCompile Include="..\renderer\CCTextureCache.cpp">
      <Filter>renderer</Filter>
    </ClCompile>
    <ClCompile Include="..\platform\desktop\CCGLView.cpp">
      <Filter>platform\desktop</Filter>
    </ClCompile>
    <ClCompile Include="..\platform\win32\CCApplication.cpp">
      <Filter>platform\win32</Filter>
    </ClCompile>
    <ClCompile Include="..\platform\win32\CCCommon.cpp">
      <Filter>platform\win32</Filter>
    </ClCompile>
    <ClCompile Include="..\platform\win32\CCDevice.cpp">
      <Filter>platform\win32</Filter>
    </ClCompile>
    <ClCompile Include="..\platform\win32\CCFileUtilsWin32.cpp">
      <Filter>platform\win32</Filter>
    </ClCompile>
    <ClCompile Include="..\platform\win32\CCStdC.cpp">
      <Filter>platform\win32</Filter>
    </ClCompile>
    <ClCompile Include="..\math\CCAffineTransform.cpp">
      <Filter>math</Filter>
    </ClCompile>
    <ClCompile Include="..\math\CCGeometry.cpp">
      <Filter>math</Filter>
    </ClCompile>
    <ClCompile Include="..\math\CCVertex.cpp">
      <Filter>math</Filter>
    </ClCompile>
    <ClCompile Include="..\math\Mat4.cpp">
      <Filter>math</Filter>
    </ClCompile>
    <ClCompile Include="..\math\MathUtil.cpp">
      <Filter>math</Filter>
    </ClCompile>
    <ClCompile Include="..\math\Quaternion.cpp">
      <Filter>math</Filter>
    </ClCompile>
    <ClCompile Include="..\math\TransformUtils.cpp">
      <Filter>math</Filter>
    </ClCompile>
    <ClCompile Include="..\math\Vec2.cpp">
      <Filter>math</Filter>
    </ClCompile>
    <ClCompile Include="..\math\Vec3.cpp">
      <Filter>math</Filter>
    </ClCompile>
    <ClCompile Include="..\math\Vec4.cpp">
      <Filter>math</Filter>
    </ClCompile>
    <ClCompile Include="..\platform\CCFileUtils.cpp">
      <Filter>platform</Filter>
    </ClCompile>
    <ClCompile Include="..\platform\CCGLViewProtocol.cpp">
      <Filter>platform</Filter>
    </ClCompile>
    <ClCompile Include="..\platform\CCImage.cpp">
      <Filter>platform</Filter>
    </ClCompile>
    <ClCompile Include="..\platform\CCSAXParser.cpp">
      <Filter>platform</Filter>
    </ClCompile>
    <ClCompile Include="..\platform\CCThread.cpp">
      <Filter>platform</Filter>
    </ClCompile>
    <ClCompile Include="..\..\external\tinyxml2\tinyxml2.cpp">
      <Filter>external\tinyxml2</Filter>
    </ClCompile>
    <ClCompile Include="..\..\external\unzip\ioapi.cpp">
      <Filter>external\unzip</Filter>
    </ClCompile>
    <ClCompile Include="..\..\external\unzip\unzip.cpp">
      <Filter>external\unzip</Filter>
    </ClCompile>
    <ClCompile Include="..\..\external\edtaa3func\edtaa3func.cpp">
      <Filter>external\edtaa</Filter>
    </ClCompile>
    <ClCompile Include="..\base\CCIMEDispatcher.cpp">
      <Filter>base</Filter>
    </ClCompile>
    <ClCompile Include="..\3d\CCMesh.cpp">
      <Filter>3d</Filter>
    </ClCompile>
    <ClCompile Include="..\3d\CCObjLoader.cpp">
      <Filter>3d</Filter>
    </ClCompile>
    <ClCompile Include="..\3d\CCSprite3D.cpp">
      <Filter>3d</Filter>
    </ClCompile>
    <ClCompile Include="..\3d\CCSprite3DDataCache.cpp">
      <Filter>3d</Filter>
    </ClCompile>
    <ClCompile Include="..\3d\CCSprite3DEffect.cpp">
      <Filter>3d</Filter>
    </ClCompile>
    <ClCompile Include="..\renderer\CCMeshCommand.cpp">
      <Filter>renderer</Filter>
    </ClCompile>
  </ItemGroup>
  <ItemGroup>
    <ClInclude Include="..\physics\CCPhysicsBody.h">
      <Filter>physics</Filter>
    </ClInclude>
    <ClInclude Include="..\physics\CCPhysicsContact.h">
      <Filter>physics</Filter>
    </ClInclude>
    <ClInclude Include="..\physics\CCPhysicsJoint.h">
      <Filter>physics</Filter>
    </ClInclude>
    <ClInclude Include="..\physics\CCPhysicsShape.h">
      <Filter>physics</Filter>
    </ClInclude>
    <ClInclude Include="..\physics\CCPhysicsWorld.h">
      <Filter>physics</Filter>
    </ClInclude>
    <ClInclude Include="..\physics\chipmunk\CCPhysicsBodyInfo_chipmunk.h">
      <Filter>physics\chipmunk</Filter>
    </ClInclude>
    <ClInclude Include="..\physics\chipmunk\CCPhysicsContactInfo_chipmunk.h">
      <Filter>physics\chipmunk</Filter>
    </ClInclude>
    <ClInclude Include="..\physics\chipmunk\CCPhysicsHelper_chipmunk.h">
      <Filter>physics\chipmunk</Filter>
    </ClInclude>
    <ClInclude Include="..\physics\chipmunk\CCPhysicsJointInfo_chipmunk.h">
      <Filter>physics\chipmunk</Filter>
    </ClInclude>
    <ClInclude Include="..\physics\chipmunk\CCPhysicsShapeInfo_chipmunk.h">
      <Filter>physics\chipmunk</Filter>
    </ClInclude>
    <ClInclude Include="..\physics\chipmunk\CCPhysicsWorldInfo_chipmunk.h">
      <Filter>physics\chipmunk</Filter>
    </ClInclude>
    <ClInclude Include="..\..\external\xxhash\xxhash.h">
      <Filter>external\xxhash</Filter>
    </ClInclude>
    <ClInclude Include="..\deprecated\CCArray.h">
      <Filter>deprecated</Filter>
    </ClInclude>
    <ClInclude Include="..\deprecated\CCBool.h">
      <Filter>deprecated</Filter>
    </ClInclude>
    <ClInclude Include="..\deprecated\CCDeprecated.h">
      <Filter>deprecated</Filter>
    </ClInclude>
    <ClInclude Include="..\deprecated\CCDictionary.h">
      <Filter>deprecated</Filter>
    </ClInclude>
    <ClInclude Include="..\deprecated\CCDouble.h">
      <Filter>deprecated</Filter>
    </ClInclude>
    <ClInclude Include="..\deprecated\CCFloat.h">
      <Filter>deprecated</Filter>
    </ClInclude>
    <ClInclude Include="..\deprecated\CCInteger.h">
      <Filter>deprecated</Filter>
    </ClInclude>
    <ClInclude Include="..\deprecated\CCNotificationCenter.h">
      <Filter>deprecated</Filter>
    </ClInclude>
    <ClInclude Include="..\deprecated\CCSet.h">
      <Filter>deprecated</Filter>
    </ClInclude>
    <ClInclude Include="..\deprecated\CCString.h">
      <Filter>deprecated</Filter>
    </ClInclude>
    <ClInclude Include="..\cocos2d.h" />
    <ClInclude Include="..\..\external\ConvertUTF\ConvertUTF.h">
      <Filter>external\ConvertUTF</Filter>
    </ClInclude>
    <ClInclude Include="CCAction.h">
      <Filter>2d</Filter>
    </ClInclude>
    <ClInclude Include="CCActionCamera.h">
      <Filter>2d</Filter>
    </ClInclude>
    <ClInclude Include="CCActionCatmullRom.h">
      <Filter>2d</Filter>
    </ClInclude>
    <ClInclude Include="CCActionEase.h">
      <Filter>2d</Filter>
    </ClInclude>
    <ClInclude Include="CCActionGrid.h">
      <Filter>2d</Filter>
    </ClInclude>
    <ClInclude Include="CCActionGrid3D.h">
      <Filter>2d</Filter>
    </ClInclude>
    <ClInclude Include="CCActionInstant.h">
      <Filter>2d</Filter>
    </ClInclude>
    <ClInclude Include="CCActionInterval.h">
      <Filter>2d</Filter>
    </ClInclude>
    <ClInclude Include="CCActionManager.h">
      <Filter>2d</Filter>
    </ClInclude>
    <ClInclude Include="CCActionPageTurn3D.h">
      <Filter>2d</Filter>
    </ClInclude>
    <ClInclude Include="CCActionProgressTimer.h">
      <Filter>2d</Filter>
    </ClInclude>
    <ClInclude Include="CCActionTiledGrid.h">
      <Filter>2d</Filter>
    </ClInclude>
    <ClInclude Include="CCActionTween.h">
      <Filter>2d</Filter>
    </ClInclude>
    <ClInclude Include="CCAnimation.h">
      <Filter>2d</Filter>
    </ClInclude>
    <ClInclude Include="CCAnimationCache.h">
      <Filter>2d</Filter>
    </ClInclude>
    <ClInclude Include="CCAtlasNode.h">
      <Filter>2d</Filter>
    </ClInclude>
    <ClInclude Include="CCClippingNode.h">
      <Filter>2d</Filter>
    </ClInclude>
    <ClInclude Include="CCComponent.h">
      <Filter>2d</Filter>
    </ClInclude>
    <ClInclude Include="CCComponentContainer.h">
      <Filter>2d</Filter>
    </ClInclude>
    <ClInclude Include="CCDrawingPrimitives.h">
      <Filter>2d</Filter>
    </ClInclude>
    <ClInclude Include="CCDrawNode.h">
      <Filter>2d</Filter>
    </ClInclude>
    <ClInclude Include="CCFont.h">
      <Filter>2d</Filter>
    </ClInclude>
    <ClInclude Include="CCFontAtlas.h">
      <Filter>2d</Filter>
    </ClInclude>
    <ClInclude Include="CCFontAtlasCache.h">
      <Filter>2d</Filter>
    </ClInclude>
    <ClInclude Include="CCFontCharMap.h">
      <Filter>2d</Filter>
    </ClInclude>
    <ClInclude Include="CCFontFNT.h">
      <Filter>2d</Filter>
    </ClInclude>
    <ClInclude Include="CCFontFreeType.h">
      <Filter>2d</Filter>
    </ClInclude>
    <ClInclude Include="CCGLBufferedNode.h">
      <Filter>2d</Filter>
    </ClInclude>
    <ClInclude Include="CCGrabber.h">
      <Filter>2d</Filter>
    </ClInclude>
    <ClInclude Include="CCGrid.h">
      <Filter>2d</Filter>
    </ClInclude>
    <ClInclude Include="CCLabel.h">
      <Filter>2d</Filter>
    </ClInclude>
    <ClInclude Include="CCLabelAtlas.h">
      <Filter>2d</Filter>
    </ClInclude>
    <ClInclude Include="CCLabelBMFont.h">
      <Filter>2d</Filter>
    </ClInclude>
    <ClInclude Include="CCLabelTextFormatter.h">
      <Filter>2d</Filter>
    </ClInclude>
    <ClInclude Include="CCLabelTTF.h">
      <Filter>2d</Filter>
    </ClInclude>
    <ClInclude Include="CCLayer.h">
      <Filter>2d</Filter>
    </ClInclude>
    <ClInclude Include="CCMenu.h">
      <Filter>2d</Filter>
    </ClInclude>
    <ClInclude Include="CCMenuItem.h">
      <Filter>2d</Filter>
    </ClInclude>
    <ClInclude Include="CCMotionStreak.h">
      <Filter>2d</Filter>
    </ClInclude>
    <ClInclude Include="CCNode.h">
      <Filter>2d</Filter>
    </ClInclude>
    <ClInclude Include="CCNodeGrid.h">
      <Filter>2d</Filter>
    </ClInclude>
    <ClInclude Include="CCParallaxNode.h">
      <Filter>2d</Filter>
    </ClInclude>
    <ClInclude Include="CCParticleBatchNode.h">
      <Filter>2d</Filter>
    </ClInclude>
    <ClInclude Include="CCParticleExamples.h">
      <Filter>2d</Filter>
    </ClInclude>
    <ClInclude Include="CCParticleSystem.h">
      <Filter>2d</Filter>
    </ClInclude>
    <ClInclude Include="CCParticleSystemQuad.h">
      <Filter>2d</Filter>
    </ClInclude>
    <ClInclude Include="CCProgressTimer.h">
      <Filter>2d</Filter>
    </ClInclude>
    <ClInclude Include="CCRenderTexture.h">
      <Filter>2d</Filter>
    </ClInclude>
    <ClInclude Include="CCScene.h">
      <Filter>2d</Filter>
    </ClInclude>
    <ClInclude Include="CCSprite.h">
      <Filter>2d</Filter>
    </ClInclude>
    <ClInclude Include="CCSpriteBatchNode.h">
      <Filter>2d</Filter>
    </ClInclude>
    <ClInclude Include="CCSpriteFrame.h">
      <Filter>2d</Filter>
    </ClInclude>
    <ClInclude Include="CCSpriteFrameCache.h">
      <Filter>2d</Filter>
    </ClInclude>
    <ClInclude Include="CCTextFieldTTF.h">
      <Filter>2d</Filter>
    </ClInclude>
    <ClInclude Include="CCTileMapAtlas.h">
      <Filter>2d</Filter>
    </ClInclude>
    <ClInclude Include="CCTMXLayer.h">
      <Filter>2d</Filter>
    </ClInclude>
    <ClInclude Include="CCTMXObjectGroup.h">
      <Filter>2d</Filter>
    </ClInclude>
    <ClInclude Include="CCTMXTiledMap.h">
      <Filter>2d</Filter>
    </ClInclude>
    <ClInclude Include="CCTMXXMLParser.h">
      <Filter>2d</Filter>
    </ClInclude>
    <ClInclude Include="CCTransition.h">
      <Filter>2d</Filter>
    </ClInclude>
    <ClInclude Include="CCTransitionPageTurn.h">
      <Filter>2d</Filter>
    </ClInclude>
    <ClInclude Include="CCTransitionProgress.h">
      <Filter>2d</Filter>
    </ClInclude>
    <ClInclude Include="CCTweenFunction.h">
      <Filter>2d</Filter>
    </ClInclude>
    <ClInclude Include="..\base\atitc.h">
      <Filter>base</Filter>
    </ClInclude>
    <ClInclude Include="..\base\base64.h">
      <Filter>base</Filter>
    </ClInclude>
    <ClInclude Include="..\base\CCAutoreleasePool.h">
      <Filter>base</Filter>
    </ClInclude>
    <ClInclude Include="..\base\ccCArray.h">
      <Filter>base</Filter>
    </ClInclude>
    <ClInclude Include="..\base\ccConfig.h">
      <Filter>base</Filter>
    </ClInclude>
    <ClInclude Include="..\base\CCConfiguration.h">
      <Filter>base</Filter>
    </ClInclude>
    <ClInclude Include="..\base\CCConsole.h">
      <Filter>base</Filter>
    </ClInclude>
    <ClInclude Include="..\base\CCData.h">
      <Filter>base</Filter>
    </ClInclude>
    <ClInclude Include="..\base\CCDataVisitor.h">
      <Filter>base</Filter>
    </ClInclude>
    <ClInclude Include="..\base\CCDirector.h">
      <Filter>base</Filter>
    </ClInclude>
    <ClInclude Include="..\base\CCEvent.h">
      <Filter>base</Filter>
    </ClInclude>
    <ClInclude Include="..\base\CCEventAcceleration.h">
      <Filter>base</Filter>
    </ClInclude>
    <ClInclude Include="..\base\CCEventCustom.h">
      <Filter>base</Filter>
    </ClInclude>
    <ClInclude Include="..\base\CCEventDispatcher.h">
      <Filter>base</Filter>
    </ClInclude>
    <ClInclude Include="..\base\CCEventFocus.h">
      <Filter>base</Filter>
    </ClInclude>
    <ClInclude Include="..\base\CCEventKeyboard.h">
      <Filter>base</Filter>
    </ClInclude>
    <ClInclude Include="..\base\CCEventListener.h">
      <Filter>base</Filter>
    </ClInclude>
    <ClInclude Include="..\base\CCEventListenerAcceleration.h">
      <Filter>base</Filter>
    </ClInclude>
    <ClInclude Include="..\base\CCEventListenerCustom.h">
      <Filter>base</Filter>
    </ClInclude>
    <ClInclude Include="..\base\CCEventListenerFocus.h">
      <Filter>base</Filter>
    </ClInclude>
    <ClInclude Include="..\base\CCEventListenerKeyboard.h">
      <Filter>base</Filter>
    </ClInclude>
    <ClInclude Include="..\base\CCEventListenerMouse.h">
      <Filter>base</Filter>
    </ClInclude>
    <ClInclude Include="..\base\CCEventListenerTouch.h">
      <Filter>base</Filter>
    </ClInclude>
    <ClInclude Include="..\base\CCEventMouse.h">
      <Filter>base</Filter>
    </ClInclude>
    <ClInclude Include="..\base\CCEventTouch.h">
      <Filter>base</Filter>
    </ClInclude>
    <ClInclude Include="..\base\CCEventType.h">
      <Filter>base</Filter>
    </ClInclude>
    <ClInclude Include="..\base\ccFPSImages.h">
      <Filter>base</Filter>
    </ClInclude>
    <ClInclude Include="..\base\ccMacros.h">
      <Filter>base</Filter>
    </ClInclude>
    <ClInclude Include="..\base\CCMap.h">
      <Filter>base</Filter>
    </ClInclude>
    <ClInclude Include="..\base\CCNS.h">
      <Filter>base</Filter>
    </ClInclude>
    <ClInclude Include="..\base\CCPlatformConfig.h">
      <Filter>base</Filter>
    </ClInclude>
    <ClInclude Include="..\base\CCPlatformMacros.h">
      <Filter>base</Filter>
    </ClInclude>
    <ClInclude Include="..\base\CCProfiling.h">
      <Filter>base</Filter>
    </ClInclude>
    <ClInclude Include="..\base\CCProtocols.h">
      <Filter>base</Filter>
    </ClInclude>
    <ClInclude Include="..\base\CCRef.h">
      <Filter>base</Filter>
    </ClInclude>
    <ClInclude Include="..\base\CCRefPtr.h">
      <Filter>base</Filter>
    </ClInclude>
    <ClInclude Include="..\base\CCScheduler.h">
      <Filter>base</Filter>
    </ClInclude>
    <ClInclude Include="..\base\CCScriptSupport.h">
      <Filter>base</Filter>
    </ClInclude>
    <ClInclude Include="..\base\CCTouch.h">
      <Filter>base</Filter>
    </ClInclude>
    <ClInclude Include="..\base\ccTypes.h">
      <Filter>base</Filter>
    </ClInclude>
    <ClInclude Include="..\base\CCUserDefault.h">
      <Filter>base</Filter>
    </ClInclude>
    <ClInclude Include="..\base\ccUTF8.h">
      <Filter>base</Filter>
    </ClInclude>
    <ClInclude Include="..\base\ccUtils.h">
      <Filter>base</Filter>
    </ClInclude>
    <ClInclude Include="..\base\CCValue.h">
      <Filter>base</Filter>
    </ClInclude>
    <ClInclude Include="..\base\CCVector.h">
      <Filter>base</Filter>
    </ClInclude>
    <ClInclude Include="..\base\etc1.h">
      <Filter>base</Filter>
    </ClInclude>
    <ClInclude Include="..\base\firePngData.h">
      <Filter>base</Filter>
    </ClInclude>
    <ClInclude Include="..\base\s3tc.h">
      <Filter>base</Filter>
    </ClInclude>
    <ClInclude Include="..\base\TGAlib.h">
      <Filter>base</Filter>
    </ClInclude>
    <ClInclude Include="..\base\uthash.h">
      <Filter>base</Filter>
    </ClInclude>
    <ClInclude Include="..\base\utlist.h">
      <Filter>base</Filter>
    </ClInclude>
    <ClInclude Include="..\base\ZipUtils.h">
      <Filter>base</Filter>
    </ClInclude>
    <ClInclude Include="..\renderer\CCBatchCommand.h">
      <Filter>renderer</Filter>
    </ClInclude>
    <ClInclude Include="..\renderer\CCCustomCommand.h">
      <Filter>renderer</Filter>
    </ClInclude>
    <ClInclude Include="..\renderer\CCGLProgram.h">
      <Filter>renderer</Filter>
    </ClInclude>
    <ClInclude Include="..\renderer\CCGLProgramCache.h">
      <Filter>renderer</Filter>
    </ClInclude>
    <ClInclude Include="..\renderer\CCGLProgramState.h">
      <Filter>renderer</Filter>
    </ClInclude>
    <ClInclude Include="..\renderer\CCGLProgramStateCache.h">
      <Filter>renderer</Filter>
    </ClInclude>
    <ClInclude Include="..\renderer\ccGLStateCache.h">
      <Filter>renderer</Filter>
    </ClInclude>
    <ClInclude Include="..\renderer\CCGroupCommand.h">
      <Filter>renderer</Filter>
    </ClInclude>
    <ClInclude Include="..\renderer\CCQuadCommand.h">
      <Filter>renderer</Filter>
    </ClInclude>
    <ClInclude Include="..\renderer\CCRenderCommand.h">
      <Filter>renderer</Filter>
    </ClInclude>
    <ClInclude Include="..\renderer\CCRenderCommandPool.h">
      <Filter>renderer</Filter>
    </ClInclude>
    <ClInclude Include="..\renderer\CCRenderer.h">
      <Filter>renderer</Filter>
    </ClInclude>
    <ClInclude Include="..\renderer\ccShaders.h">
      <Filter>renderer</Filter>
    </ClInclude>
    <ClInclude Include="..\renderer\CCTexture2D.h">
      <Filter>renderer</Filter>
    </ClInclude>
    <ClInclude Include="..\renderer\CCTextureAtlas.h">
      <Filter>renderer</Filter>
    </ClInclude>
    <ClInclude Include="..\renderer\CCTextureCache.h">
      <Filter>renderer</Filter>
    </ClInclude>
    <ClInclude Include="..\platform\desktop\CCGLView.h">
      <Filter>platform\desktop</Filter>
    </ClInclude>
    <ClInclude Include="..\platform\win32\compat\stdint.h">
      <Filter>platform\win32\compat</Filter>
    </ClInclude>
    <ClInclude Include="..\platform\win32\CCApplication.h">
      <Filter>platform\win32</Filter>
    </ClInclude>
    <ClInclude Include="..\platform\win32\CCFileUtilsWin32.h">
      <Filter>platform\win32</Filter>
    </ClInclude>
    <ClInclude Include="..\platform\win32\CCGL.h">
      <Filter>platform\win32</Filter>
    </ClInclude>
    <ClInclude Include="..\platform\win32\CCPlatformDefine.h">
      <Filter>platform\win32</Filter>
    </ClInclude>
    <ClInclude Include="..\platform\win32\CCStdC.h">
      <Filter>platform\win32</Filter>
    </ClInclude>
    <ClInclude Include="..\math\CCAffineTransform.h">
      <Filter>math</Filter>
    </ClInclude>
    <ClInclude Include="..\math\CCGeometry.h">
      <Filter>math</Filter>
    </ClInclude>
    <ClInclude Include="..\math\CCMath.h">
      <Filter>math</Filter>
    </ClInclude>
    <ClInclude Include="..\math\CCMathBase.h">
      <Filter>math</Filter>
    </ClInclude>
    <ClInclude Include="..\math\CCVertex.h">
      <Filter>math</Filter>
    </ClInclude>
    <ClInclude Include="..\math\Mat4.h">
      <Filter>math</Filter>
    </ClInclude>
    <ClInclude Include="..\math\MathUtil.h">
      <Filter>math</Filter>
    </ClInclude>
    <ClInclude Include="..\math\Quaternion.h">
      <Filter>math</Filter>
    </ClInclude>
    <ClInclude Include="..\math\TransformUtils.h">
      <Filter>math</Filter>
    </ClInclude>
    <ClInclude Include="..\math\Vec2.h">
      <Filter>math</Filter>
    </ClInclude>
    <ClInclude Include="..\math\Vec3.h">
      <Filter>math</Filter>
    </ClInclude>
    <ClInclude Include="..\math\Vec4.h">
      <Filter>math</Filter>
    </ClInclude>
    <ClInclude Include="..\platform\CCApplicationProtocol.h">
      <Filter>platform</Filter>
    </ClInclude>
    <ClInclude Include="..\platform\CCCommon.h">
      <Filter>platform</Filter>
    </ClInclude>
    <ClInclude Include="..\platform\CCDevice.h">
      <Filter>platform</Filter>
    </ClInclude>
    <ClInclude Include="..\platform\CCFileUtils.h">
      <Filter>platform</Filter>
    </ClInclude>
    <ClInclude Include="..\platform\CCGLViewProtocol.h">
      <Filter>platform</Filter>
    </ClInclude>
    <ClInclude Include="..\platform\CCImage.h">
      <Filter>platform</Filter>
    </ClInclude>
    <ClInclude Include="..\platform\CCSAXParser.h">
      <Filter>platform</Filter>
    </ClInclude>
    <ClInclude Include="..\platform\CCThread.h">
      <Filter>platform</Filter>
    </ClInclude>
    <ClInclude Include="..\..\external\tinyxml2\tinyxml2.h">
      <Filter>external\tinyxml2</Filter>
    </ClInclude>
    <ClInclude Include="..\..\external\unzip\unzip.h">
      <Filter>external\unzip</Filter>
    </ClInclude>
    <ClInclude Include="..\..\external\unzip\ioapi.h">
      <Filter>external\unzip</Filter>
    </ClInclude>
    <ClInclude Include="..\..\external\edtaa3func\edtaa3func.h">
      <Filter>external\edtaa</Filter>
    </ClInclude>
    <ClInclude Include="..\base\CCIMEDelegate.h">
      <Filter>base</Filter>
    </ClInclude>
    <ClInclude Include="..\base\CCIMEDispatcher.h">
      <Filter>base</Filter>
    </ClInclude>
    <ClInclude Include="..\3d\CCMesh.h">
      <Filter>3d</Filter>
    </ClInclude>
    <ClInclude Include="..\3d\CCObjLoader.h">
      <Filter>3d</Filter>
    </ClInclude>
    <ClInclude Include="..\3d\CCSprite3D.h">
      <Filter>3d</Filter>
    </ClInclude>
    <ClInclude Include="..\3d\CCSprite3DDataCache.h">
      <Filter>3d</Filter>
    </ClInclude>
    <ClInclude Include="..\3d\CCSprite3DEffect.h">
      <Filter>3d</Filter>
    </ClInclude>
    <ClInclude Include="..\3d\Colored.es2.frag.h">
      <Filter>3d</Filter>
    </ClInclude>
    <ClInclude Include="..\3d\Textured.es2.vert.h">
      <Filter>3d</Filter>
    </ClInclude>
    <ClInclude Include="..\renderer\CCMeshCommand.h">
      <Filter>renderer</Filter>
    </ClInclude>
  </ItemGroup>
  <ItemGroup>
    <None Include="..\math\Mat4.inl">
      <Filter>math</Filter>
    </None>
    <None Include="..\math\MathUtil.inl">
      <Filter>math</Filter>
    </None>
    <None Include="..\math\MathUtilNeon.inl">
      <Filter>math</Filter>
    </None>
    <None Include="..\math\Quaternion.inl">
      <Filter>math</Filter>
    </None>
    <None Include="..\math\Vec2.inl">
      <Filter>math</Filter>
    </None>
    <None Include="..\math\Vec3.inl">
      <Filter>math</Filter>
    </None>
    <None Include="..\math\Vec4.inl">
      <Filter>math</Filter>
    </None>
<<<<<<< HEAD
    <None Include="..\renderer\ccShader_Label.vert" />
    <None Include="..\renderer\ccShader_Label_df.frag" />
    <None Include="..\renderer\ccShader_Label_df_glow.frag" />
    <None Include="..\renderer\ccShader_Label_normal.frag" />
    <None Include="..\renderer\ccShader_Label_outline.frag" />
    <None Include="..\renderer\ccShader_PositionColor.frag" />
    <None Include="..\renderer\ccShader_PositionColor.vert" />
    <None Include="..\renderer\ccShader_PositionColorLengthTexture.frag" />
    <None Include="..\renderer\ccShader_PositionColorLengthTexture.vert" />
    <None Include="..\renderer\ccShader_PositionTexture.frag" />
    <None Include="..\renderer\ccShader_PositionTexture.vert" />
    <None Include="..\renderer\ccShader_PositionTextureA8Color.frag" />
    <None Include="..\renderer\ccShader_PositionTextureA8Color.vert" />
    <None Include="..\renderer\ccShader_PositionTextureColor.frag" />
    <None Include="..\renderer\ccShader_PositionTextureColor.vert" />
    <None Include="..\renderer\ccShader_PositionTexture_uColor.frag" />
    <None Include="..\renderer\ccShader_PositionTexture_uColor.vert" />
    <None Include="..\renderer\ccShader_Position_uColor.frag" />
    <None Include="..\renderer\ccShader_Position_uColor.vert" />
    <None Include="..\renderer\ccShader_3D_Color.frag" />
    <None Include="..\renderer\ccShader_3D_ColorTex.frag" />
    <None Include="..\renderer\ccShader_3D_PositionTex.vert" />
=======
>>>>>>> d19de29b
  </ItemGroup>
</Project><|MERGE_RESOLUTION|>--- conflicted
+++ resolved
@@ -52,21 +52,6 @@
     <Filter Include="external\xxhash">
       <UniqueIdentifier>{b4e2b1e5-2d79-44a3-af45-728d47b7bdb2}</UniqueIdentifier>
     </Filter>
-<<<<<<< HEAD
-    <Filter Include="deprecated">
-      <UniqueIdentifier>{0b1152b1-c732-4560-8629-87843b0fbd7c}</UniqueIdentifier>
-    </Filter>
-    <Filter Include="math">
-      <UniqueIdentifier>{02a21a86-8f65-441b-ae13-11dec1c45ee5}</UniqueIdentifier>
-    </Filter>
-    <Filter Include="ConvertUTF">
-      <UniqueIdentifier>{6c1e4a6b-c168-436b-aa63-0af7f4caebf9}</UniqueIdentifier>
-    </Filter>
-    <Filter Include="3d">
-      <UniqueIdentifier>{2cc061f8-1c70-409d-b807-943b4c7e87ec}</UniqueIdentifier>
-    </Filter>
-=======
->>>>>>> d19de29b
   </ItemGroup>
   <ItemGroup>
     <ClCompile Include="..\physics\CCPhysicsBody.cpp">
@@ -562,24 +547,6 @@
     <ClCompile Include="..\base\CCIMEDispatcher.cpp">
       <Filter>base</Filter>
     </ClCompile>
-    <ClCompile Include="..\3d\CCMesh.cpp">
-      <Filter>3d</Filter>
-    </ClCompile>
-    <ClCompile Include="..\3d\CCObjLoader.cpp">
-      <Filter>3d</Filter>
-    </ClCompile>
-    <ClCompile Include="..\3d\CCSprite3D.cpp">
-      <Filter>3d</Filter>
-    </ClCompile>
-    <ClCompile Include="..\3d\CCSprite3DDataCache.cpp">
-      <Filter>3d</Filter>
-    </ClCompile>
-    <ClCompile Include="..\3d\CCSprite3DEffect.cpp">
-      <Filter>3d</Filter>
-    </ClCompile>
-    <ClCompile Include="..\renderer\CCMeshCommand.cpp">
-      <Filter>renderer</Filter>
-    </ClCompile>
   </ItemGroup>
   <ItemGroup>
     <ClInclude Include="..\physics\CCPhysicsBody.h">
@@ -1144,30 +1111,6 @@
     <ClInclude Include="..\base\CCIMEDispatcher.h">
       <Filter>base</Filter>
     </ClInclude>
-    <ClInclude Include="..\3d\CCMesh.h">
-      <Filter>3d</Filter>
-    </ClInclude>
-    <ClInclude Include="..\3d\CCObjLoader.h">
-      <Filter>3d</Filter>
-    </ClInclude>
-    <ClInclude Include="..\3d\CCSprite3D.h">
-      <Filter>3d</Filter>
-    </ClInclude>
-    <ClInclude Include="..\3d\CCSprite3DDataCache.h">
-      <Filter>3d</Filter>
-    </ClInclude>
-    <ClInclude Include="..\3d\CCSprite3DEffect.h">
-      <Filter>3d</Filter>
-    </ClInclude>
-    <ClInclude Include="..\3d\Colored.es2.frag.h">
-      <Filter>3d</Filter>
-    </ClInclude>
-    <ClInclude Include="..\3d\Textured.es2.vert.h">
-      <Filter>3d</Filter>
-    </ClInclude>
-    <ClInclude Include="..\renderer\CCMeshCommand.h">
-      <Filter>renderer</Filter>
-    </ClInclude>
   </ItemGroup>
   <ItemGroup>
     <None Include="..\math\Mat4.inl">
@@ -1191,30 +1134,5 @@
     <None Include="..\math\Vec4.inl">
       <Filter>math</Filter>
     </None>
-<<<<<<< HEAD
-    <None Include="..\renderer\ccShader_Label.vert" />
-    <None Include="..\renderer\ccShader_Label_df.frag" />
-    <None Include="..\renderer\ccShader_Label_df_glow.frag" />
-    <None Include="..\renderer\ccShader_Label_normal.frag" />
-    <None Include="..\renderer\ccShader_Label_outline.frag" />
-    <None Include="..\renderer\ccShader_PositionColor.frag" />
-    <None Include="..\renderer\ccShader_PositionColor.vert" />
-    <None Include="..\renderer\ccShader_PositionColorLengthTexture.frag" />
-    <None Include="..\renderer\ccShader_PositionColorLengthTexture.vert" />
-    <None Include="..\renderer\ccShader_PositionTexture.frag" />
-    <None Include="..\renderer\ccShader_PositionTexture.vert" />
-    <None Include="..\renderer\ccShader_PositionTextureA8Color.frag" />
-    <None Include="..\renderer\ccShader_PositionTextureA8Color.vert" />
-    <None Include="..\renderer\ccShader_PositionTextureColor.frag" />
-    <None Include="..\renderer\ccShader_PositionTextureColor.vert" />
-    <None Include="..\renderer\ccShader_PositionTexture_uColor.frag" />
-    <None Include="..\renderer\ccShader_PositionTexture_uColor.vert" />
-    <None Include="..\renderer\ccShader_Position_uColor.frag" />
-    <None Include="..\renderer\ccShader_Position_uColor.vert" />
-    <None Include="..\renderer\ccShader_3D_Color.frag" />
-    <None Include="..\renderer\ccShader_3D_ColorTex.frag" />
-    <None Include="..\renderer\ccShader_3D_PositionTex.vert" />
-=======
->>>>>>> d19de29b
   </ItemGroup>
 </Project>