/****************************************************************************
Copyright (c) 2008-2010 Ricardo Quesada
Copyright (c) 2010-2012 cocos2d-x.org
Copyright (c) 2011      Zynga Inc.
Copyright (c) 2013-2017 Chukong Technologies Inc.
 
http://www.cocos2d-x.org

Permission is hereby granted, free of charge, to any person obtaining a copy
of this software and associated documentation files (the "Software"), to deal
in the Software without restriction, including without limitation the rights
to use, copy, modify, merge, publish, distribute, sublicense, and/or sell
copies of the Software, and to permit persons to whom the Software is
furnished to do so, subject to the following conditions:

The above copyright notice and this permission notice shall be included in
all copies or substantial portions of the Software.

THE SOFTWARE IS PROVIDED "AS IS", WITHOUT WARRANTY OF ANY KIND, EXPRESS OR
IMPLIED, INCLUDING BUT NOT LIMITED TO THE WARRANTIES OF MERCHANTABILITY,
FITNESS FOR A PARTICULAR PURPOSE AND NONINFRINGEMENT. IN NO EVENT SHALL THE
AUTHORS OR COPYRIGHT HOLDERS BE LIABLE FOR ANY CLAIM, DAMAGES OR OTHER
LIABILITY, WHETHER IN AN ACTION OF CONTRACT, TORT OR OTHERWISE, ARISING FROM,
OUT OF OR IN CONNECTION WITH THE SOFTWARE OR THE USE OR OTHER DEALINGS IN
THE SOFTWARE.
****************************************************************************/

#include <stdarg.h>
#include "2d/CCLayer.h"
#include "base/CCScriptSupport.h"
#include "platform/CCDevice.h"
#include "renderer/CCRenderer.h"
#include "renderer/ccGLStateCache.h"
#include "renderer/CCGLProgramState.h"
#include "base/CCDirector.h"
#include "base/CCEventDispatcher.h"
#include "base/CCEventListenerTouch.h"
#include "base/CCEventTouch.h"
#include "base/CCEventKeyboard.h"
#include "base/CCEventListenerKeyboard.h"
#include "base/CCEventAcceleration.h"
#include "base/CCEventListenerAcceleration.h"
#include "base/ccUTF8.h"

NS_CC_BEGIN

// Layer
Layer::Layer()
: _touchEnabled(false)
, _accelerometerEnabled(false)
, _keyboardEnabled(false)
, _touchListener(nullptr)
, _keyboardListener(nullptr)
, _accelerationListener(nullptr)
, _touchMode(Touch::DispatchMode::ALL_AT_ONCE)
, _swallowsTouches(true)
{
    _ignoreAnchorPointForPosition = true;
    setAnchorPoint(Vec2(0.5f, 0.5f));
}

Layer::~Layer()
{

}

bool Layer::init()
{
    Director * director = Director::getInstance();
    setContentSize(director->getWinSize());
    return true;
}

Layer *Layer::create()
{
    Layer *ret = new (std::nothrow) Layer();
    if (ret && ret->init())
    {
        ret->autorelease();
        return ret;
    }
    else
    {
        CC_SAFE_DELETE(ret);
        return nullptr;
    }
}

int Layer::executeScriptTouchHandler(EventTouch::EventCode eventType, Touch* touch, Event* event)
{
#if CC_ENABLE_SCRIPT_BINDING
    if (kScriptTypeLua == _scriptType)
    {
        TouchScriptData data(eventType, this, touch, event);
        ScriptEvent scriptEvent(kTouchEvent, &data);
        return ScriptEngineManager::getInstance()->getScriptEngine()->sendEvent(&scriptEvent);
    }
#else
    CC_UNUSED_PARAM(eventType);
    CC_UNUSED_PARAM(touch);
    CC_UNUSED_PARAM(event);
#endif
    return 0;
}

int Layer::executeScriptTouchesHandler(EventTouch::EventCode eventType, const std::vector<Touch*>& touches, Event* event)
{
#if CC_ENABLE_SCRIPT_BINDING
    if (kScriptTypeLua == _scriptType)
    {
        TouchesScriptData data(eventType, this, touches, event);
        ScriptEvent scriptEvent(kTouchesEvent, &data);
        return ScriptEngineManager::getInstance()->getScriptEngine()->sendEvent(&scriptEvent);
    }
#else
    CC_UNUSED_PARAM(eventType);
    CC_UNUSED_PARAM(touches);
    CC_UNUSED_PARAM(event);
#endif
    return 0;
}

bool Layer::ccTouchBegan(Touch* /*pTouch*/, Event* /*pEvent*/) {return false;};
void Layer::ccTouchMoved(Touch* /*pTouch*/, Event* /*pEvent*/) {}
void Layer::ccTouchEnded(Touch* /*pTouch*/, Event* /*pEvent*/) {}
void Layer::ccTouchCancelled(Touch* /*pTouch*/, Event* /*pEvent*/) {}
void Layer::ccTouchesBegan(__Set* /*pTouches*/, Event* /*pEvent*/) {}
void Layer::ccTouchesMoved(__Set* /*pTouches*/, Event* /*pEvent*/) {}
void Layer::ccTouchesEnded(__Set* /*pTouches*/, Event* /*pEvent*/) {}
void Layer::ccTouchesCancelled(__Set* /*pTouches*/, Event* /*pEvent*/) {}

#if defined(__GNUC__) && ((__GNUC__ >= 4) || ((__GNUC__ == 3) && (__GNUC_MINOR__ >= 1)))
#pragma GCC diagnostic ignored "-Wdeprecated-declarations"
#elif _MSC_VER >= 1400 //vs 2005 or higher
#pragma warning (push)
#pragma warning (disable: 4996)
#endif

/// isTouchEnabled getter
bool Layer::isTouchEnabled() const
{
    return _touchEnabled;
}

/// isTouchEnabled setter
void Layer::setTouchEnabled(bool enabled)
{
    if (_touchEnabled != enabled)
    {
        _touchEnabled = enabled;
        if (enabled)
        {
            if (_touchListener != nullptr)
                return;

            if( _touchMode == Touch::DispatchMode::ALL_AT_ONCE )
            {
                // Register Touch Event
                auto listener = EventListenerTouchAllAtOnce::create();

                listener->onTouchesBegan = CC_CALLBACK_2(Layer::onTouchesBegan, this);
                listener->onTouchesMoved = CC_CALLBACK_2(Layer::onTouchesMoved, this);
                listener->onTouchesEnded = CC_CALLBACK_2(Layer::onTouchesEnded, this);
                listener->onTouchesCancelled = CC_CALLBACK_2(Layer::onTouchesCancelled, this);

                _eventDispatcher->addEventListenerWithSceneGraphPriority(listener, this);
                _touchListener = listener;
            }
            else
            {
                // Register Touch Event
                auto listener = EventListenerTouchOneByOne::create();
                listener->setSwallowTouches(_swallowsTouches);

                listener->onTouchBegan = CC_CALLBACK_2(Layer::onTouchBegan, this);
                listener->onTouchMoved = CC_CALLBACK_2(Layer::onTouchMoved, this);
                listener->onTouchEnded = CC_CALLBACK_2(Layer::onTouchEnded, this);
                listener->onTouchCancelled = CC_CALLBACK_2(Layer::onTouchCancelled, this);

                _eventDispatcher->addEventListenerWithSceneGraphPriority(listener, this);
                _touchListener = listener;
            }
        }
        else
        {
            _eventDispatcher->removeEventListener(_touchListener);
            _touchListener = nullptr;
        }
    }
}

void Layer::setTouchMode(Touch::DispatchMode mode)
{
    if(_touchMode != mode)
    {
        _touchMode = mode;

        if( _touchEnabled)
        {
            setTouchEnabled(false);
            setTouchEnabled(true);
        }
    }
}

void Layer::setSwallowsTouches(bool swallowsTouches)
{
    if (_swallowsTouches != swallowsTouches)
    {
        _swallowsTouches = swallowsTouches;

        if( _touchEnabled)
        {
            setTouchEnabled(false);
            setTouchEnabled(true);
        }
    }
}

Touch::DispatchMode Layer::getTouchMode() const
{
    return _touchMode;
}

bool Layer::isSwallowsTouches() const
{
    return _swallowsTouches;
}

/// isAccelerometerEnabled getter
bool Layer::isAccelerometerEnabled() const
{
    return _accelerometerEnabled;
}
/// isAccelerometerEnabled setter
void Layer::setAccelerometerEnabled(bool enabled)
{
    if (enabled != _accelerometerEnabled)
    {
        _accelerometerEnabled = enabled;

        Device::setAccelerometerEnabled(enabled);

        _eventDispatcher->removeEventListener(_accelerationListener);
        _accelerationListener = nullptr;

        if (enabled)
        {
            _accelerationListener = EventListenerAcceleration::create(CC_CALLBACK_2(Layer::onAcceleration, this));
            _eventDispatcher->addEventListenerWithSceneGraphPriority(_accelerationListener, this);
        }
    }
}

void Layer::setAccelerometerInterval(double interval) {
    if (_accelerometerEnabled)
    {
        if (_running)
        {
            Device::setAccelerometerInterval(interval);
        }
    }
}

void Layer::onAcceleration(Acceleration* acc, Event* /*unused_event*/)
{
#if CC_ENABLE_SCRIPT_BINDING
    if(kScriptTypeNone != _scriptType)
    {
        BasicScriptData data(this,(void*)acc);
        ScriptEvent event(kAccelerometerEvent,&data);
        ScriptEngineManager::getInstance()->getScriptEngine()->sendEvent(&event);
    }
#else
    CC_UNUSED_PARAM(acc);
#endif
}

void Layer::onKeyPressed(EventKeyboard::KeyCode /*keyCode*/, Event* /*unused_event*/)
{
}

void Layer::onKeyReleased(EventKeyboard::KeyCode keyCode, Event* /*unused_event*/)
{
#if CC_ENABLE_SCRIPT_BINDING
    if(kScriptTypeNone != _scriptType)
    {
        KeypadScriptData data(keyCode, this);
        ScriptEvent event(kKeypadEvent,&data);
        ScriptEngineManager::getInstance()->getScriptEngine()->sendEvent(&event);
    }
#else
    CC_UNUSED_PARAM(keyCode);
#endif
}

/// isKeyboardEnabled getter
bool Layer::isKeyboardEnabled() const
{
    return _keyboardEnabled;
}
/// isKeyboardEnabled setter
void Layer::setKeyboardEnabled(bool enabled)
{
    if (enabled != _keyboardEnabled)
    {
        _keyboardEnabled = enabled;

        _eventDispatcher->removeEventListener(_keyboardListener);
        _keyboardListener = nullptr;

        if (enabled)
        {
            auto listener = EventListenerKeyboard::create();
            listener->onKeyPressed = CC_CALLBACK_2(Layer::onKeyPressed, this);
            listener->onKeyReleased = CC_CALLBACK_2(Layer::onKeyReleased, this);

            _eventDispatcher->addEventListenerWithSceneGraphPriority(listener, this);
            _keyboardListener = listener;
        }
    }
}

void Layer::setKeypadEnabled(bool enabled)
{
    setKeyboardEnabled(enabled);
}
/// Callbacks

bool Layer::onTouchBegan(Touch *touch, Event *event)
{
#if CC_ENABLE_SCRIPT_BINDING
    if (kScriptTypeLua == _scriptType)
    {
        return executeScriptTouchHandler(EventTouch::EventCode::BEGAN, touch, event) == 0 ? false : true;
    }
#else
    CC_UNUSED_PARAM(touch);
    CC_UNUSED_PARAM(event);
<<<<<<< HEAD
    //CCASSERT(false, "Layer#ccTouchBegan override me");
=======
#endif
    CCASSERT(false, "Layer#ccTouchBegan override me");
>>>>>>> 72c558e0
    return true;
}

void Layer::onTouchMoved(Touch *touch, Event *event)
{
#if CC_ENABLE_SCRIPT_BINDING
    if (kScriptTypeLua == _scriptType)
    {
        executeScriptTouchHandler(EventTouch::EventCode::MOVED, touch, event);
        return;
    }
#else
    CC_UNUSED_PARAM(touch);
    CC_UNUSED_PARAM(event);
#endif
}

void Layer::onTouchEnded(Touch *touch, Event *event)
{
#if CC_ENABLE_SCRIPT_BINDING
    if (kScriptTypeLua == _scriptType)
    {
        executeScriptTouchHandler(EventTouch::EventCode::ENDED, touch, event);
        return;
    }
#else
    CC_UNUSED_PARAM(touch);
    CC_UNUSED_PARAM(event);
#endif
}

void Layer::onTouchCancelled(Touch *touch, Event *event)
{
#if CC_ENABLE_SCRIPT_BINDING
    if (kScriptTypeLua == _scriptType)
    {
        executeScriptTouchHandler(EventTouch::EventCode::CANCELLED, touch, event);
        return;
    }
#else
    CC_UNUSED_PARAM(touch);
    CC_UNUSED_PARAM(event);
#endif
}    

void Layer::onTouchesBegan(const std::vector<Touch*>& touches, Event *event)
{
#if CC_ENABLE_SCRIPT_BINDING
    if (kScriptTypeLua == _scriptType)
    {
        executeScriptTouchesHandler(EventTouch::EventCode::BEGAN, touches, event);
        return;
    }
#else
    CC_UNUSED_PARAM(touches);
    CC_UNUSED_PARAM(event);
#endif
}

void Layer::onTouchesMoved(const std::vector<Touch*>& touches, Event *event)
{
#if CC_ENABLE_SCRIPT_BINDING
    if (kScriptTypeLua == _scriptType)
    {
        executeScriptTouchesHandler(EventTouch::EventCode::MOVED, touches, event);
        return;
    }
#else
    CC_UNUSED_PARAM(touches);
    CC_UNUSED_PARAM(event);
#endif
}

void Layer::onTouchesEnded(const std::vector<Touch*>& touches, Event *event)
{
#if CC_ENABLE_SCRIPT_BINDING
    if (kScriptTypeLua == _scriptType)
    {
        executeScriptTouchesHandler(EventTouch::EventCode::ENDED, touches, event);
        return;
    }
#else
    CC_UNUSED_PARAM(touches);
    CC_UNUSED_PARAM(event);
#endif
}

void Layer::onTouchesCancelled(const std::vector<Touch*>& touches, Event *event)
{
#if CC_ENABLE_SCRIPT_BINDING
    if (kScriptTypeLua == _scriptType)
    {
        executeScriptTouchesHandler(EventTouch::EventCode::CANCELLED, touches, event);
        return;
    }
#else
    CC_UNUSED_PARAM(touches);
    CC_UNUSED_PARAM(event);
#endif
}

std::string Layer::getDescription() const
{
    return StringUtils::format("<Layer | Tag = %d>", _tag);
}

__LayerRGBA::__LayerRGBA()
{
    CCLOG("LayerRGBA deprecated.");
}


#if defined(__GNUC__) && ((__GNUC__ >= 4) || ((__GNUC__ == 3) && (__GNUC_MINOR__ >= 1)))
#pragma GCC diagnostic warning "-Wdeprecated-declarations"
#elif _MSC_VER >= 1400 //vs 2005 or higher
#pragma warning (pop)
#endif
/// LayerColor

LayerColor::LayerColor()
{
    // default blend function
    _blendFunc = BlendFunc::ALPHA_PREMULTIPLIED;
}
    
LayerColor::~LayerColor()
{
}

/// blendFunc getter
const BlendFunc &LayerColor::getBlendFunc() const
{
    return _blendFunc;
}
/// blendFunc setter
void LayerColor::setBlendFunc(const BlendFunc &var)
{
    _blendFunc = var;
}

LayerColor* LayerColor::create()
{
    LayerColor* ret = new (std::nothrow) LayerColor();
    if (ret && ret->init())
    {
        ret->autorelease();
    }
    else
    {
        CC_SAFE_DELETE(ret);
    }
    return ret;
}

LayerColor * LayerColor::create(const Color4B& color, GLfloat width, GLfloat height)
{
    LayerColor * layer = new (std::nothrow) LayerColor();
    if( layer && layer->initWithColor(color,width,height))
    {
        layer->autorelease();
        return layer;
    }
    CC_SAFE_DELETE(layer);
    return nullptr;
}

LayerColor * LayerColor::create(const Color4B& color)
{
    LayerColor * layer = new (std::nothrow) LayerColor();
    if(layer && layer->initWithColor(color))
    {
        layer->autorelease();
        return layer;
    }
    CC_SAFE_DELETE(layer);
    return nullptr;
}

bool LayerColor::init()
{
    Size s = Director::getInstance()->getWinSize();
    return initWithColor(Color4B(0,0,0,0), s.width, s.height);
}

bool LayerColor::initWithColor(const Color4B& color, GLfloat w, GLfloat h)
{
    if (Layer::init())
    {

        // default blend function
        _blendFunc = BlendFunc::ALPHA_NON_PREMULTIPLIED;

        _displayedColor.r = _realColor.r = color.r;
        _displayedColor.g = _realColor.g = color.g;
        _displayedColor.b = _realColor.b = color.b;
        _displayedOpacity = _realOpacity = color.a;

        for (size_t i = 0; i<sizeof(_squareVertices) / sizeof( _squareVertices[0]); i++ )
        {
            _squareVertices[i].x = 0.0f;
            _squareVertices[i].y = 0.0f;
        }

        updateColor();
        setContentSize(Size(w, h));

        setGLProgramState(GLProgramState::getOrCreateWithGLProgramName(GLProgram::SHADER_NAME_POSITION_COLOR_NO_MVP));
        return true;
    }
    return false;
}

bool LayerColor::initWithColor(const Color4B& color)
{
    Size s = Director::getInstance()->getWinSize();
    return initWithColor(color, s.width, s.height);
}

/// override contentSize
void LayerColor::setContentSize(const Size & size)
{
    _squareVertices[1].x = size.width;
    _squareVertices[2].y = size.height;
    _squareVertices[3].x = size.width;
    _squareVertices[3].y = size.height;

    Layer::setContentSize(size);
}

void LayerColor::changeWidthAndHeight(GLfloat w ,GLfloat h)
{
    this->setContentSize(Size(w, h));
}

void LayerColor::changeWidth(GLfloat w)
{
    this->setContentSize(Size(w, _contentSize.height));
}

void LayerColor::changeHeight(GLfloat h)
{
    this->setContentSize(Size(_contentSize.width, h));
}

void LayerColor::updateColor()
{
    for( unsigned int i=0; i < 4; i++ )
    {
        _squareColors[i].r = _displayedColor.r / 255.0f;
        _squareColors[i].g = _displayedColor.g / 255.0f;
        _squareColors[i].b = _displayedColor.b / 255.0f;
        _squareColors[i].a = _displayedOpacity / 255.0f;
    }
}

void LayerColor::draw(Renderer *renderer, const Mat4 &transform, uint32_t flags)
{
    _customCommand.init(_globalZOrder, transform, flags);
    _customCommand.func = CC_CALLBACK_0(LayerColor::onDraw, this, transform, flags);
    renderer->addCommand(&_customCommand);
    
    for(int i = 0; i < 4; ++i)
    {
        Vec4 pos;
        pos.x = _squareVertices[i].x; pos.y = _squareVertices[i].y; pos.z = _positionZ;
        pos.w = 1;
        _modelViewTransform.transformVector(&pos);
        _noMVPVertices[i] = Vec3(pos.x,pos.y,pos.z)/pos.w;
    }
}

void LayerColor::onDraw(const Mat4& transform, uint32_t /*flags*/)
{
    getGLProgram()->use();
    getGLProgram()->setUniformsForBuiltins(transform);
    
    GL::enableVertexAttribs( GL::VERTEX_ATTRIB_FLAG_POSITION | GL::VERTEX_ATTRIB_FLAG_COLOR );
    
    //
    // Attributes
    //
    glBindBuffer(GL_ARRAY_BUFFER, 0);
    glVertexAttribPointer(GLProgram::VERTEX_ATTRIB_POSITION, 3, GL_FLOAT, GL_FALSE, 0, _noMVPVertices);
    glVertexAttribPointer(GLProgram::VERTEX_ATTRIB_COLOR, 4, GL_FLOAT, GL_FALSE, 0, _squareColors);

    GL::blendFunc( _blendFunc.src, _blendFunc.dst );

    glDrawArrays(GL_TRIANGLE_STRIP, 0, 4);

    CC_INCREMENT_GL_DRAWN_BATCHES_AND_VERTICES(1,4);
}

std::string LayerColor::getDescription() const
{
    return StringUtils::format("<LayerColor | Tag = %d>", _tag);
}

//
// LayerGradient
//
LayerGradient::LayerGradient()
: _startColor(Color4B::BLACK)
, _endColor(Color4B::BLACK)
, _startOpacity(255)
, _endOpacity(255)
, _alongVector(Vec2(0, -1))
, _compressedInterpolation(true)
{
    
}

LayerGradient::~LayerGradient()
{
}

LayerGradient* LayerGradient::create(const Color4B& start, const Color4B& end)
{
    LayerGradient * layer = new (std::nothrow) LayerGradient();
    if( layer && layer->initWithColor(start, end))
    {
        layer->autorelease();
        return layer;
    }
    CC_SAFE_DELETE(layer);
    return nullptr;
}

LayerGradient* LayerGradient::create(const Color4B& start, const Color4B& end, const Vec2& v)
{
    LayerGradient * layer = new (std::nothrow) LayerGradient();
    if( layer && layer->initWithColor(start, end, v))
    {
        layer->autorelease();
        return layer;
    }
    CC_SAFE_DELETE(layer);
    return nullptr;
}

LayerGradient* LayerGradient::create()
{
    LayerGradient* ret = new (std::nothrow) LayerGradient();
    if (ret && ret->init())
    {
        ret->autorelease();
    }
    else
    {
        CC_SAFE_DELETE(ret);
    }
    return ret;
}

bool LayerGradient::init()
{
    return initWithColor(Color4B(0, 0, 0, 255), Color4B(0, 0, 0, 255));
}

bool LayerGradient::initWithColor(const Color4B& start, const Color4B& end)
{
    return initWithColor(start, end, Vec2(0, -1));
}

bool LayerGradient::initWithColor(const Color4B& start, const Color4B& end, const Vec2& v)
{
    _endColor.r  = end.r;
    _endColor.g  = end.g;
    _endColor.b  = end.b;

    _endOpacity     = end.a;
    _startOpacity   = start.a;
    _alongVector    = v;

    _compressedInterpolation = true;

    return LayerColor::initWithColor(Color4B(start.r, start.g, start.b, 255));
}

void LayerGradient::updateColor()
{
    LayerColor::updateColor();

    float h = _alongVector.getLength();
    if (h == 0)
        return;

    float c = sqrtf(2.0f);
    Vec2 u(_alongVector.x / h, _alongVector.y / h);

    // Compressed Interpolation mode
    if (_compressedInterpolation)
    {
        float h2 = 1 / ( fabsf(u.x) + fabsf(u.y) );
        u = u * (h2 * (float)c);
    }

    float opacityf = (float)_displayedOpacity / 255.0f;

    Color4F S(
        _displayedColor.r / 255.0f,
        _displayedColor.g / 255.0f,
        _displayedColor.b / 255.0f,
        _startOpacity * opacityf / 255.0f
    );

    Color4F E(
        _endColor.r / 255.0f,
        _endColor.g / 255.0f,
        _endColor.b / 255.0f,
        _endOpacity * opacityf / 255.0f
    );

    // (-1, -1)
    _squareColors[0].r = E.r + (S.r - E.r) * ((c + u.x + u.y) / (2.0f * c));
    _squareColors[0].g = E.g + (S.g - E.g) * ((c + u.x + u.y) / (2.0f * c));
    _squareColors[0].b = E.b + (S.b - E.b) * ((c + u.x + u.y) / (2.0f * c));
    _squareColors[0].a = E.a + (S.a - E.a) * ((c + u.x + u.y) / (2.0f * c));
    // (1, -1)
    _squareColors[1].r = E.r + (S.r - E.r) * ((c - u.x + u.y) / (2.0f * c));
    _squareColors[1].g = E.g + (S.g - E.g) * ((c - u.x + u.y) / (2.0f * c));
    _squareColors[1].b = E.b + (S.b - E.b) * ((c - u.x + u.y) / (2.0f * c));
    _squareColors[1].a = E.a + (S.a - E.a) * ((c - u.x + u.y) / (2.0f * c));
    // (-1, 1)
    _squareColors[2].r = E.r + (S.r - E.r) * ((c + u.x - u.y) / (2.0f * c));
    _squareColors[2].g = E.g + (S.g - E.g) * ((c + u.x - u.y) / (2.0f * c));
    _squareColors[2].b = E.b + (S.b - E.b) * ((c + u.x - u.y) / (2.0f * c));
    _squareColors[2].a = E.a + (S.a - E.a) * ((c + u.x - u.y) / (2.0f * c));
    // (1, 1)
    _squareColors[3].r = E.r + (S.r - E.r) * ((c - u.x - u.y) / (2.0f * c));
    _squareColors[3].g = E.g + (S.g - E.g) * ((c - u.x - u.y) / (2.0f * c));
    _squareColors[3].b = E.b + (S.b - E.b) * ((c - u.x - u.y) / (2.0f * c));
    _squareColors[3].a = E.a + (S.a - E.a) * ((c - u.x - u.y) / (2.0f * c));
}

const Color3B& LayerGradient::getStartColor() const
{
    return _realColor;
}

void LayerGradient::setStartColor(const Color3B& color)
{
    setColor(color);
}

void LayerGradient::setEndColor(const Color3B& color)
{
    _endColor = color;
    updateColor();
}

const Color3B& LayerGradient::getEndColor() const
{
    return _endColor;
}

void LayerGradient::setStartOpacity(GLubyte o)
{
    _startOpacity = o;
    updateColor();
}

GLubyte LayerGradient::getStartOpacity() const
{
    return _startOpacity;
}

void LayerGradient::setEndOpacity(GLubyte o)
{
    _endOpacity = o;
    updateColor();
}

GLubyte LayerGradient::getEndOpacity() const
{
    return _endOpacity;
}

void LayerGradient::setVector(const Vec2& var)
{
    _alongVector = var;
    updateColor();
}

const Vec2& LayerGradient::getVector() const
{
    return _alongVector;
}

bool LayerGradient::isCompressedInterpolation() const
{
    return _compressedInterpolation;
}

void LayerGradient::setCompressedInterpolation(bool compress)
{
    _compressedInterpolation = compress;
    updateColor();
}

std::string LayerGradient::getDescription() const
{
    return StringUtils::format("<LayerGradient | Tag = %d>", _tag);
}

/// MultiplexLayer

LayerMultiplex::LayerMultiplex()
: _enabledLayer(0)
{
}

LayerMultiplex::~LayerMultiplex()
{
    for(const auto &layer : _layers) {
        layer->cleanup();
    }
}

#if (CC_TARGET_PLATFORM == CC_PLATFORM_WINRT)
LayerMultiplex * LayerMultiplex::createVariadic(Layer * layer, ...)
{
    va_list args;
    va_start(args,layer);

    LayerMultiplex * multiplexLayer = new (std::nothrow) LayerMultiplex();
    if(multiplexLayer && multiplexLayer->initWithLayers(layer, args))
    {
        multiplexLayer->autorelease();
        va_end(args);
        return multiplexLayer;
    }
    va_end(args);
    CC_SAFE_DELETE(multiplexLayer);
    return nullptr;
}
#else
LayerMultiplex * LayerMultiplex::create(Layer * layer, ...)
{
    va_list args;
    va_start(args,layer);

    LayerMultiplex * multiplexLayer = new (std::nothrow) LayerMultiplex();
    if(multiplexLayer && multiplexLayer->initWithLayers(layer, args))
    {
        multiplexLayer->autorelease();
        va_end(args);
        return multiplexLayer;
    }
    va_end(args);
    CC_SAFE_DELETE(multiplexLayer);
    return nullptr;
}
#endif

LayerMultiplex * LayerMultiplex::createWithLayer(Layer* layer)
{
    return LayerMultiplex::create(layer, nullptr);
}

LayerMultiplex* LayerMultiplex::create()
{
    LayerMultiplex* ret = new (std::nothrow) LayerMultiplex();
    if (ret && ret->init())
    {
        ret->autorelease();
    }
    else
    {
        CC_SAFE_DELETE(ret);
    }
    return ret;
}

LayerMultiplex* LayerMultiplex::createWithArray(const Vector<Layer*>& arrayOfLayers)
{
    LayerMultiplex* ret = new (std::nothrow) LayerMultiplex();
    if (ret && ret->initWithArray(arrayOfLayers))
    {
        ret->autorelease();
    }
    else
    {
        CC_SAFE_DELETE(ret);
    }
    return ret;
}

void LayerMultiplex::addLayer(Layer* layer)
{
#if CC_ENABLE_GC_FOR_NATIVE_OBJECTS
    auto sEngine = ScriptEngineManager::getInstance()->getScriptEngine();
    if (sEngine)
    {
        sEngine->retainScriptObject(this, layer);
    }
#endif // CC_ENABLE_GC_FOR_NATIVE_OBJECTS
    _layers.pushBack(layer);
}

bool LayerMultiplex::init()
{
    if (Layer::init())
    {
        _enabledLayer = 0;
        return true;
    }
    return false;
}

bool LayerMultiplex::initWithLayers(Layer *layer, va_list params)
{
    if (Layer::init())
    {
        _layers.reserve(5);
#if CC_ENABLE_GC_FOR_NATIVE_OBJECTS
        auto sEngine = ScriptEngineManager::getInstance()->getScriptEngine();
        if (sEngine)
        {
            sEngine->retainScriptObject(this, layer);
        }
#endif // CC_ENABLE_GC_FOR_NATIVE_OBJECTS
        _layers.pushBack(layer);

        Layer *l = va_arg(params,Layer*);
        while( l ) {
#if CC_ENABLE_GC_FOR_NATIVE_OBJECTS
            if (sEngine)
            {
                sEngine->retainScriptObject(this, l);
            }
#endif // CC_ENABLE_GC_FOR_NATIVE_OBJECTS
            _layers.pushBack(l);
            l = va_arg(params,Layer*);
        }

        _enabledLayer = 0;
        this->addChild(_layers.at(_enabledLayer));
        return true;
    }

    return false;
}

bool LayerMultiplex::initWithArray(const Vector<Layer*>& arrayOfLayers)
{
    if (Layer::init())
    {
#if CC_ENABLE_GC_FOR_NATIVE_OBJECTS
        auto sEngine = ScriptEngineManager::getInstance()->getScriptEngine();
        if (sEngine)
        {
            for (const auto &layer : arrayOfLayers)
            {
                if (layer)
                {
                    sEngine->retainScriptObject(this, layer);
                }
            }
        }
#endif // CC_ENABLE_GC_FOR_NATIVE_OBJECTS
        _layers.reserve(arrayOfLayers.size());
        _layers.pushBack(arrayOfLayers);

        _enabledLayer = 0;
        this->addChild(_layers.at(_enabledLayer));
        return true;
    }
    return false;
}

void LayerMultiplex::switchTo(int n)
{
    CCASSERT( n < _layers.size(), "Invalid index in MultiplexLayer switchTo message" );

    this->removeChild(_layers.at(_enabledLayer), true);

    _enabledLayer = n;

    this->addChild(_layers.at(n));
}

void LayerMultiplex::switchToAndReleaseMe(int n)
{
    CCASSERT( n < _layers.size(), "Invalid index in MultiplexLayer switchTo message" );

    this->removeChild(_layers.at(_enabledLayer), true);
#if CC_ENABLE_GC_FOR_NATIVE_OBJECTS
    auto sEngine = ScriptEngineManager::getInstance()->getScriptEngine();
    if (sEngine)
    {
        sEngine->releaseScriptObject(this, _layers.at(_enabledLayer));
    }
#endif // CC_ENABLE_GC_FOR_NATIVE_OBJECTS
    
    _layers.replace(_enabledLayer, nullptr);

    _enabledLayer = n;

    this->addChild(_layers.at(n));
}

std::string LayerMultiplex::getDescription() const
{
    return StringUtils::format("<LayerMultiplex | Tag = %d, Layers = %d", _tag, static_cast<int>(_children.size()));
}

NS_CC_END<|MERGE_RESOLUTION|>--- conflicted
+++ resolved
@@ -329,20 +329,6 @@
 
 bool Layer::onTouchBegan(Touch *touch, Event *event)
 {
-#if CC_ENABLE_SCRIPT_BINDING
-    if (kScriptTypeLua == _scriptType)
-    {
-        return executeScriptTouchHandler(EventTouch::EventCode::BEGAN, touch, event) == 0 ? false : true;
-    }
-#else
-    CC_UNUSED_PARAM(touch);
-    CC_UNUSED_PARAM(event);
-<<<<<<< HEAD
-    //CCASSERT(false, "Layer#ccTouchBegan override me");
-=======
-#endif
-    CCASSERT(false, "Layer#ccTouchBegan override me");
->>>>>>> 72c558e0
     return true;
 }
 
