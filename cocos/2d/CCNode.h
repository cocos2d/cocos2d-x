--- conflicted
+++ resolved
@@ -1475,7 +1475,6 @@
     
     virtual void setOpacityModifyRGB(bool value) {CC_UNUSED_PARAM(value);}
     virtual bool isOpacityModifyRGB() const { return false; };
-<<<<<<< HEAD
 #if 1
     virtual Scene *getScene();
     
@@ -1523,7 +1522,6 @@
     virtual void ccTouchesAdded(const std::vector<Touch*>& touches, Event *pEvent);
     virtual void ccTouchesRemoved(const std::vector<Touch*>& touches, Event *pEvent);
 #endif
-=======
 
     void setOnEnterCallback(const std::function<void()>& callback) { _onEnterCallback = callback; }
     const std::function<void()>& getOnEnterCallback() const { return _onEnterCallback; }   
@@ -1534,7 +1532,6 @@
     void setonExitTransitionDidStartCallback(const std::function<void()>& callback) { _onExitTransitionDidStartCallback = callback; }
     const std::function<void()>& getonExitTransitionDidStartCallback() const { return _onExitTransitionDidStartCallback; }   
 
->>>>>>> e1b29a8e
 CC_CONSTRUCTOR_ACCESS:
     // Nodes should be created using create();
     Node();
