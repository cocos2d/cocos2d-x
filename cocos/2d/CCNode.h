--- conflicted
+++ resolved
@@ -38,7 +38,6 @@
 #include "2d/CCComponentContainer.h"
 #include "2d/CCComponent.h"
 
-<<<<<<< HEAD
 #include "Touch.h"
 #include "State.h"
 #include "Times.h"
@@ -47,11 +46,10 @@
 namespace framework {
   class Pool;
 }
-=======
+
 #if CC_USE_PHYSICS
 #include "physics/CCPhysicsBody.h"
 #endif
->>>>>>> 04035416
 
 NS_CC_BEGIN
 
