/****************************************************************************
 Copyright (c) 2014 Chukong Technologies Inc.
 
 http://www.cocos2d-x.org
 
 Permission is hereby granted, free of charge, to any person obtaining a copy
 of this software and associated documentation files (the "Software"), to deal
 in the Software without restriction, including without limitation the rights
 to use, copy, modify, merge, publish, distribute, sublicense, and/or sell
 copies of the Software, and to permit persons to whom the Software is
 furnished to do so, subject to the following conditions:
 
 The above copyright notice and this permission notice shall be included in
 all copies or substantial portions of the Software.
 
 THE SOFTWARE IS PROVIDED "AS IS", WITHOUT WARRANTY OF ANY KIND, EXPRESS OR
 IMPLIED, INCLUDING BUT NOT LIMITED TO THE WARRANTIES OF MERCHANTABILITY,
 FITNESS FOR A PARTICULAR PURPOSE AND NONINFRINGEMENT. IN NO EVENT SHALL THE
 AUTHORS OR COPYRIGHT HOLDERS BE LIABLE FOR ANY CLAIM, DAMAGES OR OTHER
 LIABILITY, WHETHER IN AN ACTION OF CONTRACT, TORT OR OTHERWISE, ARISING FROM,
 OUT OF OR IN CONNECTION WITH THE SOFTWARE OR THE USE OR OTHER DEALINGS IN
 THE SOFTWARE.
 ****************************************************************************/
#include "2d/CCCamera.h"
#include "base/CCDirector.h"
#include "platform/CCGLView.h"
#include "2d/CCScene.h"
#include "renderer/CCRenderer.h"
#include "renderer/CCQuadCommand.h"
#include "renderer/CCGLProgramCache.h"
#include "renderer/ccGLStateCache.h"
<<<<<<< HEAD
#include "renderer/CCFrameBufferObject.h"
=======
>>>>>>> 59ff1cf7

NS_CC_BEGIN

Camera* Camera::_visitingCamera = nullptr;


Camera* Camera::getDefaultCamera()
{
    auto scene = Director::getInstance()->getRunningScene();
    if(scene)
    {
        return scene->getDefaultCamera();
    }

    return nullptr;
}

    Camera* Camera::create()
{
    Camera* camera = new (std::nothrow) Camera();
    camera->initDefault();
    camera->autorelease();
    camera->setDepth(0.f);
    
    return camera;
}

Camera* Camera::createPerspective(float fieldOfView, float aspectRatio, float nearPlane, float farPlane)
{
    auto ret = new (std::nothrow) Camera();
    if (ret)
    {
        ret->initPerspective(fieldOfView, aspectRatio, nearPlane, farPlane);
        ret->autorelease();
        return ret;
    }
    CC_SAFE_DELETE(ret);
    return nullptr;
}

Camera* Camera::createOrthographic(float zoomX, float zoomY, float nearPlane, float farPlane)
{
    auto ret = new (std::nothrow) Camera();
    if (ret)
    {
        ret->initOrthographic(zoomX, zoomY, nearPlane, farPlane);
        ret->autorelease();
        return ret;
    }
    CC_SAFE_DELETE(ret);
    return nullptr;
}

Camera::Camera()
: _scene(nullptr)
, _viewProjectionDirty(true)
, _cameraFlag(1)
, _frustumDirty(true)
, _depth(-1)
, _fbo(nullptr)
{
    _frustum.setClipZ(true);
}

Camera::~Camera()
{
    CC_SAFE_RELEASE_NULL(_fbo);
}

const Mat4& Camera::getProjectionMatrix() const
{
    return _projection;
}
const Mat4& Camera::getViewMatrix() const
{
    Mat4 viewInv(getNodeToWorldTransform());
    static int count = sizeof(float) * 16;
    if (memcmp(viewInv.m, _viewInv.m, count) != 0)
    {
        _viewProjectionDirty = true;
        _frustumDirty = true;
        _viewInv = viewInv;
        _view = viewInv.getInversed();
    }
    return _view;
}
void Camera::lookAt(const Vec3& lookAtPos, const Vec3& up)
{
    Vec3 upv = up;
    upv.normalize();
    Vec3 zaxis;
    Vec3::subtract(this->getPosition3D(), lookAtPos, &zaxis);
    zaxis.normalize();
    
    Vec3 xaxis;
    Vec3::cross(upv, zaxis, &xaxis);
    xaxis.normalize();
    
    Vec3 yaxis;
    Vec3::cross(zaxis, xaxis, &yaxis);
    yaxis.normalize();
    Mat4  rotation;
    rotation.m[0] = xaxis.x;
    rotation.m[1] = xaxis.y;
    rotation.m[2] = xaxis.z;
    rotation.m[3] = 0;
    
    rotation.m[4] = yaxis.x;
    rotation.m[5] = yaxis.y;
    rotation.m[6] = yaxis.z;
    rotation.m[7] = 0;
    rotation.m[8] = zaxis.x;
    rotation.m[9] = zaxis.y;
    rotation.m[10] = zaxis.z;
    rotation.m[11] = 0;
    
    Quaternion  quaternion;
    Quaternion::createFromRotationMatrix(rotation,&quaternion);

    float rotx = atan2f(2 * (quaternion.w * quaternion.x + quaternion.y * quaternion.z), 1 - 2 * (quaternion.x * quaternion.x + quaternion.y * quaternion.y));
    float roty = asin(clampf(2 * (quaternion.w * quaternion.y - quaternion.z * quaternion.x) , -1.0f , 1.0f));
    float rotz = -atan2(2 * (quaternion.w * quaternion.z + quaternion.x * quaternion.y) , 1 - 2 * (quaternion.y * quaternion.y + quaternion.z * quaternion.z));
    
    setRotation3D(Vec3(CC_RADIANS_TO_DEGREES(rotx),CC_RADIANS_TO_DEGREES(roty),CC_RADIANS_TO_DEGREES(rotz)));
}

const Mat4& Camera::getViewProjectionMatrix() const
{
    getViewMatrix();
    if (_viewProjectionDirty)
    {
        _viewProjectionDirty = false;
        Mat4::multiply(_projection, _view, &_viewProjection);
    }
    
    return _viewProjection;
}

void Camera::setAdditionalProjection(const Mat4& mat)
{
    _projection = mat * _projection;
    getViewProjectionMatrix();
}

bool Camera::initDefault()
{
    auto size = Director::getInstance()->getWinSize();
    //create default camera
    auto projection = Director::getInstance()->getProjection();
    switch (projection)
    {
        case Director::Projection::_2D:
        {
            initOrthographic(size.width, size.height, -1024, 1024);
            setPosition3D(Vec3(0.0f, 0.0f, 0.0f));
            setRotation3D(Vec3(0.f, 0.f, 0.f));
            break;
        }
        case Director::Projection::_3D:
        {
            float zeye = Director::getInstance()->getZEye();
            initPerspective(60, (GLfloat)size.width / size.height, 10, zeye + size.height / 2.0f);
            Vec3 eye(size.width/2, size.height/2.0f, zeye), center(size.width/2, size.height/2, 0.0f), up(0.0f, 1.0f, 0.0f);
            setPosition3D(eye);
            lookAt(center, up);
            break;
        }
        default:
            CCLOG("unrecognized projection");
            break;
    }
    return true;
}

bool Camera::initPerspective(float fieldOfView, float aspectRatio, float nearPlane, float farPlane)
{
    _fieldOfView = fieldOfView;
    _aspectRatio = aspectRatio;
    _nearPlane = nearPlane;
    _farPlane = farPlane;
    Mat4::createPerspective(_fieldOfView, _aspectRatio, _nearPlane, _farPlane, &_projection);
    _viewProjectionDirty = true;
    _frustumDirty = true;
    
    return true;
}

bool Camera::initOrthographic(float zoomX, float zoomY, float nearPlane, float farPlane)
{
    _zoom[0] = zoomX;
    _zoom[1] = zoomY;
    _nearPlane = nearPlane;
    _farPlane = farPlane;
    Mat4::createOrthographicOffCenter(0, _zoom[0], 0, _zoom[1], _nearPlane, _farPlane, &_projection);
    _viewProjectionDirty = true;
    _frustumDirty = true;
    
    return true;
}

Vec2 Camera::project(const Vec3& src) const
{
    Vec2 screenPos;
    
    auto viewport = Director::getInstance()->getWinSize();
    Vec4 clipPos;
    getViewProjectionMatrix().transformVector(Vec4(src.x, src.y, src.z, 1.0f), &clipPos);
    
    CCASSERT(clipPos.w != 0.0f, "");
    float ndcX = clipPos.x / clipPos.w;
    float ndcY = clipPos.y / clipPos.w;
    
    screenPos.x = (ndcX + 1.0f) * 0.5f * viewport.width;
    screenPos.y = (1.0f - (ndcY + 1.0f) * 0.5f) * viewport.height;
    return screenPos;
}

Vec3 Camera::unproject(const Vec3& src) const
{
    auto viewport = Director::getInstance()->getWinSize();

    Vec4 screen(src.x / viewport.width, ((viewport.height - src.y)) / viewport.height, src.z, 1.0f);
    screen.x = screen.x * 2.0f - 1.0f;
    screen.y = screen.y * 2.0f - 1.0f;
    screen.z = screen.z * 2.0f - 1.0f;
    
    getViewProjectionMatrix().getInversed().transformVector(screen, &screen);
    if (screen.w != 0.0f)
    {
        screen.x /= screen.w;
        screen.y /= screen.w;
        screen.z /= screen.w;
    }
    
    return Vec3(screen.x, screen.y, screen.z);
}

void Camera::unproject(const Size& viewport, const Vec3* src, Vec3* dst) const
{
    CCASSERT(src && dst, "vec3 can not be null");
    
    Vec4 screen(src->x / viewport.width, ((viewport.height - src->y)) / viewport.height, src->z, 1.0f);
    screen.x = screen.x * 2.0f - 1.0f;
    screen.y = screen.y * 2.0f - 1.0f;
    screen.z = screen.z * 2.0f - 1.0f;
    
    getViewProjectionMatrix().getInversed().transformVector(screen, &screen);
    if (screen.w != 0.0f)
    {
        screen.x /= screen.w;
        screen.y /= screen.w;
        screen.z /= screen.w;
    }
    
    dst->set(screen.x, screen.y, screen.z);
}

bool Camera::isVisibleInFrustum(const AABB* aabb) const
{
    if (_frustumDirty)
    {
        _frustum.initFrustum(this);
        _frustumDirty = false;
    }
    return !_frustum.isOutOfFrustum(*aabb);
}

float Camera::getDepthInView(const Mat4& transform) const
{
    Mat4 camWorldMat = getNodeToWorldTransform();
    const Mat4 &viewMat = camWorldMat.getInversed();
    float depth = -(viewMat.m[2] * transform.m[12] + viewMat.m[6] * transform.m[13] + viewMat.m[10] * transform.m[14] + viewMat.m[14]);
    return depth;
}

void Camera::setDepth(int8_t depth)
{
    if (_depth != depth)
    {
        _depth = depth;
        if (_scene)
        {
            //notify scene that the camera order is dirty
            _scene->setCameraOrderDirty();
        }
    }
}

void Camera::onEnter()
{
    if (_scene == nullptr)
    {
        auto scene = getScene();
        if (scene)
        {
            setScene(scene);
        }
    }
    Node::onEnter();
}

void Camera::onExit()
{
    // remove this camera from scene
    setScene(nullptr);
    Node::onExit();
}

void Camera::setScene(Scene* scene)
{
    if (_scene != scene)
    {
        //remove old scene
        if (_scene)
        {
            auto& cameras = _scene->_cameras;
            auto it = std::find(cameras.begin(), cameras.end(), this);
            if (it != cameras.end())
                cameras.erase(it);
            _scene = nullptr;
        }
        //set new scene
        if (scene)
        {
            _scene = scene;
            auto& cameras = _scene->_cameras;
            auto it = std::find(cameras.begin(), cameras.end(), this);
            if (it == cameras.end())
            {
                _scene->_cameras.push_back(this);
                //notify scene that the camera order is dirty
                _scene->setCameraOrderDirty();
            }
        }
    }
}

void Camera::clearBackground(float depth)
{
    GLboolean oldDepthTest;
    GLint oldDepthFunc;
    GLboolean oldDepthMask;
    {
        glColorMask(GL_FALSE, GL_FALSE, GL_FALSE, GL_FALSE);
        glStencilMask(0);
        oldDepthTest = glIsEnabled(GL_DEPTH_TEST);
        glGetIntegerv(GL_DEPTH_FUNC, &oldDepthFunc);
        glGetBooleanv(GL_DEPTH_WRITEMASK, &oldDepthMask);
        glDepthMask(GL_TRUE);
        glEnable(GL_DEPTH_TEST);
        glDepthFunc(GL_ALWAYS);
    }
    
    //draw
    static V3F_C4B_T2F_Quad quad;
    quad.bl.vertices = Vec3(-1,-1,0);
    quad.br.vertices = Vec3(1,-1,0);
    quad.tl.vertices = Vec3(-1,1,0);
    quad.tr.vertices = Vec3(1,1,0);
    
    quad.bl.colors = quad.br.colors = quad.tl.colors = quad.tr.colors = Color4B(0,0,0,1);
    
    quad.bl.texCoords = Tex2F(0,0);
    quad.br.texCoords = Tex2F(1,0);
    quad.tl.texCoords = Tex2F(0,1);
    quad.tr.texCoords = Tex2F(1,1);
    
    auto shader = GLProgramCache::getInstance()->getGLProgram(GLProgram::SHADER_CAMERA_CLEAR);
<<<<<<< HEAD
    auto programState = GLProgramState::create(shader);
=======
    auto programState = GLProgramState::getOrCreateWithGLProgram(shader);
>>>>>>> 59ff1cf7
    programState->setUniformFloat("depth", 1.0);
    programState->apply(Mat4());
    GLshort indices[6] = {0, 1, 2, 3, 2, 1};
    
    {
        GL::bindVAO(0);
        glBindBuffer(GL_ARRAY_BUFFER, 0);
        
        GL::enableVertexAttribs(GL::VERTEX_ATTRIB_FLAG_POS_COLOR_TEX);
        
        // vertices
        glVertexAttribPointer(GLProgram::VERTEX_ATTRIB_POSITION, 3, GL_FLOAT, GL_FALSE, sizeof(V3F_C4B_T2F), &quad.tl.vertices);
        
        // colors
        glVertexAttribPointer(GLProgram::VERTEX_ATTRIB_COLOR, 4, GL_UNSIGNED_BYTE, GL_TRUE, sizeof(V3F_C4B_T2F), &quad.tl.colors);
        
        // tex coords
        glVertexAttribPointer(GLProgram::VERTEX_ATTRIB_TEX_COORD, 2, GL_FLOAT, GL_FALSE, sizeof(V3F_C4B_T2F), &quad.tl.texCoords);
        
        glBindBuffer(GL_ELEMENT_ARRAY_BUFFER, 0);
        glDrawElements(GL_TRIANGLES, 6, GL_UNSIGNED_SHORT, indices);
    }

    
    {
        if(GL_FALSE == oldDepthTest)
        {
            glDisable(GL_DEPTH_TEST);
        }
        glDepthFunc(oldDepthFunc);
        if(GL_FALSE == oldDepthMask)
        {
            glDepthMask(GL_FALSE);
        }
        
        glStencilMask(0xFFFFF);
        glColorMask(GL_TRUE, GL_TRUE, GL_TRUE, GL_TRUE);
    }
}

<<<<<<< HEAD
void Camera::setFrameBufferObject(FrameBufferObject *fbo)
{
    CC_SAFE_RETAIN(fbo);
    CC_SAFE_RELEASE_NULL(_fbo);
    _fbo = fbo;
    if(_scene)
    {
        _scene->setCameraOrderDirty();
    }
}

void Camera::applyFrameBufferObject()
{
    if(nullptr == _fbo)
    {
        FrameBufferObject::applyDefaultFBO();
    }
    else
    {
        glBindFramebuffer(GL_FRAMEBUFFER, _fbo->getFBO());
    }
}

int Camera::getRenderOrder() const
{
    int result(0);
    if(_fbo)
    {
        result = _fbo->getFID()<<8;
    }
    else
    {
        result = 127 <<8;
    }
    result += _depth;
    return result;
}

=======
>>>>>>> 59ff1cf7
NS_CC_END<|MERGE_RESOLUTION|>--- conflicted
+++ resolved
@@ -29,10 +29,7 @@
 #include "renderer/CCQuadCommand.h"
 #include "renderer/CCGLProgramCache.h"
 #include "renderer/ccGLStateCache.h"
-<<<<<<< HEAD
 #include "renderer/CCFrameBufferObject.h"
-=======
->>>>>>> 59ff1cf7
 
 NS_CC_BEGIN
 
@@ -401,11 +398,7 @@
     quad.tr.texCoords = Tex2F(1,1);
     
     auto shader = GLProgramCache::getInstance()->getGLProgram(GLProgram::SHADER_CAMERA_CLEAR);
-<<<<<<< HEAD
-    auto programState = GLProgramState::create(shader);
-=======
     auto programState = GLProgramState::getOrCreateWithGLProgram(shader);
->>>>>>> 59ff1cf7
     programState->setUniformFloat("depth", 1.0);
     programState->apply(Mat4());
     GLshort indices[6] = {0, 1, 2, 3, 2, 1};
@@ -446,7 +439,6 @@
     }
 }
 
-<<<<<<< HEAD
 void Camera::setFrameBufferObject(FrameBufferObject *fbo)
 {
     CC_SAFE_RETAIN(fbo);
@@ -485,6 +477,4 @@
     return result;
 }
 
-=======
->>>>>>> 59ff1cf7
 NS_CC_END