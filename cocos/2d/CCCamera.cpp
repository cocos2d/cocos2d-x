/****************************************************************************
 Copyright (c) 2014-2017 Chukong Technologies Inc.
 
 http://www.cocos2d-x.org
 
 Permission is hereby granted, free of charge, to any person obtaining a copy
 of this software and associated documentation files (the "Software"), to deal
 in the Software without restriction, including without limitation the rights
 to use, copy, modify, merge, publish, distribute, sublicense, and/or sell
 copies of the Software, and to permit persons to whom the Software is
 furnished to do so, subject to the following conditions:
 
 The above copyright notice and this permission notice shall be included in
 all copies or substantial portions of the Software.
 
 THE SOFTWARE IS PROVIDED "AS IS", WITHOUT WARRANTY OF ANY KIND, EXPRESS OR
 IMPLIED, INCLUDING BUT NOT LIMITED TO THE WARRANTIES OF MERCHANTABILITY,
 FITNESS FOR A PARTICULAR PURPOSE AND NONINFRINGEMENT. IN NO EVENT SHALL THE
 AUTHORS OR COPYRIGHT HOLDERS BE LIABLE FOR ANY CLAIM, DAMAGES OR OTHER
 LIABILITY, WHETHER IN AN ACTION OF CONTRACT, TORT OR OTHERWISE, ARISING FROM,
 OUT OF OR IN CONNECTION WITH THE SOFTWARE OR THE USE OR OTHER DEALINGS IN
 THE SOFTWARE.

 Code based GamePlay3D's Camera: http://gameplay3d.org

 ****************************************************************************/
#include "2d/CCCamera.h"
#include "2d/CCCameraBackgroundBrush.h"
#include "base/CCDirector.h"
#include "platform/CCGLView.h"
#include "2d/CCScene.h"
#include "renderer/CCRenderer.h"
#include "renderer/CCQuadCommand.h"
#include "renderer/CCGLProgramCache.h"
#include "renderer/ccGLStateCache.h"
#include "renderer/CCFrameBuffer.h"
#include "renderer/CCRenderState.h"

NS_CC_BEGIN

experimental::Viewport Camera::_defaultViewport;

<<<<<<< HEAD
Camera* Camera::create(Node* parent)
=======
// start static methods

Camera* Camera::create()
>>>>>>> 72c558e0
{
    Camera* camera = new (std::nothrow) Camera();
    camera->initDefault();
    camera->autorelease();
    camera->setDepth(0.f);

    if(parent)
    {
      parent->addChild(camera);
    }
    
    return camera;
}

Camera* Camera::createPerspective(float fieldOfView, float aspectRatio, float nearPlane, float farPlane)
{
    auto ret = new (std::nothrow) Camera();
    if (ret)
    {
        ret->initPerspective(fieldOfView, aspectRatio, nearPlane, farPlane);
        ret->autorelease();
        return ret;
    }
    CC_SAFE_DELETE(ret);
    return nullptr;
}

Camera* Camera::createOrthographic(float zoomX, float zoomY, float nearPlane, float farPlane)
{
    auto ret = new (std::nothrow) Camera();
    if (ret)
    {
        ret->initOrthographic(zoomX, zoomY, nearPlane, farPlane);
        ret->autorelease();
        return ret;
    }
    CC_SAFE_DELETE(ret);
    return nullptr;
}

Camera* Camera::getDefaultCamera()
{
    auto scene = Director::getInstance()->getRunningScene();
    if(scene)
    {
        return scene->getDefaultCamera();
    }

    return nullptr;
}

const experimental::Viewport& Camera::getDefaultViewport()
{
    return _defaultViewport;
}
void Camera::setDefaultViewport(const experimental::Viewport& vp)
{
    _defaultViewport = vp;
}

const Camera* Camera::getVisitingCamera()
{
    return _visitingCamera;
}

// end static methods

Camera::Camera()
: _scene(nullptr)
, _viewProjectionDirty(true)
, _cameraFlag(1)
, _frustumDirty(true)
, _viewProjectionUpdated(false)
, _depth(-1)
, _fbo(nullptr)
{
    _frustum.setClipZ(true);
    _clearBrush = CameraBackgroundBrush::createDepthBrush(1.f);
    _clearBrush->retain();
}

Camera::~Camera()
{
    CC_SAFE_RELEASE_NULL(_fbo);
    CC_SAFE_RELEASE(_clearBrush);
}

const Mat4& Camera::getProjectionMatrix() const
{
    return _projection;
}
const Mat4& Camera::getViewMatrix() const
{
    Mat4 viewInv(getNodeToWorldTransform());
    static int count = sizeof(float) * 16;
    if (memcmp(viewInv.m, _viewInv.m, count) != 0)
    {
        _viewProjectionDirty = true;
        _frustumDirty = true;
        _viewInv = viewInv;
        _view = viewInv.getInversed();
    }
    return _view;
}
void Camera::lookAt(const Vec3& lookAtPos, const Vec3& up)
{
    Vec3 upv = up;
    upv.normalize();
    Vec3 zaxis;
    Vec3::subtract(this->getPosition3D(), lookAtPos, &zaxis);
    zaxis.normalize();
    
    Vec3 xaxis;
    Vec3::cross(upv, zaxis, &xaxis);
    xaxis.normalize();
    
    Vec3 yaxis;
    Vec3::cross(zaxis, xaxis, &yaxis);
    yaxis.normalize();
    Mat4  rotation;
    rotation.m[0] = xaxis.x;
    rotation.m[1] = xaxis.y;
    rotation.m[2] = xaxis.z;
    rotation.m[3] = 0;
    
    rotation.m[4] = yaxis.x;
    rotation.m[5] = yaxis.y;
    rotation.m[6] = yaxis.z;
    rotation.m[7] = 0;
    rotation.m[8] = zaxis.x;
    rotation.m[9] = zaxis.y;
    rotation.m[10] = zaxis.z;
    rotation.m[11] = 0;
    
    Quaternion  quaternion;
    Quaternion::createFromRotationMatrix(rotation,&quaternion);
    quaternion.normalize();
    setRotationQuat(quaternion);
}

const Mat4& Camera::getViewProjectionMatrix() const
{
    getViewMatrix();
    if (_viewProjectionDirty)
    {
        _viewProjectionDirty = false;
        Mat4::multiply(_projection, _view, &_viewProjection);
    }
    
    return _viewProjection;
}

void Camera::setAdditionalProjection(const Mat4& mat)
{
    _projection = mat * _projection;
    getViewProjectionMatrix();
}

bool Camera::initDefault()
{
    auto size = Director::getInstance()->getWinSize();
    //create default camera
    auto projection = Director::getInstance()->getProjection();
    switch (projection)
    {
        case Director::Projection::_2D:
        {
            initOrthographic(size.width, size.height, -1024, 1024);
            setPosition3D(Vec3(0.0f, 0.0f, 0.0f));
            setRotation3D(Vec3(0.f, 0.f, 0.f));
            break;
        }
        case Director::Projection::_3D:
        {
            float zeye = Director::getInstance()->getZEye();
            initPerspective(60, (GLfloat)size.width / size.height, 10, zeye + size.height / 2.0f);
            Vec3 eye(size.width/2, size.height/2.0f, zeye), center(size.width/2, size.height/2, 0.0f), up(0.0f, 1.0f, 0.0f);
            setPosition3D(eye);
            lookAt(center, up);
            break;
        }
        default:
            CCLOG("unrecognized projection");
            break;
    }
    return true;
}

bool Camera::initPerspective(float fieldOfView, float aspectRatio, float nearPlane, float farPlane)
{
    _fieldOfView = fieldOfView;
    _aspectRatio = aspectRatio;
    _nearPlane = nearPlane;
    _farPlane = farPlane;
    Mat4::createPerspective(_fieldOfView, _aspectRatio, _nearPlane, _farPlane, &_projection);
    _viewProjectionDirty = true;
    _frustumDirty = true;
    
    return true;
}

bool Camera::initOrthographic(float zoomX, float zoomY, float nearPlane, float farPlane)
{
    _zoom[0] = zoomX;
    _zoom[1] = zoomY;
    _nearPlane = nearPlane;
    _farPlane = farPlane;
    Mat4::createOrthographicOffCenter(0, _zoom[0], 0, _zoom[1], _nearPlane, _farPlane, &_projection);
    _viewProjectionDirty = true;
    _frustumDirty = true;
    
    return true;
}

Vec2 Camera::project(const Vec3& src) const
{
    Vec2 screenPos;
    
    auto viewport = Director::getInstance()->getWinSize();
    Vec4 clipPos;
    getViewProjectionMatrix().transformVector(Vec4(src.x, src.y, src.z, 1.0f), &clipPos);
    
    CCASSERT(clipPos.w != 0.0f, "clipPos.w can't be 0.0f!");
    float ndcX = clipPos.x / clipPos.w;
    float ndcY = clipPos.y / clipPos.w;
    
    screenPos.x = (ndcX + 1.0f) * 0.5f * viewport.width;
    screenPos.y = (1.0f - (ndcY + 1.0f) * 0.5f) * viewport.height;
    return screenPos;
}

Vec2 Camera::projectGL(const Vec3& src) const
{
    Vec2 screenPos;
    
    auto viewport = Director::getInstance()->getWinSize();
    Vec4 clipPos;
    getViewProjectionMatrix().transformVector(Vec4(src.x, src.y, src.z, 1.0f), &clipPos);
    
    CCASSERT(clipPos.w != 0.0f, "clipPos.w can't be 0.0f!");
    float ndcX = clipPos.x / clipPos.w;
    float ndcY = clipPos.y / clipPos.w;
    
    screenPos.x = (ndcX + 1.0f) * 0.5f * viewport.width;
    screenPos.y = (ndcY + 1.0f) * 0.5f * viewport.height;
    return screenPos;
}

Vec3 Camera::unproject(const Vec3& src) const
{
    Vec3 dst;
    unproject(Director::getInstance()->getWinSize(), &src, &dst);
    return dst;
}

Vec3 Camera::unprojectGL(const Vec3& src) const
{
    Vec3 dst;
    unprojectGL(Director::getInstance()->getWinSize(), &src, &dst);
    return dst;
}

void Camera::unproject(const Size& viewport, const Vec3* src, Vec3* dst) const
{
    CCASSERT(src && dst, "vec3 can not be null");
    
    Vec4 screen(src->x / viewport.width, ((viewport.height - src->y)) / viewport.height, src->z, 1.0f);
    screen.x = screen.x * 2.0f - 1.0f;
    screen.y = screen.y * 2.0f - 1.0f;
    screen.z = screen.z * 2.0f - 1.0f;
    
    getViewProjectionMatrix().getInversed().transformVector(screen, &screen);
    if (screen.w != 0.0f)
    {
        screen.x /= screen.w;
        screen.y /= screen.w;
        screen.z /= screen.w;
    }
    
    dst->set(screen.x, screen.y, screen.z);
}

void Camera::unprojectGL(const Size& viewport, const Vec3* src, Vec3* dst) const
{
    CCASSERT(src && dst, "vec3 can not be null");
    
    Vec4 screen(src->x / viewport.width, src->y / viewport.height, src->z, 1.0f);
    screen.x = screen.x * 2.0f - 1.0f;
    screen.y = screen.y * 2.0f - 1.0f;
    screen.z = screen.z * 2.0f - 1.0f;
    
    getViewProjectionMatrix().getInversed().transformVector(screen, &screen);
    if (screen.w != 0.0f)
    {
        screen.x /= screen.w;
        screen.y /= screen.w;
        screen.z /= screen.w;
    }
    
    dst->set(screen.x, screen.y, screen.z);
}

bool Camera::isVisibleInFrustum(const AABB* aabb) const
{
    if (_frustumDirty)
    {
        _frustum.initFrustum(this);
        _frustumDirty = false;
    }
    return !_frustum.isOutOfFrustum(*aabb);
}

float Camera::getDepthInView(const Mat4& transform) const
{
    Mat4 camWorldMat = getNodeToWorldTransform();
    const Mat4 &viewMat = camWorldMat.getInversed();
    float depth = -(viewMat.m[2] * transform.m[12] + viewMat.m[6] * transform.m[13] + viewMat.m[10] * transform.m[14] + viewMat.m[14]);
    return depth;
}

void Camera::setDepth(int8_t depth)
{
    if (_depth != depth)
    {
        _depth = depth;
        if (_scene)
        {
            //notify scene that the camera order is dirty
            _scene->setCameraOrderDirty();
        }
    }
}

void Camera::onEnter()
{
    if (_scene == nullptr)
    {
        auto scene = getScene();
        if (scene)
        {
            setScene(scene);
        }
    }
    Node::onEnter();
}

void Camera::onExit()
{
    // remove this camera from scene
    setScene(nullptr);
    Node::onExit();
}

void Camera::setScene(Scene* scene)
{
    if (_scene != scene)
    {
        //remove old scene
        if (_scene)
        {
            auto& cameras = _scene->_cameras;
            auto it = std::find(cameras.begin(), cameras.end(), this);
            if (it != cameras.end())
                cameras.erase(it);
            _scene = nullptr;
        }
        //set new scene
        if (scene)
        {
            _scene = scene;
            auto& cameras = _scene->_cameras;
            auto it = std::find(cameras.begin(), cameras.end(), this);
            if (it == cameras.end())
            {
                _scene->_cameras.push_back(this);
                //notify scene that the camera order is dirty
                _scene->setCameraOrderDirty();
            }
        }
    }
}

void Camera::clearBackground()
{
    if (_clearBrush)
    {
        _clearBrush->drawBackground(this);
    }
}

void Camera::setFrameBufferObject(experimental::FrameBuffer *fbo)
{
    CC_SAFE_RETAIN(fbo);
    CC_SAFE_RELEASE_NULL(_fbo);
    _fbo = fbo;
    if(_scene)
    {
        _scene->setCameraOrderDirty();
    }
}

void Camera::apply()
{
    _viewProjectionUpdated = _transformUpdated;
    applyFrameBufferObject();
    applyViewport();
}

void Camera::applyFrameBufferObject()
{
    if(nullptr == _fbo)
    {
        // inherit from context if it doesn't have a FBO
        // don't call apply the default one
//        experimental::FrameBuffer::applyDefaultFBO();
    }
    else
    {
        _fbo->applyFBO();
    }
}

void Camera::applyViewport()
{
    glGetIntegerv(GL_VIEWPORT, _oldViewport);

    if(nullptr == _fbo)
    {
        glViewport(getDefaultViewport()._left, getDefaultViewport()._bottom, getDefaultViewport()._width, getDefaultViewport()._height);
    }
    else
    {
        glViewport(_viewport._left * _fbo->getWidth(), _viewport._bottom * _fbo->getHeight(),
                   _viewport._width * _fbo->getWidth(), _viewport._height * _fbo->getHeight());
    }
}

void Camera::setViewport(const experimental::Viewport& vp)
{
    _viewport = vp;
}

void Camera::restore()
{
    restoreFrameBufferObject();
    restoreViewport();
}

void Camera::restoreFrameBufferObject()
{
    if(nullptr == _fbo)
    {
        // it was inherited from context if it doesn't have a FBO
        // don't call restore the default one... just keep using the previous one
//        experimental::FrameBuffer::applyDefaultFBO();
    }
    else
    {
        _fbo->restoreFBO();
    }
}

void Camera::restoreViewport()
{
    glViewport(_oldViewport[0], _oldViewport[1], _oldViewport[2], _oldViewport[3]);
}

int Camera::getRenderOrder() const
{
    int result(0);
    if(_fbo)
    {
        result = _fbo->getFID()<<8;
    }
    else
    {
        result = 127 <<8;
    }
    result += _depth;
    return result;
}

void Camera::visit(Renderer* renderer, const Mat4 &parentTransform, uint32_t parentFlags)
{
    _viewProjectionUpdated = _transformUpdated;
    return Node::visit(renderer, parentTransform, parentFlags);
}

void Camera::setBackgroundBrush(CameraBackgroundBrush* clearBrush)
{
    CC_SAFE_RETAIN(clearBrush);
    CC_SAFE_RELEASE(_clearBrush);
    _clearBrush = clearBrush;
}

/**
 *
 * TODO: Add check of camera type before clone it.
 *
 */
Camera* Camera::deepCopy()
{
  return Camera::createOrthographic(_zoom[0], _zoom[1], _nearPlane, _farPlane);
}

bool Camera::isBrushValid()
{
    return _clearBrush != nullptr && _clearBrush->isValid();
}

NS_CC_END<|MERGE_RESOLUTION|>--- conflicted
+++ resolved
@@ -40,13 +40,9 @@
 
 experimental::Viewport Camera::_defaultViewport;
 
-<<<<<<< HEAD
+// start static methods
+
 Camera* Camera::create(Node* parent)
-=======
-// start static methods
-
-Camera* Camera::create()
->>>>>>> 72c558e0
 {
     Camera* camera = new (std::nothrow) Camera();
     camera->initDefault();
@@ -87,17 +83,6 @@
     return nullptr;
 }
 
-Camera* Camera::getDefaultCamera()
-{
-    auto scene = Director::getInstance()->getRunningScene();
-    if(scene)
-    {
-        return scene->getDefaultCamera();
-    }
-
-    return nullptr;
-}
-
 const experimental::Viewport& Camera::getDefaultViewport()
 {
     return _defaultViewport;
@@ -105,11 +90,6 @@
 void Camera::setDefaultViewport(const experimental::Viewport& vp)
 {
     _defaultViewport = vp;
-}
-
-const Camera* Camera::getVisitingCamera()
-{
-    return _visitingCamera;
 }
 
 // end static methods
@@ -542,16 +522,6 @@
     _clearBrush = clearBrush;
 }
 
-/**
- *
- * TODO: Add check of camera type before clone it.
- *
- */
-Camera* Camera::deepCopy()
-{
-  return Camera::createOrthographic(_zoom[0], _zoom[1], _nearPlane, _farPlane);
-}
-
 bool Camera::isBrushValid()
 {
     return _clearBrush != nullptr && _clearBrush->isValid();
