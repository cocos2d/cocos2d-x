/****************************************************************************
 Copyright (c) 2014 Chukong Technologies Inc.
 
 http://www.cocos2d-x.org
 
 Permission is hereby granted, free of charge, to any person obtaining a copy
 of this software and associated documentation files (the "Software"), to deal
 in the Software without restriction, including without limitation the rights
 to use, copy, modify, merge, publish, distribute, sublicense, and/or sell
 copies of the Software, and to permit persons to whom the Software is
 furnished to do so, subject to the following conditions:
 
 The above copyright notice and this permission notice shall be included in
 all copies or substantial portions of the Software.
 
 THE SOFTWARE IS PROVIDED "AS IS", WITHOUT WARRANTY OF ANY KIND, EXPRESS OR
 IMPLIED, INCLUDING BUT NOT LIMITED TO THE WARRANTIES OF MERCHANTABILITY,
 FITNESS FOR A PARTICULAR PURPOSE AND NONINFRINGEMENT. IN NO EVENT SHALL THE
 AUTHORS OR COPYRIGHT HOLDERS BE LIABLE FOR ANY CLAIM, DAMAGES OR OTHER
 LIABILITY, WHETHER IN AN ACTION OF CONTRACT, TORT OR OTHERWISE, ARISING FROM,
 OUT OF OR IN CONNECTION WITH THE SOFTWARE OR THE USE OR OTHER DEALINGS IN
 THE SOFTWARE.
 ****************************************************************************/
#include "2d/CCCamera.h"
#include "base/CCDirector.h"
#include "platform/CCGLView.h"
#include "2d/CCScene.h"

NS_CC_BEGIN

Camera* Camera::_visitingCamera = nullptr;

Camera* Camera::create()
{
    Camera* camera = new (std::nothrow) Camera();
    camera->initDefault();
    camera->autorelease();
    
    return camera;
}

Camera* Camera::createPerspective(float fieldOfView, float aspectRatio, float nearPlane, float farPlane)
{
    auto ret = new (std::nothrow) Camera();
    if (ret)
    {
        ret->initPerspective(fieldOfView, aspectRatio, nearPlane, farPlane);
        ret->autorelease();
        return ret;
    }
    CC_SAFE_DELETE(ret);
    return nullptr;
}

Camera* Camera::createOrthographic(float zoomX, float zoomY, float nearPlane, float farPlane)
{
    auto ret = new (std::nothrow) Camera();
    if (ret)
    {
        ret->initOrthographic(zoomX, zoomY, nearPlane, farPlane);
        ret->autorelease();
        return ret;
    }
    CC_SAFE_DELETE(ret);
    return nullptr;
}

Camera::Camera()
: _scene(nullptr)
, _viewProjectionDirty(true)
<<<<<<< HEAD
=======
, _cameraFlag(1)
>>>>>>> 9102c778
, _frustumDirty(true)
, _enableFrustumCull(true)
{
    
}

Camera::~Camera()
{
    
}

void Camera::setPosition3D(const Vec3& position)
{
    Node::setPosition3D(position);
    
    _transformUpdated = _transformDirty = _inverseDirty = true;
}

const Mat4& Camera::getProjectionMatrix() const
{
    return _projection;
}
const Mat4& Camera::getViewMatrix() const
{
    Mat4 viewInv(getNodeToWorldTransform());
    static int count = sizeof(float) * 16;
    if (memcmp(viewInv.m, _viewInv.m, count) != 0)
    {
        _viewProjectionDirty = true;
        _frustumDirty = true;
        _viewInv = viewInv;
        _view = viewInv.getInversed();
    }
    return _view;
}
void Camera::lookAt(const Vec3& lookAtPos, const Vec3& up)
{
    Vec3 upv = up;
    upv.normalize();
    Vec3 zaxis;
    Vec3::subtract(this->getPosition3D(), lookAtPos, &zaxis);
    zaxis.normalize();
    
    Vec3 xaxis;
    Vec3::cross(upv, zaxis, &xaxis);
    xaxis.normalize();
    
    Vec3 yaxis;
    Vec3::cross(zaxis, xaxis, &yaxis);
    yaxis.normalize();
    Mat4  rotation;
    rotation.m[0] = xaxis.x;
    rotation.m[1] = xaxis.y;
    rotation.m[2] = xaxis.z;
    rotation.m[3] = 0;
    
    rotation.m[4] = yaxis.x;
    rotation.m[5] = yaxis.y;
    rotation.m[6] = yaxis.z;
    rotation.m[7] = 0;
    rotation.m[8] = zaxis.x;
    rotation.m[9] = zaxis.y;
    rotation.m[10] = zaxis.z;
    rotation.m[11] = 0;
    
    Quaternion  quaternion;
    Quaternion::createFromRotationMatrix(rotation,&quaternion);

    float rotx = atan2f(2 * (quaternion.w * quaternion.x + quaternion.y * quaternion.z), 1 - 2 * (quaternion.x * quaternion.x + quaternion.y * quaternion.y));
    float roty = asin(clampf(2 * (quaternion.w * quaternion.y - quaternion.z * quaternion.x) , -1.0f , 1.0f));
    float rotz = -atan2(2 * (quaternion.w * quaternion.z + quaternion.x * quaternion.y) , 1 - 2 * (quaternion.y * quaternion.y + quaternion.z * quaternion.z));
    
    setRotation3D(Vec3(CC_RADIANS_TO_DEGREES(rotx),CC_RADIANS_TO_DEGREES(roty),CC_RADIANS_TO_DEGREES(rotz)));
}

const Mat4& Camera::getViewProjectionMatrix() const
{
    getViewMatrix();
    if (_viewProjectionDirty)
    {
        _viewProjectionDirty = false;
        Mat4::multiply(_projection, _view, &_viewProjection);
    }
    
    return _viewProjection;
}

void Camera::setAdditionalProjection(const Mat4& mat)
{
    _projection = mat * _projection;
    getViewProjectionMatrix();
}

bool Camera::initDefault()
{
    auto size = Director::getInstance()->getWinSize();
    //create default camera
    auto projection = Director::getInstance()->getProjection();
    switch (projection)
    {
        case Director::Projection::_2D:
        {
            initOrthographic(size.width, size.height, -1024, 1024);
            setPosition3D(Vec3(0.0f, 0.0f, 0.0f));
            setRotation3D(Vec3(0.f, 0.f, 0.f));
            break;
        }
        case Director::Projection::_3D:
        {
            float zeye = Director::getInstance()->getZEye();
            initPerspective(60, (GLfloat)size.width / size.height, 10, zeye + size.height / 2.0f);
            Vec3 eye(size.width/2, size.height/2.0f, zeye), center(size.width/2, size.height/2, 0.0f), up(0.0f, 1.0f, 0.0f);
            setPosition3D(eye);
            lookAt(center, up);
            break;
        }
        default:
            CCLOG("unrecognized projection");
            break;
    }
    return true;
}

bool Camera::initPerspective(float fieldOfView, float aspectRatio, float nearPlane, float farPlane)
{
    _fieldOfView = fieldOfView;
    _aspectRatio = aspectRatio;
    _nearPlane = nearPlane;
    _farPlane = farPlane;
    Mat4::createPerspective(_fieldOfView, _aspectRatio, _nearPlane, _farPlane, &_projection);
#if CC_TARGET_PLATFORM == CC_PLATFORM_WP8
    //if needed, we need to add a rotation for Landscape orientations on Windows Phone 8 since it is always in Portrait Mode
    GLView* view = Director::getInstance()->getOpenGLView();
    if(view != nullptr)
    {
        setAdditionalProjection(view->getOrientationMatrix());
    }
#endif
    _viewProjectionDirty = true;
    _frustumDirty = true;
    
    return true;
}

bool Camera::initOrthographic(float zoomX, float zoomY, float nearPlane, float farPlane)
{
    _zoom[0] = zoomX;
    _zoom[1] = zoomY;
    _nearPlane = nearPlane;
    _farPlane = farPlane;
    Mat4::createOrthographicOffCenter(0, _zoom[0], 0, _zoom[1], _nearPlane, _farPlane, &_projection);
#if CC_TARGET_PLATFORM == CC_PLATFORM_WP8
    //if needed, we need to add a rotation for Landscape orientations on Windows Phone 8 since it is always in Portrait Mode
    GLView* view = Director::getInstance()->getOpenGLView();
    if(view != nullptr)
    {
        setAdditionalProjection(view->getOrientationMatrix());
    }
#endif
    _viewProjectionDirty = true;
    _frustumDirty = true;
<<<<<<< HEAD
=======
    
>>>>>>> 9102c778
    return true;
}

void Camera::unproject(const Size& viewport, Vec3* src, Vec3* dst) const
{
    assert(dst);
    Vec4 screen(src->x / viewport.width, ((viewport.height - src->y)) / viewport.height, src->z, 1.0f);
    screen.x = screen.x * 2.0f - 1.0f;
    screen.y = screen.y * 2.0f - 1.0f;
    screen.z = screen.z * 2.0f - 1.0f;
    
    getViewProjectionMatrix().getInversed().transformVector(screen, &screen);
    if (screen.w != 0.0f)
    {
        screen.x /= screen.w;
        screen.y /= screen.w;
        screen.z /= screen.w;
    }
    
    dst->set(screen.x, screen.y, screen.z);
}

<<<<<<< HEAD
void Camera::enableFrustumCull(bool enalbe, bool clipZ)
{
    _enableFrustumCull = enalbe;
    _frustum.setClipZ(clipZ);
}

bool Camera::isVisibleInFrustum(const AABB& aabb) const
=======
void Camera::enableFrustumCull(bool bEnalbe, bool bClipZ)
{
    _enableFrustumCull = bEnalbe;
    _frustum.setClipZ(bClipZ);
}

bool Camera::visibleInFrustum(const AABB& aabb) const
>>>>>>> 9102c778
{
    if (_enableFrustumCull)
    {
        if (_frustumDirty)
        {
            _frustum.initFrustum(this);
            _frustumDirty = false;
        }
<<<<<<< HEAD
        return !_frustum.isOutOfFrustum(aabb);
=======
        return !_frustum.isOutFrustum(aabb);
>>>>>>> 9102c778
    }
    return true;
}

void Camera::onEnter()
{
    if (_scene == nullptr)
    {
        auto scene = getScene();
        if (scene)
            setScene(scene);
    }
    Node::onEnter();
}

void Camera::onExit()
{
    // remove this camera from scene
    setScene(nullptr);
    Node::onExit();
}

void Camera::setScene(Scene* scene)
{
    if (_scene != scene)
    {
        //remove old scene
        if (_scene)
        {
            auto& cameras = _scene->_cameras;
            auto it = std::find(cameras.begin(), cameras.end(), this);
            if (it != cameras.end())
                cameras.erase(it);
            _scene = nullptr;
        }
        //set new scene
        if (scene)
        {
            _scene = scene;
            auto& cameras = _scene->_cameras;
            auto it = std::find(cameras.begin(), cameras.end(), this);
            if (it == cameras.end())
                _scene->_cameras.push_back(this);
        }
    }
}

NS_CC_END<|MERGE_RESOLUTION|>--- conflicted
+++ resolved
@@ -68,10 +68,7 @@
 Camera::Camera()
 : _scene(nullptr)
 , _viewProjectionDirty(true)
-<<<<<<< HEAD
-=======
 , _cameraFlag(1)
->>>>>>> 9102c778
 , _frustumDirty(true)
 , _enableFrustumCull(true)
 {
@@ -233,10 +230,7 @@
 #endif
     _viewProjectionDirty = true;
     _frustumDirty = true;
-<<<<<<< HEAD
-=======
-    
->>>>>>> 9102c778
+    
     return true;
 }
 
@@ -259,15 +253,6 @@
     dst->set(screen.x, screen.y, screen.z);
 }
 
-<<<<<<< HEAD
-void Camera::enableFrustumCull(bool enalbe, bool clipZ)
-{
-    _enableFrustumCull = enalbe;
-    _frustum.setClipZ(clipZ);
-}
-
-bool Camera::isVisibleInFrustum(const AABB& aabb) const
-=======
 void Camera::enableFrustumCull(bool bEnalbe, bool bClipZ)
 {
     _enableFrustumCull = bEnalbe;
@@ -275,7 +260,6 @@
 }
 
 bool Camera::visibleInFrustum(const AABB& aabb) const
->>>>>>> 9102c778
 {
     if (_enableFrustumCull)
     {
@@ -284,11 +268,7 @@
             _frustum.initFrustum(this);
             _frustumDirty = false;
         }
-<<<<<<< HEAD
-        return !_frustum.isOutOfFrustum(aabb);
-=======
         return !_frustum.isOutFrustum(aabb);
->>>>>>> 9102c778
     }
     return true;
 }
