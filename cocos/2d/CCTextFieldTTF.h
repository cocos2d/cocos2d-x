--- conflicted
+++ resolved
@@ -315,17 +315,16 @@
      */
     virtual void setString(const std::string& text) override;
 
-<<<<<<< HEAD
-    /**@~english
-=======
-    /**
-    * Append to input text of TextField.
-    *@param text The append text of TextField.
-    */
+    /**@~english
+     * Append to input text of TextField.
+     * @~chinese 
+     * 添加文本到文本框中的文本尾部
+     *@param text @~english The append text of TextField.
+     * @~chinese 要添加的文本
+     */
     virtual void appendString(const std::string& text);
 
-    /**
->>>>>>> 794759f7
+    /**@~english
      * Query the input text of TextField.
      * @~chinese 
      * 获取文本框中的文本。
