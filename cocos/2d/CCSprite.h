﻿/****************************************************************************
Copyright (c) 2008-2010 Ricardo Quesada
Copyright (c) 2010-2012 cocos2d-x.org
Copyright (c) 2011      Zynga Inc.
Copyright (c) 2013-2014 Chukong Technologies Inc.

http://www.cocos2d-x.org

Permission is hereby granted, free of charge, to any person obtaining a copy
of this software and associated documentation files (the "Software"), to deal
in the Software without restriction, including without limitation the rights
to use, copy, modify, merge, publish, distribute, sublicense, and/or sell
copies of the Software, and to permit persons to whom the Software is
furnished to do so, subject to the following conditions:

The above copyright notice and this permission notice shall be included in
all copies or substantial portions of the Software.

THE SOFTWARE IS PROVIDED "AS IS", WITHOUT WARRANTY OF ANY KIND, EXPRESS OR
IMPLIED, INCLUDING BUT NOT LIMITED TO THE WARRANTIES OF MERCHANTABILITY,
FITNESS FOR A PARTICULAR PURPOSE AND NONINFRINGEMENT. IN NO EVENT SHALL THE
AUTHORS OR COPYRIGHT HOLDERS BE LIABLE FOR ANY CLAIM, DAMAGES OR OTHER
LIABILITY, WHETHER IN AN ACTION OF CONTRACT, TORT OR OTHERWISE, ARISING FROM,
OUT OF OR IN CONNECTION WITH THE SOFTWARE OR THE USE OR OTHER DEALINGS IN
THE SOFTWARE.
****************************************************************************/

#ifndef __SPRITE_NODE_CCSPRITE_H__
#define __SPRITE_NODE_CCSPRITE_H__

#include <string>
#include "2d/CCNode.h"
#include "2d/CCDrawNode.h"
#include "base/CCProtocols.h"
#include "renderer/CCTextureAtlas.h"
#include "renderer/CCTrianglesCommand.h"
#include "renderer/CCCustomCommand.h"
#include "2d/CCAutoPolygon.h"

NS_CC_BEGIN

class SpriteBatchNode;
class SpriteFrame;
class Animation;
class Rect;
class Size;
class Texture2D;
struct transformValues_;

#ifdef SPRITE_RENDER_IN_SUBPIXEL
#undef SPRITE_RENDER_IN_SUBPIXEL
#endif

#if CC_SPRITEBATCHNODE_RENDER_SUBPIXEL
#define SPRITE_RENDER_IN_SUBPIXEL
#else
#define SPRITE_RENDER_IN_SUBPIXEL(__ARGS__) (ceil(__ARGS__))
#endif

/**
 * @addtogroup _2d
 * @{
 */

/**@~english
 * Sprite is a 2d image ( http://en.wikipedia.org/wiki/Sprite_(computer_graphics) ).
 *
 * Sprite can be created with an image, or with a sub-rectangle of an image.
 *
 * To optimize the Sprite rendering, please follow the following best practices:
 *  - Put all your sprites in the same spritesheet (http://www.codeandweb.com/what-is-a-sprite-sheet).
 *  - Use the same blending function for all your sprites.
 *  - ...and the Renderer will automatically "batch" your sprites (will draw all of them in one OpenGL call).
 *
 *  To gain an additional 5% ~ 10% more in the rendering, you can parent your sprites into a `SpriteBatchNode`.
 *  But doing so carries the following limitations:
 *
 *  - The Alias/Antialias property belongs to `SpriteBatchNode`, so you can't individually set the aliased property.
 *  - The Blending function property belongs to `SpriteBatchNode`, so you can't individually set the blending function property.
 *  - `ParallaxNode` is not supported, but can be simulated with a "proxy" sprite.
 *  - Sprites can only have other Sprites (or subclasses of Sprite) as children.
 *
 * The default anchorPoint in Sprite is (0.5, 0.5).
 * @~chinese 
 * Sprite 是一个2D图像节点(http://en.wikipedia.org/wiki/Sprite_(computer_graphics) ).
 * 
 * 可以使用一个图片或者图片的一个矩形区域来创建 Sprite 对象。
 * 
 * 为了优化 Sprite 的渲染,请遵循以下最佳实现:
 * - 将所有的 Sprite 放在同一个 spritesheet 中(http://www.codeandweb.com/what-is-a-sprite-sheet)。
 * - 所有的 Sprite 使用相同的混合函数。
 * - …这样渲染器就会自动“批处理”所有的 Sprite (将所有的 Sprite 放在一次OpenGL调用中渲染出来)。
 * 
 * 通过将 Sprite 放入一个 SpriteBatchNode 父节点中，可以获得额外的 5% ~ 10% 的渲染优化。
 * 但是这样做有以下限制:
 * - 只能设置 SpriteBatchNode 节点的别名，无法为每个 Sprite 设置不同的别名。
 * - 只能设置 SpriteBatchNode 节点的混合函数，无法为每个 Sprite 设置不同的混合函数。
 * - 不支持 ParallaxNode，但是可以使用代理 Sprite 来模拟。
 * - 每个 Sprite 的子节点只能是 Sprite 或者其子类的对蟆�
 * 
 * 默认锚点(0.5,0.5)。
 */
class CC_DLL Sprite : public Node, public TextureProtocol
{
public:
     /** @~english Sprite invalid index on the SpriteBatchNode.  @~chinese 在 SpriteBatchNode 中的无效索引值。*/
    static const int INDEX_NOT_INITIALIZED = -1;

    /// @name Creators
    /// @{

    /**@~english
     * Creates an empty sprite without texture. You can call setTexture method subsequently.
     *
     * @~chinese 
     * 创建一个没有纹理的空 Sprite。可以在稍后调用 setTexture 方法设置纹理。
     * 
     * @memberof @~english Sprite
     * @~chinese Sprite
     * @return @~english An autoreleased sprite object.
     * @~chinese 一个 Sprite 实例（已经被 autorelese）。
     */
    static Sprite* create();

    /**@~english
     * Creates a sprite with an image filename.
     *
     * After creation, the rect of sprite will be the size of the image,
     * and the offset will be (0,0).
     *
     * @~chinese 
     * 使用一个图片文件创建 Sprite。
     * 
     * 创建成功之后，Sprite 的大小与图片大小一致。偏移量为 (0,0)。
     * 
     * @param   filename @~english A path to image file, e.g., "scene1/monster.png".
     * @~chinese 图像文件的路径，例如："scene1/monster.png"
     * @return  @~english An autoreleased sprite object.
     * @~chinese 一个 Sprite 实例（已经被 autorelese）。
     */
    static Sprite* create(const std::string& filename);
    
    /** @~english
     * Creates a polygon sprite with a polygon info.
     *
     * @~chinese 
     * 使用一个PolygonInfo创建 Sprite。
     * 
     * @param polygonInfo @~english A specified polygon info, you can get that from AutoPolygon.
     * @~chinese 一个指定的polygon info。你可以从AutoPolygon类获取polygon info.
     * @return @~english An autoreleased sprite object.
     * @~chinese 一个 Sprite 实例（已经被 autorelese）。
     */
    static Sprite* create(const PolygonInfo& info);

    /**@~english
     * Creates a sprite with an image filename and a rect.
     *
     * @~chinese 
     * 使用图片文件和指定的矩形区域创建一个 Sprite。
     * 
     * @param   filename @~english A path to image file, e.g., "scene1/monster.png".
     * @~chinese 图像文件的路径，例如："scene1/monster.png"
     * @param   rect     @~english A subrect of the image file.
     * @~chinese 指定的矩形区域。
     * @return  @~english An autoreleased sprite object.
     * @~chinese 一个 Sprite 实例（已经被 autorelese）。
     */
    static Sprite* create(const std::string& filename, const Rect& rect);

    /**@~english
     * Creates a sprite with a Texture2D object.
     *
     * After creation, the rect will be the size of the texture, and the offset will be (0,0).
     *
     * @~chinese 
     * 使用指定的纹理创建 Sprite。
     * 
     * 创建后，Sprite 的大小与指定的纹理一致，并且偏移量为 (0,0)。
     * 
     * @param   texture    @~english A pointer to a Texture2D object.
     * @~chinese 指定的纹理对象。
     * @return  @~english An autoreleased sprite object.
     * @~chinese 一个 Sprite 实例（已经被 autorelese）。
     */
    static Sprite* createWithTexture(Texture2D *texture);

    /**@~english
     * Creates a sprite with a texture and a rect.
     *
     * After creation, the offset will be (0,0).
     *
     * @~chinese 
     * 使用指定的纹理与矩形区域创建 Sprite。
     * 
     * 创建后，偏移量为 (0,0)。
     * 
     * @param   texture     @~english A pointer to an existing Texture2D object.
     *                      You can use a Texture2D object for many sprites.
     * @~chinese 已有的纹理对象。
     * 一个纹理对象可以被多个 Sprite 使用。
     * @param   rect        @~english Only the contents inside the rect of this texture will be applied for this sprite.
     * @~chinese 指定的矩形区域。
     * @param   rotated     @~english Whether or not the rect is rotated.
     * @~chinese 是否旋转。
     * @return  @~english An autoreleased sprite object.
     * @~chinese 一个 Sprite 实例（已经被 autorelese）。
     */
    static Sprite* createWithTexture(Texture2D *texture, const Rect& rect, bool rotated=false);

    /**@~english
     * Creates a sprite with an sprite frame.
     *
     * @~chinese 
     * 使用 SpriteFrame 创建一个 Sprite。
     * 
     * @param   spriteFrame    @~english A sprite frame which involves a texture and a rect.
     * @~chinese SpriteFrame 实例。
     * @return  @~english An autoreleased sprite object.
     * @~chinese 一个 Sprite 实例（已经被 autorelese）。
     */
    static Sprite* createWithSpriteFrame(SpriteFrame *spriteFrame);

    /**@~english
     * Creates a sprite with an sprite frame name.
     *
     * A SpriteFrame will be fetched from the SpriteFrameCache by spriteFrameName param.
     * If the SpriteFrame doesn't exist it will raise an exception.
     *
     * @~chinese 
     * 使用 SpriteFrame 的名称来创建 Sprite。
     * 
     * 通过指定的名称从 SpriteFrameCache 中取得 SpriteFrame 对象，然后初始化 Sprite。
     * 如果不存在 SpriteFrame 将引发一个异常。
     * 
     * @param   spriteFrameName @~english A null terminated string which indicates the sprite frame name.
     * @~chinese 指定的 SpriteFrame 名称。
     * @return  @~english An autoreleased sprite object.
     * @~chinese 一个 Sprite 实例（已经被 autorelese）。
     */
    static Sprite* createWithSpriteFrameName(const std::string& spriteFrameName);

    //  end of creators group
    /// @}


    /// @{
    /// @name BatchNode methods

    /**@~english
     * Updates the quad according the rotation, position, scale values.
     * @~chinese 
     * 通过旋转，位置以及缩放的值来更新 Sprite 的绘制属性。
     */
    virtual void updateTransform() override;

    /**@~english
     * Returns the batch node object if this sprite is rendered by SpriteBatchNode.
     *
     * @~chinese 
     * 如果当前 Sprite 通过 SpriteBatchNode 渲染，返回 SpriteBatchNode 实例。
     * 
     * @return @~english The SpriteBatchNode object if this sprite is rendered by SpriteBatchNode,
     *         nullptr if the sprite isn't used batch node.
     * @~chinese 如果当前 Sprite 通过 SpriteBatchNode 渲染，返回 SpriteBatchNode 实例；否则返回 nullptr。
     */
    virtual SpriteBatchNode* getBatchNode() const;
    /**@~english
     * Sets the batch node to sprite.
     * @~chinese 
     * 设置渲染此 Sprite 的 SpriteBatchNode 对象。
     * @warning @~english This method is not recommended for game developers. Sample code for using batch node
     * @code
     * SpriteBatchNode *batch = SpriteBatchNode::create("Images/grossini_dance_atlas.png", 15);
     * Sprite *sprite = Sprite::createWithTexture(batch->getTexture(), Rect(0, 0, 57, 57));
     * batch->addChild(sprite);
     * layer->addChild(batch);
     * @endcode
     * @~chinese 不推荐开发者直接调用这个方法。使用 SpriteBatchNode 的示例代码：
     * @code
     * SpriteBatchNode *batch = SpriteBatchNode::create("Images/grossini_dance_atlas.png", 15);
     * Sprite *sprite = Sprite::createWithTexture(batch->getTexture(), Rect(0, 0, 57, 57));
     * batch->addChild(sprite);
     * layer->addChild(batch);
     * @endcode
     */
    virtual void setBatchNode(SpriteBatchNode *spriteBatchNode);

    /// @} end of BatchNode methods


    /// @{
    /// @name Texture / Frame methods

    /** @~english Sets a new texture (from a filename) to the sprite.
     *
     * @~chinese 设置一个新的纹理（使用指定的文件）。
     * 
     *  @memberof @~english Sprite
     *  It will call `setTextureRect()` with the texture's content size.
     * @~chinese Sprite
     * 此函数会获取纹理的大小并调用 `setTextureRect()`
     * @param filename @~english The file path of the image file.
     * @~chinese 图片文件的路径。
     */
    virtual void setTexture(const std::string &filename );

    /** @~english @overload
     *
     *  The Texture's rect is not changed.
     * @~chinese @overload
     * 
     * 纹理的矩形区域是没有改变的。
     */
    virtual void setTexture(Texture2D *texture) override;

    virtual Texture2D* getTexture() const override;

    /**@~english
     * Updates the texture rect of the Sprite in points.
     *
     * It will call `setTextureRect(const Rect& rect, bool rotated, const Size& untrimmedSize)` with \p rotated = false, and \p utrimmedSize = rect.size.
     * @~chinese 
     * 更新纹理的矩形区域。
     * 
     * 它将调用 `setTextureRect(const Rect& rect, bool rotated, const Size& untrimmedSize)` 其中 \p rotated = false, \p utrimmedSize = rect.size。
     */
    virtual void setTextureRect(const Rect& rect);

    /** @~english
     * It will update the texture coordinates and the vertex rectangle.
     * @~chinese
     * 更新 Sprite 的顶点坐标和纹理坐标。
     * @param rect @~english The used rect of the texture.
     * @~chinese 使用的纹理矩形区域。
     * @param rotated @~english Whether rotate or not.
     * @~chinese 是否旋转。
     * @param untrimmedSize @~english The size before trimmed.
     * @~chinese 裁剪前的大小。
     */
    virtual void setTextureRect(const Rect& rect, bool rotated, const Size& untrimmedSize);

    /**@~english
     * Sets the vertex rect.
     *
     * It will be called internally by setTextureRect.
     * Useful if you want to create 2x images from SD images in Retina Display.
     * Do not call it manually. Use setTextureRect instead.
     * @~chinese 
     * 设置顶点坐标。
     * 
     * 此方法被 setTextureRect 调用。
     * 如果需要从图片文件创建 2x 的 Retina 屏幕纹理，则需要使用这个函数。
     * 不要手动调用它。使用setTextureRect来代替。
     */
    virtual void setVertexRect(const Rect& rect);

    /** @{@~english
     * Sets a new SpriteFrame to the Sprite.
     * @~chinese 
     * 设置一个新的SpriteFrame。
     */
    virtual void setSpriteFrame(const std::string &spriteFrameName);
    virtual void setSpriteFrame(SpriteFrame* newFrame);
    /** @} */

    /** @deprecated Use `setSpriteFrame()` instead. */
    CC_DEPRECATED_ATTRIBUTE virtual void setDisplayFrame(SpriteFrame *newFrame) { setSpriteFrame(newFrame); }

    /**@~english
     * Returns whether or not a SpriteFrame is being displayed.
     * @~chinese 
     * 返回 SpriteFrame 是否被显示了。
     */
    virtual bool isFrameDisplayed(SpriteFrame *frame) const;

    /**@~english
     * Returns the current displayed frame.
     * @~chinese 
     * 返回当前显示的 SpriteFrame 实例。
     */
    virtual SpriteFrame* getSpriteFrame() const;
    /** @deprecated Use `getSpriteFrame()` instead.
     * @js NA
     */
    CC_DEPRECATED_ATTRIBUTE virtual SpriteFrame* getDisplayFrame() const { return getSpriteFrame(); }
    /** @deprecated Use `getSpriteFrame()` instead. */
    CC_DEPRECATED_ATTRIBUTE virtual SpriteFrame* displayFrame() const { return getSpriteFrame(); };

    /// @} End of frames methods


    /// @{
    /// @name Animation methods
    /**@~english
     * Changes the display frame with animation name and index.
     * The animation name will be get from the AnimationCache.
     * @~chinese 
     * 从帧动画中选取指定的帧用于当前显示。
     * 帧动画是根据名称从 AnimationCache 获取的。
     */
    virtual void setDisplayFrameWithAnimationName(const std::string& animationName, ssize_t frameIndex);
    /// @}


    /// @{
    /// @name Sprite Properties' setter/getters.

    /**@~english
     * Whether or not the Sprite needs to be updated in the Atlas.
     *
     * @~chinese 
     * Sprite是否需要在atlas里面更新。
     * 
     * @return @~english True if the sprite needs to be updated in the Atlas, false otherwise.
     * @~chinese 如果需要更新，返回 true；否则返回 false
     */
    virtual bool isDirty() const { return _dirty; }

    /**@~english
     * Makes the Sprite to be updated in the Atlas.
     * @~chinese 
     * 设置 Sprite 的 Atlas 是否需要更新。
     */
    virtual void setDirty(bool dirty) { _dirty = dirty; }

    /**@~english
     * Returns the quad (tex coords, vertex coords and color) information.
     * @~chinese 
     * 获取 Sprite 的 顶点坐标，纹理坐标以及颜色信息。
     * @js  NA
     * @lua NA
     */
    inline V3F_C4B_T2F_Quad getQuad() const { return _quad; }

    /**@~english
     * Returns whether or not the texture rectangle is rotated.
     * @~chinese 
     * 返回纹理矩形是否旋转。
     */
    inline bool isTextureRectRotated() const { return _rectRotated; }

    /**@~english
     * Returns the index used on the TextureAtlas.
     * @~chinese 
     * 返回 TextureAtlas 的索引值。
     */
    inline ssize_t getAtlasIndex() const { return _atlasIndex; }

    /**@~english
     * Sets the index used on the TextureAtlas.
     *
     * @~chinese 
     * 设置 TextureAtlas 的索引值。
     * 
     * @warning @~english Don't modify this value unless you know what you are doing.
     * @~chinese 不要随意修改这个值，除非你知道你在做什么。
     */
    inline void setAtlasIndex(ssize_t atlasIndex) { _atlasIndex = atlasIndex; }

    /**@~english
     * Returns the rect of the Sprite in points.
     * @~chinese 
     * 返回 Sprite 的矩形区域。
     */
    inline const Rect& getTextureRect() const { return _rect; }

    /**@~english
     * Gets the weak reference of the TextureAtlas when the sprite is rendered using via SpriteBatchNode.
     * @~chinese 
     * 当使用 SpriteBatchNode 进行渲染时，此方法可以获取使用的 TextureAtlas 实例。
     */
    inline TextureAtlas* getTextureAtlas() const { return _textureAtlas; }

    /**@~english
     * Sets the weak reference of the TextureAtlas when the sprite is rendered using via SpriteBatchNode.
     * @~chinese 
     * 当使用 SpriteBatchNode 进行渲染时，通过此方法可以设置使用的 TextureAtlas 实例。
     */
    inline void setTextureAtlas(TextureAtlas *textureAtlas) { _textureAtlas = textureAtlas; }

    /**@~english
     * Gets the offset position of the sprite. Calculated automatically by editors like Zwoptex.
     * @~chinese 
     * 获取 Sprite 的偏移位置。Zwoptex 等编辑器可以自动计算这个值。
     */
    inline const Vec2& getOffsetPosition() const { return _offsetPosition; }


    /**@~english
     * Returns the flag which indicates whether the sprite is flipped horizontally or not.
     *
     * It only flips the texture of the sprite, and not the texture of the sprite's children.
     * Also, flipping the texture doesn't alter the anchorPoint.
     * If you want to flip the anchorPoint too, and/or to flip the children too use:
     * sprite->setScaleX(sprite->getScaleX() * -1);
     *
     * @~chinese 
     * 返回 Sprite 是否水平翻转。
     * 
     * 它只翻转当前 Sprite 纹理，而不影响子节点。
     * 此外，翻转纹理不改变锚点。
     * 如果你想翻转锚点，并且/或者翻转子节点，请使用：
     * sprite->setScaleX(sprite->getScaleX() * -1);
     * 
     * @return @~english true if the sprite is flipped horizontally, false otherwise.
     * @~chinese 如果是水平翻转，返回 true；否则返回 false。
     */
    bool isFlippedX() const;
    /**@~english
     * Sets whether the sprite should be flipped horizontally or not.
     *
     * @~chinese 
     * 设置是否进行水平翻转。
     * 
     * @param flippedX @~english true if the sprite should be flipped horizontally, false otherwise.
     * @~chinese true 表示要水平翻转；否则表示不水平翻转。
     */
    void setFlippedX(bool flippedX);

    /** @deprecated Use isFlippedX() instead.
    * @js NA
    * @lua NA
    */
    CC_DEPRECATED_ATTRIBUTE bool isFlipX() { return isFlippedX(); };
    /** @deprecated Use setFlippedX() instead
     * @js NA
     */
    CC_DEPRECATED_ATTRIBUTE void setFlipX(bool flippedX) { setFlippedX(flippedX); };

    /**@~english
     * Return the flag which indicates whether the sprite is flipped vertically or not.
     *
     * It only flips the texture of the sprite, and not the texture of the sprite's children.
     * Also, flipping the texture doesn't alter the anchorPoint.
     * If you want to flip the anchorPoint too, and/or to flip the children too use:
     * sprite->setScaleY(sprite->getScaleY() * -1);
     *
     * @~chinese 
     * 返回是否垂直翻转。
     * 
     * 它只翻转当前 Sprite 纹理，而不影响子节点。
     * 此外，纹理翻转不改变锚点。
     * 如果你想翻转锚点，并且/或者翻转子节点，请使用：
     * sprite->setScaleY(sprite->getScaleY() * -1);
     * 
     * @return @~english true if the sprite is flipped vertically, false otherwise.
     * @~chinese 如果是垂直翻转返回 true；否则返回 false。
     */
    bool isFlippedY() const;
    /**@~english
     * Sets whether the sprite should be flipped vertically or not.
     *
     * @~chinese 
     * 设置是否进行垂直翻转。
     * 
     * @param flippedY @~english true if the sprite should be flipped vertically, false otherwise.
     * @~chinese true 表示要垂直翻转；否则表示不垂直翻转。
     */
    void setFlippedY(bool flippedY);

    /// @} End of Sprite properties getter/setters

    /** @deprecated Use isFlippedY() instead.
     * @js NA
     */
    CC_DEPRECATED_ATTRIBUTE bool isFlipY() { return isFlippedY(); };
    /** @deprecated Use setFlippedY() instead.
     * @js NA
     */
    CC_DEPRECATED_ATTRIBUTE void setFlipY(bool flippedY) { setFlippedY(flippedY); };

    /**
     * returns a reference of the polygon information associated with this sprite
     *
     * @return a copy of PolygonInfo
     */
    PolygonInfo& getPolygonInfo();

    /**
     * set the sprite to use this new PolygonInfo
     *
     * @param PolygonInfo the polygon information object
     */
    void setPolygonInfo(const PolygonInfo& info);
    //
    // Overrides
    //
    /// @{
    /// @name Functions inherited from TextureProtocol.
    /**
     * @~english
     * @code
     * When this function bound into js or lua,the parameter will be changed.
     * In js: var setBlendFunc(var src, var dst).
     * In lua: local setBlendFunc(local src, local dst).
     * @endcode
     * @~chinese 
     * @code
     * 当这个函数绑定到js或lua,参数将被改变。
     * 在js 中: var setBlendFunc(var src, var dst)。
     * 在lua中: local setBlendFunc(local src, local dst)。
     * @endcode
    */
    inline void setBlendFunc(const BlendFunc &blendFunc) override { _blendFunc = blendFunc; }
    /**
    * @js  NA
    * @lua NA
    */
    inline const BlendFunc& getBlendFunc() const override { return _blendFunc; }
    /// @}

    /**
     * @js NA
     */
    virtual std::string getDescription() const override;

    /// @{
    /// @name Functions inherited from Node.
    virtual void setScaleX(float scaleX) override;
    virtual void setScaleY(float scaleY) override;
    virtual void setScale(float scaleX, float scaleY) override;
    /**
    * @js  NA
    * @lua NA
    */
    virtual void setPosition(const Vec2& pos) override;
    virtual void setPosition(float x, float y) override;
    virtual void setRotation(float rotation) override;
    virtual void setRotationSkewX(float rotationX) override;
    virtual void setRotationSkewY(float rotationY) override;
    virtual void setSkewX(float sx) override;
    virtual void setSkewY(float sy) override;
    virtual void removeChild(Node* child, bool cleanup) override;
    virtual void removeAllChildrenWithCleanup(bool cleanup) override;
    virtual void reorderChild(Node *child, int zOrder) override;
    using Node::addChild;
    virtual void addChild(Node *child, int zOrder, int tag) override;
    virtual void addChild(Node *child, int zOrder, const std::string &name) override;
    virtual void sortAllChildren() override;
    virtual void setScale(float scale) override;
    virtual void setPositionZ(float positionZ) override;
    virtual void setAnchorPoint(const Vec2& anchor) override;
    virtual void ignoreAnchorPointForPosition(bool value) override;
    virtual void setVisible(bool bVisible) override;
    virtual void draw(Renderer *renderer, const Mat4 &transform, uint32_t flags) override;
    virtual void setOpacityModifyRGB(bool modify) override;
    virtual bool isOpacityModifyRGB() const override;
    /// @}

<<<<<<< HEAD
    /**
     * @brief @~english Return texture file type(0 = file, 1 = plist).
     * @~chinese 返回素材图片的类型（0 = 普通图片，1 = plist合图）。
     * @since v3.10
     */
    const int getResourceType() const { return _fileType; }

    /**
     * @brief @~english Return texture file name.
     * @~chinese 返回素材图片文件名。
     * @since v3.10
     */
    const std::string getResourceName() const { return _fileName; }
=======
    int getResourceType() const { return _fileType; }
    const std::string& getResourceName() const { return _fileName; }
>>>>>>> 794759f7

CC_CONSTRUCTOR_ACCESS :
	/**
     * @js ctor
     */
    Sprite();
    virtual ~Sprite();

<<<<<<< HEAD
    /* @~english Initializes an empty sprite with nothing init.  @~chinese 初始化一个空的Sprite。*/
=======
    /* Initializes an empty sprite with no parameters. */
>>>>>>> 794759f7
    virtual bool init() override;

    /**@~english
     * Initializes a sprite with a texture.
     *
     * After initialization, the rect used will be the size of the texture, and the offset will be (0,0).
     *
     * @~chinese 
     * 使用指定的纹理初始化一个Sprite。
     * 
     * 初始化后，Sprite 的大小与纹理一致，偏移量为 (0,0)。
     * 
     * @param   texture    @~english A pointer to an existing Texture2D object.
     *                      You can use a Texture2D object for many sprites.
     * @~chinese 已有的 Texture2D 对象的指针。一个纹理可以被多个 Sprite 使用。
     * @return  @~english True if the sprite is initialized properly, false otherwise.
     * @~chinese 如果初始化成功，返回 true；否则返回 false。
     */
    virtual bool initWithTexture(Texture2D *texture);
    
    
    /**
     * Initializes a sprite with a PolygonInfo.
     *
     * After initialization, the rect used will be the size of the texture, and the offset will be (0,0).
     *
     * @param   PolygonInfo    a Polygon info contains the structure of the polygon.
     * @return  True if the sprite is initialized properly, false otherwise.
     */
    virtual bool initWithPolygon(const PolygonInfo& info);

    /**@~english
     * Initializes a sprite with a texture and a rect.
     *
     * After initialization, the offset will be (0,0).
     *
     * @~chinese 
     * 使用指定的纹理与矩形区域初始化一个 Sprite。
     * 
     * 初始化后，偏移量为 (0,0)。
     * 
     * @param   texture    @~english A pointer to an exisiting Texture2D object.
     *                      You can use a Texture2D object for many sprites.
     * @~chinese 已有的 Texture2D 对象的指针。一个纹理可以被多个 Sprite 使用。
     * @param   rect        @~english Only the contents inside rect of this texture will be applied for this sprite.
     * @~chinese 需要从指定的纹理中截取的矩形区域。
     * @return  @~english True if the sprite is initialized properly, false otherwise.
     * @~chinese 如果初始化成功，返回 true；否则返回 false。
     */
    virtual bool initWithTexture(Texture2D *texture, const Rect& rect);

    /**@~english
     * Initializes a sprite with a texture and a rect in points, optionally rotated.
     *
     * After initialization, the offset will be (0,0).
     * @~chinese 
     * 使用指定的纹理，矩形区域和是否旋转初始化一个Sprite。
     * 
     * 初始化后，偏移量为 (0,0)。
     * @note    @~english This is the designated initializer.
     *
     * @~chinese 这是特定的初始化方法。
     * 
     * @param   texture    @~english A Texture2D object whose texture will be applied to this sprite.
     * @~chinese 已有的 Texture2D 对象的指针。
     * @param   rect        @~english A rectangle assigned the contents of texture.
     * @~chinese 需要从指定的纹理中截取的矩形区域。
     * @param   rotated     @~english Whether or not the texture rectangle is rotated.
     * @~chinese 是否旋转纹理。
     * @return  @~english True if the sprite is initialized properly, false otherwise.
     * @~chinese 如果初始化成功，返回 true；否则返回 false。
     */
    virtual bool initWithTexture(Texture2D *texture, const Rect& rect, bool rotated);

    /**@~english
     * Initializes a sprite with an SpriteFrame. The texture and rect in SpriteFrame will be applied on this sprite.
     *
     * @~chinese 
     * 使用指定的 SpriteFrame 初始化一个 Sprite。
     * 
     * @param   spriteFrame  @~english A SpriteFrame object. It should includes a valid texture and a rect.
     * @~chinese SpriteFrame 对象。它包括一个有效的纹理和矩形区域。
     * @return  @~english True if the sprite is initialized properly, false otherwise.
     * @~chinese 如果初始化成功，返回 true；否则返回 false。
     */
    virtual bool initWithSpriteFrame(SpriteFrame *spriteFrame);

    /**@~english
     * Initializes a sprite with an sprite frame name.
     *
     * A SpriteFrame will be fetched from the SpriteFrameCache by name.
     * If the SpriteFrame doesn't exist it will raise an exception.
     *
     * @~chinese 
     * 使用指定的 SpriteFrame 名称初始化一个 Sprite。
     * 
     * 首先从 SpriteFrameCache 中获取指定名称的 SpriteFrame。
     * 然后使用这个 SpriteFrame 初始化 Sprite。
     * 
     * @param   spriteFrameName  @~english A key string that can fected a valid SpriteFrame from SpriteFrameCache.
     * @~chinese 一个字符串，用于从 SpriteFrameCache 中获取 SpriteFrame 对象。
     * @return  @~english True if the sprite is initialized properly, false otherwise.
     * @~chinese 如果初始化成功，返回 true；否则返回 false。
     */
    virtual bool initWithSpriteFrameName(const std::string& spriteFrameName);

    /**@~english
     * Initializes a sprite with an image filename.
     *
     * This method will find filename from local file system, load its content to Texture2D,
     * then use Texture2D to create a sprite.
     * After initialization, the rect used will be the size of the image. The offset will be (0,0).
     *
     * @~chinese 
     * 使用指定的图片文件初始化一个 Sprite。
     * 
     * 该方法将从本地文件系统中找到文件，将其加载为 Texture2D 对象，
     * 然后使用 Texture2D 对象初始化 Sprite。
     * 初始化后，Sprite 大小与图片大小一致，偏移量为 (0,0)。
     * 
     * @param   filename @~english The path to an image file in local file system.
     * @~chinese 图片文件的路径。
     * @return  @~english True if the sprite is initialized properly, false otherwise.
     * @~chinese 如果初始化成功，返回 true；否则返回 false。
     * @lua     init
     */
    virtual bool initWithFile(const std::string& filename);

    /**@~english
     * Initializes a sprite with an image filename, and a rect.
     *
     * This method will find filename from local file system, load its content to Texture2D,
     * then use Texture2D to create a sprite.
     * After initialization, the offset will be (0,0).
     *
     * @~chinese 
     * 使用指定图片文件的特定矩形区域初始化一个 Sprite。
     * 
     * 该方法将从本地文件系统中找到文件，将其加载为 Texture2D 对象，
     * 然后使用 Texture2D 对象初始化 Sprite。
     * 初始化后，Sprite 大小与图片大小一致，偏移量为 (0,0)。
     * 
     * @param   filename @~english The path to an image file in local file system.
     * @~chinese 图片文件的路径。
     * @param   rect        @~english The rectangle assigned the content area from texture.
     * @~chinese 需要从图片中截取的矩形区域。
     * @return  @~english True if the sprite is initialized properly, false otherwise.
     * @~chinese 如果初始化成功，返回 true；否则返回 false。
     * @lua     init
     */
    virtual bool initWithFile(const std::string& filename, const Rect& rect);
    
protected:

    void updateColor() override;
    virtual void setTextureCoords(Rect rect);
    virtual void updateBlendFunc();
    virtual void setReorderChildDirtyRecursively();
    virtual void setDirtyRecursively(bool value);


    
    //
    // Data used when the sprite is rendered using a SpriteSheet
    //
    TextureAtlas*       _textureAtlas;      /// SpriteBatchNode texture atlas (weak reference)
    ssize_t             _atlasIndex;        /// Absolute (real) Index on the SpriteSheet
    SpriteBatchNode*    _batchNode;         /// Used batch node (weak reference)

    bool                _dirty;             /// Whether the sprite needs to be updated
    bool                _recursiveDirty;    /// Whether all of the sprite's children needs to be updated
    bool                _shouldBeHidden;    /// should not be drawn because one of the ancestors is not visible
    Mat4              _transformToBatch;

    //
    // Data used when the sprite is self-rendered
    //
    BlendFunc        _blendFunc;            /// It's required for TextureProtocol inheritance
    Texture2D*       _texture;              /// Texture2D object that is used to render the sprite
    SpriteFrame*     _spriteFrame;
    TrianglesCommand _trianglesCommand;     ///
#if CC_SPRITE_DEBUG_DRAW
    DrawNode *_debugDrawNode;
#endif //CC_SPRITE_DEBUG_DRAW
    //
    // Shared data
    //

    // texture
    Rect _rect;                             /// Rectangle of Texture2D
    bool   _rectRotated;                    /// Whether the texture is rotated

    // Offset Position (used by Zwoptex)
    Vec2 _offsetPosition;
    Vec2 _unflippedOffsetPositionFromCenter;

    // vertex coords, texture coords and color info
    V3F_C4B_T2F_Quad _quad;
    PolygonInfo  _polyInfo;

    // opacity and RGB protocol
    bool _opacityModifyRGB;

    // image is flipped
    bool _flippedX;                         /// Whether the sprite is flipped horizontally or not
    bool _flippedY;                         /// Whether the sprite is flipped vertically or not

    bool _insideBounds;                     /// whether or not the sprite was inside bounds the previous frame

    std::string _fileName;
    int _fileType;

private:
    CC_DISALLOW_COPY_AND_ASSIGN(Sprite);
};


// end of sprite_nodes group
/// @}

NS_CC_END

#endif // __SPRITE_NODE_CCSPRITE_H__<|MERGE_RESOLUTION|>--- conflicted
+++ resolved
@@ -648,7 +648,6 @@
     virtual bool isOpacityModifyRGB() const override;
     /// @}
 
-<<<<<<< HEAD
     /**
      * @brief @~english Return texture file type(0 = file, 1 = plist).
      * @~chinese 返回素材图片的类型（0 = 普通图片，1 = plist合图）。
@@ -661,11 +660,9 @@
      * @~chinese 返回素材图片文件名。
      * @since v3.10
      */
-    const std::string getResourceName() const { return _fileName; }
-=======
+    const std::string& getResourceName() const { return _fileName; }
+
     int getResourceType() const { return _fileType; }
-    const std::string& getResourceName() const { return _fileName; }
->>>>>>> 794759f7
 
 CC_CONSTRUCTOR_ACCESS :
 	/**
@@ -674,11 +671,7 @@
     Sprite();
     virtual ~Sprite();
 
-<<<<<<< HEAD
-    /* @~english Initializes an empty sprite with nothing init.  @~chinese 初始化一个空的Sprite。*/
-=======
-    /* Initializes an empty sprite with no parameters. */
->>>>>>> 794759f7
+    /* @~english Initializes an empty sprite with no parameters.  @~chinese 初始化一个空的Sprite。*/
     virtual bool init() override;
 
     /**@~english
