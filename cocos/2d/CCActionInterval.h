--- conflicted
+++ resolved
@@ -714,14 +714,10 @@
     JumpTo() {}
     virtual ~JumpTo() {}
 
-<<<<<<< HEAD
-    /** initializes the action */
-=======
     /** 
      * initializes the action
      * @param duration in seconds
      */
->>>>>>> 15bf9190
     bool initWithDuration(float duration, const Vec2& position, float height, int jumps);
 
 protected:
@@ -1092,13 +1088,10 @@
      * @param duration in seconds
      */
     static TintTo* create(float duration, GLubyte red, GLubyte green, GLubyte blue);
-<<<<<<< HEAD
-=======
     /**
      * creates an action with duration and color
      * @param duration in seconds
      */
->>>>>>> 15bf9190
     static TintTo* create(float duration, const Color3B& color);
 
     //
