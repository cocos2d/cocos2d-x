--- conflicted
+++ resolved
@@ -225,20 +225,10 @@
 
         if (!camera->isVisible())
             continue;
-<<<<<<< HEAD
-        
+
+        director->onRenderStart(camera->getIndex());
+
         this->camera = camera;
-
-        director->onRenderStart(camera->getIndex());
-        director->pushMatrix(MATRIX_STACK_TYPE::MATRIX_STACK_PROJECTION);
-        director->loadMatrix(MATRIX_STACK_TYPE::MATRIX_STACK_PROJECTION, this->camera->getViewProjectionMatrix());
-=======
-
-        Camera::_visitingCamera = camera;
-        if (Camera::_visitingCamera->getCameraFlag() == CameraFlag::DEFAULT)
-        {
-            defaultCamera = Camera::_visitingCamera;
-        }
 
         // There are two ways to modify the "default camera" with the eye Transform:
         // a) modify the "nodeToParentTransform" matrix
@@ -253,21 +243,14 @@
             if (eyeTransforms)
                 camera->setAdditionalTransform(eyeTransforms[i].getInversed());
             director->pushProjectionMatrix(i);
-            director->loadProjectionMatrix(Camera::_visitingCamera->getViewProjectionMatrix(), i);
+            director->loadProjectionMatrix(this->camera->getViewProjectionMatrix(), i);
         }
->>>>>>> 72c558e0
 
         camera->apply();
         camera->clearBackground();
 
         visit(renderer, transform, 0);
-<<<<<<< HEAD
-
-        renderer->render();
-
-        director->popMatrix(MATRIX_STACK_TYPE::MATRIX_STACK_PROJECTION);
-        director->onRenderFinish(camera->getIndex());
-=======
+
 #if CC_USE_NAVMESH
         if (_navMesh && _navMeshDebugCamera == camera)
         {
@@ -278,22 +261,19 @@
         renderer->render();
         camera->restore();
 
+        director->onRenderFinish(camera->getIndex());
+
         for (unsigned int i = 0; i < multiViewCount; ++i)
             director->popProjectionMatrix(i);
 
         // we shouldn't restore the transform matrix since it could be used
         // from "update" or other parts of the game to calculate culling or something else.
 //        camera->setNodeToParentTransform(eyeCopy);
->>>>>>> 72c558e0
     }
 
 #if CC_USE_3D_PHYSICS && CC_ENABLE_BULLET_INTEGRATION
     if (_physics3DWorld && _physics3DWorld->isDebugDrawEnabled())
     {
-<<<<<<< HEAD
-        director->pushMatrix(MATRIX_STACK_TYPE::MATRIX_STACK_PROJECTION);
-        director->loadMatrix(MATRIX_STACK_TYPE::MATRIX_STACK_PROJECTION, _physics3dDebugCamera->getViewProjectionMatrix());
-=======
         Camera *physics3dDebugCamera = _physics3dDebugCamera != nullptr ? _physics3dDebugCamera: defaultCamera;
         
         for (unsigned int i = 0; i < multiViewCount; ++i) {
@@ -308,7 +288,6 @@
         physics3dDebugCamera->apply();
         physics3dDebugCamera->clearBackground();
 
->>>>>>> 72c558e0
         _physics3DWorld->debugDraw(renderer);
         renderer->render();
         
@@ -319,33 +298,15 @@
     }
 #endif
 
-<<<<<<< HEAD
     this->camera = nullptr;
-    experimental::FrameBuffer::applyDefaultFBO();
-
-    director->onRenderFinish();
-=======
-    Camera::_visitingCamera = nullptr;
 //    experimental::FrameBuffer::applyDefaultFBO();
->>>>>>> 72c558e0
+
+director->onRenderFinish();
 }
 
 void Scene::removeAllChildren()
 {
-<<<<<<< HEAD
     Node::removeAllChildren();
-=======
-    if (_defaultCamera)
-        _defaultCamera->retain();
-
-    Node::removeAllChildren();
-
-    if (_defaultCamera)
-    {
-        addChild(_defaultCamera);
-        _defaultCamera->release();
-    }
->>>>>>> 72c558e0
 }
 
 #if CC_USE_3D_PHYSICS && CC_ENABLE_BULLET_INTEGRATION
