/****************************************************************************
Copyright (c) 2008-2010 Ricardo Quesada
Copyright (c) 2010-2012 cocos2d-x.org
Copyright (c) 2011      Zynga Inc.
Copyright (c) 2013-2014 Chukong Technologies Inc.

http://www.cocos2d-x.org

Permission is hereby granted, free of charge, to any person obtaining a copy
of this software and associated documentation files (the "Software"), to deal
in the Software without restriction, including without limitation the rights
to use, copy, modify, merge, publish, distribute, sublicense, and/or sell
copies of the Software, and to permit persons to whom the Software is
furnished to do so, subject to the following conditions:

The above copyright notice and this permission notice shall be included in
all copies or substantial portions of the Software.

THE SOFTWARE IS PROVIDED "AS IS", WITHOUT WARRANTY OF ANY KIND, EXPRESS OR
IMPLIED, INCLUDING BUT NOT LIMITED TO THE WARRANTIES OF MERCHANTABILITY,
FITNESS FOR A PARTICULAR PURPOSE AND NONINFRINGEMENT. IN NO EVENT SHALL THE
AUTHORS OR COPYRIGHT HOLDERS BE LIABLE FOR ANY CLAIM, DAMAGES OR OTHER
LIABILITY, WHETHER IN AN ACTION OF CONTRACT, TORT OR OTHERWISE, ARISING FROM,
OUT OF OR IN CONNECTION WITH THE SOFTWARE OR THE USE OR OTHER DEALINGS IN
THE SOFTWARE.
****************************************************************************/

#include "2d/CCScene.h"
#include "base/CCDirector.h"
#include "2d/CCCamera.h"
#include "base/CCEventDispatcher.h"
#include "base/CCEventListenerCustom.h"
#include "renderer/CCRenderer.h"
#include "renderer/CCFrameBuffer.h"
#include "deprecated/CCString.h"

#if CC_USE_PHYSICS
#include "physics/CCPhysicsManager.h"
#endif

#if CC_USE_3D_PHYSICS && CC_ENABLE_BULLET_INTEGRATION
#include "physics3d/CCPhysics3DWorld.h"
#include "physics3d/CCPhysics3DComponent.h"
#endif

#if CC_USE_NAVMESH
#include "navmesh/CCNavMesh.h"
#endif

NS_CC_BEGIN

Scene::Scene()
{
#if CC_USE_3D_PHYSICS && CC_ENABLE_BULLET_INTEGRATION
    _physics3DWorld = nullptr;
    _physics3dDebugCamera = nullptr;
#endif
#if CC_USE_NAVMESH
    _navMesh = nullptr;
    _navMeshDebugCamera = nullptr;
#endif
    _ignoreAnchorPointForPosition = true;
    setAnchorPoint(Vec2(0.5f, 0.5f));
    
    _cameraOrderDirty = true;
    
    //create default camera
    _defaultCamera = Camera::create();
    addChild(_defaultCamera);
    
    _event = Director::getInstance()->getEventDispatcher()->addCustomEventListener(Director::EVENT_PROJECTION_CHANGED, std::bind(&Scene::onProjectionChanged, this, std::placeholders::_1));
    _event->retain();
    
<<<<<<< HEAD
#if CC_USE_PHYSICS
    _physicsManager = new (std::nothrow) PhysicsManager(this);
    _physicsWorld = _physicsManager->getPhysicsWorld();
#endif
=======
    Camera::_visitingCamera = nullptr;
>>>>>>> 150db941
}

Scene::~Scene()
{
#if CC_USE_3D_PHYSICS && CC_ENABLE_BULLET_INTEGRATION
    CC_SAFE_RELEASE(_physics3DWorld);
    CC_SAFE_RELEASE(_physics3dDebugCamera);
#endif
#if CC_USE_NAVMESH
    CC_SAFE_RELEASE(_navMesh);
#endif
    Director::getInstance()->getEventDispatcher()->removeEventListener(_event);
    CC_SAFE_RELEASE(_event);
    
#if CC_USE_PHYSICS
    delete _physicsManager;
#endif
}

#if CC_USE_NAVMESH
void Scene::setNavMesh(NavMesh* navMesh)
{
    if (_navMesh != navMesh)
    {
        CC_SAFE_RETAIN(navMesh);
        CC_SAFE_RELEASE(_navMesh);
        _navMesh = navMesh;
    }
}
#endif

bool Scene::init()
{
    auto size = Director::getInstance()->getWinSize();
    return initWithSize(size);
}

bool Scene::initWithSize(const Size& size)
{
    setContentSize(size);
    return true;
}

Scene* Scene::create()
{
    Scene *ret = new (std::nothrow) Scene();
    if (ret && ret->init())
    {
        ret->autorelease();
        return ret;
    }
    else
    {
        CC_SAFE_DELETE(ret);
        return nullptr;
    }
}

Scene* Scene::createWithSize(const Size& size)
{
    Scene *ret = new (std::nothrow) Scene();
    if (ret && ret->initWithSize(size))
    {
        ret->autorelease();
        return ret;
    }
    else
    {
        CC_SAFE_DELETE(ret);
        return nullptr;
    }
}

std::string Scene::getDescription() const
{
    return StringUtils::format("<Scene | tag = %d>", _tag);
}

void Scene::onProjectionChanged(EventCustom* event)
{
    if (_defaultCamera)
    {
        _defaultCamera->initDefault();
    }
}

static bool camera_cmp(const Camera* a, const Camera* b)
{
    return a->getRenderOrder() < b->getRenderOrder();
}

const std::vector<Camera*>& Scene::getCameras()
{
    if (_cameraOrderDirty)
    {
        stable_sort(_cameras.begin(), _cameras.end(), camera_cmp);
        _cameraOrderDirty = false;
    }
    return _cameras;
}

void Scene::render(Renderer* renderer)
{
    auto director = Director::getInstance();
    Camera* defaultCamera = nullptr;
    const auto& transform = getNodeToParentTransform();

    for (const auto& camera : getCameras())
    {
        if (!camera->isVisible())
            continue;
        
        Camera::_visitingCamera = camera;
        if (Camera::_visitingCamera->getCameraFlag() == CameraFlag::DEFAULT)
        {
            defaultCamera = Camera::_visitingCamera;
        }
        
        director->pushMatrix(MATRIX_STACK_TYPE::MATRIX_STACK_PROJECTION);
        director->loadMatrix(MATRIX_STACK_TYPE::MATRIX_STACK_PROJECTION, Camera::_visitingCamera->getViewProjectionMatrix());
        camera->apply();
        //clear background with max depth
        camera->clearBackground();
        //visit the scene
        visit(renderer, transform, 0);
#if CC_USE_NAVMESH
        if (_navMesh && _navMeshDebugCamera == camera)
        {
            _navMesh->debugDraw(renderer);
        }
#endif
        
        renderer->render();
        
        director->popMatrix(MATRIX_STACK_TYPE::MATRIX_STACK_PROJECTION);
    }
    
#if CC_USE_3D_PHYSICS && CC_ENABLE_BULLET_INTEGRATION
    if (_physics3DWorld && _physics3DWorld->isDebugDrawEnabled())
    {
        director->pushMatrix(MATRIX_STACK_TYPE::MATRIX_STACK_PROJECTION);
        director->loadMatrix(MATRIX_STACK_TYPE::MATRIX_STACK_PROJECTION, _physics3dDebugCamera != nullptr ? _physics3dDebugCamera->getViewProjectionMatrix() : defaultCamera->getViewProjectionMatrix());
        _physics3DWorld->debugDraw(renderer);
        renderer->render();
        director->popMatrix(MATRIX_STACK_TYPE::MATRIX_STACK_PROJECTION);
    }
#endif

    Camera::_visitingCamera = nullptr;
    experimental::FrameBuffer::applyDefaultFBO();
}

void Scene::removeAllChildren()
{
    if (_defaultCamera)
        _defaultCamera->retain();
    
    Node::removeAllChildren();
    
    if (_defaultCamera)
    {
        addChild(_defaultCamera);
        _defaultCamera->release();
    }
}

#if CC_USE_3D_PHYSICS && CC_ENABLE_BULLET_INTEGRATION
void Scene::setPhysics3DDebugCamera(Camera* camera)
{
    CC_SAFE_RETAIN(camera);
    CC_SAFE_RELEASE(_physics3dDebugCamera);
    _physics3dDebugCamera = camera;
}
#endif

#if CC_USE_NAVMESH
void Scene::setNavMeshDebugCamera(Camera *camera)
{
    CC_SAFE_RETAIN(camera);
    CC_SAFE_RELEASE(_navMeshDebugCamera);
    _navMeshDebugCamera = camera;
}

#endif

#if (CC_USE_PHYSICS || (CC_USE_3D_PHYSICS && CC_ENABLE_BULLET_INTEGRATION))

Scene* Scene::createWithPhysics()
{
    Scene *ret = new (std::nothrow) Scene();
    if (ret && ret->initWithPhysics())
    {
        ret->autorelease();
        return ret;
    }
    else
    {
        CC_SAFE_DELETE(ret);
        return nullptr;
    }
}

bool Scene::initWithPhysics()
{
    bool ret = false;
    do
    {
        Director * director;
        CC_BREAK_IF( ! (director = Director::getInstance()) );
        
        this->setContentSize(director->getWinSize());
        
#if CC_USE_3D_PHYSICS && CC_ENABLE_BULLET_INTEGRATION
        Physics3DWorldDes info;
        CC_BREAK_IF(! (_physics3DWorld = Physics3DWorld::create(&info)));
        _physics3DWorld->retain();
#endif
        
        // success
        ret = true;
    } while (0);
    return ret;
}

#endif

#if (CC_USE_PHYSICS || (CC_USE_3D_PHYSICS && CC_ENABLE_BULLET_INTEGRATION) || CC_USE_NAVMESH)
void Scene::stepPhysicsAndNavigation(float deltaTime)
{
#if CC_USE_PHYSICS
    _physicsManager->update(deltaTime);
#endif
    
#if CC_USE_3D_PHYSICS && CC_ENABLE_BULLET_INTEGRATION
    if (_physics3DWorld)
    {
        _physics3DWorld->stepSimulate(deltaTime);
    }
#endif
#if CC_USE_NAVMESH
    if (_navMesh)
    {
        _navMesh->update(deltaTime);
    }
#endif
}
#endif

NS_CC_END<|MERGE_RESOLUTION|>--- conflicted
+++ resolved
@@ -71,14 +71,7 @@
     _event = Director::getInstance()->getEventDispatcher()->addCustomEventListener(Director::EVENT_PROJECTION_CHANGED, std::bind(&Scene::onProjectionChanged, this, std::placeholders::_1));
     _event->retain();
     
-<<<<<<< HEAD
-#if CC_USE_PHYSICS
-    _physicsManager = new (std::nothrow) PhysicsManager(this);
-    _physicsWorld = _physicsManager->getPhysicsWorld();
-#endif
-=======
     Camera::_visitingCamera = nullptr;
->>>>>>> 150db941
 }
 
 Scene::~Scene()
