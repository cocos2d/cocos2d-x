/****************************************************************************
Copyright (c) 2008-2010 Ricardo Quesada
Copyright (c) 2010-2012 cocos2d-x.org
Copyright (c) 2011      Zynga Inc.
Copyright (c) 2013-2014 Chukong Technologies Inc.

http://www.cocos2d-x.org

Permission is hereby granted, free of charge, to any person obtaining a copy
of this software and associated documentation files (the "Software"), to deal
in the Software without restriction, including without limitation the rights
to use, copy, modify, merge, publish, distribute, sublicense, and/or sell
copies of the Software, and to permit persons to whom the Software is
furnished to do so, subject to the following conditions:

The above copyright notice and this permission notice shall be included in
all copies or substantial portions of the Software.

THE SOFTWARE IS PROVIDED "AS IS", WITHOUT WARRANTY OF ANY KIND, EXPRESS OR
IMPLIED, INCLUDING BUT NOT LIMITED TO THE WARRANTIES OF MERCHANTABILITY,
FITNESS FOR A PARTICULAR PURPOSE AND NONINFRINGEMENT. IN NO EVENT SHALL THE
AUTHORS OR COPYRIGHT HOLDERS BE LIABLE FOR ANY CLAIM, DAMAGES OR OTHER
LIABILITY, WHETHER IN AN ACTION OF CONTRACT, TORT OR OTHERWISE, ARISING FROM,
OUT OF OR IN CONNECTION WITH THE SOFTWARE OR THE USE OR OTHER DEALINGS IN
THE SOFTWARE.
****************************************************************************/

#include "2d/CCScene.h"
#include "base/CCDirector.h"
#include "2d/CCCamera.h"
#include "base/CCEventDispatcher.h"
#include "base/CCEventListenerCustom.h"
#include "renderer/CCRenderer.h"
#include "renderer/CCFrameBuffer.h"
#include "deprecated/CCString.h"

#if CC_USE_PHYSICS
#include "physics/CCPhysicsWorld.h"
#endif

#if CC_USE_3D_PHYSICS && CC_ENABLE_BULLET_INTEGRATION
#include "physics3d/CCPhysics3DWorld.h"
#include "physics3d/CCPhysics3DComponent.h"
#endif

#if CC_USE_NAVMESH
#include "navmesh/CCNavMesh.h"
#endif

NS_CC_BEGIN

Scene::Scene()
#if CC_USE_PHYSICS
: _physicsWorld(nullptr)
,_projectScaleX(1)
,_projectScaleY(1)
,_projectScaleZ(1)
,_projectRotationX(0.0f)
,_projectRotationY(0.0f)
,_projectRotateZ_X(0.0f)
,_projectRotateZ_Y(0.0f)
#endif
{
#if CC_USE_3D_PHYSICS && CC_ENABLE_BULLET_INTEGRATION
    _physics3DWorld = nullptr;
    _physics3dDebugCamera = nullptr;
#endif
#if CC_USE_NAVMESH
    _navMesh = nullptr;
    _navMeshDebugCamera = nullptr;
#endif
    _ignoreAnchorPointForPosition = true;
    setAnchorPoint(Vec2(0.5f, 0.5f));
    
    _cameraOrderDirty = true;
    
    //create default camera
    _defaultCamera = Camera::create();
    addChild(_defaultCamera);
    
    _event = Director::getInstance()->getEventDispatcher()->addCustomEventListener(Director::EVENT_PROJECTION_CHANGED, std::bind(&Scene::onProjectionChanged, this, std::placeholders::_1));
    _event->retain();
}

Scene::~Scene()
{
#if CC_USE_PHYSICS
    CC_SAFE_DELETE(_physicsWorld);
#endif
#if CC_USE_3D_PHYSICS && CC_ENABLE_BULLET_INTEGRATION
    CC_SAFE_RELEASE(_physics3DWorld);
    CC_SAFE_RELEASE(_physics3dDebugCamera);
#endif
#if CC_USE_NAVMESH
    CC_SAFE_RELEASE(_navMesh);
#endif
    Director::getInstance()->getEventDispatcher()->removeEventListener(_event);
    CC_SAFE_RELEASE(_event);
}

#if CC_USE_NAVMESH
void Scene::setNavMesh(NavMesh* navMesh)
{
    if (_navMesh != navMesh)
    {
        CC_SAFE_RETAIN(navMesh);
        CC_SAFE_RELEASE(_navMesh);
        _navMesh = navMesh;
    }
}
#endif

bool Scene::init()
{
    auto size = Director::getInstance()->getWinSize();
    return initWithSize(size);
}

bool Scene::initWithSize(const Size& size)
{
    setContentSize(size);
    return true;
}

Scene* Scene::create()
{
    Scene *ret = new (std::nothrow) Scene();
    if (ret && ret->init())
    {
        ret->autorelease();
        return ret;
    }
    else
    {
        CC_SAFE_DELETE(ret);
        return nullptr;
    }
}

Scene* Scene::createWithSize(const Size& size)
{
    Scene *ret = new (std::nothrow) Scene();
    if (ret && ret->initWithSize(size))
    {
        ret->autorelease();
        return ret;
    }
    else
    {
        CC_SAFE_DELETE(ret);
        return nullptr;
    }
}

std::string Scene::getDescription() const
{
    return StringUtils::format("<Scene | tag = %d>", _tag);
}

void Scene::onProjectionChanged(EventCustom* event)
{
    if (_defaultCamera)
    {
        _defaultCamera->initDefault();
    }
}

void Scene::setScreenProjection(Mat4& projection)
{
    for (const auto& camera : getCameras())
    {
        if (!camera->isVisible())
            continue;
        
        camera->_viewProjectionDirty = true;
        camera->setAdditionalProjection(projection);
    }
}

void Scene::setPojectScale(float scaleX, float scaleY, float scaleZ)
{
    float originScaleX = _projectScaleX;
    float originScaleY = _projectScaleY;
    float originScaleZ = _projectScaleZ;
    
    Mat4 scalProject;
    Mat4::createScale(Vec3(scaleX/originScaleX,scaleY/originScaleY,scaleZ/originScaleZ), &scalProject);
    
    setScreenProjection(scalProject);
    
    _projectScaleX = scaleX;
    _projectScaleY = scaleY;
    _projectScaleZ = scaleZ;
}


//override setScale functions to play screen effects

void Scene::setScaleX(float scaleX)
{
    if (_projectScaleX == scaleX)
        return;
    
    setPojectScale(scaleX,_projectScaleY,_projectScaleZ);
}

void Scene::setScale(float scale)
{
    if (_projectScaleX == scale && _projectScaleY == scale && _projectScaleZ == scale)
        return;
    
    setPojectScale(scale,scale,scale);
}

void Scene::setScaleY(float scaleY)
{
    if (_projectScaleY == scaleY)
        return;
    
    setPojectScale(_projectScaleX,scaleY,_projectScaleZ);
}

void Scene::setScale(float scaleX,float scaleY)
{
    if (_projectScaleX == scaleX && _projectScaleY == scaleY)
        return;
    
    setPojectScale(scaleX,scaleY,_projectScaleZ);
}

void Scene::setScaleZ(float scaleZ)
{
    if (_scaleZ == scaleZ)
        return;
    
    setPojectScale(_projectScaleX,_projectScaleY,scaleZ);
}

void Scene::updateProjectionQuad(float rotationX, float rotationY, float rotationZ_X, float rotationZ_Y)
{
    float deltaX = rotationX - _projectRotationX;
    float deltaY = rotationY - _projectRotationY;
    float deltaZ_X = rotationZ_X - _projectRotateZ_X;
    float deltaZ_Y = rotationZ_Y - _projectRotateZ_Y;
    
    _projectRotationX = rotationX;
    _projectRotationY = rotationY;
    _projectRotateZ_X = rotationZ_X;
    _projectRotateZ_Y = rotationZ_Y;
    
    
    float halfRadx = CC_DEGREES_TO_RADIANS(deltaX / 2.f), halfRady = CC_DEGREES_TO_RADIANS(deltaY / 2.f), halfRadz = deltaZ_X == deltaZ_Y ? -CC_DEGREES_TO_RADIANS(deltaZ_X / 2.f) : 0;
    float coshalfRadx = cosf(halfRadx), sinhalfRadx = sinf(halfRadx), coshalfRady = cosf(halfRady), sinhalfRady = sinf(halfRady), coshalfRadz = cosf(halfRadz), sinhalfRadz = sinf(halfRadz);
    _projectRotatQuat.x = sinhalfRadx * coshalfRady * coshalfRadz - coshalfRadx * sinhalfRady * sinhalfRadz;
    _projectRotatQuat.y = coshalfRadx * sinhalfRady * coshalfRadz + sinhalfRadx * coshalfRady * sinhalfRadz;
    _projectRotatQuat.z = coshalfRadx * coshalfRady * sinhalfRadz - sinhalfRadx * sinhalfRady * coshalfRadz;
    _projectRotatQuat.w = coshalfRadx * coshalfRady * coshalfRadz + sinhalfRadx * sinhalfRady * sinhalfRadz;
    
    Mat4 rotateMatrix;
    Mat4::createRotation(_projectRotatQuat, &rotateMatrix);
    
    setScreenProjection(rotateMatrix);
}

// screen rotate functions

void Scene::setRotation(float rotation)
{
    if (_projectRotateZ_X == rotation)
        return;
    
    updateProjectionQuad(_projectRotationX, _projectRotationX, rotation, rotation);
}

void Scene::setRotation3D(const Vec3& rotation)
{
    if (_projectRotationX == rotation.x &&
        _projectRotationY == rotation.y &&
        _projectRotateZ_X == rotation.z)
        return;
    
    updateProjectionQuad(rotation.x, rotation.y, rotation.z, rotation.z);
}

void Scene::setRotationSkewX(float rotationX)
{
    if (_projectRotateZ_X == rotationX)
        return;
    
    updateProjectionQuad(_projectRotationX, _projectRotationX, rotationX, _projectRotateZ_Y);
}

void Scene::setRotationSkewY(float rotationY)
{
    if (_projectRotateZ_Y == rotationY)
        return;
    
    updateProjectionQuad(_projectRotationX, _projectRotationX, _projectRotateZ_X, rotationY);
}

<<<<<<< HEAD

=======
>>>>>>> 5aacba6c
static bool camera_cmp(const Camera* a, const Camera* b)
{
    return a->getRenderOrder() < b->getRenderOrder();
}

const std::vector<Camera*>& Scene::getCameras()
{
    if (_cameraOrderDirty)
    {
        stable_sort(_cameras.begin(), _cameras.end(), camera_cmp);
        _cameraOrderDirty = false;
    }
    return _cameras;
}

void Scene::render(Renderer* renderer)
{
    auto director = Director::getInstance();
    Camera* defaultCamera = nullptr;
    const auto& transform = getNodeToParentTransform();

    for (const auto& camera : getCameras())
    {
        if (!camera->isVisible())
            continue;
        
        Camera::_visitingCamera = camera;
        if (Camera::_visitingCamera->getCameraFlag() == CameraFlag::DEFAULT)
        {
            defaultCamera = Camera::_visitingCamera;
        }
        
        director->pushMatrix(MATRIX_STACK_TYPE::MATRIX_STACK_PROJECTION);
        director->loadMatrix(MATRIX_STACK_TYPE::MATRIX_STACK_PROJECTION, Camera::_visitingCamera->getViewProjectionMatrix());
        camera->apply();
        //clear background with max depth
        camera->clearBackground(1.0);
        //visit the scene
        visit(renderer, transform, 0);
#if CC_USE_NAVMESH
        if (_navMesh && _navMeshDebugCamera == camera)
        {
            _navMesh->debugDraw(renderer);
        }
#endif
        
        renderer->render();
        
        director->popMatrix(MATRIX_STACK_TYPE::MATRIX_STACK_PROJECTION);
    }
    
#if CC_USE_3D_PHYSICS && CC_ENABLE_BULLET_INTEGRATION
    if (_physics3DWorld && _physics3DWorld->isDebugDrawEnabled())
    {
        director->pushMatrix(MATRIX_STACK_TYPE::MATRIX_STACK_PROJECTION);
        director->loadMatrix(MATRIX_STACK_TYPE::MATRIX_STACK_PROJECTION, _physics3dDebugCamera != nullptr ? _physics3dDebugCamera->getViewProjectionMatrix() : defaultCamera->getViewProjectionMatrix());
        _physics3DWorld->debugDraw(renderer);
        renderer->render();
        director->popMatrix(MATRIX_STACK_TYPE::MATRIX_STACK_PROJECTION);
    }
#endif

    Camera::_visitingCamera = nullptr;
    experimental::FrameBuffer::applyDefaultFBO();
}

void Scene::removeAllChildren()
{
    if (_defaultCamera)
        _defaultCamera->retain();
    
    Node::removeAllChildren();
    
    if (_defaultCamera)
    {
        addChild(_defaultCamera);
        _defaultCamera->release();
    }
}

#if CC_USE_3D_PHYSICS && CC_ENABLE_BULLET_INTEGRATION
void Scene::setPhysics3DDebugCamera(Camera* camera)
{
    CC_SAFE_RETAIN(camera);
    CC_SAFE_RELEASE(_physics3dDebugCamera);
    _physics3dDebugCamera = camera;
}
#endif

#if CC_USE_NAVMESH
void Scene::setNavMeshDebugCamera(Camera *camera)
{
    CC_SAFE_RETAIN(camera);
    CC_SAFE_RELEASE(_navMeshDebugCamera);
    _navMeshDebugCamera = camera;
}

#endif

#if (CC_USE_PHYSICS || (CC_USE_3D_PHYSICS && CC_ENABLE_BULLET_INTEGRATION))
void Scene::addChild(Node* child, int zOrder, int tag)
{
    Node::addChild(child, zOrder, tag);
#if CC_USE_PHYSICS
    addChildToPhysicsWorld(child);
#endif
}

void Scene::addChild(Node* child, int zOrder, const std::string &name)
{
    Node::addChild(child, zOrder, name);
#if CC_USE_PHYSICS
    addChildToPhysicsWorld(child);
#endif
}

Scene* Scene::createWithPhysics()
{
    Scene *ret = new (std::nothrow) Scene();
    if (ret && ret->initWithPhysics())
    {
        ret->autorelease();
        return ret;
    }
    else
    {
        CC_SAFE_DELETE(ret);
        return nullptr;
    }
}

bool Scene::initWithPhysics()
{
    bool ret = false;
    do
    {
        Director * director;
        CC_BREAK_IF( ! (director = Director::getInstance()) );
        
        this->setContentSize(director->getWinSize());
#if CC_USE_PHYSICS
        CC_BREAK_IF(! (_physicsWorld = PhysicsWorld::construct(*this)));
#endif
        
#if CC_USE_3D_PHYSICS && CC_ENABLE_BULLET_INTEGRATION
        Physics3DWorldDes info;
        CC_BREAK_IF(! (_physics3DWorld = Physics3DWorld::create(&info)));
        _physics3DWorld->retain();
#endif
        
        // success
        ret = true;
    } while (0);
    return ret;
}

void Scene::addChildToPhysicsWorld(Node* child)
{
#if CC_USE_PHYSICS
    if (_physicsWorld)
    {
        std::function<void(Node*)> addToPhysicsWorldFunc = nullptr;
        addToPhysicsWorldFunc = [this, &addToPhysicsWorldFunc](Node* node) -> void
        {
            node->_physicsWorld = _physicsWorld;

            if (node->getPhysicsBody())
            {
                _physicsWorld->addBody(node->getPhysicsBody());
            }
            
            auto& children = node->getChildren();
            for( const auto &n : children) {
                addToPhysicsWorldFunc(n);
            }
        };
        
        addToPhysicsWorldFunc(child);
    }
#endif
}

#endif

#if (CC_USE_PHYSICS || (CC_USE_3D_PHYSICS && CC_ENABLE_BULLET_INTEGRATION) || CC_USE_NAVMESH)
void Scene::stepPhysicsAndNavigation(float deltaTime)
{
#if CC_USE_PHYSICS
    if (_physicsWorld && _physicsWorld->isAutoStep())
    {
        _physicsWorld->update(deltaTime, false);
    }
#endif
#if CC_USE_3D_PHYSICS && CC_ENABLE_BULLET_INTEGRATION
    if (_physics3DWorld)
    {
        _physics3DWorld->stepSimulate(deltaTime);
    }
#endif
#if CC_USE_NAVMESH
    if (_navMesh)
    {
        _navMesh->update(deltaTime);
    }
#endif
}
#endif

NS_CC_END<|MERGE_RESOLUTION|>--- conflicted
+++ resolved
@@ -298,10 +298,6 @@
     updateProjectionQuad(_projectRotationX, _projectRotationX, _projectRotateZ_X, rotationY);
 }
 
-<<<<<<< HEAD
-
-=======
->>>>>>> 5aacba6c
 static bool camera_cmp(const Camera* a, const Camera* b)
 {
     return a->getRenderOrder() < b->getRenderOrder();
