--- conflicted
+++ resolved
@@ -34,7 +34,6 @@
 #include "2d/CCNode.h"
 #include "base/ccTypes.h"
 #include "renderer/CCBatchCommand.h"
-#include "renderer/CCBatch.h"
 #include "math/CCMath.h"
 
 NS_CC_BEGIN
@@ -140,7 +139,6 @@
     virtual bool init();
 
 protected:
-<<<<<<< HEAD
 
 //    void ensureCapacity(int count);
 //    void ensureCapacityGLPoint(int count);
@@ -161,26 +159,6 @@
 //    GLsizei     _bufferCountGLPoint;
 //    V2F_C4B_PF *_bufferGLPoint;
 
-=======
-    void ensureCapacity(int count);
-    void ensureCapacityGLPoint(int count);
-    void ensureCapacityGLLine(int count);
-
-    GLuint      _vao;
-    GLuint      _vbo;
-    GLuint      _vaoGLPoint;
-    GLuint      _vboGLPoint;
-    GLuint      _vaoGLLine;
-    GLuint      _vboGLLine;
-
-    int         _bufferCapacity;
-    GLsizei     _bufferCount;
-    V2F_C4B_T2F *_buffer;
-    
-    int         _bufferCapacityGLPoint;
-    GLsizei     _bufferCountGLPoint;
-    V2F_C4B_T2F *_bufferGLPoint;
->>>>>>> 7eaa4fed
     Color4F     _pointColor;
     int         _pointSize;
     
