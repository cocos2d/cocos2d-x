/****************************************************************************
 Copyright (c) 2013      Zynga Inc.
 Copyright (c) 2013-2015 Chukong Technologies Inc.
 
 http://www.cocos2d-x.org
 
 Permission is hereby granted, free of charge, to any person obtaining a copy
 of this software and associated documentation files (the "Software"), to deal
 in the Software without restriction, including without limitation the rights
 to use, copy, modify, merge, publish, distribute, sublicense, and/or sell
 copies of the Software, and to permit persons to whom the Software is
 furnished to do so, subject to the following conditions:
 
 The above copyright notice and this permission notice shall be included in
 all copies or substantial portions of the Software.
 
 THE SOFTWARE IS PROVIDED "AS IS", WITHOUT WARRANTY OF ANY KIND, EXPRESS OR
 IMPLIED, INCLUDING BUT NOT LIMITED TO THE WARRANTIES OF MERCHANTABILITY,
 FITNESS FOR A PARTICULAR PURPOSE AND NONINFRINGEMENT. IN NO EVENT SHALL THE
 AUTHORS OR COPYRIGHT HOLDERS BE LIABLE FOR ANY CLAIM, DAMAGES OR OTHER
 LIABILITY, WHETHER IN AN ACTION OF CONTRACT, TORT OR OTHERWISE, ARISING FROM,
 OUT OF OR IN CONNECTION WITH THE SOFTWARE OR THE USE OR OTHER DEALINGS IN
 THE SOFTWARE.
 ****************************************************************************/

#ifndef _CCFontFNT_h_
#define _CCFontFNT_h_

/// @cond DO_NOT_SHOW

#include "CCFont.h"

NS_CC_BEGIN

class BMFontConfiguration;

class CC_DLL FontFNT : public Font
{
    
public:
    
    static FontFNT * create(const std::string& fntFilePath, const Vec2& imageOffset = Vec2::ZERO);
    /** Purges the cached data.
    Removes from memory the cached configurations and the atlas name dictionary.
    */
    static void purgeCachedData();
    virtual int* getHorizontalKerningForTextUTF16(const std::u16string& text, int &outNumLetters) const override;
    virtual FontAtlas *createFontAtlas() override;
<<<<<<< HEAD

    static void reloadBMFontResource(const std::string& fntFilePath);

=======
    void setFontSize(float fontSize);
    int getOriginalFontSize()const;
>>>>>>> 2571b87b
protected:
    
    FontFNT(BMFontConfiguration *theContfig, const Vec2& imageOffset = Vec2::ZERO);
    /**
     * @js NA
     * @lua NA
     */
    virtual ~FontFNT();
    
private:
    
    int  getHorizontalKerningForChars(unsigned short firstChar, unsigned short secondChar) const;
    
    BMFontConfiguration * _configuration;
    Vec2                   _imageOffset;
    //User defined font size
    float  _fontSize;
};

/// @endcond

NS_CC_END

#endif /* defined(__cocos2d_libs__CCFontFNT__) */<|MERGE_RESOLUTION|>--- conflicted
+++ resolved
@@ -46,14 +46,11 @@
     static void purgeCachedData();
     virtual int* getHorizontalKerningForTextUTF16(const std::u16string& text, int &outNumLetters) const override;
     virtual FontAtlas *createFontAtlas() override;
-<<<<<<< HEAD
+    void setFontSize(float fontSize);
+    int getOriginalFontSize()const;
 
     static void reloadBMFontResource(const std::string& fntFilePath);
 
-=======
-    void setFontSize(float fontSize);
-    int getOriginalFontSize()const;
->>>>>>> 2571b87b
 protected:
     
     FontFNT(BMFontConfiguration *theContfig, const Vec2& imageOffset = Vec2::ZERO);
