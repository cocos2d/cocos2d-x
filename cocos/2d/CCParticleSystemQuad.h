/****************************************************************************
Copyright (c) 2008-2010 Ricardo Quesada
Copyright (c) 2009      Leonardo Kasperavičius
Copyright (c) 2010-2012 cocos2d-x.org
Copyright (c) 2011      Zynga Inc.
Copyright (c) 2013-2014 Chukong Technologies Inc.
 
http://www.cocos2d-x.org

Permission is hereby granted, free of charge, to any person obtaining a copy
of this software and associated documentation files (the "Software"), to deal
in the Software without restriction, including without limitation the rights
to use, copy, modify, merge, publish, distribute, sublicense, and/or sell
copies of the Software, and to permit persons to whom the Software is
furnished to do so, subject to the following conditions:

The above copyright notice and this permission notice shall be included in
all copies or substantial portions of the Software.

THE SOFTWARE IS PROVIDED "AS IS", WITHOUT WARRANTY OF ANY KIND, EXPRESS OR
IMPLIED, INCLUDING BUT NOT LIMITED TO THE WARRANTIES OF MERCHANTABILITY,
FITNESS FOR A PARTICULAR PURPOSE AND NONINFRINGEMENT. IN NO EVENT SHALL THE
AUTHORS OR COPYRIGHT HOLDERS BE LIABLE FOR ANY CLAIM, DAMAGES OR OTHER
LIABILITY, WHETHER IN AN ACTION OF CONTRACT, TORT OR OTHERWISE, ARISING FROM,
OUT OF OR IN CONNECTION WITH THE SOFTWARE OR THE USE OR OTHER DEALINGS IN
THE SOFTWARE.
****************************************************************************/
#ifndef __CC_PARTICLE_SYSTEM_QUAD_H__
#define __CC_PARTICLE_SYSTEM_QUAD_H__

#include  "CCParticleSystem.h"
#include "renderer/CCQuadCommand.h"

NS_CC_BEGIN

class SpriteFrame;
class EventCustom;

/**
 * @addtogroup particle_nodes
 * @{
 */

/** @brief ParticleSystemQuad is a subclass of ParticleSystem

It includes all the features of ParticleSystem.

Special features and Limitations:    
- Particle size can be any float number.
- The system can be scaled
- The particles can be rotated
- It supports subrects
- It supports batched rendering since 1.1
@since v0.8
*/
class CC_DLL ParticleSystemQuad : public ParticleSystem
{
public:

    /** creates a Particle Emitter */
    static ParticleSystemQuad * create();
    /** creates a Particle Emitter with a number of particles */
    static ParticleSystemQuad * createWithTotalParticles(int numberOfParticles);
    /** creates and initializes a ParticleSystemQuad from a plist file.
     This plist files can be created manually or with Particle Designer:
     */
    static ParticleSystemQuad * create(const std::string& filename);
    /** creates and initializes a ParticleSystemQuad from a ValueMap.
     */
    static ParticleSystemQuad * create(ValueMap& map);
    /** creates and initializes a ParticleSystemQuad from a ValueMap and a SpriteFrame set as a particle.
     */
    static ParticleSystemQuad * create(ValueMap& map, SpriteFrame *frame);
    
    /** Sets a new SpriteFrame as particle.
    WARNING: this method is experimental. Use setTextureWithRect instead.
    @since v0.99.4
    */
    void setDisplayFrame(SpriteFrame *spriteFrame);

    /** Sets a new texture with a rect. The rect is in Points.
     @since v0.99.4
     * @js NA
     * @lua NA
     */
    void setTextureWithRect(Texture2D *texture, const Rect& rect);

    /** listen the event that coming to foreground on Android
     * @js NA
     * @lua NA
     */
    void listenBackToForeground(EventCustom* event);

    /**
     * @js NA
     * @lua NA
     */
    virtual void setTexture(Texture2D* texture) override;
    /**
     * @js NA
     * @lua NA
     */
    virtual void updateQuadWithParticle(tParticle* particle, const Point& newPosition) override;
    /**
     * @js NA
     * @lua NA
     */
    virtual void postStep() override;
    /**
     * @js NA
     * @lua NA
     */
    virtual void draw(Renderer *renderer, const kmMat4 &transform, bool transformUpdated) override;

    /**
     * @js NA
     * @lua NA
     */
    virtual void setBatchNode(ParticleBatchNode* batchNode) override;
    /**
     * @js NA
     * @lua NA
     */
    virtual void setTotalParticles(int tp) override;

    virtual std::string getDescription() const override;
    
CC_CONSTRUCTOR_ACCESS:
    /**
     * @js ctor
     */
    ParticleSystemQuad();
    /**
     * @js NA
     * @lua NA
     */
    virtual ~ParticleSystemQuad();
    
    // Overrides
    /**
     * @js NA
     * @lua NA
     */
    virtual bool initWithTotalParticles(int numberOfParticles) override;

protected:
    /** initializes the indices for the vertices*/
    void initIndices();
    
    /** initializes the texture with a rectangle measured Points */
    void initTexCoordsWithRect(const Rect& rect);
    
    /** Updates texture coords */
    void updateTexCoords();
<<<<<<< HEAD
    
    // Overrides
    /**
     * @js NA
     * @lua NA
     */
    virtual bool initWithTotalParticles(int numberOfParticles) override;
    bool initWithDictionaryAndFrame(ValueMap &dictionary, SpriteFrame* frame);
    
=======

>>>>>>> 91642edc
    void setupVBOandVAO();
    void setupVBO();
    bool allocMemory();

    V3F_C4B_T2F_Quad    *_quads;        // quads to be rendered
    GLushort            *_indices;      // indices
    GLuint              _VAOname;
    GLuint              _buffersVBO[2]; //0: vertex  1: indices

    QuadCommand _quadCommand;           // quad command

private:
    CC_DISALLOW_COPY_AND_ASSIGN(ParticleSystemQuad);
};

// end of particle_nodes group
/// @}

NS_CC_END

#endif //__CC_PARTICLE_SYSTEM_QUAD_H__
<|MERGE_RESOLUTION|>--- conflicted
+++ resolved
@@ -143,6 +143,9 @@
      */
     virtual bool initWithTotalParticles(int numberOfParticles) override;
 
+    /** initializes a ParticleSystemQuad from a ValueMap and a SpriteFrame set as a particle */
+    bool initWithDictionaryAndFrame(ValueMap &dictionary, SpriteFrame* frame);
+    
 protected:
     /** initializes the indices for the vertices*/
     void initIndices();
@@ -152,19 +155,7 @@
     
     /** Updates texture coords */
     void updateTexCoords();
-<<<<<<< HEAD
     
-    // Overrides
-    /**
-     * @js NA
-     * @lua NA
-     */
-    virtual bool initWithTotalParticles(int numberOfParticles) override;
-    bool initWithDictionaryAndFrame(ValueMap &dictionary, SpriteFrame* frame);
-    
-=======
-
->>>>>>> 91642edc
     void setupVBOandVAO();
     void setupVBO();
     bool allocMemory();
