/****************************************************************************
Copyright (c) 2008-2010 Ricardo Quesada
Copyright (c) 2009      Leonardo Kasperavičius
Copyright (c) 2010-2012 cocos2d-x.org
Copyright (c) 2011      Zynga Inc.
Copyright (c) 2013-2016 Chukong Technologies Inc.
Copyright (c) 2017-2018 Xiamen Yaji Software Co., Ltd.
 
http://www.cocos2d-x.org

Permission is hereby granted, free of charge, to any person obtaining a copy
of this software and associated documentation files (the "Software"), to deal
in the Software without restriction, including without limitation the rights
to use, copy, modify, merge, publish, distribute, sublicense, and/or sell
copies of the Software, and to permit persons to whom the Software is
furnished to do so, subject to the following conditions:

The above copyright notice and this permission notice shall be included in
all copies or substantial portions of the Software.

THE SOFTWARE IS PROVIDED "AS IS", WITHOUT WARRANTY OF ANY KIND, EXPRESS OR
IMPLIED, INCLUDING BUT NOT LIMITED TO THE WARRANTIES OF MERCHANTABILITY,
FITNESS FOR A PARTICULAR PURPOSE AND NONINFRINGEMENT. IN NO EVENT SHALL THE
AUTHORS OR COPYRIGHT HOLDERS BE LIABLE FOR ANY CLAIM, DAMAGES OR OTHER
LIABILITY, WHETHER IN AN ACTION OF CONTRACT, TORT OR OTHERWISE, ARISING FROM,
OUT OF OR IN CONNECTION WITH THE SOFTWARE OR THE USE OR OTHER DEALINGS IN
THE SOFTWARE.
****************************************************************************/
#pragma once

#include "2d/CCParticleSystem.h"
#include "renderer/CCQuadCommand.h"

NS_CC_BEGIN

class SpriteFrame;
class EventCustom;

/**
 * @addtogroup _2d
 * @{
 */

/** @class ParticleSystemQuad
 * @brief ParticleSystemQuad is a subclass of ParticleSystem.

It includes all the features of ParticleSystem.

Special features and Limitations:    
- Particle size can be any float number.
- The system can be scaled.
- The particles can be rotated.
- It supports subrects.
- It supports batched rendering since 1.1.
@since v0.8
@js NA
*/
class CC_DLL ParticleSystemQuad : public ParticleSystem
{
public:

    /** Creates a Particle Emitter.
     *
     * @return An autoreleased ParticleSystemQuad object.
     */
    static ParticleSystemQuad * create();
    /** Creates a Particle Emitter with a number of particles.
     *
     * @param numberOfParticles A given number of particles.
     * @return An autoreleased ParticleSystemQuad object.
     */
    static ParticleSystemQuad * createWithTotalParticles(int numberOfParticles);
    /** Creates an initializes a ParticleSystemQuad from a plist file.
     This plist files can be created manually or with Particle Designer.
     *
     * @param filename Particle plist file name.
     * @return An autoreleased ParticleSystemQuad object.
     */
    static ParticleSystemQuad * create(const std::string& filename);
    /** Creates a Particle Emitter with a dictionary.
     * 
     * @param dictionary Particle dictionary.
     * @return An autoreleased ParticleSystemQuad object.
     */
    static ParticleSystemQuad * create(ValueMap &dictionary);

    /** Sets a new SpriteFrame as particle.
    WARNING: this method is experimental. Use setTextureWithRect instead.
     *
     * @param spriteFrame A given sprite frame as particle texture.
    @since v0.99.4
    */
    void setDisplayFrame(SpriteFrame *spriteFrame);

    /** Sets a new texture with a rect. The rect is in Points.
     @since v0.99.4
     * @js NA
     * @lua NA
     *
     * @param texture A given texture.
     8 @param rect A given rect, in points.
     */
    void setTextureWithRect(Texture2D *texture, const Rect& rect);

    /** Listen the event that renderer was recreated on Android/WP8.
     * @js NA
     * @lua NA
     *
     * @param event the event that renderer was recreated on Android/WP8.
     */
    void listenRendererRecreated(EventCustom* event);

    /**
     * @js NA
     * @lua NA
     */
    virtual void setTexture(Texture2D* texture) override;
    /**
     * @js NA
     * @lua NA
     */    
    virtual void updateParticleQuads() override;
    /**
     * @js NA
     * @lua NA
     */
    virtual void draw(Renderer *renderer, const Mat4 &transform, uint32_t flags) override;

    /**
     * @js NA
     * @lua NA
     */
    virtual void setBatchNode(ParticleBatchNode* batchNode) override;
    /**
     * @js NA
     * @lua NA
     */
    virtual void setTotalParticles(int tp) override;

    virtual std::string getDescription() const override;
    
CC_CONSTRUCTOR_ACCESS:
    /**
     * @js ctor
     */
    ParticleSystemQuad();
    /**
     * @js NA
     * @lua NA
     */
    virtual ~ParticleSystemQuad();
    
    // Overrides
    /**
     * @js NA
     * @lua NA
     */
    virtual bool initWithTotalParticles(int numberOfParticles) override;

protected:
    /** initializes the indices for the vertices*/
    void initIndices();
    
    /** initializes the texture with a rectangle measured Points */
    void initTexCoordsWithRect(const Rect& rect);
    
    /** Updates texture coords */
    void updateTexCoords();

    bool allocMemory();

    V3F_C4B_T2F_Quad    *_quads = nullptr;        // quads to be rendered
    unsigned short      *_indices = nullptr;      // indices

    QuadCommand _quadCommand;           // quad command
    
    backend::UniformLocation _mvpMatrixLocaiton;
<<<<<<< HEAD
    backend::UniformLocation _textureLocation;
    
=======
    backend::UniformLocation _textureLocation;    
>>>>>>> 3b474800
private:
    CC_DISALLOW_COPY_AND_ASSIGN(ParticleSystemQuad);
};

// end of _2d group
/// @}

NS_CC_END<|MERGE_RESOLUTION|>--- conflicted
+++ resolved
@@ -175,12 +175,8 @@
     QuadCommand _quadCommand;           // quad command
     
     backend::UniformLocation _mvpMatrixLocaiton;
-<<<<<<< HEAD
     backend::UniformLocation _textureLocation;
-    
-=======
-    backend::UniformLocation _textureLocation;    
->>>>>>> 3b474800
+
 private:
     CC_DISALLOW_COPY_AND_ASSIGN(ParticleSystemQuad);
 };
