/****************************************************************************
Copyright (c) 2010-2012 cocos2d-x.org
Copyright (c) 2008-2010 Ricardo Quesada
Copyright (c) 2011      Zynga Inc.

http://www.cocos2d-x.org

Permission is hereby granted, free of charge, to any person obtaining a copy
of this software and associated documentation files (the "Software"), to deal
in the Software without restriction, including without limitation the rights
to use, copy, modify, merge, publish, distribute, sublicense, and/or sell
copies of the Software, and to permit persons to whom the Software is
furnished to do so, subject to the following conditions:

The above copyright notice and this permission notice shall be included in
all copies or substantial portions of the Software.

THE SOFTWARE IS PROVIDED "AS IS", WITHOUT WARRANTY OF ANY KIND, EXPRESS OR
IMPLIED, INCLUDING BUT NOT LIMITED TO THE WARRANTIES OF MERCHANTABILITY,
FITNESS FOR A PARTICULAR PURPOSE AND NONINFRINGEMENT. IN NO EVENT SHALL THE
AUTHORS OR COPYRIGHT HOLDERS BE LIABLE FOR ANY CLAIM, DAMAGES OR OTHER
LIABILITY, WHETHER IN AN ACTION OF CONTRACT, TORT OR OTHERWISE, ARISING FROM,
OUT OF OR IN CONNECTION WITH THE SOFTWARE OR THE USE OR OTHER DEALINGS IN
THE SOFTWARE.
****************************************************************************/

#include "CCScheduler.h"
#include "ccMacros.h"
#include "CCDirector.h"
#include "utlist.h"
#include "ccCArray.h"
#include "CCArray.h"
#include "CCScriptSupport.h"

using namespace std;

NS_CC_BEGIN

// data structures

// A list double-linked list used for "updates with priority"
typedef struct _listEntry
{
    struct _listEntry   *prev, *next;
    Object            *target;        // not retained (retained by hashUpdateEntry)
    int                 priority;
    bool                paused;
    bool                markedForDeletion; // selector will no longer be called and entry will be removed at end of the next tick
} tListEntry;

typedef struct _hashUpdateEntry
{
    tListEntry          **list;        // Which list does it belong to ?
    tListEntry          *entry;        // entry in the list
    Object            *target;        // hash key (retained)
    UT_hash_handle      hh;
} tHashUpdateEntry;

// Hash Element used for "selectors with interval"
typedef struct _hashSelectorEntry
{
    ccArray             *timers;
    Object            *target;    // hash key (retained)
    int        timerIndex;
    Timer             *currentTimer;
    bool                currentTimerSalvaged;
    bool                paused;
    UT_hash_handle      hh;
} tHashTimerEntry;

// implementation Timer

Timer::Timer()
: _target(nullptr)
, _elapsed(-1)
, _runForever(false)
, _useDelay(false)
, _timesExecuted(0)
, _repeat(0)
, _delay(0.0f)
, _interval(0.0f)
, _selector(nullptr)
, _scriptHandler(0)
{
}

Timer* Timer::create(Object *target, SEL_SCHEDULE selector)
{
    Timer *timer = new Timer();

    timer->initWithTarget(target, selector, 0.0f, kRepeatForever, 0.0f);
    timer->autorelease();

    return timer;
}

Timer* Timer::create(Object *target, SEL_SCHEDULE selector, float seconds)
{
    Timer *timer = new Timer();

    timer->initWithTarget(target, selector, seconds, kRepeatForever, 0.0f);
    timer->autorelease();

    return timer;
}

Timer* Timer::createWithScriptHandler(int handler, float seconds)
{
    Timer *timer = new Timer();

    timer->initWithScriptHandler(handler, seconds);
    timer->autorelease();

    return timer;
}

bool Timer::initWithScriptHandler(int handler, float seconds)
{
    _scriptHandler = handler;
    _elapsed = -1;
    _interval = seconds;

    return true;
}

bool Timer::initWithTarget(Object *target, SEL_SCHEDULE selector)
{
    return initWithTarget(target, selector, 0, kRepeatForever, 0.0f);
}

bool Timer::initWithTarget(Object *target, SEL_SCHEDULE selector, float seconds, unsigned int repeat, float delay)
{
    _target = target;
    _selector = selector;
    _elapsed = -1;
    _interval = seconds;
    _delay = delay;
    _useDelay = (delay > 0.0f) ? true : false;
    _repeat = repeat;
    _runForever = (repeat == kRepeatForever) ? true : false;
    return true;
}

void Timer::update(float dt)
{
    if (_elapsed == -1)
    {
        _elapsed = 0;
        _timesExecuted = 0;
    }
    else
    {
        if (_runForever && !_useDelay)
        {//standard timer usage
            _elapsed += dt;
            if (_elapsed >= _interval)
            {
                if (_target && _selector)
                {
                    (_target->*_selector)(_elapsed);
                }

                if (0 != _scriptHandler)
                {
                    SchedulerScriptData data(_scriptHandler,_elapsed);
                    ScriptEvent event(kScheduleEvent,&data);
                    ScriptEngineManager::getInstance()->getScriptEngine()->sendEvent(&event);
                }
                _elapsed = 0;
            }
        }    
        else
        {//advanced usage
            _elapsed += dt;
            if (_useDelay)
            {
                if( _elapsed >= _delay )
                {
                    if (_target && _selector)
                    {
                        (_target->*_selector)(_elapsed);
                    }

                    if (0 != _scriptHandler)
                    {
                        SchedulerScriptData data(_scriptHandler,_elapsed);
                        ScriptEvent event(kScheduleEvent,&data);
                        ScriptEngineManager::getInstance()->getScriptEngine()->sendEvent(&event);
                    }

                    _elapsed = _elapsed - _delay;
                    _timesExecuted += 1;
                    _useDelay = false;
                }
            }
            else
            {
                if (_elapsed >= _interval)
                {
                    if (_target && _selector)
                    {
                        (_target->*_selector)(_elapsed);
                    }

                    if (0 != _scriptHandler)
                    {
                        SchedulerScriptData data(_scriptHandler,_elapsed);
                        ScriptEvent event(kScheduleEvent,&data);
                        ScriptEngineManager::getInstance()->getScriptEngine()->sendEvent(&event);
                    }

                    _elapsed = 0;
                    _timesExecuted += 1;

                }
            }

            if (!_runForever && _timesExecuted > _repeat)
            {    //unschedule timer
                Director::getInstance()->getScheduler()->unscheduleSelector(_selector, _target);
            }
        }
    }
}

float Timer::getInterval() const
{
    return _interval;
}

void Timer::setInterval(float interval)
{
    _interval = interval;
}

SEL_SCHEDULE Timer::getSelector() const
{
    return _selector;
}

// implementation of Scheduler

// Priority level reserved for system services.
const int Scheduler::PRIORITY_SYSTEM = INT_MIN;

// Minimum priority level for user scheduling.
const int Scheduler::PRIORITY_NON_SYSTEM_MIN = PRIORITY_SYSTEM + 1;

Scheduler::Scheduler(void)
: _timeScale(1.0f)
, _updatesNegList(nullptr)
, _updates0List(nullptr)
, _updatesPosList(nullptr)
, _hashForUpdates(nullptr)
, _hashForTimers(nullptr)
, _currentTarget(nullptr)
, _currentTargetSalvaged(false)
, _updateHashLocked(false)
, _scriptHandlerEntries(nullptr)
{
    // I don't expect to have more than 30 functions to all per frame
    _functionsToPerform.reserve(30);
}

Scheduler::~Scheduler(void)
{
    unscheduleAll();
    CC_SAFE_RELEASE(_scriptHandlerEntries);
}

void Scheduler::removeHashElement(_hashSelectorEntry *element)
{

	cocos2d::Object *target = element->target;

    ccArrayFree(element->timers);
    HASH_DEL(_hashForTimers, element);
    free(element);

    // make sure the target is released after we have removed the hash element
    // otherwise we access invalid memory when the release call deletes the target
    // and the target calls removeAllSelectors() during its destructor
    target->release();

}

void Scheduler::scheduleSelector(SEL_SCHEDULE selector, Object *target, float interval, bool paused)
{
    this->scheduleSelector(selector, target, interval, kRepeatForever, 0.0f, paused);
}

void Scheduler::scheduleSelector(SEL_SCHEDULE selector, Object *target, float interval, unsigned int repeat, float delay, bool paused)
{
    CCASSERT(selector, "Argument selector must be non-nullptr");
    CCASSERT(target, "Argument target must be non-nullptr");

    tHashTimerEntry *element = nullptr;
    HASH_FIND_PTR(_hashForTimers, &target, element);

    if (! element)
    {
        element = (tHashTimerEntry *)calloc(sizeof(*element), 1);
        element->target = target;
        if (target)
        {
            target->retain();
        }
        HASH_ADD_PTR(_hashForTimers, target, element);

        // Is this the 1st element ? Then set the pause level to all the selectors of this target
        element->paused = paused;
    }
    else
    {
        CCASSERT(element->paused == paused, "");
    }

    if (element->timers == nullptr)
    {
        element->timers = ccArrayNew(10);
    }
    else 
    {
        for (int i = 0; i < element->timers->num; ++i)
        {
            Timer *timer = (Timer*)element->timers->arr[i];

            if (selector == timer->getSelector())
            {
                CCLOG("CCScheduler#scheduleSelector. Selector already scheduled. Updating interval from: %.4f to %.4f", timer->getInterval(), interval);
                timer->setInterval(interval);
                return;
            }        
        }
        ccArrayEnsureExtraCapacity(element->timers, 1);
    }

    Timer *pTimer = new Timer();
    pTimer->initWithTarget(target, selector, interval, repeat, delay);
    ccArrayAppendObject(element->timers, pTimer);
    pTimer->release();    
}

void Scheduler::unscheduleSelector(SEL_SCHEDULE selector, Object *target)
{
    // explicity handle nil arguments when removing an object
    if (target == 0 || selector == 0)
    {
        return;
    }

    //CCASSERT(target);
    //CCASSERT(selector);

    tHashTimerEntry *element = nullptr;
    HASH_FIND_PTR(_hashForTimers, &target, element);

    if (element)
    {
        for (int i = 0; i < element->timers->num; ++i)
        {
            Timer *timer = static_cast<Timer*>(element->timers->arr[i]);

            if (selector == timer->getSelector())
            {
                if (timer == element->currentTimer && (! element->currentTimerSalvaged))
                {
                    element->currentTimer->retain();
                    element->currentTimerSalvaged = true;
                }

                ccArrayRemoveObjectAtIndex(element->timers, i, true);

                // update timerIndex in case we are in tick:, looping over the actions
                if (element->timerIndex >= i)
                {
                    element->timerIndex--;
                }

                if (element->timers->num == 0)
                {
                    if (_currentTarget == element)
                    {
                        _currentTargetSalvaged = true;
                    }
                    else
                    {
                        removeHashElement(element);
                    }
                }

                return;
            }
        }
    }
}

void Scheduler::priorityIn(tListEntry **list, Object *target, int priority, bool paused)
{
    tListEntry *listElement = (tListEntry *)malloc(sizeof(*listElement));

    listElement->target = target;
    listElement->priority = priority;
    listElement->paused = paused;
    listElement->next = listElement->prev = nullptr;
    listElement->markedForDeletion = false;

    // empty list ?
    if (! *list)
    {
        DL_APPEND(*list, listElement);
    }
    else
    {
        bool added = false;

        for (tListEntry *element = *list; element; element = element->next)
        {
            if (priority < element->priority)
            {
                if (element == *list)
                {
                    DL_PREPEND(*list, listElement);
                }
                else
                {
                    listElement->next = element;
                    listElement->prev = element->prev;

                    element->prev->next = listElement;
                    element->prev = listElement;
                }

                added = true;
                break;
            }
        }

        // Not added? priority has the higher value. Append it.
        if (! added)
        {
            DL_APPEND(*list, listElement);
        }
    }

    // update hash entry for quick access
    tHashUpdateEntry *hashElement = (tHashUpdateEntry *)calloc(sizeof(*hashElement), 1);
    hashElement->target = target;
    target->retain();
    hashElement->list = list;
    hashElement->entry = listElement;
    HASH_ADD_PTR(_hashForUpdates, target, hashElement);
}

void Scheduler::appendIn(_listEntry **list, Object *target, bool paused)
{
    tListEntry *listElement = (tListEntry *)malloc(sizeof(*listElement));

    listElement->target = target;
    listElement->paused = paused;
    listElement->markedForDeletion = false;

    DL_APPEND(*list, listElement);

    // update hash entry for quicker access
    tHashUpdateEntry *pHashElement = (tHashUpdateEntry *)calloc(sizeof(*pHashElement), 1);
    pHashElement->target = target;
    target->retain();
    pHashElement->list = list;
    pHashElement->entry = listElement;
    HASH_ADD_PTR(_hashForUpdates, target, pHashElement);
}

void Scheduler::scheduleUpdateForTarget(Object *target, int priority, bool paused)
{

    tHashUpdateEntry *hashElement = nullptr;
    HASH_FIND_PTR(_hashForUpdates, &target, hashElement);
    if (hashElement)
    {
#if COCOS2D_DEBUG >= 1
        CCASSERT(hashElement->entry->markedForDeletion,"");
#endif
        // TODO: check if priority has changed!

        hashElement->entry->markedForDeletion = false;
        return;
    }

    // most of the updates are going to be 0, that's way there
    // is an special list for updates with priority 0
    if (priority == 0)
    {
        appendIn(&_updates0List, target, paused);
    }
    else if (priority < 0)
    {
        priorityIn(&_updatesNegList, target, priority, paused);
    }
    else
    {
        // priority > 0
        priorityIn(&_updatesPosList, target, priority, paused);
    }
}

bool Scheduler::isScheduledForTarget(SEL_SCHEDULE selector, Object *target)
{
    CCASSERT(selector, "Argument selector must be non-nullptr");
    CCASSERT(target, "Argument target must be non-nullptr");
    
    tHashTimerEntry *element = nullptr;
    HASH_FIND_PTR(_hashForTimers, &target, element);
    
    if (!element)
    {
        return false;
    }
    
    if (element->timers == nullptr)
    {
        return false;
    }else
    {
        for (int i = 0; i < element->timers->num; ++i)
        {
            Timer *timer = (Timer*)element->timers->arr[i];
            
            if (selector == timer->getSelector())
            {
                return true;
            }
        }
        
        return false;
    }
    
    return false;  // should never get here
}

void Scheduler::removeUpdateFromHash(struct _listEntry *entry)
{
    tHashUpdateEntry *element = nullptr;

    HASH_FIND_PTR(_hashForUpdates, &entry->target, element);
    if (element)
    {
        // list entry
        DL_DELETE(*element->list, element->entry);
        free(element->entry);

        // hash entry
        Object* target = element->target;
        HASH_DEL(_hashForUpdates, element);
        free(element);

        // target#release should be the last one to prevent
        // a possible double-free. eg: If the [target dealloc] might want to remove it itself from there
        target->release();
    }
}

void Scheduler::unscheduleUpdateForTarget(const Object *target)
{
    if (target == nullptr)
    {
        return;
    }

    tHashUpdateEntry *element = nullptr;
    HASH_FIND_PTR(_hashForUpdates, &target, element);
    if (element)
    {
        if (_updateHashLocked)
        {
            element->entry->markedForDeletion = true;
        }
        else
        {
            this->removeUpdateFromHash(element->entry);
        }
    }
}

void Scheduler::unscheduleAll(void)
{
    unscheduleAllWithMinPriority(PRIORITY_SYSTEM);
}

void Scheduler::unscheduleAllWithMinPriority(int minPriority)
{
    // Custom Selectors
    tHashTimerEntry *element = nullptr;
    tHashTimerEntry *nextElement = nullptr;
    for (element = _hashForTimers; element != nullptr;)
    {
        // element may be removed in unscheduleAllSelectorsForTarget
        nextElement = (tHashTimerEntry *)element->hh.next;
        unscheduleAllForTarget(element->target);

        element = nextElement;
    }

    // Updates selectors
    tListEntry *entry, *tmp;
    if(minPriority < 0)
    {
        DL_FOREACH_SAFE(_updatesNegList, entry, tmp)
        {
            if(entry->priority >= minPriority)
            {
                unscheduleUpdateForTarget(entry->target);
            }
        }
    }

    if(minPriority <= 0)
    {
        DL_FOREACH_SAFE(_updates0List, entry, tmp)
        {
            unscheduleUpdateForTarget(entry->target);
        }
    }

    DL_FOREACH_SAFE(_updatesPosList, entry, tmp)
    {
        if(entry->priority >= minPriority)
        {
            unscheduleUpdateForTarget(entry->target);
        }
    }

    if (_scriptHandlerEntries)
    {
        _scriptHandlerEntries->removeAllObjects();
    }
}

void Scheduler::unscheduleAllForTarget(Object *target)
{
    // explicit nullptr handling
    if (target == nullptr)
    {
        return;
    }

    // Custom Selectors
    tHashTimerEntry *element = nullptr;
    HASH_FIND_PTR(_hashForTimers, &target, element);

    if (element)
    {
        if (ccArrayContainsObject(element->timers, element->currentTimer)
            && (! element->currentTimerSalvaged))
        {
            element->currentTimer->retain();
            element->currentTimerSalvaged = true;
        }
        ccArrayRemoveAllObjects(element->timers);

        if (_currentTarget == element)
        {
            _currentTargetSalvaged = true;
        }
        else
        {
            removeHashElement(element);
        }
    }

    // update selector
    unscheduleUpdateForTarget(target);
}

unsigned int Scheduler::scheduleScriptFunc(unsigned int handler, float interval, bool paused)
{
    SchedulerScriptHandlerEntry* entry = SchedulerScriptHandlerEntry::create(handler, interval, paused);
    if (!_scriptHandlerEntries)
    {
        _scriptHandlerEntries = Array::createWithCapacity(20);
        _scriptHandlerEntries->retain();
    }
    _scriptHandlerEntries->addObject(entry);
    return entry->getEntryId();
}

void Scheduler::unscheduleScriptEntry(unsigned int scheduleScriptEntryID)
{
    for (int i = _scriptHandlerEntries->count() - 1; i >= 0; i--)
    {
        SchedulerScriptHandlerEntry* entry = static_cast<SchedulerScriptHandlerEntry*>(_scriptHandlerEntries->getObjectAtIndex(i));
        if (entry->getEntryId() == (int)scheduleScriptEntryID)
        {
            entry->markedForDeletion();
            break;
        }
    }
}

void Scheduler::resumeTarget(Object *target)
{
    CCASSERT(target != nullptr, "");

    // custom selectors
    tHashTimerEntry *element = nullptr;
    HASH_FIND_PTR(_hashForTimers, &target, element);
    if (element)
    {
        element->paused = false;
    }

    // update selector
    tHashUpdateEntry *elementUpdate = nullptr;
    HASH_FIND_PTR(_hashForUpdates, &target, elementUpdate);
    if (elementUpdate)
    {
        CCASSERT(elementUpdate->entry != nullptr, "");
        elementUpdate->entry->paused = false;
    }
}

void Scheduler::pauseTarget(Object *target)
{
    CCASSERT(target != nullptr, "");

    // custom selectors
    tHashTimerEntry *element = nullptr;
    HASH_FIND_PTR(_hashForTimers, &target, element);
    if (element)
    {
        element->paused = true;
    }

    // update selector
    tHashUpdateEntry *elementUpdate = nullptr;
    HASH_FIND_PTR(_hashForUpdates, &target, elementUpdate);
    if (elementUpdate)
    {
        CCASSERT(elementUpdate->entry != nullptr, "");
        elementUpdate->entry->paused = true;
    }
}

bool Scheduler::isTargetPaused(Object *target)
{
    CCASSERT( target != nullptr, "target must be non nil" );

    // Custom selectors
    tHashTimerEntry *element = nullptr;
    HASH_FIND_PTR(_hashForTimers, &target, element);
    if( element )
    {
        return element->paused;
    }
    
    // We should check update selectors if target does not have custom selectors
	tHashUpdateEntry *elementUpdate = nullptr;
	HASH_FIND_PTR(_hashForUpdates, &target, elementUpdate);
	if ( elementUpdate )
    {
		return elementUpdate->entry->paused;
    }
    
    return false;  // should never get here
}

Set* Scheduler::pauseAllTargets()
{
    return pauseAllTargetsWithMinPriority(PRIORITY_SYSTEM);
}

Set* Scheduler::pauseAllTargetsWithMinPriority(int minPriority)
{
    Set* idsWithSelectors = new Set();// setWithCapacity:50];
    idsWithSelectors->autorelease();

    // Custom Selectors
    for(tHashTimerEntry *element = _hashForTimers; element != nullptr;
        element = (tHashTimerEntry*)element->hh.next)
    {
        element->paused = true;
        idsWithSelectors->addObject(element->target);
    }

    // Updates selectors
    tListEntry *entry, *tmp;
    if(minPriority < 0)
    {
        DL_FOREACH_SAFE( _updatesNegList, entry, tmp ) 
        {
            if(entry->priority >= minPriority)
            {
                entry->paused = true;
                idsWithSelectors->addObject(entry->target);
            }
        }
    }

    if(minPriority <= 0)
    {
        DL_FOREACH_SAFE( _updates0List, entry, tmp )
        {
            entry->paused = true;
            idsWithSelectors->addObject(entry->target);
        }
    }

    DL_FOREACH_SAFE( _updatesPosList, entry, tmp ) 
    {
        if(entry->priority >= minPriority) 
        {
            entry->paused = true;
            idsWithSelectors->addObject(entry->target);
        }
    }

    return idsWithSelectors;
}

void Scheduler::resumeTargets(Set* targetsToResume)
{
    SetIterator iter;
    for (iter = targetsToResume->begin(); iter != targetsToResume->end(); ++iter)
    {
        resumeTarget(*iter);
    }
}

void Scheduler::performFunctionInCocosThread(const std::function<void ()> &function)
{
    _performMutex.lock();

    _functionsToPerform.push_back(function);

    _performMutex.unlock();
}

// main loop
void Scheduler::update(float dt)
{
    _updateHashLocked = true;

    if (_timeScale != 1.0f)
    {
        dt *= _timeScale;
    }

    //
    // Selector callbacks
    //

    // Iterate over all the Updates' selectors
    tListEntry *entry, *tmp;

    // updates with priority < 0
    DL_FOREACH_SAFE(_updatesNegList, entry, tmp)
    {
        if ((! entry->paused) && (! entry->markedForDeletion))
        {
            entry->target->update(dt);
        }
    }

    // updates with priority == 0
    DL_FOREACH_SAFE(_updates0List, entry, tmp)
    {
        if ((! entry->paused) && (! entry->markedForDeletion))
        {
            entry->target->update(dt);
        }
    }

    // updates with priority > 0
    DL_FOREACH_SAFE(_updatesPosList, entry, tmp)
    {
        if ((! entry->paused) && (! entry->markedForDeletion))
        {
            entry->target->update(dt);
        }
    }

    // Iterate over all the custom selectors
    for (tHashTimerEntry *elt = _hashForTimers; elt != nullptr; )
    {
        _currentTarget = elt;
        _currentTargetSalvaged = false;

        if (! _currentTarget->paused)
        {
            // The 'timers' array may change while inside this loop
            for (elt->timerIndex = 0; elt->timerIndex < elt->timers->num; ++(elt->timerIndex))
            {
                elt->currentTimer = (Timer*)(elt->timers->arr[elt->timerIndex]);
                elt->currentTimerSalvaged = false;

                elt->currentTimer->update(dt);

                if (elt->currentTimerSalvaged)
                {
                    // The currentTimer told the remove itself. To prevent the timer from
                    // accidentally deallocating itself before finishing its step, we retained
                    // it. Now that step is done, it's safe to release it.
                    elt->currentTimer->release();
                }

                elt->currentTimer = nullptr;
            }
        }

        // elt, at this moment, is still valid
        // so it is safe to ask this here (issue #490)
        elt = (tHashTimerEntry *)elt->hh.next;

        // only delete currentTarget if no actions were scheduled during the cycle (issue #481)
        if (_currentTargetSalvaged && _currentTarget->timers->num == 0)
        {
            removeHashElement(_currentTarget);
        }
    }

    // delete all updates that are marked for deletion
    // updates with priority < 0
    DL_FOREACH_SAFE(_updatesNegList, entry, tmp)
    {
        if (entry->markedForDeletion)
        {
            this->removeUpdateFromHash(entry);
        }
    }

    // updates with priority == 0
    DL_FOREACH_SAFE(_updates0List, entry, tmp)
    {
        if (entry->markedForDeletion)
        {
            this->removeUpdateFromHash(entry);
        }
    }

    // updates with priority > 0
    DL_FOREACH_SAFE(_updatesPosList, entry, tmp)
    {
        if (entry->markedForDeletion)
        {
            this->removeUpdateFromHash(entry);
        }
    }

    _updateHashLocked = false;
    _currentTarget = nullptr;

    //
    // Script callbacks
    //

    // Iterate over all the script callbacks
    if (_scriptHandlerEntries)
    {
        for (auto i = _scriptHandlerEntries->count() - 1; i >= 0; i--)
        {
            SchedulerScriptHandlerEntry* eachEntry = static_cast<SchedulerScriptHandlerEntry*>(_scriptHandlerEntries->getObjectAtIndex(i));
            if (eachEntry->isMarkedForDeletion())
            {
                _scriptHandlerEntries->removeObjectAtIndex(i);
            }
            else if (!eachEntry->isPaused())
            {
                eachEntry->getTimer()->update(dt);
            }
        }
    }

    //
    // Functions allocated from another thread
    //

    // Testing size is faster than locking / unlocking.
    // And almost never there will be functions scheduled to be called.
<<<<<<< HEAD
    if( _functionsToPerform.size() > 0 ) {
=======
    if( !_functionsToPerform.empty() ) {
>>>>>>> 8866f4e2
        _performMutex.lock();
        for( const auto &function : _functionsToPerform ) {
            function();
        }
        _functionsToPerform.clear();
        _performMutex.unlock();
    }
}


NS_CC_END<|MERGE_RESOLUTION|>--- conflicted
+++ resolved
@@ -976,11 +976,7 @@
 
     // Testing size is faster than locking / unlocking.
     // And almost never there will be functions scheduled to be called.
-<<<<<<< HEAD
-    if( _functionsToPerform.size() > 0 ) {
-=======
     if( !_functionsToPerform.empty() ) {
->>>>>>> 8866f4e2
         _performMutex.lock();
         for( const auto &function : _functionsToPerform ) {
             function();
