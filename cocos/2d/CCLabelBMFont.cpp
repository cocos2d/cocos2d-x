/****************************************************************************
Copyright (c) 2008-2010 Ricardo Quesada
Copyright (c) 2010-2012 cocos2d-x.org
Copyright (c) 2011      Zynga Inc.
Copyright (c) 2013-2014 Chukong Technologies Inc.

http://www.cocos2d-x.org

Permission is hereby granted, free of charge, to any person obtaining a copy
of this software and associated documentation files (the "Software"), to deal
in the Software without restriction, including without limitation the rights
to use, copy, modify, merge, publish, distribute, sublicense, and/or sell
copies of the Software, and to permit persons to whom the Software is
furnished to do so, subject to the following conditions:

The above copyright notice and this permission notice shall be included in
all copies or substantial portions of the Software.

THE SOFTWARE IS PROVIDED "AS IS", WITHOUT WARRANTY OF ANY KIND, EXPRESS OR
IMPLIED, INCLUDING BUT NOT LIMITED TO THE WARRANTIES OF MERCHANTABILITY,
FITNESS FOR A PARTICULAR PURPOSE AND NONINFRINGEMENT. IN NO EVENT SHALL THE
AUTHORS OR COPYRIGHT HOLDERS BE LIABLE FOR ANY CLAIM, DAMAGES OR OTHER
LIABILITY, WHETHER IN AN ACTION OF CONTRACT, TORT OR OTHERWISE, ARISING FROM,
OUT OF OR IN CONNECTION WITH THE SOFTWARE OR THE USE OR OTHER DEALINGS IN
THE SOFTWARE.

Use any of these editors to generate BMFonts:
http://glyphdesigner.71squared.com/ (Commercial, Mac OS X)
http://www.n4te.com/hiero/hiero.jnlp (Free, Java)
http://slick.cokeandcode.com/demos/hiero.jnlp (Free, Java)
http://www.angelcode.com/products/bmfont/ (Free, Windows only)

****************************************************************************/
#include "CCLabelBMFont.h"
#include "CCDrawingPrimitives.h"
#include "deprecated/CCString.h"
#include "CCSprite.h"

#if CC_LABELBMFONT_DEBUG_DRAW
#include "renderer/CCRenderer.h"
#include "CCDirector.h"
#endif

using namespace std;

#if defined(__GNUC__) && ((__GNUC__ >= 4) || ((__GNUC__ == 3) && (__GNUC_MINOR__ >= 1)))
#pragma GCC diagnostic ignored "-Wdeprecated-declarations"
#elif _MSC_VER >= 1400 //vs 2005 or higher
#pragma warning (push)
#pragma warning (disable: 4996)
#endif

NS_CC_BEGIN

LabelBMFont * LabelBMFont::create()
{
    LabelBMFont * pRet = new LabelBMFont();
    if (pRet)
    {
        pRet->autorelease();
        return pRet;
    }
    CC_SAFE_DELETE(pRet);
    return nullptr;
}

//LabelBMFont - Creation & Init
LabelBMFont *LabelBMFont::create(const std::string& str, const std::string& fntFile, float width /* = 0 */, TextHAlignment alignment /* = TextHAlignment::LEFT */,const Vector2& imageOffset /* = Vector2::ZERO */)
{
    LabelBMFont *ret = new LabelBMFont();
    if(ret && ret->initWithString(str, fntFile, width, alignment,imageOffset))
    {
        ret->autorelease();
        return ret;
    }
    CC_SAFE_DELETE(ret);
    return nullptr;
}

bool LabelBMFont::initWithString(const std::string& str, const std::string& fntFile, float width /* = 0 */, TextHAlignment alignment /* = TextHAlignment::LEFT */,const Vector2& imageOffset /* = Vector2::ZERO */)
{
    if (_label->setBMFontFilePath(fntFile,imageOffset))
    {
        _fntFile = fntFile;
        _label->setMaxLineWidth(width);
        _label->setAlignment(alignment);
        _label->setString(str);
        this->setContentSize(_label->getContentSize());
        return true;
    }

    return false;
}

LabelBMFont::LabelBMFont()
{
    _label = Label::create();
    _label->setAnchorPoint(Vector2::ANCHOR_BOTTOM_LEFT);
    this->addChild(_label);
    this->setAnchorPoint(Vector2::ANCHOR_MIDDLE);
    _cascadeOpacityEnabled = true;
}

LabelBMFont::~LabelBMFont()
{

}

//LabelBMFont - LabelProtocol protocol
void LabelBMFont::setString(const std::string &newString)
{
    _label->setString(newString);
    this->setContentSize(_label->getContentSize());
}

const std::string& LabelBMFont::getString() const
{
    return _label->getString();
}

/** Override synthesized setOpacity to recurse items */

void LabelBMFont::setOpacityModifyRGB(bool var)
{
    _label->setOpacityModifyRGB(var);
    for(const auto &child : _children) {
        child->setOpacityModifyRGB(var);
    }
}
bool LabelBMFont::isOpacityModifyRGB() const
{
    return _label->isOpacityModifyRGB();
}

// LabelBMFont - Alignment
void LabelBMFont::setAlignment(TextHAlignment alignment)
{
    _label->setAlignment(alignment);
    this->setContentSize(_label->getContentSize());
}

void LabelBMFont::setWidth(float width)
{
    _label->setMaxLineWidth(width);
    this->setContentSize(_label->getContentSize());
}

void LabelBMFont::setLineBreakWithoutSpace( bool breakWithoutSpace )
{
    _label->setLineBreakWithoutSpace(breakWithoutSpace);
    this->setContentSize(_label->getContentSize());
}

// LabelBMFont - FntFile
void LabelBMFont::setFntFile(const std::string& fntFile, const Vector2& imageOffset /* = Vector2::ZERO */)
{
    if (_fntFile.compare(fntFile) != 0)
    {
        _fntFile = fntFile;
        _label->setBMFontFilePath(fntFile,imageOffset);
    }
}

const std::string& LabelBMFont::getFntFile() const
{
    return _fntFile;
}

std::string LabelBMFont::getDescription() const
{
    return StringUtils::format("<LabelBMFont | Tag = %d, Label = '%s'>", _tag, _label->getString().c_str());
}

void LabelBMFont::setBlendFunc(const BlendFunc &blendFunc)
{
    _label->setBlendFunc(blendFunc);
}

const BlendFunc &LabelBMFont::getBlendFunc() const
{
    return _label->getBlendFunc();
}

Node* LabelBMFont::getChildByTag(int tag)
{
    return _label->getLetter(tag);
}

Sprite* LabelBMFont::getLetter(int ID)
{
    return _label->getLetter(ID);
}

void LabelBMFont::setColor(const Color3B& color)
{
    _label->setColor(color);
}

const Size& LabelBMFont::getContentSize() const
{
    const_cast<LabelBMFont*>(this)->setContentSize(_label->getContentSize());
    return _contentSize;
}

Rect LabelBMFont::getBoundingBox() const
{
    return _label->getBoundingBox();
}

void LabelBMFont::draw(Renderer *renderer, const kmMat4 &transform, bool transformUpdated)
{
    Node::draw(renderer, transform, transformUpdated);
#if CC_LABELBMFONT_DEBUG_DRAW
    _customDebugDrawCommand.init(_globalZOrder);
    _customDebugDrawCommand.func = CC_CALLBACK_0(LabelBMFont::drawDebugData, this,transform,transformUpdated);
    renderer->addCommand(&_customDebugDrawCommand);
#endif
}

#if CC_LABELBMFONT_DEBUG_DRAW
void LabelBMFont::drawDebugData(const kmMat4& transform, bool transformUpdated)
{
<<<<<<< HEAD
    const Size& s = this->getContentSize();
    Vector2 vertices[4]={
        Vector2(0,0),Vector2(s.width,0),
        Vector2(s.width,s.height),Vector2(0,s.height),
=======
    kmGLPushMatrix();
    kmGLLoadMatrix(&transform);

    auto size = getContentSize();

    Point vertices[4]=
    {
        Point::ZERO,
        Point(size.width, 0),
        Point(size.width, size.height),
        Point(0, size.height)
>>>>>>> 1be95408
    };
    
    DrawPrimitives::drawPoly(vertices, 4, true);

    kmGLPopMatrix();
}
#endif

#if defined(__GNUC__) && ((__GNUC__ >= 4) || ((__GNUC__ == 3) && (__GNUC_MINOR__ >= 1)))
#pragma GCC diagnostic warning "-Wdeprecated-declarations"
#elif _MSC_VER >= 1400 //vs 2005 or higher
#pragma warning (pop)
#endif

NS_CC_END<|MERGE_RESOLUTION|>--- conflicted
+++ resolved
@@ -220,24 +220,17 @@
 #if CC_LABELBMFONT_DEBUG_DRAW
 void LabelBMFont::drawDebugData(const kmMat4& transform, bool transformUpdated)
 {
-<<<<<<< HEAD
-    const Size& s = this->getContentSize();
-    Vector2 vertices[4]={
-        Vector2(0,0),Vector2(s.width,0),
-        Vector2(s.width,s.height),Vector2(0,s.height),
-=======
     kmGLPushMatrix();
     kmGLLoadMatrix(&transform);
 
     auto size = getContentSize();
 
-    Point vertices[4]=
-    {
-        Point::ZERO,
-        Point(size.width, 0),
-        Point(size.width, size.height),
-        Point(0, size.height)
->>>>>>> 1be95408
+    Vector2 vertices[4]=
+    {
+        Vector2::ZERO,
+        Vector2(size.width, 0),
+        Vector2(size.width, size.height),
+        Vector2(0, size.height)
     };
     
     DrawPrimitives::drawPoly(vertices, 4, true);
