--- conflicted
+++ resolved
@@ -206,13 +206,8 @@
 {
     return _label->getBoundingBox();
 }
-<<<<<<< HEAD
-
+#if CC_LABELBMFONT_DEBUG_DRAW
 void LabelBMFont::draw(Renderer *renderer, const Matrix &transform, bool transformUpdated)
-=======
-#if CC_LABELBMFONT_DEBUG_DRAW
-void LabelBMFont::draw(Renderer *renderer, const kmMat4 &transform, bool transformUpdated)
->>>>>>> 6e8b3189
 {
     Node::draw(renderer, transform, transformUpdated);
 
@@ -221,12 +216,7 @@
     renderer->addCommand(&_customDebugDrawCommand);
 }
 
-<<<<<<< HEAD
-#if CC_LABELBMFONT_DEBUG_DRAW
 void LabelBMFont::drawDebugData(const Matrix& transform, bool transformUpdated)
-=======
-void LabelBMFont::drawDebugData(const kmMat4& transform, bool transformUpdated)
->>>>>>> 6e8b3189
 {
     Director* director = Director::getInstance();
     director->pushMatrix(MATRIX_STACK_TYPE::MATRIX_STACK_MODELVIEW);
