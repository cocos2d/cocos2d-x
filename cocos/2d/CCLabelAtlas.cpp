--- conflicted
+++ resolved
@@ -187,11 +187,7 @@
 //CCLabelAtlas - LabelProtocol
 void LabelAtlas::setString(const std::string &label)
 {
-<<<<<<< HEAD
-    size_t len = strlen(label);
-=======
     size_t len = label.size();
->>>>>>> 707a6c24
     if (len > _textureAtlas->getTotalQuads())
     {
         _textureAtlas->resizeCapacity(len);
