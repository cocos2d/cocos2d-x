--- conflicted
+++ resolved
@@ -265,37 +265,7 @@
      */
     CC_DEPRECATED_ATTRIBUTE static CallFunc * create(Object* target, SEL_CallFunc selector);
 
-<<<<<<< HEAD
-=======
-public:
-    /**
-     * @js ctor
-     */
-    CallFunc()
-        : _selectorTarget(NULL)
-        , _callFunc(NULL)
-		, _function(nullptr)
-    {
-    }
-    /**
-     * @js NA
-     * @lua NA
-     */
-    virtual ~CallFunc();
-
-	/** initializes the action with the callback 
-    typedef void (Object::*SEL_CallFunc)();
-    @deprecated Use the std::function API instead.
-    */
-    CC_DEPRECATED_ATTRIBUTE bool initWithTarget(Object* target);
-
-	/** initializes the action with the std::function<void()>
-     * @js NA
-     * @lua NA
-	 */
-    bool initWithFunction(const std::function<void()>& func);
-
->>>>>>> 9ebc4e37
+public:
     /** executes the callback */
     virtual void execute();
 
@@ -325,7 +295,8 @@
     : _selectorTarget(NULL)
     , _callFunc(NULL)
     , _function(nullptr)
-    {}
+    {
+    }
     virtual ~CallFunc();
 
 	/** initializes the action with the callback
@@ -335,8 +306,8 @@
     CC_DEPRECATED_ATTRIBUTE bool initWithTarget(Object* target);
 
 	/** initializes the action with the std::function<void()>
-     * @js NK
-     * @lua NK
+     * @js NA
+     * @lua NA
 	 */
     bool initWithFunction(const std::function<void()>& func);
 
