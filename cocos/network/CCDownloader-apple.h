--- conflicted
+++ resolved
@@ -36,14 +36,11 @@
         virtual ~DownloaderApple();
 
         virtual IDownloadTask *createCoTask(std::shared_ptr<const DownloadTask>& task) override;
-<<<<<<< HEAD
+
         virtual void suspend();
         virtual void resume();
         virtual bool isSuspended() const;
-        
-=======
 
->>>>>>> 33e34f6e
     private:
         void* _impl;
     };
