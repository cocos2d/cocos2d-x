﻿/****************************************************************************
 Copyright (c) 2010-2012 cocos2d-x.org
 Copyright (c) 2013-2016 Chukong Technologies Inc.

 http://www.cocos2d-x.org

 Permission is hereby granted, free of charge, to any person obtaining a copy
 of this software and associated documentation files (the "Software"), to deal
 in the Software without restriction, including without limitation the rights
 to use, copy, modify, merge, publish, distribute, sublicense, and/or sell
 copies of the Software, and to permit persons to whom the Software is
 furnished to do so, subject to the following conditions:

 The above copyright notice and this permission notice shall be included in
 all copies or substantial portions of the Software.

 THE SOFTWARE IS PROVIDED "AS IS", WITHOUT WARRANTY OF ANY KIND, EXPRESS OR
 IMPLIED, INCLUDING BUT NOT LIMITED TO THE WARRANTIES OF MERCHANTABILITY,
 FITNESS FOR A PARTICULAR PURPOSE AND NONINFRINGEMENT. IN NO EVENT SHALL THE
 AUTHORS OR COPYRIGHT HOLDERS BE LIABLE FOR ANY CLAIM, DAMAGES OR OTHER
 LIABILITY, WHETHER IN AN ACTION OF CONTRACT, TORT OR OTHERWISE, ARISING FROM,
 OUT OF OR IN CONNECTION WITH THE SOFTWARE OR THE USE OR OTHER DEALINGS IN
 THE SOFTWARE.
 ****************************************************************************/

#ifndef __HTTP_RESPONSE__
#define __HTTP_RESPONSE__

#include "network/HttpRequest.h"

/**
 * @addtogroup network
 * @{
 */

NS_CC_BEGIN

namespace network {

<<<<<<< HEAD
/** 
 * @brief @~english A HttpResponse class is wrapped to the related responsed data came back from the HttpClient.
 * @~chinese HttpResponse是对HttpClient返回的响应数据的封装。
 * @see samples/TestCpp/Classes/ExtensionTest/NetworkTest/HttpClientTest.cpp.
=======
/**
 * @brief defines the object which users will receive at onHttpCompleted(sender, HttpResponse) callback.
 * Please refer to samples/TestCpp/Classes/ExtensionTest/NetworkTest/HttpClientTest.cpp as a sample.
>>>>>>> 4dfa9d17
 * @since v2.0.2.
 * @lua NA
 */
class CC_DLL HttpResponse : public cocos2d::Ref
{
public:
<<<<<<< HEAD
    /** @~english
=======
    /**
>>>>>>> 4dfa9d17
     * Constructor, it's used by HttpClient internal, users don't need to create HttpResponse manually.
     * @~chinese 
     * 构造函数,HttpResponse在HttpClient内部创建,用户不需要手动创建HttpResponse。
     * @param request @~english the corresponding HttpRequest which leads to this response.
     * @~chinese 对应的HttpRequest对象
     */
    HttpResponse(HttpRequest* request)
        : _pHttpRequest(request)
        , _succeed(false)
        , _responseDataString("")
    {
        if (_pHttpRequest)
        {
            _pHttpRequest->retain();
        }
    }
<<<<<<< HEAD
    
    /** @~english
=======

    /**
>>>>>>> 4dfa9d17
     * Destructor, it will be called in HttpClient internal.
     * Users don't need to destruct HttpResponse object manually.
     * @~chinese 
     * 析构函数时, 它也在HttpClient内部调用。
     * 用户不需手动的触发这个析构函数。
     */
    virtual ~HttpResponse()
    {
        if (_pHttpRequest)
        {
            _pHttpRequest->release();
        }
    }
<<<<<<< HEAD
    
    /** @~english
=======

    /**
>>>>>>> 4dfa9d17
     * Override autorelease method to prevent developers from calling it.
     * If this method is called , it would trigger CCASSERT.
     * @~chinese 
     * 重写autorelease方法，以防开发者调用它。
     * 当这个方法被调用时,它将触发CCASSERT。
     * @return @~english always return nullptr.
     * @~chinese 始终返回nullptr。
     */
    cocos2d::Ref* autorelease()
    {
        CCASSERT(false, "HttpResponse is used between network thread and ui thread \
                        therefore, autorelease is forbidden here");
        return nullptr;
    }

    // getters, will be called by users
<<<<<<< HEAD
    
    /** @~english
=======

    /**
>>>>>>> 4dfa9d17
     * Get the corresponding HttpRequest object which leads to this response.
     * There's no paired setter for it, because it's already setted in class constructor.
     * @~chinese 
     * 获得对应这个响应的HttpRequest对象。
     * 这里没有对应的setter函数，因为_pHttpRequest是在构造函数中赋值的。
     * @return @~english the corresponding HttpRequest object which leads to this response.
     * @~chinese 对应这个响应的HttpRequest对象。
     */
    inline HttpRequest* getHttpRequest() const
    {
        return _pHttpRequest;
    }
<<<<<<< HEAD
        
    /** @~english
=======

    /**
>>>>>>> 4dfa9d17
     * To see if the http request is returned successfully.
     * Althrough users can judge if (http response code == 200), we want an easier way.
     * If this getter returns false, you can call getResponseCode and getErrorBuffer to find more details.
     * @~chinese 
     * 判断HttpReqeust是否返回成功。
     * 虽然用户可以通过(response code == 200)是否成立来判断,但我们也需要一种更简单的方法。
     * 如果返回失败,可以通过调用getResponseCode和getErrorBuffer获取更多的细节。
     * @return @~english bool the flag that represent whether the http request return sucesssfully or not.
     * @~chinese 判断HttpReqeust是否返回成功的标记。
     */
    inline bool isSucceed() const
    {
        return _succeed;
<<<<<<< HEAD
    };
    
    /** @~english
=======
    }

    /**
>>>>>>> 4dfa9d17
     * Get the http response data.
     * @~chinese 
     * 获取http响应数据。
     * @return @~english the pointer that point to the _responseData.
     * @~chinese 指向_responseData的指针。
     */
    inline std::vector<char>* getResponseData()
    {
        return &_responseData;
    }
<<<<<<< HEAD
    
    /**@~english
=======

    /**
>>>>>>> 4dfa9d17
     * Get the response headers.
     * @~chinese 
     * 响应头。
     * @return @~english the pointer that point to the _responseHeader.
     * @~chinese 指向_responseHeader的指针。
     */
    inline std::vector<char>* getResponseHeader()
    {
        return &_responseHeader;
    }

<<<<<<< HEAD
    /** @~english
=======
    /**
>>>>>>> 4dfa9d17
     * Get the http response code to judge whether response is successful or not.
     * If _responseCode is not 200, you should check the meaning for _responseCode by the net.
     * @~chinese 
     * 获取响应码用来判断响应成功与否。
     * 当_responseCode不为200时，你应当通过网络查找一下对应响应码的意义。
     * @return @~english the value of _responseCode
     * @~chinese _responseCode的价值
     */
    inline long getResponseCode() const
    {
        return _responseCode;
    }

<<<<<<< HEAD
    /** @~english
=======
    /**
>>>>>>> 4dfa9d17
     * Get the error buffer which will tell you more about the reason why http request failed.
     * @~chinese 
     * 获取错误缓存，它将更详细地描述HttpRequest失败的原因。
     * @return @~english the pointer that point to _errorBuffer.
     * @~chinese 指向_errorBuffer的指针。
     */
    inline const char* getErrorBuffer() const
    {
        return _errorBuffer.c_str();
    }

    // setters, will be called by HttpClient
    // users should avoid invoking these methods
<<<<<<< HEAD
    
    
    /** @~english
=======


    /**
>>>>>>> 4dfa9d17
     * Set whether the http request is returned successfully or not,
     * This setter is mainly used in HttpClient, users mustn't set it directly
     * @~chinese 
     * 设置http request是否成功的标记,
     * 这个setter在HttpClient中设置,用户不能直接调用。
     * @param value @~english the flag represent whether the http request is successful or not.
     * @~chinese 是否成功的标记。
     */
    inline void setSucceed(bool value)
    {
        _succeed = value;
<<<<<<< HEAD
    };
    
    
    /** @~english
=======
    }

    /**
>>>>>>> 4dfa9d17
     * Set the http response data buffer, it is used by HttpClient.
     * @~chinese 
     * 设置http响应的数据缓存,它由HttpClient调用。
     * @param data @~english the pointer point to the response data buffer.
     * @~chinese 指向response数据缓存区的指针。
     */
    inline void setResponseData(std::vector<char>* data)
    {
        _responseData = *data;
    }
<<<<<<< HEAD
    
    /** @~english
=======

    /**
>>>>>>> 4dfa9d17
     * Set the http response headers buffer, it is used by HttpClient.
     * @~chinese 
     * 设置http的响应头缓存,它由HttpClient调用。
     * @param data @~english the pointer point to the response headers buffer.
     * @~chinese 指向response headers缓存区的指针。
     */
    inline void setResponseHeader(std::vector<char>* data)
    {
        _responseHeader = *data;
    }
<<<<<<< HEAD
    
    
    /** @~english
=======


    /**
>>>>>>> 4dfa9d17
     * Set the http response code.
     * @~chinese 
     * 设置http响应码。
     * @param value @~english the http response code that represent whether the request is successful or not.
     * @~chinese http响应代码,表示请求成功与否。
     */
    inline void setResponseCode(long value)
    {
        _responseCode = value;
    }
<<<<<<< HEAD
    
    
    /** @~english
=======


    /**
>>>>>>> 4dfa9d17
     * Set the error buffer which will tell you more the reason why http request failed.
     * @~chinese 
     * 设置http响应的错误缓存，它将会告诉你更多关于http请求失败的原因。
     * @param value @~english a string pointer that point to the reason.
     * @~chinese 指向错误缓存的指针。
     */
    inline void setErrorBuffer(const char* value)
    {
        _errorBuffer.clear();
        _errorBuffer.assign(value);
<<<<<<< HEAD
    };
    
    /**@~english
=======
    }

    /**
>>>>>>> 4dfa9d17
     * Set the response data by the string pointer and the defined size.
     * @~chinese 
     * 根据指定大小和字符串指针设置响应数据。
     * @param value @~english a string pointer that point to response data buffer.
     * @~chinese 指向响应数据缓存的指针。
     * @param n @~english the defined size that the response data buffer would be copied.
     * @~chinese 从value拷贝的响应数据的大小。
     */
    inline void setResponseDataString(const char* value, size_t n)
    {
        _responseDataString.clear();
        _responseDataString.assign(value, n);
    }
<<<<<<< HEAD
    
    /**@~english
=======

    /**
>>>>>>> 4dfa9d17
     * Get the string pointer that point to the response data.
     * @~chinese 
     * 获取响应数据的字符串指针。
     * @return @~english the string pointer that point to the response data.
     * @~chinese 指向响应数据的字符串指针。
     */
    inline const char* getResponseDataString() const
    {
        return _responseDataString.c_str();
    }

protected:
    bool initWithRequest(HttpRequest* request);

    // properties
    HttpRequest*        _pHttpRequest;  /// the corresponding HttpRequest pointer who leads to this response
    bool                _succeed;       /// to indicate if the http request is successful simply
    std::vector<char>   _responseData;  /// the returned raw data. You can also dump it as a string
    std::vector<char>   _responseHeader;  /// the returned raw header data. You can also dump it as a string
    long                _responseCode;    /// the status code returned from libcurl, e.g. 200, 404
    std::string         _errorBuffer;   /// if _responseCode != 200, please read _errorBuffer to find the reason
    std::string         _responseDataString; // the returned raw data. You can also dump it as a string

};

}

NS_CC_END

// end group
/// @}

#endif //__HTTP_RESPONSE_H__
<|MERGE_RESOLUTION|>--- conflicted
+++ resolved
@@ -37,27 +37,18 @@
 
 namespace network {
 
-<<<<<<< HEAD
 /** 
- * @brief @~english A HttpResponse class is wrapped to the related responsed data came back from the HttpClient.
+ * @brief @~english defines the object which users will receive at onHttpCompleted(sender, HttpResponse) callback.
+ * Please refer to samples/TestCpp/Classes/ExtensionTest/NetworkTest/HttpClientTest.cpp as a sample.
  * @~chinese HttpResponse是对HttpClient返回的响应数据的封装。
  * @see samples/TestCpp/Classes/ExtensionTest/NetworkTest/HttpClientTest.cpp.
-=======
-/**
- * @brief defines the object which users will receive at onHttpCompleted(sender, HttpResponse) callback.
- * Please refer to samples/TestCpp/Classes/ExtensionTest/NetworkTest/HttpClientTest.cpp as a sample.
->>>>>>> 4dfa9d17
  * @since v2.0.2.
  * @lua NA
  */
 class CC_DLL HttpResponse : public cocos2d::Ref
 {
 public:
-<<<<<<< HEAD
-    /** @~english
-=======
-    /**
->>>>>>> 4dfa9d17
+    /** @~english
      * Constructor, it's used by HttpClient internal, users don't need to create HttpResponse manually.
      * @~chinese 
      * 构造函数,HttpResponse在HttpClient内部创建,用户不需要手动创建HttpResponse。
@@ -74,13 +65,8 @@
             _pHttpRequest->retain();
         }
     }
-<<<<<<< HEAD
-    
-    /** @~english
-=======
-
-    /**
->>>>>>> 4dfa9d17
+    
+    /** @~english
      * Destructor, it will be called in HttpClient internal.
      * Users don't need to destruct HttpResponse object manually.
      * @~chinese 
@@ -94,13 +80,8 @@
             _pHttpRequest->release();
         }
     }
-<<<<<<< HEAD
-    
-    /** @~english
-=======
-
-    /**
->>>>>>> 4dfa9d17
+    
+    /** @~english
      * Override autorelease method to prevent developers from calling it.
      * If this method is called , it would trigger CCASSERT.
      * @~chinese 
@@ -117,13 +98,8 @@
     }
 
     // getters, will be called by users
-<<<<<<< HEAD
-    
-    /** @~english
-=======
-
-    /**
->>>>>>> 4dfa9d17
+    
+    /** @~english
      * Get the corresponding HttpRequest object which leads to this response.
      * There's no paired setter for it, because it's already setted in class constructor.
      * @~chinese 
@@ -136,13 +112,8 @@
     {
         return _pHttpRequest;
     }
-<<<<<<< HEAD
         
     /** @~english
-=======
-
-    /**
->>>>>>> 4dfa9d17
      * To see if the http request is returned successfully.
      * Althrough users can judge if (http response code == 200), we want an easier way.
      * If this getter returns false, you can call getResponseCode and getErrorBuffer to find more details.
@@ -156,15 +127,9 @@
     inline bool isSucceed() const
     {
         return _succeed;
-<<<<<<< HEAD
     };
     
     /** @~english
-=======
-    }
-
-    /**
->>>>>>> 4dfa9d17
      * Get the http response data.
      * @~chinese 
      * 获取http响应数据。
@@ -175,13 +140,8 @@
     {
         return &_responseData;
     }
-<<<<<<< HEAD
     
     /**@~english
-=======
-
-    /**
->>>>>>> 4dfa9d17
      * Get the response headers.
      * @~chinese 
      * 响应头。
@@ -193,11 +153,7 @@
         return &_responseHeader;
     }
 
-<<<<<<< HEAD
-    /** @~english
-=======
-    /**
->>>>>>> 4dfa9d17
+    /** @~english
      * Get the http response code to judge whether response is successful or not.
      * If _responseCode is not 200, you should check the meaning for _responseCode by the net.
      * @~chinese 
@@ -211,11 +167,7 @@
         return _responseCode;
     }
 
-<<<<<<< HEAD
-    /** @~english
-=======
-    /**
->>>>>>> 4dfa9d17
+    /** @~english
      * Get the error buffer which will tell you more about the reason why http request failed.
      * @~chinese 
      * 获取错误缓存，它将更详细地描述HttpRequest失败的原因。
@@ -229,15 +181,9 @@
 
     // setters, will be called by HttpClient
     // users should avoid invoking these methods
-<<<<<<< HEAD
-    
-    
-    /** @~english
-=======
-
-
-    /**
->>>>>>> 4dfa9d17
+    
+    
+    /** @~english
      * Set whether the http request is returned successfully or not,
      * This setter is mainly used in HttpClient, users mustn't set it directly
      * @~chinese 
@@ -249,16 +195,10 @@
     inline void setSucceed(bool value)
     {
         _succeed = value;
-<<<<<<< HEAD
     };
     
     
     /** @~english
-=======
-    }
-
-    /**
->>>>>>> 4dfa9d17
      * Set the http response data buffer, it is used by HttpClient.
      * @~chinese 
      * 设置http响应的数据缓存,它由HttpClient调用。
@@ -269,13 +209,8 @@
     {
         _responseData = *data;
     }
-<<<<<<< HEAD
-    
-    /** @~english
-=======
-
-    /**
->>>>>>> 4dfa9d17
+    
+    /** @~english
      * Set the http response headers buffer, it is used by HttpClient.
      * @~chinese 
      * 设置http的响应头缓存,它由HttpClient调用。
@@ -286,15 +221,9 @@
     {
         _responseHeader = *data;
     }
-<<<<<<< HEAD
-    
-    
-    /** @~english
-=======
-
-
-    /**
->>>>>>> 4dfa9d17
+    
+    
+    /** @~english
      * Set the http response code.
      * @~chinese 
      * 设置http响应码。
@@ -305,15 +234,9 @@
     {
         _responseCode = value;
     }
-<<<<<<< HEAD
-    
-    
-    /** @~english
-=======
-
-
-    /**
->>>>>>> 4dfa9d17
+    
+    
+    /** @~english
      * Set the error buffer which will tell you more the reason why http request failed.
      * @~chinese 
      * 设置http响应的错误缓存，它将会告诉你更多关于http请求失败的原因。
@@ -324,15 +247,9 @@
     {
         _errorBuffer.clear();
         _errorBuffer.assign(value);
-<<<<<<< HEAD
     };
     
     /**@~english
-=======
-    }
-
-    /**
->>>>>>> 4dfa9d17
      * Set the response data by the string pointer and the defined size.
      * @~chinese 
      * 根据指定大小和字符串指针设置响应数据。
@@ -346,13 +263,8 @@
         _responseDataString.clear();
         _responseDataString.assign(value, n);
     }
-<<<<<<< HEAD
     
     /**@~english
-=======
-
-    /**
->>>>>>> 4dfa9d17
      * Get the string pointer that point to the response data.
      * @~chinese 
      * 获取响应数据的字符串指针。
