/****************************************************************************
Copyright (c) 2015 Chukong Technologies Inc.

http://www.cocos2d-x.org

Permission is hereby granted, free of charge, to any person obtaining a copy
of this software and associated documentation files (the "Software"), to deal
in the Software without restriction, including without limitation the rights
to use, copy, modify, merge, publish, distribute, sublicense, and/or sell
copies of the Software, and to permit persons to whom the Software is
furnished to do so, subject to the following conditions:

The above copyright notice and this permission notice shall be included in
all copies or substantial portions of the Software.

THE SOFTWARE IS PROVIDED "AS IS", WITHOUT WARRANTY OF ANY KIND, EXPRESS OR
IMPLIED, INCLUDING BUT NOT LIMITED TO THE WARRANTIES OF MERCHANTABILITY,
FITNESS FOR A PARTICULAR PURPOSE AND NONINFRINGEMENT. IN NO EVENT SHALL THE
AUTHORS OR COPYRIGHT HOLDERS BE LIABLE FOR ANY CLAIM, DAMAGES OR OTHER
LIABILITY, WHETHER IN AN ACTION OF CONTRACT, TORT OR OTHERWISE, ARISING FROM,
OUT OF OR IN CONNECTION WITH THE SOFTWARE OR THE USE OR OTHER DEALINGS IN
THE SOFTWARE.
****************************************************************************/

#pragma once

#include <string>
#include <unordered_map>
#include <memory>

#include "base/CCConsole.h"

#define CC_DOWNLOADER_DEBUG
#ifdef  CC_DOWNLOADER_DEBUG
#define DLLOG(format, ...)      cocos2d::log(format, ##__VA_ARGS__)
#else
#define DLLOG(...)       do {} while (0)
#endif

namespace cocos2d { namespace network
{
    class DownloadTask;
    
    struct CC_DLL IDownloadTask
    {
<<<<<<< HEAD
        virtual ~IDownloadTask(){}
=======
        // info provided by the user
        std::string srcUrl;
        std::string storagePath;
        std::string customId;

        // additional info created by CCDownloader
        mutable void* fp;
        mutable bool resumeDownload;
        mutable double resumeDownloadedSize;
        mutable double downloaded;
        mutable double totalToDownload;
        mutable void *_reserved;
>>>>>>> 02eca21b
    };

    struct IDownloaderImpl
    {
        virtual ~IDownloaderImpl(){}
<<<<<<< HEAD
        
        std::function<void(const DownloadTask& task,
                           int64_t bytesReceived,
                           int64_t totalBytesReceived,
                           int64_t totalBytesExpected,
                           std::function<int64_t(void *buffer, int64_t len)>& transferDataToBuffer)> onTaskProgress;
        
        std::function<void(const DownloadTask& task,
                           int errorCode,
                           int errorCodeInternal,
                           const std::string& errorStr,
                           std::vector<unsigned char>& data)> onTaskFinish;
        
        virtual IDownloadTask *createCoTask(std::shared_ptr<const DownloadTask>& task) = 0;
=======
        virtual bool init() = 0;

        enum class Options {
            RESUME
        };

        // methods that must be overriden
        virtual int performDownload(DownloadUnit* unit,
                                    const WriterCallback& writerCallback,
                                    const ProgressCallback& progressCallback
                                    ) = 0;

        virtual int performBatchDownload(const DownloadUnits& units,
                                         const WriterCallback& writerCallback,
                                         const ProgressCallback& progressCallback,
                                         const ErrorCallback& errorCallback
                                         ) = 0;

        virtual int getHeader(const std::string& url, HeaderInfo* headerInfo, bool resumeFlag = false) = 0;
        virtual std::string getStrError() const = 0;
        virtual void setConnectionTimeout(int timeout) = 0;
>>>>>>> 02eca21b
    };

}}  // namespace cocos2d::network<|MERGE_RESOLUTION|>--- conflicted
+++ resolved
@@ -41,30 +41,16 @@
 {
     class DownloadTask;
     
-    struct CC_DLL IDownloadTask
+    class CC_DLL IDownloadTask
     {
-<<<<<<< HEAD
+    public:
         virtual ~IDownloadTask(){}
-=======
-        // info provided by the user
-        std::string srcUrl;
-        std::string storagePath;
-        std::string customId;
-
-        // additional info created by CCDownloader
-        mutable void* fp;
-        mutable bool resumeDownload;
-        mutable double resumeDownloadedSize;
-        mutable double downloaded;
-        mutable double totalToDownload;
-        mutable void *_reserved;
->>>>>>> 02eca21b
     };
 
-    struct IDownloaderImpl
+    class IDownloaderImpl
     {
+    public:
         virtual ~IDownloaderImpl(){}
-<<<<<<< HEAD
         
         std::function<void(const DownloadTask& task,
                            int64_t bytesReceived,
@@ -79,29 +65,6 @@
                            std::vector<unsigned char>& data)> onTaskFinish;
         
         virtual IDownloadTask *createCoTask(std::shared_ptr<const DownloadTask>& task) = 0;
-=======
-        virtual bool init() = 0;
-
-        enum class Options {
-            RESUME
-        };
-
-        // methods that must be overriden
-        virtual int performDownload(DownloadUnit* unit,
-                                    const WriterCallback& writerCallback,
-                                    const ProgressCallback& progressCallback
-                                    ) = 0;
-
-        virtual int performBatchDownload(const DownloadUnits& units,
-                                         const WriterCallback& writerCallback,
-                                         const ProgressCallback& progressCallback,
-                                         const ErrorCallback& errorCallback
-                                         ) = 0;
-
-        virtual int getHeader(const std::string& url, HeaderInfo* headerInfo, bool resumeFlag = false) = 0;
-        virtual std::string getStrError() const = 0;
-        virtual void setConnectionTimeout(int timeout) = 0;
->>>>>>> 02eca21b
     };
 
 }}  // namespace cocos2d::network