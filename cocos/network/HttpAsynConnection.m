--- conflicted
+++ resolved
@@ -93,20 +93,15 @@
 - (void) connection:(NSURLConnection *)connection didReceiveResponse:(NSURLResponse *)response
 {
     NSHTTPURLResponse *httpResponse = (NSHTTPURLResponse *)response;
-<<<<<<< HEAD
-    //NSLog(@"All headers = %@", [httpResponse allHeaderFields]);
-    self.responseHeader = [httpResponse allHeaderFields];
-
-=======
+    
     responseHeader = [[httpResponse allHeaderFields] copy];
     downloadSize = [response expectedContentLength];
-    
->>>>>>> e670c12d
     responseCode = httpResponse.statusCode;
     self.statusString = [NSHTTPURLResponse localizedStringForStatusCode:responseCode];
     if(responseCode == 200)
-<<<<<<< HEAD
-        self.statusString = @"OK";
+    {
+        statusString = @"OK";
+    }
  
     /*The individual values of the numeric status codes defined for HTTP/1.1
     | “200”  ; OK
@@ -121,11 +116,7 @@
     {// something went wrong, abort the whole thing
         self.responseError = [NSError errorWithDomain:@"CCBackendDomain"
                                             code:responseCode
-                                        userInfo:@{NSLocalizedDescriptionKey: @"Bad HTTP Response Code"}];        
-=======
-    {
-        statusString = @"OK";
->>>>>>> e670c12d
+                                        userInfo:@{NSLocalizedDescriptionKey: @"Bad HTTP Response Code"}];
     }
     
     [responseData setLength:0];
