--- conflicted
+++ resolved
@@ -151,20 +151,10 @@
     }
 }}  // namespace cocos2d::network
 
-<<<<<<< HEAD
 // internal C++ classes are declared in anonymous namespace
 namespace {
     //// this wrapper used to hold received data for data tasks
     struct DownloadTaskWrapper
-=======
--(int64_t) transferDataToBuffer:(void*)buffer lengthOfBuffer:(int64_t)len
-{
-    int64_t bytesReceived = 0;
-    int receivedDataObject = 0;
-
-    __block char *p = (char *)buffer;
-    for (NSData* data in _dataArray)
->>>>>>> 33e34f6e
     {
         std::shared_ptr<const cocos2d::network::DownloadTask> cppTask;
         std::vector<NSData*> dataVector;
@@ -177,7 +167,6 @@
             wrapper->cppTask = cppTask;
             return std::shared_ptr<DownloadTaskWrapper>(wrapper);
         }
-<<<<<<< HEAD
         
         void appendData(NSData* data)
         {
@@ -190,29 +179,6 @@
         {
             int64_t bytesReceived = 0;
             int receivedDataObject = 0;
-=======
-
-        // copy data
-        [data enumerateByteRangesUsingBlock:^(const void *bytes,
-                                              NSRange byteRange,
-                                              BOOL *stop)
-         {
-             memcpy(p, bytes, byteRange.length);
-             p += byteRange.length;
-             *stop = NO;
-         }];
-
-        // accumulate
-        bytesReceived += data.length;
-        ++receivedDataObject;
-    }
-
-    // remove receivedNSDataObject from dataArray
-    [_dataArray removeObjectsInRange:NSMakeRange(0, receivedDataObject)];
-    self.bytesReceived -= bytesReceived;
-    return bytesReceived;
-}
->>>>>>> 33e34f6e
 
             __block char *p = (char *)buffer;
             for (auto data : dataVector)
@@ -254,15 +220,8 @@
     // save outer task ref
     _outer = o;
     _hints = hints;
-<<<<<<< HEAD
     _isSuspended = NO;
     
-=======
-
-    // create task dictionary
-    self.taskDict = [NSMutableDictionary dictionary];
-
->>>>>>> 33e34f6e
     // create download session
     NSURLSessionConfiguration *defaultConfig = [NSURLSessionConfiguration defaultSessionConfiguration];
     // there will be many I/O operations in delegate methods, we should put them in background then dispatch callbacks in main queue
@@ -350,14 +309,9 @@
     // cancel all download task
     for (const auto& entry : _taskDict)
     {
-<<<<<<< HEAD
         const auto& task = entry.first;
         const auto& wrapper = entry.second;
         
-=======
-        DownloadTaskWrapper *wrapper = [self.taskDict objectForKey:task];
-
->>>>>>> 33e34f6e
         // no resume support for a data task
         std::string storagePath = wrapper->cppTask->storagePath;
         if(storagePath.length() == 0) {
@@ -495,17 +449,9 @@
     DLLOG("DownloaderAppleImpl task: \"%s\" didCompleteWithError: %d errDesc: %s taskQueue: %u"
           , [task.originalRequest.URL.absoluteString cStringUsingEncoding:NSUTF8StringEncoding]
           , (error ? (int)error.code: 0)
-<<<<<<< HEAD
           , [error.localizedDescription cStringUsingEncoding:NSUTF8StringEncoding]
           , _taskQueue.size());
-    
-=======
-          , [error.localizedDescription cStringUsingEncoding:NSUTF8StringEncoding]);
-
-    // clean wrapper C++ object
-    DownloadTaskWrapper *wrapper = [self.taskDict objectForKey:task];
-
->>>>>>> 33e34f6e
+
     if(_outer)
     {
         if(error)
@@ -523,7 +469,6 @@
         {
             // call onTaskFinish for a data task
             // (for a file download task, callback is called in didFinishDownloadingToURL)
-<<<<<<< HEAD
             dispatch_async(dispatch_get_main_queue(), ^{
                 auto& wrapper = _taskDict[task];
                 std::string errorMessage;
@@ -538,20 +483,6 @@
                                      errorMessage,
                                      data);
             });
-=======
-            std::string errorString;
-
-            const int64_t buflen = [wrapper totalBytesReceived];
-            char buf[buflen];
-            [wrapper transferDataToBuffer:buf lengthOfBuffer:buflen];
-            std::vector<unsigned char> data(buf, buf + buflen);
-
-            _outer->onTaskFinish(*[wrapper get],
-                                 cocos2d::network::DownloadTask::ERROR_NO_ERROR,
-                                 0,
-                                 errorString,
-                                 data);
->>>>>>> 33e34f6e
         }
         else
         {
@@ -560,7 +491,6 @@
             // Check for error status code
             if (statusCode >= 400)
             {
-<<<<<<< HEAD
                 dispatch_async(dispatch_get_main_queue(), ^{
                     std::vector<unsigned char> buf; // just a placeholder
                     const char *orignalURL = [task.originalRequest.URL.absoluteString cStringUsingEncoding:NSUTF8StringEncoding];
@@ -572,17 +502,6 @@
                                          errorMessage,
                                          buf);
                 });
-=======
-                std::vector<unsigned char> buf; // just a placeholder
-                const char *orignalURL = [task.originalRequest.URL.absoluteString cStringUsingEncoding:NSUTF8StringEncoding];
-                std::string errorMessage = cocos2d::StringUtils::format("Downloader: Failed to download %s with status code (%d)", orignalURL, (int)statusCode);
-
-                _outer->onTaskFinish(*[wrapper get],
-                                     cocos2d::network::DownloadTask::ERROR_IMPL_INTERNAL,
-                                     0,
-                                     errorMessage,
-                                     buf);
->>>>>>> 33e34f6e
             }
         }
     }
@@ -635,11 +554,10 @@
     {
         return;
     }
-<<<<<<< HEAD
-    
+
     auto &wrapper = _taskDict[dataTask];
     wrapper->appendData(data);
-    
+
     dispatch_async(dispatch_get_main_queue(), ^{
         std::function<int64_t(void *, int64_t)> transferDataToBuffer =
         [wrapper](void *buffer, int64_t bufLen)->int64_t
@@ -652,22 +570,6 @@
                                dataTask.countOfBytesExpectedToReceive,
                                transferDataToBuffer);
     });
-=======
-    DownloadTaskWrapper *wrapper = [self.taskDict objectForKey:dataTask];
-    [wrapper addData:data];
-
-    std::function<int64_t(void *, int64_t)> transferDataToBuffer =
-    [wrapper](void *buffer, int64_t bufLen)->int64_t
-    {
-        return [wrapper transferDataToBuffer:buffer lengthOfBuffer: bufLen];
-    };
-
-    _outer->onTaskProgress(*[wrapper get],
-                          wrapper.bytesReceived,
-                          wrapper.totalBytesReceived,
-                          dataTask.countOfBytesExpectedToReceive,
-                          transferDataToBuffer);
->>>>>>> 33e34f6e
 }
 
 /* Invoke the completion routine with a valid NSCachedURLResponse to
@@ -707,12 +609,7 @@
         return;
     }
 
-<<<<<<< HEAD
     const char * storagePath = _taskDict[downloadTask]->cppTask->storagePath.c_str();
-=======
-    DownloadTaskWrapper *wrapper = [self.taskDict objectForKey:downloadTask];
-    const char * storagePath = [wrapper get]->storagePath.c_str();
->>>>>>> 33e34f6e
     NSString *destPath = [NSString stringWithUTF8String:storagePath];
     NSFileManager *fileManager = [NSFileManager defaultManager];
     NSURL *destURL = nil;
@@ -783,18 +680,11 @@
     {
         return;
     }
-<<<<<<< HEAD
+
     dispatch_async(dispatch_get_main_queue(), ^{
         std::function<int64_t(void *, int64_t)> transferDataToBuffer;   // just a placeholder
         _outer->onTaskProgress(*_taskDict[downloadTask]->cppTask, bytesWritten, totalBytesWritten, totalBytesExpectedToWrite, transferDataToBuffer);
     });
-=======
-
-    DownloadTaskWrapper *wrapper = [self.taskDict objectForKey:downloadTask];
-
-    std::function<int64_t(void *, int64_t)> transferDataToBuffer;   // just a placeholder
-    _outer->onTaskProgress(*[wrapper get], bytesWritten, totalBytesWritten, totalBytesExpectedToWrite, transferDataToBuffer);
->>>>>>> 33e34f6e
 }
 
 /* Sent when a download has been resumed. If a download failed with an
