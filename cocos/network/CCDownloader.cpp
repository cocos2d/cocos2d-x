/****************************************************************************
 Copyright (c) 2013 cocos2d-x.org
 
 http://www.cocos2d-x.org
 
 Permission is hereby granted, free of charge, to any person obtaining a copy
 of this software and associated documentation files (the "Software"), to deal
 in the Software without restriction, including without limitation the rights
 to use, copy, modify, merge, publish, distribute, sublicense, and/or sell
 copies of the Software, and to permit persons to whom the Software is
 furnished to do so, subject to the following conditions:
 
 The above copyright notice and this permission notice shall be included in
 all copies or substantial portions of the Software.
 
 THE SOFTWARE IS PROVIDED "AS IS", WITHOUT WARRANTY OF ANY KIND, EXPRESS OR
 IMPLIED, INCLUDING BUT NOT LIMITED TO THE WARRANTIES OF MERCHANTABILITY,
 FITNESS FOR A PARTICULAR PURPOSE AND NONINFRINGEMENT. IN NO EVENT SHALL THE
 AUTHORS OR COPYRIGHT HOLDERS BE LIABLE FOR ANY CLAIM, DAMAGES OR OTHER
 LIABILITY, WHETHER IN AN ACTION OF CONTRACT, TORT OR OTHERWISE, ARISING FROM,
 OUT OF OR IN CONNECTION WITH THE SOFTWARE OR THE USE OR OTHER DEALINGS IN
 THE SOFTWARE.
 ****************************************************************************/

#include "network/CCDownloader.h"

// include platform specific implement class
#if (CC_TARGET_PLATFORM == CC_PLATFORM_MAC)

#include "network/CCDownloader-apple.h"
#include "network/CCDownloader-curl.h"
#define DownloaderImpl  DownloaderCURL

#elif (CC_TARGET_PLATFORM == CC_PLATFORM_IOS)

#include "network/CCDownloader-apple.h"
#define DownloaderImpl  DownloaderApple

#elif (CC_TARGET_PLATFORM == CC_PLATFORM_ANDROID)

#include "network/CCDownloader-android.h"
#define DownloaderImpl  DownloaderAndroid

#else

#include "network/CCDownloader-curl.h"
#define DownloaderImpl  DownloaderCURL

#endif

namespace cocos2d { namespace network {

    DownloadTask::DownloadTask()
    {
        DLLOG("Construct DownloadTask %p", this);
    }
    
    DownloadTask::~DownloadTask()
    {
        DLLOG("Destruct DownloadTask %p", this);
    }

<<<<<<< HEAD
////////////////////////////////////////////////////////////////////////////////
//  Implement Downloader
    Downloader::Downloader()
=======
void Downloader::downloadToBufferSync(const std::string& srcUrl, unsigned char *buffer, long size, const std::string& customId/* = ""*/)
{
    if (buffer != nullptr)
    {
        downloadToBuffer(srcUrl, customId, buffer, size);
    }
}

void Downloader::downloadToBuffer(const std::string& srcUrl, const std::string& customId, unsigned char* buffer, long size)
{
    CC_ASSERT(buffer && "must not be nill");

    CC_ASSERT(_downloaderImpl && "Cannot instanciate more than one instance of DownloaderImpl");

    std::weak_ptr<Downloader> ptr = shared_from_this();
    std::shared_ptr<Downloader> shared = ptr.lock();

    StreamData streamBuffer;
    streamBuffer.buffer = buffer;
    streamBuffer.total = size;
    streamBuffer.offset = 0;

    DownloadUnit unit;
    unit.srcUrl = srcUrl;
    unit.customId = customId;
    unit.fp = &streamBuffer;
    unit.downloaded = 0;
    unit.totalToDownload = 0;

    int res = _downloaderImpl->performDownload(&unit,
                                               std::bind(&Downloader::bufferWriteFunc, this, std::placeholders::_1, std::placeholders::_2, std::placeholders::_3, std::placeholders::_4),
                                               std::bind(&Downloader::downloadProgressFunc, this, std::placeholders::_1, std::placeholders::_2, std::placeholders::_3)
                                      );
    // Download pacakge
    if (res != 0)
    {
        std::string msg = StringUtils::format("Unable to download file to buffer: [curl error]%s", _downloaderImpl->getStrError().c_str());
        this->notifyError(msg, customId, res);
    }
    else
>>>>>>> 02eca21b
    {
        DownloaderHints hints =
        {
<<<<<<< HEAD
            .countOfMaxProcessingTasks = 6,
            .timeoutInSeconds = 45,
            .tempFileNameSuffix = ".tmp"
        };
        new(this)Downloader(hints);
=======
            reportDownloadFinished(unit.srcUrl, "", unit.customId);
        }
    }
}

void Downloader::downloadAsync(const std::string& srcUrl, const std::string& storagePath, const std::string& customId/* = ""*/)
{
    auto t = std::thread(&Downloader::downloadToFP, this, srcUrl, customId, storagePath);
    t.detach();
}

void Downloader::downloadSync(const std::string& srcUrl, const std::string& storagePath, const std::string& customId/* = ""*/)
{
    downloadToFP(srcUrl, customId, storagePath);
}

void Downloader::downloadToFP(const std::string& srcUrl, const std::string& customId, const std::string& storagePath)
{
    CC_ASSERT(_downloaderImpl && "Cannot instanciate more than one instance of DownloaderImpl");

    std::weak_ptr<Downloader> ptr = shared_from_this();
    std::shared_ptr<Downloader> shared = ptr.lock();

    DownloadUnit unit;
    unit.srcUrl = srcUrl;
    unit.customId = customId;
    unit.storagePath = storagePath;
    unit.fp = nullptr;

    prepareDownload(unit);

    int res = _downloaderImpl->performDownload(&unit,
                                               std::bind(&Downloader::fileWriteFunc, this, std::placeholders::_1, std::placeholders::_2, std::placeholders::_3, std::placeholders::_4),
                                               std::bind(&Downloader::downloadProgressFunc, this, std::placeholders::_1, std::placeholders::_2, std::placeholders::_3)
                                               );

    if (res != 0)
    {
        // XXX: If this is called from a different thread, will it crash?
        // XXX: Can fileUtils run on a different thread ?
        // XXX: can notifyError run on a different thread ?
        _fileUtils->removeFile(unit.storagePath + TEMP_EXT);
        std::string msg = StringUtils::format("Unable to download file: [curl error]%s", _downloaderImpl->getStrError().c_str());
        this->notifyError(msg, customId, res);
>>>>>>> 02eca21b
    }
    
    Downloader::Downloader(const DownloaderHints& hints)
    {
        DLLOG("Construct Downloader %p", this);
         _impl.reset(new DownloaderImpl(hints));
        _impl->onTaskProgress = [this](const DownloadTask& task,
                                       int64_t bytesReceived,
                                       int64_t totalBytesReceived,
                                       int64_t totalBytesExpected,
                                       std::function<int64_t(void *buffer, int64_t len)>& transferDataToBuffer)
        {
            if (onTaskProgress)
            {
                onTaskProgress(task, bytesReceived, totalBytesReceived, totalBytesExpected);
            }
        };
        
        _impl->onTaskFinish = [this](const DownloadTask& task,
                                     int errorCode,
                                     int errorCodeInternal,
                                     const std::string& errorStr,
                                     std::vector<unsigned char>& data)
        {
            if (DownloadTask::ERROR_NO_ERROR != errorCode)
            {
                if (onTaskError)
                {
                    onTaskError(task, errorCode, errorCodeInternal, errorStr);
                }
                return;
            }

            // success callback
            if (task.storagePath.length())
            {
                if (onFileTaskSuccess)
                {
                    onFileTaskSuccess(task);
                }
            }
            else
            {
                // data task
                if (onDataTaskSuccess)
                {
                    onDataTaskSuccess(task, data);
                }
            }
        };
    }
    
<<<<<<< HEAD
    Downloader::~Downloader()
=======
    Director::getInstance()->getScheduler()->performFunctionInCocosThread([ptr, batchId]{
        if (!ptr.expired()) {
            std::shared_ptr<Downloader> downloader = ptr.lock();
            auto callback = downloader->getSuccessCallback();
            if (callback != nullptr)
            {
                callback("", "", batchId);
            }
        }
    });
    _supportResuming = false;
}

void Downloader::groupBatchDownload(const DownloadUnits& units)
{
    std::weak_ptr<Downloader> ptr = shared_from_this();
    std::shared_ptr<Downloader> shared = ptr.lock();
    
    // static_cast needed since notifyError is overloaded
    auto errorCallback = std::bind( static_cast<void(Downloader::*)(const std::string&, int, const std::string&)>
                          (&Downloader::notifyError), this,
                          std::placeholders::_1, std::placeholders::_2, std::placeholders::_3);

    for (const auto& entry: units)
>>>>>>> 02eca21b
    {
        DLLOG("Destruct Downloader %p", this);
    }
    
    std::shared_ptr<const DownloadTask> Downloader::createDownloadDataTask(const std::string& srcUrl, const std::string& identifier/* = ""*/)
    {
        DownloadTask *task_ = new DownloadTask();
        std::shared_ptr<const DownloadTask> task(task_);
        do
        {
            task_->requestURL    = srcUrl;
            task_->identifier    = identifier;
            if (0 == srcUrl.length())
            {
                if (onTaskError)
                {
                    onTaskError(*task, DownloadTask::ERROR_INVALID_PARAMS, 0, "URL or is empty.");
                }
                task.reset();
                break;
            }
            task_->_coTask.reset(_impl->createCoTask(task));
        } while (0);
        
        return task;
    }
    
    std::shared_ptr<const DownloadTask> Downloader::createDownloadFileTask(const std::string& srcUrl,
                                                                           const std::string& storagePath,
                                                                           const std::string& identifier/* = ""*/)
    {
        DownloadTask *task_ = new DownloadTask();
        std::shared_ptr<const DownloadTask> task(task_);
        do
        {
            task_->requestURL    = srcUrl;
            task_->storagePath   = storagePath;
            task_->identifier    = identifier;
            if (0 == srcUrl.length() || 0 == storagePath.length())
            {
                if (onTaskError)
                {
                    onTaskError(*task, DownloadTask::ERROR_INVALID_PARAMS, 0, "URL or storage path is empty.");
                }
                task.reset();
                break;
            }
            task_->_coTask.reset(_impl->createCoTask(task));
        } while (0);

        return task;
    }
    
//std::string Downloader::getFileNameFromUrl(const std::string& srcUrl)
//{
//    // Find file name and file extension
//    std::string filename;
//    unsigned long found = srcUrl.find_last_of("/\\");
//    if (found != std::string::npos)
//        filename = srcUrl.substr(found+1);
//    return filename;
//}

}}  //  namespace cocos2d::network<|MERGE_RESOLUTION|>--- conflicted
+++ resolved
@@ -60,107 +60,17 @@
         DLLOG("Destruct DownloadTask %p", this);
     }
 
-<<<<<<< HEAD
 ////////////////////////////////////////////////////////////////////////////////
 //  Implement Downloader
     Downloader::Downloader()
-=======
-void Downloader::downloadToBufferSync(const std::string& srcUrl, unsigned char *buffer, long size, const std::string& customId/* = ""*/)
-{
-    if (buffer != nullptr)
-    {
-        downloadToBuffer(srcUrl, customId, buffer, size);
-    }
-}
-
-void Downloader::downloadToBuffer(const std::string& srcUrl, const std::string& customId, unsigned char* buffer, long size)
-{
-    CC_ASSERT(buffer && "must not be nill");
-
-    CC_ASSERT(_downloaderImpl && "Cannot instanciate more than one instance of DownloaderImpl");
-
-    std::weak_ptr<Downloader> ptr = shared_from_this();
-    std::shared_ptr<Downloader> shared = ptr.lock();
-
-    StreamData streamBuffer;
-    streamBuffer.buffer = buffer;
-    streamBuffer.total = size;
-    streamBuffer.offset = 0;
-
-    DownloadUnit unit;
-    unit.srcUrl = srcUrl;
-    unit.customId = customId;
-    unit.fp = &streamBuffer;
-    unit.downloaded = 0;
-    unit.totalToDownload = 0;
-
-    int res = _downloaderImpl->performDownload(&unit,
-                                               std::bind(&Downloader::bufferWriteFunc, this, std::placeholders::_1, std::placeholders::_2, std::placeholders::_3, std::placeholders::_4),
-                                               std::bind(&Downloader::downloadProgressFunc, this, std::placeholders::_1, std::placeholders::_2, std::placeholders::_3)
-                                      );
-    // Download pacakge
-    if (res != 0)
-    {
-        std::string msg = StringUtils::format("Unable to download file to buffer: [curl error]%s", _downloaderImpl->getStrError().c_str());
-        this->notifyError(msg, customId, res);
-    }
-    else
->>>>>>> 02eca21b
     {
         DownloaderHints hints =
         {
-<<<<<<< HEAD
-            .countOfMaxProcessingTasks = 6,
-            .timeoutInSeconds = 45,
-            .tempFileNameSuffix = ".tmp"
+            6,
+            45,
+            ".tmp"
         };
         new(this)Downloader(hints);
-=======
-            reportDownloadFinished(unit.srcUrl, "", unit.customId);
-        }
-    }
-}
-
-void Downloader::downloadAsync(const std::string& srcUrl, const std::string& storagePath, const std::string& customId/* = ""*/)
-{
-    auto t = std::thread(&Downloader::downloadToFP, this, srcUrl, customId, storagePath);
-    t.detach();
-}
-
-void Downloader::downloadSync(const std::string& srcUrl, const std::string& storagePath, const std::string& customId/* = ""*/)
-{
-    downloadToFP(srcUrl, customId, storagePath);
-}
-
-void Downloader::downloadToFP(const std::string& srcUrl, const std::string& customId, const std::string& storagePath)
-{
-    CC_ASSERT(_downloaderImpl && "Cannot instanciate more than one instance of DownloaderImpl");
-
-    std::weak_ptr<Downloader> ptr = shared_from_this();
-    std::shared_ptr<Downloader> shared = ptr.lock();
-
-    DownloadUnit unit;
-    unit.srcUrl = srcUrl;
-    unit.customId = customId;
-    unit.storagePath = storagePath;
-    unit.fp = nullptr;
-
-    prepareDownload(unit);
-
-    int res = _downloaderImpl->performDownload(&unit,
-                                               std::bind(&Downloader::fileWriteFunc, this, std::placeholders::_1, std::placeholders::_2, std::placeholders::_3, std::placeholders::_4),
-                                               std::bind(&Downloader::downloadProgressFunc, this, std::placeholders::_1, std::placeholders::_2, std::placeholders::_3)
-                                               );
-
-    if (res != 0)
-    {
-        // XXX: If this is called from a different thread, will it crash?
-        // XXX: Can fileUtils run on a different thread ?
-        // XXX: can notifyError run on a different thread ?
-        _fileUtils->removeFile(unit.storagePath + TEMP_EXT);
-        std::string msg = StringUtils::format("Unable to download file: [curl error]%s", _downloaderImpl->getStrError().c_str());
-        this->notifyError(msg, customId, res);
->>>>>>> 02eca21b
     }
     
     Downloader::Downloader(const DownloaderHints& hints)
@@ -213,34 +123,7 @@
         };
     }
     
-<<<<<<< HEAD
     Downloader::~Downloader()
-=======
-    Director::getInstance()->getScheduler()->performFunctionInCocosThread([ptr, batchId]{
-        if (!ptr.expired()) {
-            std::shared_ptr<Downloader> downloader = ptr.lock();
-            auto callback = downloader->getSuccessCallback();
-            if (callback != nullptr)
-            {
-                callback("", "", batchId);
-            }
-        }
-    });
-    _supportResuming = false;
-}
-
-void Downloader::groupBatchDownload(const DownloadUnits& units)
-{
-    std::weak_ptr<Downloader> ptr = shared_from_this();
-    std::shared_ptr<Downloader> shared = ptr.lock();
-    
-    // static_cast needed since notifyError is overloaded
-    auto errorCallback = std::bind( static_cast<void(Downloader::*)(const std::string&, int, const std::string&)>
-                          (&Downloader::notifyError), this,
-                          std::placeholders::_1, std::placeholders::_2, std::placeholders::_3);
-
-    for (const auto& entry: units)
->>>>>>> 02eca21b
     {
         DLLOG("Destruct Downloader %p", this);
     }
