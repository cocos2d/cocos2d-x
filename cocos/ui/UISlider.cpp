--- conflicted
+++ resolved
@@ -367,11 +367,7 @@
     _percent = percent;
     float res = percent / 100.0f;
     float dis = _barLength * res;
-<<<<<<< HEAD
-    _slidBallRenderer->setPosition(Vector2(-_barLength/2.0f + dis, 0.0f));
-=======
-    _slidBallRenderer->setPosition(Point(dis, _contentSize.height / 2.0f));
->>>>>>> 618e49cf
+    _slidBallRenderer->setPosition(Vector2(dis, _contentSize.height / 2.0f));
     if (_scale9Enabled)
     {
         static_cast<extension::Scale9Sprite*>(_progressBarRenderer)->setPreferredSize(Size(dis,_progressBarTextureSize.height));
@@ -387,14 +383,9 @@
     
 bool Slider::hitTest(const cocos2d::Vector2 &pt)
 {
-<<<<<<< HEAD
     Vector2 nsp = this->_slidBallNormalRenderer->convertToNodeSpace(pt);
-    Rect ballRect = this->_slidBallNormalRenderer->getTextureRect();
-=======
-    Point nsp = this->_slidBallNormalRenderer->convertToNodeSpace(pt);
     Size ballSize = this->_slidBallNormalRenderer->getContentSize();
     Rect ballRect = Rect(0,0, ballSize.width, ballSize.height);
->>>>>>> 618e49cf
     if (ballRect.containsPoint(nsp)) {
         return true;
     }
@@ -416,12 +407,7 @@
 void Slider::onTouchMoved(Touch *touch, Event *unusedEvent)
 {
     _touchMovePos = touch->getLocation();
-<<<<<<< HEAD
     Vector2 nsp = convertToNodeSpace(_touchMovePos);
-    _slidBallRenderer->setPosition(Vector2(nsp.x,0));
-=======
-    Point nsp = convertToNodeSpace(_touchMovePos);
->>>>>>> 618e49cf
     setPercent(getPercentWithBallPos(nsp.x));
     percentChangedEvent();
 }
@@ -558,11 +544,7 @@
             _progressBarRenderer->setScaleY(pscaleY);
         }
     }
-<<<<<<< HEAD
-    _progressBarRenderer->setPosition(Vector2(-_barLength * 0.5f, 0.0f));
-=======
     _progressBarRenderer->setPosition(0.0f, _contentSize.height / 2.0f);
->>>>>>> 618e49cf
     setPercent(_percent);
 }
 
