/****************************************************************************
Copyright (c) 2013-2014 Chukong Technologies Inc.

http://www.cocos2d-x.org

Permission is hereby granted, free of charge, to any person obtaining a copy
of this software and associated documentation files (the "Software"), to deal
in the Software without restriction, including without limitation the rights
to use, copy, modify, merge, publish, distribute, sublicense, and/or sell
copies of the Software, and to permit persons to whom the Software is
furnished to do so, subject to the following conditions:

The above copyright notice and this permission notice shall be included in
all copies or substantial portions of the Software.

THE SOFTWARE IS PROVIDED "AS IS", WITHOUT WARRANTY OF ANY KIND, EXPRESS OR
IMPLIED, INCLUDING BUT NOT LIMITED TO THE WARRANTIES OF MERCHANTABILITY,
FITNESS FOR A PARTICULAR PURPOSE AND NONINFRINGEMENT. IN NO EVENT SHALL THE
AUTHORS OR COPYRIGHT HOLDERS BE LIABLE FOR ANY CLAIM, DAMAGES OR OTHER
LIABILITY, WHETHER IN AN ACTION OF CONTRACT, TORT OR OTHERWISE, ARISING FROM,
OUT OF OR IN CONNECTION WITH THE SOFTWARE OR THE USE OR OTHER DEALINGS IN
THE SOFTWARE.
****************************************************************************/

#include "ui/UIText.h"
#include "2d/CCLabel.h"
#include "platform/CCFileUtils.h"

NS_CC_BEGIN

namespace ui {

static const int LABEL_RENDERER_Z = (-1);
    
IMPLEMENT_CLASS_GUI_INFO(Text)

Text::Text():
_touchScaleChangeEnabled(false),
_normalScaleValueX(1.0f),
_normalScaleValueY(1.0f),
_fontName("Thonburi"),
_fontSize(10),
_onSelectedScaleOffset(0.5),
_labelRenderer(nullptr),
_labelRendererAdaptDirty(true),
_type(Type::SYSTEM)
{
}

Text::~Text()
{
    
}

Text* Text::create()
{
    Text* widget = new Text();
    if (widget && widget->init())
    {
        widget->autorelease();
        return widget;
    }
    CC_SAFE_DELETE(widget);
    return nullptr;
}

bool Text::init()
{
    if (Widget::init())
    {
        return true;
    }
    return false;
}
    
Text* Text::create(const std::string &textContent, const std::string &fontName, int fontSize)
{
    Text *text = new Text;
    if (text && text->init(textContent, fontName, fontSize)) {
        text->autorelease();
        return text;
    }
    CC_SAFE_DELETE(text);
    return nullptr;
}
    
bool Text::init(const std::string &textContent, const std::string &fontName, int fontSize)
{
    bool ret = true;
    do {
        if (!Widget::init()) {
            ret = false;
            break;
        }
        this->setString(textContent);
        this->setFontName(fontName);
        this->setFontSize(fontSize);
    } while (0);
    return ret;
}

void Text::initRenderer()
{
    _labelRenderer = Label::create();
    addProtectedChild(_labelRenderer, LABEL_RENDERER_Z, -1);
}

    
void Text::setString(const std::string &text)
{
    _labelRenderer->setString(text);
    updateContentSizeWithTextureSize(_labelRenderer->getContentSize());
    _labelRendererAdaptDirty = true;
}
    
const std::string& Text::getString() const
{
    return _labelRenderer->getString();
}

ssize_t Text::getStringLength()const
{
    return _labelRenderer->getStringLength();
}

void Text::setFontSize(int size)
{
    if (_type == Type::SYSTEM) {
        _labelRenderer->setSystemFontSize(size);
    }
    else{
        TTFConfig config = _labelRenderer->getTTFConfig();
        config.fontSize = size;
        _labelRenderer->setTTFConfig(config);
    }
    _fontSize = size;
    updateContentSizeWithTextureSize(_labelRenderer->getContentSize());
    _labelRendererAdaptDirty = true;
}
    
int Text::getFontSize()const
{
    return _fontSize;
}

void Text::setFontName(const std::string& name)
{
    if(FileUtils::getInstance()->isFileExist(name))
    {
        TTFConfig config = _labelRenderer->getTTFConfig();
        config.fontFilePath = name;
        config.fontSize = _fontSize;
        _labelRenderer->setTTFConfig(config);
        _type = Type::TTF;
    }
    else{
        _labelRenderer->setSystemFontName(name);
        _type = Type::SYSTEM;
    }
    _fontName = name;
    updateContentSizeWithTextureSize(_labelRenderer->getContentSize());
    _labelRendererAdaptDirty = true;
}
    
const std::string& Text::getFontName()const
{
    return _fontName;
}
    
Text::Type Text::getType() const
{
    return _type;
}

void Text::setTextAreaSize(const Size &size)
{
    _labelRenderer->setDimensions(size.width,size.height);
    updateContentSizeWithTextureSize(_labelRenderer->getContentSize());
    _labelRendererAdaptDirty = true;
}
    
const Size& Text::getTextAreaSize()const
{
    return _labelRenderer->getDimensions();
}

void Text::setTextHorizontalAlignment(TextHAlignment alignment)
{
    _labelRenderer->setHorizontalAlignment(alignment);
    updateContentSizeWithTextureSize(_labelRenderer->getContentSize());
    _labelRendererAdaptDirty = true;
}
    
TextHAlignment Text::getTextHorizontalAlignment()const
{
    return _labelRenderer->getHorizontalAlignment();
}

void Text::setTextVerticalAlignment(TextVAlignment alignment)
{
    _labelRenderer->setVerticalAlignment(alignment);
    updateContentSizeWithTextureSize(_labelRenderer->getContentSize());
    _labelRendererAdaptDirty = true;
}
    
TextVAlignment Text::getTextVerticalAlignment()const
{
    return _labelRenderer->getVerticalAlignment();
}

void Text::setTouchScaleChangeEnabled(bool enable)
{
    _touchScaleChangeEnabled = enable;
}
    
bool Text::isTouchScaleChangeEnabled()const
{
    return _touchScaleChangeEnabled;
}

void Text::onPressStateChangedToNormal()
{
    if (!_touchScaleChangeEnabled)
    {
        return;
    }
    _labelRenderer->setScaleX(_normalScaleValueX);
    _labelRenderer->setScaleY(_normalScaleValueY);
}

void Text::onPressStateChangedToPressed()
{
    if (!_touchScaleChangeEnabled)
    {
        return;
    }
    _labelRenderer->setScaleX(_normalScaleValueX + _onSelectedScaleOffset);
    _labelRenderer->setScaleY(_normalScaleValueY + _onSelectedScaleOffset);
}

void Text::onPressStateChangedToDisabled()
{
    
}

void Text::updateFlippedX()
{
     if (_flippedX)
    {
        _labelRenderer->setScaleX(-1.0f);
    } 
    else
    {
        _labelRenderer->setScaleX(1.0f);
    }
}
    
void Text::updateFlippedY()
{
    if (_flippedY)
    {
        _labelRenderer->setScaleY(-1.0f);
    } 
    else
    {
        _labelRenderer->setScaleY(1.0f);
    }
}

void Text::onSizeChanged()
{
    Widget::onSizeChanged();
    _labelRendererAdaptDirty = true;
}
    
void Text::adaptRenderers()
{
    if (_labelRendererAdaptDirty)
    {
        labelScaleChangedWithSize();
        _labelRendererAdaptDirty = false;
    }
}

const Size& Text::getVirtualRendererSize() const
{
    return _labelRenderer->getContentSize();
}

Node* Text::getVirtualRenderer()
{
    return _labelRenderer;
}

void Text::labelScaleChangedWithSize()
{
    if (_ignoreSize)
    {
        _labelRenderer->setDimensions(0,0);
        _labelRenderer->setScale(1.0f);
        _normalScaleValueX = _normalScaleValueY = 1.0f;
    }
    else
    {
        _labelRenderer->setDimensions(_size.width,_size.height);
        Size textureSize = _labelRenderer->getContentSize();
        if (textureSize.width <= 0.0f || textureSize.height <= 0.0f)
        {
            _labelRenderer->setScale(1.0f);
            return;
        }
        float scaleX = _size.width / textureSize.width;
        float scaleY = _size.height / textureSize.height;
        _labelRenderer->setScaleX(scaleX);
        _labelRenderer->setScaleY(scaleY);
        _normalScaleValueX = scaleX;
        _normalScaleValueY = scaleY;
    }
    _labelRenderer->setPosition(_contentSize.width / 2.0f, _contentSize.height / 2.0f);
}

std::string Text::getDescription() const
{
    return "Label";
}
    
<<<<<<< HEAD
=======
void Text::updateTextureColor()
{
    updateColorToRenderer(_labelRenderer);
}

void Text::updateTextureOpacity()
{
    updateOpacityToRenderer(_labelRenderer);
}

void Text::updateTextureRGBA()
{
    updateRGBAToRenderer(_labelRenderer);
}
    
void Text::enableShadow(const Color4B& shadowColor,const Size &offset, int blurRadius) {
    _labelRenderer->enableShadow(shadowColor, offset, blurRadius);
}

void Text::enableOutline(const Color4B& outlineColor,int outlineSize) {
    _labelRenderer->enableOutline(outlineColor, outlineSize);
}
    
void Text::enableGlow(const Color4B& glowColor) {
    if (_type == Type::TTF)
        _labelRenderer->enableGlow(glowColor);
}
    
void Text::disableEffect() {
    _labelRenderer->disableEffect();
}
>>>>>>> e0cc5153

Widget* Text::createCloneInstance()
{
    return Text::create();
}

void Text::copySpecialProperties(Widget *widget)
{
    Text* label = dynamic_cast<Text*>(widget);
    if (label)
    {
        setFontName(label->_fontName);
        setFontSize(label->_labelRenderer->getSystemFontSize());
        setString(label->getString());
        setTouchScaleChangeEnabled(label->_touchScaleChangeEnabled);
        setTextHorizontalAlignment(label->_labelRenderer->getHorizontalAlignment());
        setTextVerticalAlignment(label->_labelRenderer->getVerticalAlignment());
        setTextAreaSize(label->_labelRenderer->getDimensions());
    }
}

}

NS_CC_END<|MERGE_RESOLUTION|>--- conflicted
+++ resolved
@@ -324,22 +324,7 @@
     return "Label";
 }
     
-<<<<<<< HEAD
-=======
-void Text::updateTextureColor()
-{
-    updateColorToRenderer(_labelRenderer);
-}
-
-void Text::updateTextureOpacity()
-{
-    updateOpacityToRenderer(_labelRenderer);
-}
-
-void Text::updateTextureRGBA()
-{
-    updateRGBAToRenderer(_labelRenderer);
-}
+
     
 void Text::enableShadow(const Color4B& shadowColor,const Size &offset, int blurRadius) {
     _labelRenderer->enableShadow(shadowColor, offset, blurRadius);
@@ -353,11 +338,10 @@
     if (_type == Type::TTF)
         _labelRenderer->enableGlow(glowColor);
 }
-    
+
 void Text::disableEffect() {
     _labelRenderer->disableEffect();
 }
->>>>>>> e0cc5153
 
 Widget* Text::createCloneInstance()
 {
