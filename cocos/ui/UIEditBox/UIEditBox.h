--- conflicted
+++ resolved
@@ -472,16 +472,10 @@
     protected:
         virtual void adaptRenderers() override;
 
-<<<<<<< HEAD
+        void updateEditBoxScale();
         void updatePosition(float dt);
         EditBoxImpl*      _editBoxImpl;
         EditBoxDelegate*  _delegate;
-=======
-            void updateEditBoxScale();
-            void updatePosition(float dt);
-            EditBoxImpl*      _editBoxImpl;
-            EditBoxDelegate*  _delegate;
->>>>>>> e670c12d
             
         InputMode    _editBoxInputMode;
         InputFlag    _editBoxInputFlag;
@@ -496,16 +490,11 @@
             
         int _fontSize;
         int _placeholderFontSize;
-            
-<<<<<<< HEAD
+        
+        cocos2d::Size _contentSize;
+        
         Color4B _colText;
         Color4B _colPlaceHolder;
-=======
-            cocos2d::Size _contentSize;
-
-            Color3B _colText;
-            Color3B _colPlaceHolder;
->>>>>>> e670c12d
             
         int   _maxLength;
         float _adjustHeight;
