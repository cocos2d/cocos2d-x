--- conflicted
+++ resolved
@@ -145,11 +145,6 @@
     bool getDeleteBackward();
     void setDeleteBackward(bool deleteBackward);
     void addEventListenerTextField(Ref* target, SEL_TextFieldEvent selecor);
-<<<<<<< HEAD
-
-    virtual void setAnchorPoint(const Vector2 &pt) override;
-=======
->>>>>>> 618e49cf
     
     /**
      * Returns the "class name" of widget.
