--- conflicted
+++ resolved
@@ -206,11 +206,9 @@
         onFocusChanged = CC_CALLBACK_2(Widget::onFocusChange,this);
         onNextFocusedWidget = nullptr;
         this->setAnchorPoint(Vec2(0.5f, 0.5f));
-<<<<<<< HEAD
-=======
+
         ignoreContentAdaptWithSize(true);
-        this->setTouchEnabled(true);
->>>>>>> 4ce61b94
+
         this->setCascadeColorEnabled(true);
         this->setCascadeOpacityEnabled(true);
         
