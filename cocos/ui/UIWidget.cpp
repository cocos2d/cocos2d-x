--- conflicted
+++ resolved
@@ -29,11 +29,8 @@
 #include "base/CCEventListenerKeyboard.h"
 #include "base/CCDirector.h"
 #include "base/CCEventFocus.h"
-<<<<<<< HEAD
 #include "base/CCEventDispatcher.h"
-=======
 #include "ui/UILayoutComponent.h"
->>>>>>> a761e340
 
 NS_CC_BEGIN
 
@@ -290,9 +287,6 @@
     onSizeChanged();
 }
 
-
-
-
 void Widget::setSize(const Size &size)
 {
     this->setContentSize(size);
@@ -310,7 +304,6 @@
         Helper::doLayout(_parent);
     }
 }
-
 
 void Widget::updateSizeAndPosition()
 {
