/****************************************************************************
Copyright (c) 2013-2017 Chukong Technologies Inc.

http://www.cocos2d-x.org

Permission is hereby granted, free of charge, to any person obtaining a copy
of this software and associated documentation files (the "Software"), to deal
in the Software without restriction, including without limitation the rights
to use, copy, modify, merge, publish, distribute, sublicense, and/or sell
copies of the Software, and to permit persons to whom the Software is
furnished to do so, subject to the following conditions:

The above copyright notice and this permission notice shall be included in
all copies or substantial portions of the Software.

THE SOFTWARE IS PROVIDED "AS IS", WITHOUT WARRANTY OF ANY KIND, EXPRESS OR
IMPLIED, INCLUDING BUT NOT LIMITED TO THE WARRANTIES OF MERCHANTABILITY,
FITNESS FOR A PARTICULAR PURPOSE AND NONINFRINGEMENT. IN NO EVENT SHALL THE
AUTHORS OR COPYRIGHT HOLDERS BE LIABLE FOR ANY CLAIM, DAMAGES OR OTHER
LIABILITY, WHETHER IN AN ACTION OF CONTRACT, TORT OR OTHERWISE, ARISING FROM,
OUT OF OR IN CONNECTION WITH THE SOFTWARE OR THE USE OR OTHER DEALINGS IN
THE SOFTWARE.
****************************************************************************/

#include "ui/UIListView.h"
#include "ui/UIHelper.h"

NS_CC_BEGIN

static const float DEFAULT_TIME_IN_SEC_FOR_SCROLL_TO_ITEM = 1.0f;

namespace ui {
    
IMPLEMENT_CLASS_GUI_INFO(ListView)

ListView::ListView():
_model(nullptr),
_gravity(Gravity::CENTER_VERTICAL),
_magneticType(MagneticType::NONE),
_magneticAllowedOutOfBoundary(true),
_itemsMargin(0.0f),
_leftPadding(0.0f),
_topPadding(0.0f),
_rightPadding(0.0f),
_bottomPadding(0.0f),
_scrollTime(DEFAULT_TIME_IN_SEC_FOR_SCROLL_TO_ITEM),
_curSelectedIndex(-1),
_innerContainerDoLayoutDirty(true),
_listViewEventListener(nullptr),
_listViewEventSelector(nullptr),
_eventCallback(nullptr)
{
    this->setTouchEnabled(true);
}

ListView::~ListView()
{
    _listViewEventListener = nullptr;
    _listViewEventSelector = nullptr;
    _items.clear();
    CC_SAFE_RELEASE(_model);
}

ListView* ListView::create()
{
    ListView* widget = new (std::nothrow) ListView();
    if (widget && widget->init())
    {
        widget->autorelease();
        return widget;
    }
    CC_SAFE_DELETE(widget);
    return nullptr;
}

bool ListView::init()
{
    if (ScrollView::init())
    {
        setDirection(Direction::VERTICAL);
        return true;
    }
    return false;
}

void ListView::setItemModel(Widget *model)
{
    if (nullptr == model)
    {
        CCLOG("Can't set a nullptr to item model!");
        return;
    }
    CC_SAFE_RELEASE_NULL(_model);
    _model = model;
    CC_SAFE_RETAIN(_model);
}

void ListView::handleReleaseLogic(Touch *touch)
{
    ScrollView::handleReleaseLogic(touch);
    
    if(!_autoScrolling)
    {
        startMagneticScroll();
    }
}

void ListView::onItemListChanged()
{
    _outOfBoundaryAmountDirty = true;
}

void ListView::updateInnerContainerSize()
{
    switch (_direction)
    {
        case Direction::VERTICAL:
        {
            size_t length = _items.size();
<<<<<<< HEAD
            float totalHeight = (length == 0) ? 0.0f : (length - 1) * _itemsMargin;
=======
            float totalHeight = (length - 1) * _itemsMargin + (_topPadding + _bottomPadding);
>>>>>>> 8df9f1eb
            for (auto& item : _items)
            {
                totalHeight += item->getContentSize().height;
            }
            float finalWidth = _contentSize.width;
            float finalHeight = totalHeight;
            setInnerContainerSize(Size(finalWidth, finalHeight));
            break;
        }
        case Direction::HORIZONTAL:
        {
            size_t length = _items.size();
<<<<<<< HEAD
            float totalWidth = (length == 0) ? 0.0f : (length - 1) * _itemsMargin;
=======
            float totalWidth = (length - 1) * _itemsMargin + (_leftPadding + _rightPadding);
>>>>>>> 8df9f1eb
            for (auto& item : _items)
            {
                totalWidth += item->getContentSize().width;
            }
            float finalWidth = totalWidth;
            float finalHeight = _contentSize.height;
            setInnerContainerSize(Size(finalWidth, finalHeight));
            break;
        }
        default:
            break;
    }
}
    
void ListView::remedyVerticalLayoutParameter(LinearLayoutParameter* layoutParameter, ssize_t itemIndex)
{
    CCASSERT(nullptr != layoutParameter, "Layout parameter can't be nullptr!");
    
    switch (_gravity)
    {
        case Gravity::LEFT:
            layoutParameter->setGravity(LinearLayoutParameter::LinearGravity::LEFT);
            break;
        case Gravity::RIGHT:
            layoutParameter->setGravity(LinearLayoutParameter::LinearGravity::RIGHT);
            break;
        case Gravity::CENTER_HORIZONTAL:
            layoutParameter->setGravity(LinearLayoutParameter::LinearGravity::CENTER_HORIZONTAL);
            break;
        default:
            break;
    }
    
    if (0 == itemIndex)
    {
        layoutParameter->setMargin(Margin(_leftPadding, _topPadding, _rightPadding, 0.f));
    }
    else if (_items.size() - 1 == itemIndex)
    {
        layoutParameter->setMargin(Margin(_leftPadding, _itemsMargin, _rightPadding, _bottomPadding));
    }
    else
    {
        layoutParameter->setMargin(Margin(_leftPadding, _itemsMargin, _rightPadding, 0.0f));
    }
}
    
void ListView::remedyHorizontalLayoutParameter(LinearLayoutParameter* layoutParameter, ssize_t itemIndex)
{
    CCASSERT(nullptr != layoutParameter, "Layout parameter can't be nullptr!");
    
    switch (_gravity)
    {
        case Gravity::TOP:
            layoutParameter->setGravity(LinearLayoutParameter::LinearGravity::TOP);
            break;
        case Gravity::BOTTOM:
            layoutParameter->setGravity(LinearLayoutParameter::LinearGravity::BOTTOM);
            break;
        case Gravity::CENTER_VERTICAL:
            layoutParameter->setGravity(LinearLayoutParameter::LinearGravity::CENTER_VERTICAL);
            break;
        default:
            break;
    }
    if (0 == itemIndex)
    {
        layoutParameter->setMargin(Margin(_leftPadding, _topPadding, 0.f, _bottomPadding));
    }
    else if (_items.size() == itemIndex)
    {
        layoutParameter->setMargin(Margin(_itemsMargin, _topPadding, _rightPadding, _bottomPadding));
    }
    else
    {
        layoutParameter->setMargin(Margin(_itemsMargin, _topPadding, 0.f, _bottomPadding));
    }
}

void ListView::remedyLayoutParameter(Widget *item)
{
    CCASSERT(nullptr != item, "ListView Item can't be nullptr!");
    
    LinearLayoutParameter* linearLayoutParameter = (LinearLayoutParameter*)(item->getLayoutParameter());
    bool isLayoutParameterExists = true;
    if (!linearLayoutParameter)
    {
        linearLayoutParameter = LinearLayoutParameter::create();
        isLayoutParameterExists = false;
    }
    ssize_t itemIndex = getIndex(item);
    
    switch (_direction)
    {
        case Direction::VERTICAL:
        {
            this->remedyVerticalLayoutParameter(linearLayoutParameter, itemIndex);
            break;
        }
        case Direction::HORIZONTAL:
        {
            this->remedyHorizontalLayoutParameter(linearLayoutParameter, itemIndex);
            break;
        }
        default:
            break;
    }
    if (!isLayoutParameterExists)
    {
        item->setLayoutParameter(linearLayoutParameter);
    }
}

void ListView::pushBackDefaultItem()
{
    if (nullptr == _model)
    {
        return;
    }
    Widget* newItem = _model->clone();
    remedyLayoutParameter(newItem);
    addChild(newItem);
    requestDoLayout();
}

void ListView::insertDefaultItem(ssize_t index)
{
    if (nullptr == _model)
    {
        return;
    }
    insertCustomItem(_model->clone(), index);
}


void ListView::pushBackCustomItem(Widget* item)
{
    remedyLayoutParameter(item);
    addChild(item);
    requestDoLayout();
}
    
void ListView::addChild(cocos2d::Node *child, int zOrder, int tag)
{
    ScrollView::addChild(child, zOrder, tag);

    Widget* widget = dynamic_cast<Widget*>(child);
    if (nullptr != widget)
    {
        _items.pushBack(widget);
        onItemListChanged();
    }
}
    
void ListView::addChild(cocos2d::Node *child)
{
    ListView::addChild(child, child->getLocalZOrder(), child->getName());
}

void ListView::addChild(cocos2d::Node *child, int zOrder)
{
    ListView::addChild(child, zOrder, child->getName());
}
 
void ListView::addChild(Node* child, int zOrder, const std::string &name)
{
    ScrollView::addChild(child, zOrder, name);
    
    Widget* widget = dynamic_cast<Widget*>(child);
    if (nullptr != widget)
    {
        _items.pushBack(widget);
        onItemListChanged();
    }
}
    
void ListView::removeChild(cocos2d::Node *child, bool cleanup)
{
    Widget* widget = dynamic_cast<Widget*>(child);
    if (nullptr != widget)
    {
        if (-1 != _curSelectedIndex)
        {
            auto removedIndex = getIndex(widget);
            if (_curSelectedIndex > removedIndex)
            {
                _curSelectedIndex -= 1;
            }
            else if (_curSelectedIndex == removedIndex)
            {
                _curSelectedIndex = -1;
            }
        }
        _items.eraseObject(widget);
        onItemListChanged();
    }
   
    ScrollView::removeChild(child, cleanup);
    requestDoLayout();
}
    
void ListView::removeAllChildren()
{
    this->removeAllChildrenWithCleanup(true);
}
    
void ListView::removeAllChildrenWithCleanup(bool cleanup)
{
    ScrollView::removeAllChildrenWithCleanup(cleanup);
    _curSelectedIndex = -1;
    _items.clear();
    onItemListChanged();
}

void ListView::insertCustomItem(Widget* item, ssize_t index)
{
    if (-1 != _curSelectedIndex)
    {
        if (_curSelectedIndex >= index)
        {
            _curSelectedIndex += 1;
        }
    }
    _items.insert(index, item);
    onItemListChanged();

    ScrollView::addChild(item);

    remedyLayoutParameter(item);
    requestDoLayout();
}

void ListView::removeItem(ssize_t index)
{
    Widget* item = getItem(index);
    if (nullptr == item)
    {
        return;
    }
    removeChild(item, true);
}

void ListView::removeLastItem()
{
    removeItem(_items.size() -1);
}
    
void ListView::removeAllItems()
{
    removeAllChildren();
}

Widget* ListView::getItem(ssize_t index) const
{
    if (index < 0 || index >= _items.size())
    {
        return nullptr;
    }
    return _items.at(index);
}

Vector<Widget*>& ListView::getItems()
{
    return _items;
}

ssize_t ListView::getIndex(Widget *item) const
{
    if (nullptr == item)
    {
        return -1;
    }
    return _items.getIndex(item);
}

void ListView::setGravity(Gravity gravity)
{
    if (_gravity == gravity)
    {
        return;
    }
    _gravity = gravity;
    requestDoLayout();
}

void ListView::setMagneticType(MagneticType magneticType)
{
    _magneticType = magneticType;
    _outOfBoundaryAmountDirty = true;
    startMagneticScroll();
}

ListView::MagneticType ListView::getMagneticType() const
{
    return _magneticType;
}

void ListView::setMagneticAllowedOutOfBoundary(bool magneticAllowedOutOfBoundary)
{
    _magneticAllowedOutOfBoundary = magneticAllowedOutOfBoundary;
}

bool ListView::getMagneticAllowedOutOfBoundary() const
{
    return _magneticAllowedOutOfBoundary;
}

void ListView::setItemsMargin(float margin)
{
    if (_itemsMargin == margin)
    {
        return;
    }
    _itemsMargin = margin;
    requestDoLayout();
}
    
float ListView::getItemsMargin()const
{
    return _itemsMargin;
}

void ListView::setPadding(float l, float t, float r, float b)
{
    if (l == _leftPadding && t == _topPadding && r == _rightPadding && b == _bottomPadding)
    {
        return;
    }
    _leftPadding = l;
    _topPadding = t;
    _rightPadding = r;
    _bottomPadding = b;
    requestDoLayout();
}

void ListView::setLeftPadding(float l)
{
    if (l == _leftPadding)
    {
        return;
    }
    _leftPadding = l;
    requestDoLayout();
}

void ListView::setTopPadding(float t)
{
    if (t == _topPadding)
    {
        return;
    }
    _topPadding = t;
    requestDoLayout();
}

void ListView::setRightPadding(float r)
{
    if (r == _rightPadding)
    {
        return;
    }
    _rightPadding = r;
    requestDoLayout();
}

void ListView::setBottomPadding(float b)
{
    if (b == _bottomPadding)
    {
        return;
    }
    _bottomPadding = b;
    requestDoLayout();
}

float ListView::getLeftPadding() const
{
    return _leftPadding;
}

float ListView::getTopPadding() const
{
    return _topPadding;
}

float ListView::getRightPadding() const
{
    return _rightPadding;
}

float ListView::getBottomPadding() const
{
    return _bottomPadding;
}

void ListView::setScrollDuration(float time)
{
    if (time >= 0)
        _scrollTime = time;
}

float ListView::getScrollDuration() const 
{
    return _scrollTime;
}

void ListView::setDirection(Direction dir)
{
    switch (dir)
    {
        case Direction::NONE:
        case Direction::BOTH:
            break;
        case Direction::VERTICAL:
            setLayoutType(Type::VERTICAL);
            break;
        case Direction::HORIZONTAL:
            setLayoutType(Type::HORIZONTAL);
            break;
        default:
            return;
            break;
    }
    ScrollView::setDirection(dir);
}
    
void ListView::refreshView()
{
    forceDoLayout();
}

void ListView::requestDoLayout()
{
    _innerContainerDoLayoutDirty = true;
}

void ListView::doLayout()
{
    if(!_innerContainerDoLayoutDirty)
    {
        return;
    }

    ssize_t length = _items.size();
    for (int i = 0; i < length; ++i)
    {
        Widget* item = _items.at(i);
        item->setLocalZOrder(i);
        remedyLayoutParameter(item);
    }
    updateInnerContainerSize();
    _innerContainer->forceDoLayout();
    _innerContainerDoLayoutDirty = false;
}
    
void ListView::addEventListenerListView(Ref *target, SEL_ListViewEvent selector)
{
    _listViewEventListener = target;
    _listViewEventSelector = selector;
}

    
void ListView::addEventListener(const ccListViewCallback& callback)
{
    _eventCallback = callback;
}
    
void ListView::selectedItemEvent(TouchEventType event)
{
    this->retain();
    switch (event)
    {
        case TouchEventType::BEGAN:
        {
            if (_listViewEventListener && _listViewEventSelector)
            {
                (_listViewEventListener->*_listViewEventSelector)(this, LISTVIEW_ONSELECTEDITEM_START);
            }
            if (_eventCallback) {
                _eventCallback(this,EventType::ON_SELECTED_ITEM_START);
            }
            if (_ccEventCallback)
            {
                _ccEventCallback(this, static_cast<int>(EventType::ON_SELECTED_ITEM_START));
            }
        }
        break;
        default:
        {
            if (_listViewEventListener && _listViewEventSelector)
            {
                (_listViewEventListener->*_listViewEventSelector)(this, LISTVIEW_ONSELECTEDITEM_END);
            }
            if (_eventCallback) {
                _eventCallback(this, EventType::ON_SELECTED_ITEM_END);
            }
            if (_ccEventCallback)
            {
                _ccEventCallback(this, static_cast<int>(EventType::ON_SELECTED_ITEM_END));
            }
        }
        break;
    }
    this->release();
}
    
void ListView::interceptTouchEvent(TouchEventType event, Widget *sender, Touch* touch)
{
    ScrollView::interceptTouchEvent(event, sender, touch);
    if (!_touchEnabled)
    {
        return;
    }
    if (event != TouchEventType::MOVED)
    {
        Widget* parent = sender;
        while (parent)
        {
            if (parent && (parent->getParent() == _innerContainer))
            {
                _curSelectedIndex = getIndex(parent);
                break;
            }
            parent = dynamic_cast<Widget*>(parent->getParent());
        }
        if (sender->isHighlighted()) {
            selectedItemEvent(event);
        }
    }
}
    
static Vec2 calculateItemPositionWithAnchor(Widget* item, const Vec2& itemAnchorPoint)
{
    Vec2 origin(item->getLeftBoundary(), item->getBottomBoundary());
    Size size = item->getContentSize();
    return origin + Vec2(size.width * itemAnchorPoint.x, size.height * itemAnchorPoint.y);
}
    
static Widget* findClosestItem(const Vec2& targetPosition, const Vector<Widget*>& items, const Vec2& itemAnchorPoint, ssize_t firstIndex, float distanceFromFirst, ssize_t lastIndex, float distanceFromLast)
{
    CCASSERT(firstIndex >= 0 && lastIndex < items.size() && firstIndex <= lastIndex, "");
    if (firstIndex == lastIndex)
    {
        return items.at(firstIndex);
    }
    if (lastIndex - firstIndex == 1)
    {
        if (distanceFromFirst <= distanceFromLast)
        {
            return items.at(firstIndex);
        }
        else
        {
            return items.at(lastIndex);
        }
    }
    
    // Binary search
    ssize_t midIndex = (firstIndex + lastIndex) / 2;
    Vec2 itemPosition = calculateItemPositionWithAnchor(items.at(midIndex), itemAnchorPoint);
    float distanceFromMid = (targetPosition - itemPosition).length();
    if (distanceFromFirst <= distanceFromLast)
    {
        // Left half
        return findClosestItem(targetPosition, items, itemAnchorPoint, firstIndex, distanceFromFirst, midIndex, distanceFromMid);
    }
    else
    {
        // Right half
        return findClosestItem(targetPosition, items, itemAnchorPoint, midIndex, distanceFromMid, lastIndex, distanceFromLast);
    }
}

Widget* ListView::getClosestItemToPosition(const Vec2& targetPosition, const Vec2& itemAnchorPoint) const
{
    if (_items.empty())
    {
        return nullptr;
    }
    
    // Find the closest item through binary search
    ssize_t firstIndex = 0;
    Vec2 firstPosition = calculateItemPositionWithAnchor(_items.at(firstIndex), itemAnchorPoint);
    float distanceFromFirst = (targetPosition - firstPosition).length();
    
    ssize_t lastIndex = _items.size() - 1;
    Vec2 lastPosition = calculateItemPositionWithAnchor(_items.at(lastIndex), itemAnchorPoint);
    float distanceFromLast = (targetPosition - lastPosition).length();
    
    return findClosestItem(targetPosition, _items, itemAnchorPoint, firstIndex, distanceFromFirst, lastIndex, distanceFromLast);
}

Widget* ListView::getClosestItemToPositionInCurrentView(const Vec2& positionRatioInView, const Vec2& itemAnchorPoint) const
{
    // Calculate the target position
    Size contentSize = getContentSize();
    Vec2 targetPosition = -_innerContainer->getPosition();
    targetPosition.x += contentSize.width * positionRatioInView.x;
    targetPosition.y += contentSize.height * positionRatioInView.y;
    return getClosestItemToPosition(targetPosition, itemAnchorPoint);
}

Widget* ListView::getCenterItemInCurrentView() const
{
    return getClosestItemToPositionInCurrentView(Vec2::ANCHOR_MIDDLE, Vec2::ANCHOR_MIDDLE);
}

Widget* ListView::getLeftmostItemInCurrentView() const
{
    if (_direction == Direction::HORIZONTAL)
    {
        return getClosestItemToPositionInCurrentView(Vec2::ANCHOR_MIDDLE_LEFT, Vec2::ANCHOR_MIDDLE);
    }
    return nullptr;
}

Widget* ListView::getRightmostItemInCurrentView() const
{
    if (_direction == Direction::HORIZONTAL)
    {
        return getClosestItemToPositionInCurrentView(Vec2::ANCHOR_MIDDLE_RIGHT, Vec2::ANCHOR_MIDDLE);
    }
    return nullptr;
}

Widget* ListView::getTopmostItemInCurrentView() const
{
    if (_direction == Direction::VERTICAL)
    {
        return getClosestItemToPositionInCurrentView(Vec2::ANCHOR_MIDDLE_TOP, Vec2::ANCHOR_MIDDLE);
    }
    return nullptr;
}

Widget* ListView::getBottommostItemInCurrentView() const
{
    if (_direction == Direction::VERTICAL)
    {
        return getClosestItemToPositionInCurrentView(Vec2::ANCHOR_MIDDLE_BOTTOM, Vec2::ANCHOR_MIDDLE);
    }
    return nullptr;
}

void ListView::jumpToBottom()
{
    doLayout();
    ScrollView::jumpToBottom();
}

void ListView::jumpToTop()
{
    doLayout();
    ScrollView::jumpToTop();
}

void ListView::jumpToLeft()
{
    doLayout();
    ScrollView::jumpToLeft();
}

void ListView::jumpToRight()
{
    doLayout();
    ScrollView::jumpToRight();
}

void ListView::jumpToTopLeft()
{
    doLayout();
    ScrollView::jumpToTopLeft();
}

void ListView::jumpToTopRight()
{
    doLayout();
    ScrollView::jumpToTopRight();
}

void ListView::jumpToBottomLeft()
{
    doLayout();
    ScrollView::jumpToBottomLeft();
}

void ListView::jumpToBottomRight()
{
    doLayout();
    ScrollView::jumpToBottomRight();
}

void ListView::jumpToPercentVertical(float percent)
{
    doLayout();
    ScrollView::jumpToPercentVertical(percent);
}

void ListView::jumpToPercentHorizontal(float percent)
{
    doLayout();
    ScrollView::jumpToPercentHorizontal(percent);
}

void ListView::jumpToPercentBothDirection(const Vec2& percent)
{
    doLayout();
    ScrollView::jumpToPercentBothDirection(percent);
}

Vec2 ListView::calculateItemDestination(const Vec2& positionRatioInView, Widget* item, const Vec2& itemAnchorPoint)
{
    const Size& contentSize = getContentSize();
    Vec2 positionInView;
    positionInView.x += contentSize.width * positionRatioInView.x;
    positionInView.y += contentSize.height * positionRatioInView.y;

    Vec2 itemPosition = calculateItemPositionWithAnchor(item, itemAnchorPoint);
    return -(itemPosition - positionInView);
}

void ListView::jumpToItem(ssize_t itemIndex, const Vec2& positionRatioInView, const Vec2& itemAnchorPoint)
{
    Widget* item = getItem(itemIndex);
    if (item == nullptr)
    {
        return;
    }
    doLayout();

    Vec2 destination = calculateItemDestination(positionRatioInView, item, itemAnchorPoint);
    if(!_bounceEnabled)
    {
        Vec2 delta = destination - getInnerContainerPosition();
        Vec2 outOfBoundary = getHowMuchOutOfBoundary(delta);
        destination += outOfBoundary;
    }
    jumpToDestination(destination);
}

void ListView::scrollToItem(ssize_t itemIndex, const Vec2& positionRatioInView, const Vec2& itemAnchorPoint)
{
    scrollToItem(itemIndex, positionRatioInView, itemAnchorPoint, _scrollTime);
}

void ListView::scrollToItem(ssize_t itemIndex, const Vec2& positionRatioInView, const Vec2& itemAnchorPoint, float timeInSec)
{
    Widget* item = getItem(itemIndex);
    if (item == nullptr)
    {
        return;
    }
    Vec2 destination = calculateItemDestination(positionRatioInView, item, itemAnchorPoint);
    startAutoScrollToDestination(destination, timeInSec, true);
}

ssize_t ListView::getCurSelectedIndex() const
{
    return _curSelectedIndex;
}

void ListView::setCurSelectedIndex(int itemIndex)
{
    Widget* item = getItem(itemIndex);
    if (item == nullptr)
    {
        return;
    }
    _curSelectedIndex = itemIndex;
    this->selectedItemEvent(cocos2d::ui::Widget::TouchEventType::ENDED);
}

void ListView::onSizeChanged()
{
    ScrollView::onSizeChanged();
    requestDoLayout();
}

std::string ListView::getDescription() const
{
    return "ListView";
}

Widget* ListView::createCloneInstance()
{
    return ListView::create();
}

void ListView::copyClonedWidgetChildren(Widget* model)
{
    auto& arrayItems = static_cast<ListView*>(model)->getItems();
    for (auto& item : arrayItems)
    {
        pushBackCustomItem(item->clone());
    }
}

void ListView::copySpecialProperties(Widget *widget)
{
    ListView* listViewEx = dynamic_cast<ListView*>(widget);
    if (listViewEx)
    {
        ScrollView::copySpecialProperties(widget);
        setItemModel(listViewEx->_model);
        setItemsMargin(listViewEx->_itemsMargin);
        setGravity(listViewEx->_gravity);
        _listViewEventListener = listViewEx->_listViewEventListener;
        _listViewEventSelector = listViewEx->_listViewEventSelector;
        _eventCallback = listViewEx->_eventCallback;
    }
}

Vec2 ListView::getHowMuchOutOfBoundary(const Vec2& addition)
{
    if(!_magneticAllowedOutOfBoundary || _items.empty())
    {
        return ScrollView::getHowMuchOutOfBoundary(addition);
    }
    else if(_magneticType == MagneticType::NONE || _magneticType == MagneticType::BOTH_END)
    {
        return ScrollView::getHowMuchOutOfBoundary(addition);
    }
    else if(addition == Vec2::ZERO && !_outOfBoundaryAmountDirty)
    {
        return _outOfBoundaryAmount;
    }
    
    // If it is allowed to be out of boundary by magnetic, adjust the boundaries according to the magnetic type.
    float leftBoundary = _leftBoundary;
    float rightBoundary = _rightBoundary;
    float topBoundary = _topBoundary;
    float bottomBoundary = _bottomBoundary;
    {
        ssize_t lastItemIndex = _items.size() - 1;
        Size contentSize = getContentSize();
        Vec2 firstItemAdjustment, lastItemAdjustment;
        if(_magneticType == MagneticType::CENTER)
        {
            firstItemAdjustment = (contentSize - _items.at(0)->getContentSize()) / 2;
            lastItemAdjustment = (contentSize - _items.at(lastItemIndex)->getContentSize()) / 2;
        }
        else if(_magneticType == MagneticType::LEFT)
        {
            lastItemAdjustment = contentSize - _items.at(lastItemIndex)->getContentSize();
        }
        else if(_magneticType == MagneticType::RIGHT)
        {
            firstItemAdjustment = contentSize - _items.at(0)->getContentSize();
        }
        else if(_magneticType == MagneticType::TOP)
        {
            lastItemAdjustment = contentSize - _items.at(lastItemIndex)->getContentSize();
        }
        else if(_magneticType == MagneticType::BOTTOM)
        {
            firstItemAdjustment = contentSize - _items.at(0)->getContentSize();
        }
        leftBoundary += firstItemAdjustment.x;
        rightBoundary -= lastItemAdjustment.x;
        topBoundary -= firstItemAdjustment.y;
        bottomBoundary += lastItemAdjustment.y;
    }
    
    // Calculate the actual amount
    Vec2 outOfBoundaryAmount;
    if(_innerContainer->getLeftBoundary() + addition.x > leftBoundary)
    {
        outOfBoundaryAmount.x = leftBoundary - (_innerContainer->getLeftBoundary() + addition.x);
    }
    else if(_innerContainer->getRightBoundary() + addition.x < rightBoundary)
    {
        outOfBoundaryAmount.x = rightBoundary - (_innerContainer->getRightBoundary() + addition.x);
    }
    
    if(_innerContainer->getTopBoundary() + addition.y < topBoundary)
    {
        outOfBoundaryAmount.y = topBoundary - (_innerContainer->getTopBoundary() + addition.y);
    }
    else if(_innerContainer->getBottomBoundary() + addition.y > bottomBoundary)
    {
        outOfBoundaryAmount.y = bottomBoundary - (_innerContainer->getBottomBoundary() + addition.y);
    }
    
    if(addition == Vec2::ZERO)
    {
        _outOfBoundaryAmount = outOfBoundaryAmount;
        _outOfBoundaryAmountDirty = false;
    }
    return outOfBoundaryAmount;
}

static Vec2 getAnchorPointByMagneticType(ListView::MagneticType magneticType)
{
    switch(magneticType)
    {
        case ListView::MagneticType::NONE: return Vec2::ZERO;
        case ListView::MagneticType::BOTH_END: return Vec2::ANCHOR_TOP_LEFT;
        case ListView::MagneticType::CENTER: return Vec2::ANCHOR_MIDDLE;
        case ListView::MagneticType::LEFT: return Vec2::ANCHOR_MIDDLE_LEFT;
        case ListView::MagneticType::RIGHT: return Vec2::ANCHOR_MIDDLE_RIGHT;
        case ListView::MagneticType::TOP: return Vec2::ANCHOR_MIDDLE_TOP;
        case ListView::MagneticType::BOTTOM: return Vec2::ANCHOR_MIDDLE_BOTTOM;
    }
    return Vec2::ZERO;
}

void ListView::startAttenuatingAutoScroll(const Vec2& deltaMove, const Vec2& initialVelocity)
{
    Vec2 adjustedDeltaMove = deltaMove;
    
    if(!_items.empty() && _magneticType != MagneticType::NONE)
    {
        adjustedDeltaMove = flattenVectorByDirection(adjustedDeltaMove);

        // If the destination is out of boundary, do nothing here. Because it will be handled by bouncing back.
        if(getHowMuchOutOfBoundary(adjustedDeltaMove) == Vec2::ZERO)
        {
            MagneticType magType = _magneticType;
            if(magType == MagneticType::BOTH_END)
            {
                if(_direction == Direction::HORIZONTAL)
                {
                    magType = (adjustedDeltaMove.x > 0 ? MagneticType::LEFT : MagneticType::RIGHT);
                }
                else if(_direction == Direction::VERTICAL)
                {
                    magType = (adjustedDeltaMove.y > 0 ? MagneticType::BOTTOM : MagneticType::TOP);
                }
            }
            
            // Adjust the delta move amount according to the magnetic type
            Vec2 magneticAnchorPoint = getAnchorPointByMagneticType(magType);
            Vec2 magneticPosition = -_innerContainer->getPosition();
            magneticPosition.x += getContentSize().width * magneticAnchorPoint.x;
            magneticPosition.y += getContentSize().height * magneticAnchorPoint.y;
            
            Widget* pTargetItem = getClosestItemToPosition(magneticPosition - adjustedDeltaMove, magneticAnchorPoint);
            Vec2 itemPosition = calculateItemPositionWithAnchor(pTargetItem, magneticAnchorPoint);
            adjustedDeltaMove = magneticPosition - itemPosition;
        }
    }
    ScrollView::startAttenuatingAutoScroll(adjustedDeltaMove, initialVelocity);
}

void ListView::startMagneticScroll()
{
    if(_items.empty() || _magneticType == MagneticType::NONE)
    {
        return;
    }
    
    // Find the closest item
    Vec2 magneticAnchorPoint = getAnchorPointByMagneticType(_magneticType);
    Vec2 magneticPosition = -_innerContainer->getPosition();
    magneticPosition.x += getContentSize().width * magneticAnchorPoint.x;
    magneticPosition.y += getContentSize().height * magneticAnchorPoint.y;
    
    Widget* pTargetItem = getClosestItemToPosition(magneticPosition, magneticAnchorPoint);
    scrollToItem(getIndex(pTargetItem), magneticAnchorPoint, magneticAnchorPoint);
}

}
NS_CC_END<|MERGE_RESOLUTION|>--- conflicted
+++ resolved
@@ -117,11 +117,7 @@
         case Direction::VERTICAL:
         {
             size_t length = _items.size();
-<<<<<<< HEAD
-            float totalHeight = (length == 0) ? 0.0f : (length - 1) * _itemsMargin;
-=======
-            float totalHeight = (length - 1) * _itemsMargin + (_topPadding + _bottomPadding);
->>>>>>> 8df9f1eb
+            float totalHeight = (length == 0) ? 0.0f : (length - 1) * _itemsMargin + (_topPadding + _bottomPadding);
             for (auto& item : _items)
             {
                 totalHeight += item->getContentSize().height;
@@ -134,11 +130,7 @@
         case Direction::HORIZONTAL:
         {
             size_t length = _items.size();
-<<<<<<< HEAD
-            float totalWidth = (length == 0) ? 0.0f : (length - 1) * _itemsMargin;
-=======
-            float totalWidth = (length - 1) * _itemsMargin + (_leftPadding + _rightPadding);
->>>>>>> 8df9f1eb
+            float totalWidth = (length == 0) ? 0.0f : (length - 1) * _itemsMargin + (_leftPadding + _rightPadding);
             for (auto& item : _items)
             {
                 totalWidth += item->getContentSize().width;
