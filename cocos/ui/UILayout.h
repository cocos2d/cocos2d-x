/****************************************************************************
Copyright (c) 2013-2014 Chukong Technologies Inc.

http://www.cocos2d-x.org

Permission is hereby granted, free of charge, to any person obtaining a copy
of this software and associated documentation files (the "Software"), to deal
in the Software without restriction, including without limitation the rights
to use, copy, modify, merge, publish, distribute, sublicense, and/or sell
copies of the Software, and to permit persons to whom the Software is
furnished to do so, subject to the following conditions:

The above copyright notice and this permission notice shall be included in
all copies or substantial portions of the Software.

THE SOFTWARE IS PROVIDED "AS IS", WITHOUT WARRANTY OF ANY KIND, EXPRESS OR
IMPLIED, INCLUDING BUT NOT LIMITED TO THE WARRANTIES OF MERCHANTABILITY,
FITNESS FOR A PARTICULAR PURPOSE AND NONINFRINGEMENT. IN NO EVENT SHALL THE
AUTHORS OR COPYRIGHT HOLDERS BE LIABLE FOR ANY CLAIM, DAMAGES OR OTHER
LIABILITY, WHETHER IN AN ACTION OF CONTRACT, TORT OR OTHERWISE, ARISING FROM,
OUT OF OR IN CONNECTION WITH THE SOFTWARE OR THE USE OR OTHER DEALINGS IN
THE SOFTWARE.
****************************************************************************/

#ifndef __LAYOUT_H__
#define __LAYOUT_H__

#include "ui/UIWidget.h"
#include "ui/GUIExport.h"
#include "renderer/CCCustomCommand.h"
#include "renderer/CCGroupCommand.h"

/**
 * @addtogroup ui
 * @{
 */
NS_CC_BEGIN

class DrawNode;
class LayerColor;
class LayerGradient;
<<<<<<< HEAD
class StencilStateManager;
=======
struct CC_DLL ResouceData;

>>>>>>> 4ce32821

namespace ui {
    
class LayoutManager;
class Scale9Sprite;

/**
 *@brief Layout interface for creating LayoutManger and do actual layout.
 * @js NA
 */
class CC_GUI_DLL LayoutProtocol
{
public:
    /**
     *@brief Default constructor.
     */
    LayoutProtocol(){}
    /**
     *@brief Default destructor.
     */
    virtual ~LayoutProtocol(){}

    
    /**
     * @brief Create a custom layout manager.
     *
     * @return A LayoutManager descendants instance.
     */
    virtual LayoutManager* createLayoutManager() = 0;
    
    /**
     * @brief Return the content size of layout.
     *
     * @return A content size in Size.
     */
    virtual Size getLayoutContentSize()const = 0;
    
    /**
     * @brief Get all elements of the layout.
     *
     * @return A vector of Node pointers.
     */
    virtual const Vector<Node*>& getLayoutElements()const = 0;
    
    /**
     * @brief The main function to do the layout job.
     *  Different layout manager should implement its own layout algorithm.
     *
     */
    virtual void doLayout() = 0;
};

#if (CC_TARGET_PLATFORM == CC_PLATFORM_WINRT)
#ifdef RELATIVE
#undef RELATIVE
#endif
#endif

/**
 *@brief A container for holding a few child widgets. 
 *
 * The child widgets could be rearranged according to the layout type and it also enables clipping, set background image and color.
 *
 * There are mainly four types of layout:
 * - Absolute layout: This the default layout type, child elements are arranged by their absolute position.
 * - Horizontal layout: child elements are arranged horizontally.
 * - Vertical layout: child elements are arranged vertically.
 * - Relative layout: child elements are arranged relative to certain rules.
 *
 */
class CC_GUI_DLL Layout : public Widget, public LayoutProtocol
{
    
    DECLARE_CLASS_GUI_INFO
    
public:
    /**
     * Layout type, default is ABSOLUTE.
     */
    enum class Type
    {
        ABSOLUTE,
        VERTICAL,
        HORIZONTAL,
        RELATIVE
    };
    
    /**
     * Clipping Type, default is STENCIL.
     */
    enum class ClippingType
    {
        STENCIL,
        SCISSOR
    };
    
    /**
     * Background color type, default is NONE.
     */
    enum class BackGroundColorType
    {
        NONE,
        SOLID,
        GRADIENT
    };
    
    /**
     * Default constructor
     * @js ctor
     * @lua new
     */
    Layout();
    
    /**
     * Default destructor
     * @js NA
     * @lua NA
     */
    virtual ~Layout();
    
    /**
     * Create a empty layout.
     */
    static Layout* create();
    
    /**
     * Sets a background image for layout.
     *
     * @param fileName image file path.
     * @param texType @see TextureResType. 
     */
    void setBackGroundImage(const std::string& fileName,TextureResType texType = TextureResType::LOCAL);
    
    /**
     * Sets a background image capinsets for layout, it only affects the scale9 enabled background image
     *
     * @param capInsets  The capInsets in Rect.
     *
     */
    void setBackGroundImageCapInsets(const Rect& capInsets);
    
    /**
     * Query background image's capInsets size.
     *@return The background image capInsets.
     */
    const Rect& getBackGroundImageCapInsets()const;
    
    /**
     * Sets Color Type for layout's background
     *
     * @param type   @see `BackGroundColorType`
     */
    void setBackGroundColorType(BackGroundColorType type);
    
    /**
     * Query the layout's background color type.
     *@return The layout's background color type.
     */
    BackGroundColorType getBackGroundColorType()const;
    
    /**
     * Enable background image scale9 rendering.
     *
     * @param enabled  True means enable scale9 rendering for background image, false otherwise.
     */
    void setBackGroundImageScale9Enabled(bool enabled);
    
    /**
     * Query background image scale9 enable status.
     *@return Whether background image is scale9 enabled or not.
     */
    bool isBackGroundImageScale9Enabled()const;
    
    /**
     * Set background color for layout
     * The color only applies to layout when it's color type is BackGroundColorType::SOLIDE
     *
     * @param color Color in Color3B.
     */
    void setBackGroundColor(const Color3B &color);
    
    /**
     * Query the layout's background color.
     *@return Background color in Color3B.
     */
    const Color3B& getBackGroundColor()const;
    
    /**
     * Set start and end background color for layout.
     * This setting only take effect when the layout's  color type is BackGroundColorType::GRADIENT
     *
     * @param startColor Color value in Color3B.
     * @param endColor Color value in Color3B.
     */
    void setBackGroundColor(const Color3B &startColor, const Color3B &endColor);
    
    /**
     * Get the gradient background start color.
     *@return  Gradient background start color value.
     */
    const Color3B& getBackGroundStartColor()const;
    
    /**
     * Get the gradient background end color.
     * @return Gradient background end color value.
     */
    const Color3B& getBackGroundEndColor()const;
    
    /**
     * Sets background color opacity of layout.
     *
     * @param opacity The opacity in `GLubyte`.
     */
    void setBackGroundColorOpacity(GLubyte opacity);
    
    /**
     * Get the layout's background color opacity.
     *@return Background color opacity value.
     */
    GLubyte getBackGroundColorOpacity()const;
    
    /**
     * Sets background color vector for layout.
     * This setting only take effect when layout's color type is BackGroundColorType::GRADIENT
     *
     * @param vector The color vector in `Vec2`.
     */
    void setBackGroundColorVector(const Vec2 &vector);
    
    /**
     * Get the layout's background color vector.
     *@return Background color vector.
     */
    const Vec2& getBackGroundColorVector()const;
    
    /**
     * Set layout's background image color.
     *@param color Background color value in `Color3B`.
     */
    void setBackGroundImageColor(const Color3B& color);
    
    /**
     * Set opacity of background image.
     *@param opacity Background image opacity in GLubyte.
     */
    void setBackGroundImageOpacity(GLubyte opacity);
    
    /**
     * Get color of layout's background image.
     *@return Layout's background image color.
     */
    const Color3B& getBackGroundImageColor()const;
    
    /**
     * Get the opacity of layout's background image.
     * @return The opacity of layout's background image.
     */
    GLubyte getBackGroundImageOpacity()const;
    
    /**
     * Remove the background image of layout.
     */
    void removeBackGroundImage();
    
    /**
     * Gets background image texture size.
     *
     * @return background image texture size.
     */
    const Size& getBackGroundImageTextureSize() const;
    
    /**
     * Toggle layout clipping.
     *
     * If you do need clipping, you pass true to this function.
     *
     * @param enabled Pass true to enable clipping, false otherwise.
     */
    virtual void setClippingEnabled(bool enabled);
    
    
    /**
     * Change the clipping type of layout.
     * On default, the clipping type is `ClippingType::STENCIL`.
     * @see `ClippingType`
     *@param type The clipping type of layout.
     */
    void setClippingType(ClippingType type);

    /**
     *
     * @see `setClippingType(ClippingType)`
     */
    ClippingType getClippingType()const;
    
    /**
     * Gets if layout is clipping enabled.
     *
     * @return if layout is clipping enabled.
     */
    virtual bool isClippingEnabled()const;
    
    /**
     * Returns the "class name" of widget.
     */
    virtual std::string getDescription() const override;
    
    /**
     * Change the layout type.
     *@param type Layout type.
     */
    virtual void setLayoutType(Type type);
    
    /**
     * Query layout type.
     *@return Get the layout type.
     */
    virtual  Type getLayoutType() const;

    
    virtual void addChild(Node* child)override;
    virtual void addChild(Node * child, int localZOrder)override;
    /**
     * Adds a child to the container with z order and tag
     *
     * If the child is added to a 'running' node, then 'onEnter' and 'onEnterTransitionDidFinish' will be called immediately.
     *
     * @param child     A child node
     * @param localZOrder    Z order for drawing priority. Please refer to setLocalZOrder(int)
     * @param tag       A integer to identify the node easily. Please refer to setTag(int)
     */
    virtual void addChild(Node* child, int localZOrder, int tag) override;
    virtual void addChild(Node* child, int localZOrder, const std::string &name) override;
    
    virtual void visit(Renderer *renderer, const Mat4 &parentTransform, uint32_t parentFlags) override;

    virtual void removeChild(Node* child, bool cleanup = true) override;
    
    /**
     * Removes all children from the container with a cleanup.
     *
     * @see `removeAllChildrenWithCleanup(bool)`
     */
    virtual void removeAllChildren() override;
    /**
     * Removes all children from the container, and do a cleanup to all running actions depending on the cleanup parameter.
     *
     * @param cleanup   true if all running actions on all children nodes should be cleanup, false otherwise.
     * @js removeAllChildren
     * @lua removeAllChildren
     */
    virtual void removeAllChildrenWithCleanup(bool cleanup) override;

    /**
     * force refresh widget layout
     */
    virtual void forceDoLayout();
    
    /**
     * request to refresh widget layout
     */
    virtual void requestDoLayout();
    
    /**
     * @lua NA
     */
    virtual void onEnter() override;
    
    /**
     * @lua NA
     */
    virtual void onExit() override;
    
    /**
     * If a layout is loop focused which means that the focus movement will be inside the layout
     *@param loop  pass true to let the focus movement loop inside the layout
     */
    void setLoopFocus(bool loop);
    
    /**
     *@return If focus loop is enabled, then it will return true, otherwise it returns false. The default value is false.
     */
    bool isLoopFocus()const;
    
    /**
     *@param pass To specify whether the layout pass its focus to its child
     */
    void setPassFocusToChild(bool pass);
    
    /**
     * @return To query whether the layout will pass the focus to its children or not. The default value is true
     */
    bool isPassFocusToChild()const;
    
    /**
     *  When a widget is in a layout, you could call this method to get the next focused widget within a specified direction.
     *  If the widget is not in a layout, it will return itself
     *@param direction the direction to look for the next focused widget in a layout
     *@param current  the current focused widget
     *@return the next focused widget in a layout
     */
    virtual Widget* findNextFocusedWidget(FocusDirection direction, Widget* current) override;
    
    /**
     * To specify a user-defined functor to decide which child widget of the layout should get focused
     * @param FocusDirection the finding direction
     * @param this previous focused widget
     * @return return the index of widget in the layout
     */
    std::function<int(FocusDirection, Widget*)> onPassFocusToChild;
    
    /** 
     * Override function. Set camera mask, the node is visible by the camera whose camera flag & node's camera mask is true. 
     * @param mask Mask being set
     * @param applyChildren If true call this function recursively from this node to its children.
     */
    virtual void setCameraMask(unsigned short mask, bool applyChildren = true) override;

    ResouceData getRenderFile();

CC_CONSTRUCTOR_ACCESS:
    //override "init" method of widget.
    virtual bool init() override;
    
protected:
    //override "onSizeChanged" method of widget.
    virtual void onSizeChanged() override;
    
    //init background image renderer.
    void addBackGroundImage();
    
    void supplyTheLayoutParameterLackToChild(Widget* child);
    virtual Widget* createCloneInstance() override;
    virtual void copySpecialProperties(Widget* model) override;
    virtual void copyClonedWidgetChildren(Widget* model) override;
    
    void stencilClippingVisit(Renderer *renderer, const Mat4 &parentTransform, uint32_t parentFlags);
    void scissorClippingVisit(Renderer *renderer, const Mat4 &parentTransform, uint32_t parentFlags);
    
    void setStencilClippingSize(const Size& size);
    const Rect& getClippingRect();
    
    virtual void doLayout()override;
    virtual LayoutManager* createLayoutManager()override;
    virtual Size getLayoutContentSize()const override;
    virtual const Vector<Node*>& getLayoutElements()const override;
    
    //clipping
    
    void onBeforeVisitScissor();
    void onAfterVisitScissor();
    void updateBackGroundImageColor();
    void updateBackGroundImageOpacity();
    void updateBackGroundImageRGBA();
    
    /**
     *get the content size of the layout, it will accumulate all its children's content size
     */
    Size getLayoutAccumulatedSize() const;
    
    /**
     * When the layout get focused, it the layout pass the focus to its child, it will use this method to determine which child 
     * will get the focus.  The current algorithm to determine which child will get focus is nearest-distance-priority algorithm
     *@param dir next focused widget direction
     *@return The index of child widget in the container
     */
     int findNearestChildWidgetIndex(FocusDirection direction, Widget* baseWidget);
    
    /**
     * When the layout get focused, it the layout pass the focus to its child, it will use this method to determine which child
     * will get the focus.  The current algorithm to determine which child will get focus is farthest-distance-priority algorithm
     *@param dir next focused widget direction
     *@return The index of child widget in the container
     */
    int findFarthestChildWidgetIndex(FocusDirection direction, Widget* baseWidget);
    
    /**
     * calculate the nearest distance between the baseWidget and the children of the layout
     *@param the base widget which will be used to calculate the distance between the layout's children and itself
     *@return return the nearest distance between the baseWidget and the layout's children
     */
    float calculateNearestDistance(Widget* baseWidget);
    
    /**
     * calculate the farthest distance between the baseWidget and the children of the layout
     *@param the base widget which will be used to calculate the distance between the layout's children and itself
     *@return return the farthest distance between the baseWidget and the layout's children
     */

    float calculateFarthestDistance(Widget* baseWidget);
    
    /**
     *  when a layout pass the focus to it's child, use this method to determine which algorithm to use, nearest or farthest distance algorithm or not
     */
    void findProperSearchingFunctor(FocusDirection dir, Widget* baseWidget);
    
    /**
     * find the first non-layout widget in this layout
     */
    Widget *findFirstNonLayoutWidget();
    
    /**
     * find the first focus enabled widget index in the layout, it will recursive searching the child widget
     */
    int findFirstFocusEnabledWidgetIndex();
    
    /**
     * find a focus enabled child Widget in the layout by index
     */
    Widget* findFocusEnabledChildWidgetByIndex(ssize_t index);
    
    /**
     * get the center point of a widget in world space
     */
    Vec2 getWorldCenterPoint(Widget* node)const;
    
    /**
     * this method is called internally by nextFocusedWidget. When the dir is Right/Down, then this method will be called
     *@param dir  the direction.
     *@param current  the current focused widget
     *@return the next focused widget
     */
    Widget* getNextFocusedWidget(FocusDirection direction,Widget *current);
    
    /**
     * this method is called internally by nextFocusedWidget. When the dir is Left/Up, then this method will be called
     *@param dir  the direction.
     *@param current  the current focused widget
     *@return the next focused widget
     */
    Widget* getPreviousFocusedWidget(FocusDirection direction, Widget *current);
    
    /**
     * find the nth element in the _children array. Only the Widget descendant object will be returned
     *@param index  The index of a element in the _children array
     */
    Widget* getChildWidgetByIndex(ssize_t index)const;
    /**
     * whether it is the last element according to all their parents
     */
    bool  isLastWidgetInContainer(Widget* widget, FocusDirection direction)const;
    
    /**Lookup any parent widget with a layout type as the direction,
     * if the layout is loop focused, then return true, otherwise
     * It returns false
     */
    bool  isWidgetAncestorSupportLoopFocus(Widget* widget, FocusDirection direction)const;
    
    /**
     * pass the focus to the layout's next focus enabled child
     */
    Widget* passFocusToChild(FocusDirection direction, Widget* current);
    
    /**
     * If there are no focus enabled child in the layout, it will return false, otherwise it returns true
     */
    bool checkFocusEnabledChild()const;
    
protected:
    
    //background
    bool _backGroundScale9Enabled;
    Scale9Sprite* _backGroundImage;
    std::string _backGroundImageFileName;
    Rect _backGroundImageCapInsets;
    BackGroundColorType _colorType;
    TextureResType _bgImageTexType;
    Size _backGroundImageTextureSize;
    Color3B _backGroundImageColor;
    GLubyte _backGroundImageOpacity;

    LayerColor* _colorRender;
    LayerGradient* _gradientRender;
    Color3B _cColor;
    Color3B _gStartColor;
    Color3B _gEndColor;
    Vec2 _alongVector;
    GLubyte _cOpacity;
    
    //clipping
    bool _clippingEnabled;
    Type _layoutType;
    ClippingType _clippingType;
    DrawNode* _clippingStencil;
    bool _scissorOldState;
    Rect _clippingOldRect;
    Rect _clippingRect;
    Layout* _clippingParent;
    bool _clippingRectDirty;
    
    //clipping
    StencilStateManager *_stencileStateManager;

    GroupCommand _groupCommand;
    CustomCommand _beforeVisitCmdStencil;
    CustomCommand _afterDrawStencilCmd;
    CustomCommand _afterVisitCmdStencil;
    CustomCommand _beforeVisitCmdScissor;
    CustomCommand _afterVisitCmdScissor;
    
    bool _doLayoutDirty;
    bool _isInterceptTouch;
    
    //whether enable loop focus or not
    bool _loopFocus;
    //on default, it will pass the focus to the next nearest widget
    bool _passFocusToChild;
     //when finding the next focused widget, use this variable to pass focus between layout & widget
    bool _isFocusPassing;
};
    
}
NS_CC_END
// end of ui group
/// @}
#endif /* defined(__Layout__) */<|MERGE_RESOLUTION|>--- conflicted
+++ resolved
@@ -39,12 +39,8 @@
 class DrawNode;
 class LayerColor;
 class LayerGradient;
-<<<<<<< HEAD
 class StencilStateManager;
-=======
 struct CC_DLL ResouceData;
-
->>>>>>> 4ce32821
 
 namespace ui {
     
