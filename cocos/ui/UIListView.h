--- conflicted
+++ resolved
@@ -158,13 +158,8 @@
     static ListView* create();
     
     /**
-<<<<<<< HEAD
-     * @~english
-     * Set a item model for listview.
-=======
+     * @~english
      * Set an item model for listview.
-     *
->>>>>>> 794759f7
      * When calling `pushBackDefaultItem`, the model will be used as a blueprint and new model copy will be inserted into ListView.
      *
      * @~chinese 
@@ -187,29 +182,20 @@
     /**
      * @~english
      * Insert a default item(create by cloning model) into listview at a give index.
-<<<<<<< HEAD
      * @~chinese 
      * 插入一个默认项（通过克隆模式创建）到ListView的指定位置。
-     * @param index  @~english A index in ssize_t.
+     * @param index  @~english An index in ssize_t.
      * @~chinese 指定的位置索引
-=======
-     *@param index  An index in ssize_t.
->>>>>>> 794759f7
      */
     void insertDefaultItem(ssize_t index);
     
     /**
-<<<<<<< HEAD
      * @~english
      * Insert a custom item into the end of ListView.
      * @~chinese 
      * 插入一个自定义项到ListView的尾部。
-     * @param item @~english A item in `Widget*`.
+     * @param item @~english An item in `Widget*`.
      * @~chinese 一个`Widget*`项目
-=======
-     * Insert a  custom item into the end of ListView.
-     *@param item An item in `Widget*`.
->>>>>>> 794759f7
      */
     void pushBackCustomItem(Widget* item);
     
@@ -235,12 +221,8 @@
     void removeLastItem();
     
     /**
-<<<<<<< HEAD
-     * @~english
-     * Remove a item at given index.
-=======
+     * @~english
      * Remove an item at given index.
->>>>>>> 794759f7
      *
      * @~chinese 
      * 在给定索引处删除一个项目
@@ -257,12 +239,8 @@
     void removeAllItems();
     
     /**
-<<<<<<< HEAD
-     * @~english
-     * Return a item at a given index.
-=======
+     * @~english
      * Return an item at a given index.
->>>>>>> 794759f7
      *
      * @~chinese 
      * 返回一个给定的索引处的项目。
@@ -447,20 +425,14 @@
     /**
      * @brief Query current selected widget's index.
      *
-<<<<<<< HEAD
-     * @return @~english A index of a selected item.
+     * @return @~english An index of a selected item.
      * @~chinese 选中的控件的索引。
-=======
-     
-     * @return An index of a selected item.
->>>>>>> 794759f7
      */
     ssize_t getCurSelectedIndex() const;
     
     /**
-<<<<<<< HEAD
-     * @~english
-     * Add a event click callback to ListView, then one item of Listview is clicked, the callback will be called.
+     * @~english
+     * Add an event click callback to ListView, then one item of Listview is clicked, the callback will be called.
      * @~chinese 
      * 添加ListView点击事件的回调，ListView中的一个项目被点击将会调用回调函数。
      * @deprecated @~english Use  `addEventListener` instead.
@@ -469,27 +441,16 @@
      * @~chinese 一个`Ref*`指针
      * @param selector @~english A member function pointer with type of `SEL_ListViewEvent`.
      * @~chinese `SEL_ListViewEvent`类型的成员函数指针。
-=======
+     */
+    CC_DEPRECATED_ATTRIBUTE void addEventListenerListView(Ref* target, SEL_ListViewEvent selector);
+
+    /**
+     * @~english
      * Add an event click callback to ListView, then one item of Listview is clicked, the callback will be called.
-     *@deprecated Use  `addEventListener` instead.
-     *@param target A pointer of `Ref*` type.
-     *@param selector A member function pointer with type of `SEL_ListViewEvent`.
->>>>>>> 794759f7
-     */
-    CC_DEPRECATED_ATTRIBUTE void addEventListenerListView(Ref* target, SEL_ListViewEvent selector);
-
-    /**
-<<<<<<< HEAD
-     * @~english
-     * Add a event click callback to ListView, then one item of Listview is clicked, the callback will be called.
      * @~chinese 
      * 添加ListView点击事件的回调，ListView中的一个项目被点击将会调用回调函数。
      * @param callback @~english A callback function with type of `ccListViewCallback`.
      * @~chinese 一个ccListViewCallback类型的回调函数。
-=======
-     * Add an event click callback to ListView, then one item of Listview is clicked, the callback will be called.
-     *@param callback A callback function with type of `ccListViewCallback`.
->>>>>>> 794759f7
      */
     void addEventListener(const ccListViewCallback& callback);
     using ScrollView::addEventListener;
