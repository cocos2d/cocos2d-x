--- conflicted
+++ resolved
@@ -1,28 +1,4 @@
 /****************************************************************************
-<<<<<<< HEAD
- Copyright (c) 2013-2014 Chukong Technologies Inc.
- 
- http://www.cocos2d-x.org
- 
- Permission is hereby granted, free of charge, to any person obtaining a copy
- of this software and associated documentation files (the "Software"), to deal
- in the Software without restriction, including without limitation the rights
- to use, copy, modify, merge, publish, distribute, sublicense, and/or sell
- copies of the Software, and to permit persons to whom the Software is
- furnished to do so, subject to the following conditions:
- 
- The above copyright notice and this permission notice shall be included in
- all copies or substantial portions of the Software.
- 
- THE SOFTWARE IS PROVIDED "AS IS", WITHOUT WARRANTY OF ANY KIND, EXPRESS OR
- IMPLIED, INCLUDING BUT NOT LIMITED TO THE WARRANTIES OF MERCHANTABILITY,
- FITNESS FOR A PARTICULAR PURPOSE AND NONINFRINGEMENT. IN NO EVENT SHALL THE
- AUTHORS OR COPYRIGHT HOLDERS BE LIABLE FOR ANY CLAIM, DAMAGES OR OTHER
- LIABILITY, WHETHER IN AN ACTION OF CONTRACT, TORT OR OTHERWISE, ARISING FROM,
- OUT OF OR IN CONNECTION WITH THE SOFTWARE OR THE USE OR OTHER DEALINGS IN
- THE SOFTWARE.
- ****************************************************************************/
-=======
 Copyright (c) 2013-2017 Chukong Technologies Inc.
 
 http://www.cocos2d-x.org
@@ -45,7 +21,6 @@
 OUT OF OR IN CONNECTION WITH THE SOFTWARE OR THE USE OR OTHER DEALINGS IN
 THE SOFTWARE.
 ****************************************************************************/
->>>>>>> 72c558e0
 
 
 #ifndef __UILISTVIEW_H__
@@ -61,45 +36,45 @@
 NS_CC_BEGIN
 
 namespace ui{
-  
-  /**
-   * ListView click item event type.
-   */
-  typedef enum
-  {
+    
+/**
+ * ListView click item event type.
+ */
+typedef enum
+{
     LISTVIEW_ONSELECTEDITEM_START,
     LISTVIEW_ONSELECTEDITEM_END
-  }ListViewEventType;
-  
-  /**
-   * A callback which would be called when a ListView item is clicked.
-   *@deprecated Use `ccListViewCallback` instead.
-   */
-  typedef void (Ref::*SEL_ListViewEvent)(Ref*,ListViewEventType);
+}ListViewEventType;
+
+/**
+ * A callback which would be called when a ListView item is clicked.
+ *@deprecated Use `ccListViewCallback` instead.
+ */
+typedef void (Ref::*SEL_ListViewEvent)(Ref*,ListViewEventType);
 #define listvieweventselector(_SELECTOR) (SEL_ListViewEvent)(&_SELECTOR)
-  
-  /**
-   *@brief ListView is a view group that displays a list of scrollable items.
-   *The list items are inserted to the list by using `addChild` or  `insertDefaultItem`.
-   * @warning The list item in ListView doesn't support cell reuse at the moment, if you have a large amount of data need to be displayed, use  `TableView` instead.
-   * ListView is a subclass of  `ScrollView`, so it shares many features of ScrollView.
-   */
-  class CC_GUI_DLL ListView : public ScrollView
-  {
-    
+
+/**
+ *@brief ListView is a view group that displays a list of scrollable items.
+ *The list items are inserted to the list by using `addChild` or  `insertDefaultItem`.
+ * @warning The list item in ListView doesn't support cell reuse at the moment, if you have a large amount of data need to be displayed, use  `TableView` instead.
+ * ListView is a subclass of  `ScrollView`, so it shares many features of ScrollView.
+ */
+class CC_GUI_DLL ListView : public ScrollView
+{
+ 
     DECLARE_CLASS_GUI_INFO
-  public:
+public:
     /**
      * Gravity for docking elements in ListView.
      */
     enum class Gravity
     {
-      LEFT,
-      RIGHT,
-      CENTER_HORIZONTAL,
-      TOP,
-      BOTTOM,
-      CENTER_VERTICAL
+        LEFT,
+        RIGHT,
+        CENTER_HORIZONTAL,
+        TOP,
+        BOTTOM,
+        CENTER_VERTICAL
     };
     
     /**
@@ -107,8 +82,8 @@
      */
     enum class EventType
     {
-      ON_SELECTED_ITEM_START,
-      ON_SELECTED_ITEM_END
+        ON_SELECTED_ITEM_START,
+        ON_SELECTED_ITEM_END
     };
     
     /**
@@ -118,13 +93,13 @@
      */
     enum class MagneticType
     {
-      NONE,
-      CENTER,
-      BOTH_END,
-      LEFT,
-      RIGHT,
-      TOP,
-      BOTTOM,
+        NONE,
+        CENTER,
+        BOTH_END,
+        LEFT,
+        RIGHT,
+        TOP,
+        BOTTOM,
     };
     
     /**
@@ -201,7 +176,7 @@
     /**
      * @brief Remove all items in current ListView.
      *
-     *
+     
      */
     void removeAllItems();
     
@@ -343,7 +318,7 @@
      * @return An item instance.
      */
     Widget* getBottommostItemInCurrentView() const;
-    
+
     /**
      * Override functions
      */
@@ -358,7 +333,7 @@
     virtual void jumpToPercentVertical(float percent) override;
     virtual void jumpToPercentHorizontal(float percent) override;
     virtual void jumpToPercentBothDirection(const Vec2& percent) override;
-    
+
     /**
      * @brief Jump to specific item
      * @param itemIndex Specifies the item's index
@@ -397,14 +372,14 @@
      *@param selector A member function pointer with type of `SEL_ListViewEvent`.
      */
     CC_DEPRECATED_ATTRIBUTE void addEventListenerListView(Ref* target, SEL_ListViewEvent selector);
-    
+
     /**
      * Add an event click callback to ListView, then one item of Listview is clicked, the callback will be called.
      *@param callback A callback function with type of `ccListViewCallback`.
      */
     void addEventListener(const ccListViewCallback& callback);
     using ScrollView::addEventListener;
-    
+
     /**
      * Changes scroll direction of scrollview.
      *
@@ -421,19 +396,21 @@
      * @deprecated Use method requestDoLayout() instead
      */
     CC_DEPRECATED_ATTRIBUTE void requestRefreshView();
-    
+
     /**
      * @brief Refresh content view of ListView.
      * @deprecated Use method forceDoLayout() instead
      */
     CC_DEPRECATED_ATTRIBUTE void refreshView();
-    
-  CC_CONSTRUCTOR_ACCESS:
+
+CC_CONSTRUCTOR_ACCESS:
     virtual bool init() override;
     
-  protected:
+protected:
     virtual void handleReleaseLogic(Touch *touch) override;
+
     virtual void onItemListChanged();
+
     virtual void remedyLayoutParameter(Widget* item);
     void updateInnerContainerSize();
     void remedyVerticalLayoutParameter(LinearLayoutParameter* layoutParameter, ssize_t itemIndex);
@@ -449,12 +426,11 @@
     virtual Vec2 getHowMuchOutOfBoundary(const Vec2& addition = Vec2::ZERO) override;
     
     virtual void startAttenuatingAutoScroll(const Vec2& deltaMove, const Vec2& initialVelocity) override;
-
+    
+    void startMagneticScroll();
     Vec2 calculateItemDestination(const Vec2& positionRatioInView, Widget* item, const Vec2& itemAnchorPoint);
-    public:
-    
-    void startMagneticScroll();
-  protected:
+    
+protected:
     Widget* _model;
     
     Vector<Widget*> _items;
@@ -469,7 +445,7 @@
     float _scrollTime;
     
     ssize_t _curSelectedIndex;
-    
+
     bool _innerContainerDoLayoutDirty;
     
     Ref*       _listViewEventListener;
@@ -486,8 +462,8 @@
 #pragma warning (pop)
 #endif
     ccListViewCallback _eventCallback;
-  };
-  
+};
+
 }
 NS_CC_END
 // end of ui group
