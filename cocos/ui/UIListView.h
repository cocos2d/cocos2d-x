--- conflicted
+++ resolved
@@ -196,13 +196,8 @@
     virtual Vector<Node*>& getChildren() override{return ScrollView::getChildren();};
     virtual const Vector<Node*>& getChildren() const override{return ScrollView::getChildren();};
     virtual ssize_t getChildrenCount() const override {return ScrollView::getChildrenCount();};
-<<<<<<< HEAD
-    virtual Node * getChildByTag(int tag) override {return ScrollView::getChildByTag(tag);};
+    virtual Node * getChildByTag(int tag) const override {return ScrollView::getChildByTag(tag);};
     virtual Widget* getChildByName(const std::string& name) override {return ScrollView::getChildByName(name);};
-=======
-    virtual Node * getChildByTag(int tag) const override {return ScrollView::getChildByTag(tag);};
-    virtual Widget* getChildByName(const char* name) override {return ScrollView::getChildByName(name);};
->>>>>>> 249dffa3
     void updateInnerContainerSize();
     void remedyLayoutParameter(Widget* item);
     virtual void onSizeChanged() override;
