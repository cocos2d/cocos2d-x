--- conflicted
+++ resolved
@@ -157,16 +157,12 @@
             Widget::onExit();
             _impl->setVisible(false);
         }
-<<<<<<< HEAD
         
         void WebView::setBounces(bool bounces)
         {
           _impl->setBounces(bounces);
         }
         
-=======
-
->>>>>>> 3db84916
         cocos2d::ui::Widget* WebView::createCloneInstance()
         {
             return WebView::create();
