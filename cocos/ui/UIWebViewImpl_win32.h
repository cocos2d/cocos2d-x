--- conflicted
+++ resolved
@@ -73,12 +73,8 @@
     } // namespace experimental
 } //cocos2d
 
-<<<<<<< HEAD
-#endif //__cocos2d_plugin_WebViewImpl_win32_H_
-
-#endif
-=======
 #endif // CC_TARGET_PLATFORM == CC_PLATFORM_WIN32
 
 #endif //__cocos2d_plugin_WebViewImpl_win32_H_
->>>>>>> ca7c8e37
+
+#endif