--- conflicted
+++ resolved
@@ -223,7 +223,6 @@
     if (FLAGS_TRANSFORM_DIRTY & parentFlags || _transformUpdated || _contentSizeDirty)
         _clippingRectDirty = true;
 
-    
     adaptRenderers();
     doLayout();
     
@@ -480,7 +479,6 @@
 {
     if (_clippingRectDirty)
     {
-<<<<<<< HEAD
         const auto worldPos1 = convertToWorldSpace(Vec2::ZERO);
         const auto worldPos2 = convertToWorldSpace(Vec2(_contentSize.width, _contentSize.height));
 
@@ -489,12 +487,6 @@
         const auto scissorWidth = fabs(worldPos2.x - worldPos1.x);
         const auto scissorHeight = fabs(worldPos2.y - worldPos1.y);
 
-=======
-        const Vec2 worldPos = convertToWorldSpace(Vec2::ZERO);
-        const AffineTransform t = getNodeToWorldAffineTransform();
-        const float scissorWidth = _contentSize.width * t.a;
-        const float scissorHeight = _contentSize.height * t.d;
->>>>>>> 9b2a2db6
         Layout* parent = this;
 
         while (parent)
@@ -512,7 +504,6 @@
 
         if (_clippingParent)
         {
-<<<<<<< HEAD
             const auto& parentClippingRect = _clippingParent->getClippingRect();
 
             _clippingRect.origin.x = std::max(parentClippingRect.origin.x, worldPos.x);
@@ -523,48 +514,6 @@
 
             _clippingRect.size.width = std::max(0.0f, right - _clippingRect.origin.x);
             _clippingRect.size.height = std::max(0.0f, top - _clippingRect.origin.y);
-=======
-            const Rect& parentClippingRect = _clippingParent->getClippingRect();
-            float finalX = worldPos.x;
-            float finalY = worldPos.y;
-            float finalWidth = scissorWidth;
-            float finalHeight = scissorHeight;
-            
-            const float leftOffset = worldPos.x - parentClippingRect.origin.x;
-            if (leftOffset < 0.0f)
-            {
-                finalX = parentClippingRect.origin.x;
-                finalWidth += leftOffset;
-            }
-            const float rightOffset = (worldPos.x + scissorWidth) - (parentClippingRect.origin.x + parentClippingRect.size.width);
-            if (rightOffset > 0.0f)
-            {
-                finalWidth -= rightOffset;
-            }
-            const float topOffset = (worldPos.y + scissorHeight) - (parentClippingRect.origin.y + parentClippingRect.size.height);
-            if (topOffset > 0.0f)
-            {
-                finalHeight -= topOffset;
-            }
-            const float bottomOffset = worldPos.y - parentClippingRect.origin.y;
-            if (bottomOffset < 0.0f)
-            {
-                finalY = parentClippingRect.origin.y;
-                finalHeight += bottomOffset;
-            }
-            if (finalWidth < 0.0f)
-            {
-                finalWidth = 0.0f;
-            }
-            if (finalHeight < 0.0f)
-            {
-                finalHeight = 0.0f;
-            }
-            _clippingRect.origin.x = finalX;
-            _clippingRect.origin.y = finalY;
-            _clippingRect.size.width = finalWidth;
-            _clippingRect.size.height = finalHeight;
->>>>>>> 9b2a2db6
         }
         else
         {
