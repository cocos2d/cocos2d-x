﻿/****************************************************************************
 Copyright (c) 2013 cocos2d-x.org
 
 http://www.cocos2d-x.org
 
 Permission is hereby granted, free of charge, to any person obtaining a copy
 of this software and associated documentation files (the "Software"), to deal
 in the Software without restriction, including without limitation the rights
 to use, copy, modify, merge, publish, distribute, sublicense, and/or sell
 copies of the Software, and to permit persons to whom the Software is
 furnished to do so, subject to the following conditions:
 
 The above copyright notice and this permission notice shall be included in
 all copies or substantial portions of the Software.
 
 THE SOFTWARE IS PROVIDED "AS IS", WITHOUT WARRANTY OF ANY KIND, EXPRESS OR
 IMPLIED, INCLUDING BUT NOT LIMITED TO THE WARRANTIES OF MERCHANTABILITY,
 FITNESS FOR A PARTICULAR PURPOSE AND NONINFRINGEMENT. IN NO EVENT SHALL THE
 AUTHORS OR COPYRIGHT HOLDERS BE LIABLE FOR ANY CLAIM, DAMAGES OR OTHER
 LIABILITY, WHETHER IN AN ACTION OF CONTRACT, TORT OR OTHERWISE, ARISING FROM,
 OUT OF OR IN CONNECTION WITH THE SOFTWARE OR THE USE OR OTHER DEALINGS IN
 THE SOFTWARE.
 ****************************************************************************/

#ifndef __UIRICHTEXT_H__
#define __UIRICHTEXT_H__

#include "ui/UIWidget.h"
#include "ui/GUIExport.h"

NS_CC_BEGIN
/**
 * @addtogroup ui
 * @{
 */

class Label;

namespace ui {
    
/** @class RichElement
*@brief @~english Rich text element base class.
 It defines the basic common properties for all rich text element.
 
 @~chinese 富文本元素基类。
 它定义了所有的富文本元素的通用属性。
*/
class CC_GUI_DLL RichElement : public Ref
{
public:
    /**
     *@brief Rich element type.
     */
    enum class Type
    {
        TEXT,
        IMAGE,
        CUSTOM,
        NEWLINE
    };
    
    /**
     * @~english Default constructor.
     * @~chinese 默认构造器
     * @js ctor
     * @lua new
     */
    RichElement(){};
    
    /**
     * @~english Default destructor.
     * @~chinese 默认析构器
     * @js NA
     * @lua NA
     */
    virtual ~RichElement(){};

    
    /**
     * @~english Initialize a rich element with different arguments.
     * @~chinese 通过不同的参数初始化一个富文本元素。
     * @param tag @~english A integer tag value. @~chinese 标签值。
     * @param color @~english A color in @see `Color3B`. @~chinese 颜色值。 
     * @param opacity @~english A opacity value in `GLubyte`. @~chinese 不透明度。
     * @return @~english True if initialize success, false otherwise. @~chinese True表明初始化成功，反之失败。
     */
    bool init(int tag, const Color3B& color, GLubyte opacity);
protected:
    Type _type;
    int _tag;
    Color3B _color;
    GLubyte _opacity;
    friend class RichText;
};
    
/** @class RichElementText
*@brief @~english Rich element for displaying text.

 @~chinese 用以显示文本的RichElementText。
*/
class CC_GUI_DLL RichElementText : public RichElement
{
public:
    
    /**
     * @~english Default constructor.
     * @~chinese 默认构造器
     * @js ctor
     * @lua new
     */
    RichElementText()
    {_type = Type::TEXT;};

    enum {
        ITALICS_FLAG = 1 << 0,
        BOLD_FLAG = 1 << 1,
        UNDERLINE_FLAG = 1 << 2,
        STRIKETHROUGH_FLAG = 1 << 3,
        URL_FLAG = 1 << 4
    };
    
    /**
     * @~english Default destructor.
     * @~chinese 默认析构器
     * @js NA
     * @lua NA
     */
    virtual ~RichElementText(){};
    
    /**
<<<<<<< HEAD
     * @~english Initialize a RichElementText with various arguments.
     * @~chinese 通过多个变量初始化一个RichElementText类。
     * @param tag @~english A integer tag value. @~chinese 标签值。
     * @param color @~english A color in Color3B. @~chinese 颜色值。
     * @param opacity @~english A opacity in GLubyte. @~chinese 不透明度。
     * @param text @~english Content string. @~chinese 文本内容。
     * @param fontName @~english Content font name. @~chinese 文本字体名称。
     * @param fontSize @~english Content font size. @~chinese 文本字体大小。
     * @return @~english True if initialize scucess, false otherwise. @~chinese True表明初始化成功，反之失败。
=======
     * @brief Initialize a RichElementText with various arguments.
     *
     * @param tag A integer tag value.
     * @param color A color in Color3B.
     * @param opacity A opacity in GLubyte.
     * @param text Content string.
     * @param fontName Content font name.
     * @param fontSize Content font size.
     * @param flags: italics, bold, underline or strikethrough
     * @return True if initialize success, false otherwise.
>>>>>>> 794759f7
     */
    bool init(int tag, const Color3B& color, GLubyte opacity, const std::string& text, const std::string& fontName, float fontSize, uint32_t flags, const std::string& url);

    
    /**
<<<<<<< HEAD
     * @~english Create a RichElementText with various arguments.
     * @~chinese 通过多个变量创建一个RichElementText类。
     * @param tag @~english A integer tag value. @~chinese 标签值。
     * @param color @~english A color in Color3B. @~chinese 颜色值。
     * @param opacity @~english A opacity in GLubyte. @~chinese 不透明度。
     * @param text @~english Content string. @~chinese 文本内容。
     * @param fontName @~english Content font name. @~chinese 文本字体名称。
     * @param fontSize @~english Content font size. @~chinese 文本字体大小。
     * @return @~english RichElementText instance. @~chinese 富文本类实例。
=======
     * @brief Create a RichElementText with various arguments.
     *
     * @param tag A integer tag value.
     * @param color A color in Color3B.
     * @param opacity A opacity in GLubyte.
     * @param text Content string.
     * @param fontName Content font name.
     * @param fontSize Content font size.
     * @param flags: italics, bold, underline or strikethrough
     * @return RichElementText instance.
>>>>>>> 794759f7
     */
    static RichElementText* create(int tag, const Color3B& color, GLubyte opacity, const std::string& text,
                                   const std::string& fontName, float fontSize, uint32_t flags=0, const std::string& url="");
protected:
    std::string _text;
    std::string _fontName;
    float _fontSize;
    uint32_t _flags;
    std::string _url;
    friend class RichText;
    
};
    
/** @class RichElementImage
*@brief @~english Rich element for displaying images.

 @~chinese 用以显示图片的RichElementImage。
*/
class CC_GUI_DLL RichElementImage : public RichElement
{
public:
    
    /**
     * @~english Default constructor.
     * @~chinese 默认构造器
     * @js ctor
     * @lua new
     *
     */
    RichElementImage(){_type = Type::IMAGE;};

    
    /**
     * @~english Default destructor.
     * @~chinese 默认析构器
     * @js NA
     * @lua NA
     */
    virtual ~RichElementImage(){};

    
    /**
     * @~english Initialize a RichElementImage with various arguments.
     * @~chinese 通过多个变量初始化一个RichElementImage类。
     * @param tag @~english A integer tag value. @~chinese 标签值。
     * @param color @~english A color in Color3B. @~chinese 颜色值。
     * @param opacity @~english A opacity in GLubyte. @~chinese 不透明度。
     * @param filePath @~english A image file name. @~chinese 图片文件名。
     * @return @~english True if initialize success, false otherwise. @~chinese True表明初始化成功，反之失败。
     */
    bool init(int tag, const Color3B& color, GLubyte opacity, const std::string& filePath);

    
    /**
     * @~english Create a RichElementImage with various arguments.
     * @~chinese 通过多个变量创建一个RichElementImage类。
     * @param tag @~english A integer tag value. @~chinese 标签值。
     * @param color @~english A color in Color3B. @~chinese 颜色值。
     * @param opacity @~english A opacity in GLubyte. @~chinese 不透明度。
     * @param filePath @~english A image file name. @~chinese 图片文件名。
     * @return @~english A RichElementImage instance. @~chinese 一个RichElementImage实例。
     */
    static RichElementImage* create(int tag, const Color3B& color, GLubyte opacity, const std::string& filePath);

    void setWidth(int width);
    void setHeight(int height);
protected:
    std::string _filePath;
    Rect _textureRect;
    int _textureType;
    friend class RichText;
    int _width;
    int _height;
};
    
/** @class RichElementCustomNode
*@brief @~english Rich element for displaying custom node type.

 @~chinese 用以显示自定义节点类型的RichElementCustomNode。
*/
class CC_GUI_DLL RichElementCustomNode : public RichElement
{
public:
    
    /**
     * @~english Default constructor.
     * @~chinese 默认构造器
     * @js ctor
     * @lua new
     */
    RichElementCustomNode(){_type = Type::CUSTOM;};

    
    /**
     * @~english Default destructor.
     * @~chinese 默认析构器
     * @js NA
     * @lua NA
     */
    virtual ~RichElementCustomNode(){CC_SAFE_RELEASE(_customNode);};

    
    /**
     * @~english Initialize a RichElementCustomNode with various arguments.
     * @~chinese 通过多个变量初始化一个RichElementCustomNode类。
     * @param tag @~english A integer tag value. @~chinese 标签值。
     * @param color @~english A color in Color3B. @~chinese 颜色值。
     * @param opacity @~english A opacity in GLubyte. @~chinese 不透明度。
     * @param customNode @~english A custom node pointer. @~chinese 自定义节点指针。
     * @return @~english True if initialize success, false otherwise. @~chinese True表明初始化成功，反之失败。
     */
    bool init(int tag, const Color3B& color, GLubyte opacity, Node* customNode);
    
    /**
     * @~english Create a RichElementCustomNode with various arguments.
     * @~chinese 通过多个变量创建一个RichElementCustomNode类。
     * @param tag @~english A integer tag value. @~chinese 标签值。
     * @param color @~english A color in Color3B. @~chinese 颜色值。
     * @param opacity @~english A opacity in GLubyte. @~chinese 不透明度。
     * @param customNode @~english A custom node pointer. @~chinese 自定义节点指针。
     * @return @~english A RichElementCustomNode instance. @~chinese True表明初始化成功，反之失败。
     */
    static RichElementCustomNode* create(int tag, const Color3B& color, GLubyte opacity, Node* customNode);
protected:
    Node* _customNode;
    friend class RichText;
};

/**
 *@brief Rich element for new line.
 */
class CC_GUI_DLL RichElementNewLine : public RichElement
{
public:
    
    /**
     * @brief Default constructor.
     * @js ctor
     * @lua new
     *
     */
    RichElementNewLine(){_type = Type::NEWLINE;};
    
    /**
     * @brief Default destructor.
     * @js NA
     * @lua NA
     */
    virtual ~RichElementNewLine(){};
    
    /**
     * @brief Create a RichElementNewLine with various arguments.
     *
     * @param tag A integer tag value.
     * @param color A color in Color3B.
     * @param opacity A opacity in GLubyte.
     * @return A RichElementNewLine instance.
     */
    static RichElementNewLine* create(int tag, const Color3B& color, GLubyte opacity);
protected:
    friend class RichText;
};

/**
*@brief @~english A container for displaying various RichElements.
 We could use it to display texts with images easily.

 @~chinese 一个显示多个RichElement的容器类。
 我们可以使用它很容易显示带图片的文本。
*/
class CC_GUI_DLL RichText : public Widget
{
public:

    enum WrapMode {
        WRAP_PER_WORD,
        WRAP_PER_CHAR
    };
    
    /**
     * @~english Default constructor.
     * @~chinese 默认构造器
     * @js ctor
     * @lua new
     */
    RichText();
    
    /**
     * @~english Default destructor.
     * @~chinese 默认析构器
     * @js NA
     * @lua NA
     */
    virtual ~RichText();
    
    /**
     * @~english Create a empty RichText.
     * @~chinese 创建一个空的RichText。
     * @return @~english RichText instance. @~chinese RichText实例。
     */
    static RichText* create();

    /**
     * @brief Create a RichText from an XML
     *
     * @return RichText instance.
     */
    static RichText* createWithXML(const std::string& xml);

    /**
     * @~english Insert a RichElement at a given index.
     * @~chinese 在指定位置插入一个RichElement。
     * @param element @~english A RichElement type. @~chinese 一个RichElement类。
     * @param index @~english A given index. @~chinese 索引值。
     */
    void insertElement(RichElement* element, int index);
    
    /**
     * @~english Add a RichElement at the end of RichText.
     * @~chinese 在容器最后插入一个RichElement。
     * @param element @~english A RichElement instance. @~chinese 一个RichElement类。
     */
    void pushBackElement(RichElement* element);
    
    /**
     * @~english Remove a RichElement at a given index.
     * @~chinese 移除指定位置的RichElement。
     * @param index @~english A integer index value. @~chinese 索引值。
     */
    void removeElement(int index);
    
    /**
     * @~english Remove specific RichElement.
     * @~chinese 移除一个RichElement。
     * @param element @~english A RichElement type. @~chinese 一个RichElement类指针。
     */
    void removeElement(RichElement* element);
    
    /**
     * @~english Set vertical space between each RichElement.
     * @~chinese 设置每个RichElement的垂直间隔。
     * @param space @~english Point in float. @~chinese 垂直间隔值。
     */
    void setVerticalSpace(float space);
    
    /**
     * @~english Rearrange all RichElement in the RichText.
     * It's usually called internally.
     * @~chinese 重新排列所有的RichElement。
     * 常内部调用。
     */
    void formatText();

    //override functions.
    virtual void ignoreContentAdaptWithSize(bool ignore) override;
    virtual std::string getDescription() const override;

    /** @brief sets the wrapping mode: WRAP_PER_CHAR or WRAP_PER_WORD
     */
    void setWrapMode(WrapMode wrapMode);

    /** @brief returns the current wrapping mode */
    WrapMode getWrapMode() const;
    
CC_CONSTRUCTOR_ACCESS:
    virtual bool init() override;

    bool initWithXML(const std::string& xml);

protected:
    virtual void adaptRenderers() override;

    virtual void initRenderer() override;
    void pushToContainer(Node* renderer);
    void handleTextRenderer(const std::string& text, const std::string& fontName, float fontSize, const Color3B& color, GLubyte opacity, uint32_t flags, const std::string& url="");
    void handleImageRenderer(const std::string& fileParh, const Color3B& color, GLubyte opacity, int width, int height);
    void handleCustomRenderer(Node* renderer);
    void formarRenderers();
    void addNewLine();
    int findSplitPositionForWord(cocos2d::Label* label, const std::string& text);
    int findSplitPositionForChar(cocos2d::Label* label, const std::string& text);

    bool _formatTextDirty;
    Vector<RichElement*> _richElements;
    std::vector<Vector<Node*>*> _elementRenders;
    float _leftSpaceWidth;
    float _verticalSpace;

    // per word, or per char
    WrapMode _wrapMode;
};
    
}

// end of ui group
/// @}
NS_CC_END

#endif /* defined(__UIRichText__) */<|MERGE_RESOLUTION|>--- conflicted
+++ resolved
@@ -128,7 +128,6 @@
     virtual ~RichElementText(){};
     
     /**
-<<<<<<< HEAD
      * @~english Initialize a RichElementText with various arguments.
      * @~chinese 通过多个变量初始化一个RichElementText类。
      * @param tag @~english A integer tag value. @~chinese 标签值。
@@ -138,25 +137,12 @@
      * @param fontName @~english Content font name. @~chinese 文本字体名称。
      * @param fontSize @~english Content font size. @~chinese 文本字体大小。
      * @return @~english True if initialize scucess, false otherwise. @~chinese True表明初始化成功，反之失败。
-=======
-     * @brief Initialize a RichElementText with various arguments.
-     *
-     * @param tag A integer tag value.
-     * @param color A color in Color3B.
-     * @param opacity A opacity in GLubyte.
-     * @param text Content string.
-     * @param fontName Content font name.
-     * @param fontSize Content font size.
-     * @param flags: italics, bold, underline or strikethrough
-     * @return True if initialize success, false otherwise.
->>>>>>> 794759f7
      */
     bool init(int tag, const Color3B& color, GLubyte opacity, const std::string& text, const std::string& fontName, float fontSize, uint32_t flags, const std::string& url);
 
     
     /**
-<<<<<<< HEAD
-     * @~english Create a RichElementText with various arguments.
+     * @brief @~english Create a RichElementText with various arguments.
      * @~chinese 通过多个变量创建一个RichElementText类。
      * @param tag @~english A integer tag value. @~chinese 标签值。
      * @param color @~english A color in Color3B. @~chinese 颜色值。
@@ -165,18 +151,6 @@
      * @param fontName @~english Content font name. @~chinese 文本字体名称。
      * @param fontSize @~english Content font size. @~chinese 文本字体大小。
      * @return @~english RichElementText instance. @~chinese 富文本类实例。
-=======
-     * @brief Create a RichElementText with various arguments.
-     *
-     * @param tag A integer tag value.
-     * @param color A color in Color3B.
-     * @param opacity A opacity in GLubyte.
-     * @param text Content string.
-     * @param fontName Content font name.
-     * @param fontSize Content font size.
-     * @param flags: italics, bold, underline or strikethrough
-     * @return RichElementText instance.
->>>>>>> 794759f7
      */
     static RichElementText* create(int tag, const Color3B& color, GLubyte opacity, const std::string& text,
                                    const std::string& fontName, float fontSize, uint32_t flags=0, const std::string& url="");
