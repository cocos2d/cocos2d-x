/****************************************************************************
Copyright (c) 2013-2016 Chukong Technologies Inc.

http://www.cocos2d-x.org

Permission is hereby granted, free of charge, to any person obtaining a copy
of this software and associated documentation files (the "Software"), to deal
in the Software without restriction, including without limitation the rights
to use, copy, modify, merge, publish, distribute, sublicense, and/or sell
copies of the Software, and to permit persons to whom the Software is
furnished to do so, subject to the following conditions:

The above copyright notice and this permission notice shall be included in
all copies or substantial portions of the Software.

THE SOFTWARE IS PROVIDED "AS IS", WITHOUT WARRANTY OF ANY KIND, EXPRESS OR
IMPLIED, INCLUDING BUT NOT LIMITED TO THE WARRANTIES OF MERCHANTABILITY,
FITNESS FOR A PARTICULAR PURPOSE AND NONINFRINGEMENT. IN NO EVENT SHALL THE
AUTHORS OR COPYRIGHT HOLDERS BE LIABLE FOR ANY CLAIM, DAMAGES OR OTHER
LIABILITY, WHETHER IN AN ACTION OF CONTRACT, TORT OR OTHERWISE, ARISING FROM,
OUT OF OR IN CONNECTION WITH THE SOFTWARE OR THE USE OR OTHER DEALINGS IN
THE SOFTWARE.
****************************************************************************/

#include "ui/UIPageView.h"
#include "ui/UIPageViewIndicator.h"

NS_CC_BEGIN

namespace ui {
    
IMPLEMENT_CLASS_GUI_INFO(PageView)

PageView::PageView():
_indicator(nullptr),
_indicatorPositionAsAnchorPoint(Vec2(0.5f, 0.1f)),
_currentPageIndex(-1),
_childFocusCancelOffset(5.0f),
_pageViewEventListener(nullptr),
_pageViewEventSelector(nullptr),
_eventCallback(nullptr),
_autoScrollStopEpsilon(0.001f),
_previousPageIndex(-1),
_isTouchBegin(false)
{
}

PageView::~PageView()
{
    _pageViewEventListener = nullptr;
    _pageViewEventSelector = nullptr;
}

PageView* PageView::create()
{
    PageView* widget = new (std::nothrow) PageView();
    if (widget && widget->init())
    {
        widget->autorelease();
        return widget;
    }
    CC_SAFE_DELETE(widget);
    return nullptr;
}
    
bool PageView::init()
{
    if (ListView::init())
    {
        setDirection(Direction::HORIZONTAL);
        setMagneticType(MagneticType::CENTER);
        setScrollBarEnabled(false);
        return true;
    }
    return false;
}

void PageView::doLayout()
{
    if(!_innerContainerDoLayoutDirty)
    {
        return;
    }

    ListView::doLayout();
    if(_indicator != nullptr)
    {
        ssize_t index = getIndex(getCenterItemInCurrentView());
        _indicator->indicate(index);
    }
    _innerContainerDoLayoutDirty = false;
}

void PageView::setDirection(PageView::Direction direction)
{
    ListView::setDirection(direction);
    if(direction == Direction::HORIZONTAL)
    {
        _indicatorPositionAsAnchorPoint = Vec2(0.5f, 0.1f);
    }
    else if(direction == Direction::VERTICAL)
    {
        _indicatorPositionAsAnchorPoint = Vec2(0.1f, 0.5f);
    }

    if(_indicator != nullptr)
    {
        _indicator->setDirection(direction);
        refreshIndicatorPosition();
    }
}

void PageView::addWidgetToPage(Widget *widget, ssize_t pageIdx, bool forceCreate)
{
    insertCustomItem(widget, pageIdx);
}

void PageView::addPage(Widget* page)
{
    pushBackCustomItem(page);
}

void PageView::insertPage(Widget* page, int idx)
{
    insertCustomItem(page, idx);
}

void PageView::removePage(Widget* page)
{
    removeItem(getIndex(page));
}

void PageView::removePageAtIndex(ssize_t index)
{
    removeItem(index);
}
    
void PageView::removeAllPages()
{
    removeAllItems();
}

void PageView::setCurPageIndex( ssize_t index )
{
    setCurrentPageIndex(index);
}

void PageView::setCurrentPageIndex(ssize_t index)
{
    jumpToItem(index, Vec2::ANCHOR_MIDDLE, Vec2::ANCHOR_MIDDLE);
}

void PageView::scrollToPage(ssize_t idx)
{
    scrollToItem(idx);
}

void PageView::scrollToItem(ssize_t itemIndex)
{
    ListView::scrollToItem(itemIndex, Vec2::ANCHOR_MIDDLE, Vec2::ANCHOR_MIDDLE);
}

void PageView::setCustomScrollThreshold(float threshold)
{
    CCLOG("PageView::setCustomScrollThreshold() has no effect!");
}

float PageView::getCustomScrollThreshold()const
{
    return 0;
}
    
void PageView::setUsingCustomScrollThreshold(bool flag)
{
    CCLOG("PageView::setUsingCustomScrollThreshold() has no effect!");
}
    
bool PageView::isUsingCustomScrollThreshold()const
{
    return false;
}

void PageView::setAutoScrollStopEpsilon(float epsilon)
{
    _autoScrollStopEpsilon = epsilon;
}

void PageView::moveInnerContainer(const Vec2& deltaMove, bool canStartBounceBack)
{
    ListView::moveInnerContainer(deltaMove, canStartBounceBack);
    _currentPageIndex = getIndex(getCenterItemInCurrentView());
    if(_indicator != nullptr)
    {
        _indicator->indicate(_currentPageIndex);
    }
}

void PageView::onItemListChanged()
{
    ListView::onItemListChanged();
    if(_indicator != nullptr)
    {
        _indicator->reset(_items.size());
    }
}

void PageView::onSizeChanged()
{
    ListView::onSizeChanged();
    refreshIndicatorPosition();
}

void PageView::refreshIndicatorPosition()
{
    if(_indicator != nullptr)
    {
        const Size& contentSize = getContentSize();
        float posX = contentSize.width * _indicatorPositionAsAnchorPoint.x;
        float posY = contentSize.height * _indicatorPositionAsAnchorPoint.y;
        _indicator->setPosition(Vec2(posX, posY));
    }
}
    
void PageView::handlePressLogic(Touch *touch)
{
    ListView::handlePressLogic(touch);
    if (!_isTouchBegin) {
<<<<<<< HEAD
        _currentPageIndex = getIndex(getCenterItemInCurrentView());
=======
>>>>>>> 08515f46
        _previousPageIndex = _currentPageIndex;
        _isTouchBegin = true;
    }
}

void PageView::handleReleaseLogic(Touch *touch)
{
    // Use `ScrollView` method in order to avoid `startMagneticScroll()` by `ListView`.
    ScrollView::handleReleaseLogic(touch);

    if(_items.empty())
    {
        return;
    }
    Vec2 touchMoveVelocity = flattenVectorByDirection(calculateTouchMoveVelocity());

    static const float INERTIA_THRESHOLD = 500;
    if(touchMoveVelocity.length() < INERTIA_THRESHOLD)
    {
        startMagneticScroll();
    }
    else
    {
        // Handle paging by inertia force.
        Widget* currentPage = getItem(_currentPageIndex);
        Vec2 destination = calculateItemDestination(Vec2::ANCHOR_MIDDLE, currentPage, Vec2::ANCHOR_MIDDLE);
        Vec2 deltaToCurrentpage = destination - getInnerContainerPosition();
        deltaToCurrentpage = flattenVectorByDirection(deltaToCurrentpage);

        // If the direction of displacement to current page and the direction of touch are same, just start magnetic scroll to the current page.
        // Otherwise, move to the next page of touch direction.
        if(touchMoveVelocity.x * deltaToCurrentpage.x > 0 || touchMoveVelocity.y * deltaToCurrentpage.y > 0)
        {
            startMagneticScroll();
        }
        else
        {
            if(touchMoveVelocity.x < 0 || touchMoveVelocity.y > 0)
            {
                ++_currentPageIndex;
            }
            else
            {
                --_currentPageIndex;
            }
            _currentPageIndex = MIN(_currentPageIndex, _items.size() - 1);
            _currentPageIndex = MAX(_currentPageIndex, 0);
            scrollToItem(_currentPageIndex);
        }
    }
}
    
float PageView::getAutoScrollStopEpsilon() const
{
    return _autoScrollStopEpsilon;
}

void PageView::addEventListenerPageView(Ref *target, SEL_PageViewEvent selector)
{
    _pageViewEventListener = target;
    _pageViewEventSelector = selector;
    
    ccScrollViewCallback scrollViewCallback = [=](Ref* ref, ScrollView::EventType type) -> void{
        if (type == ScrollView::EventType::AUTOSCROLL_ENDED && _previousPageIndex != _currentPageIndex) {
            pageTurningEvent();
        }
    };
    this->addEventListener(scrollViewCallback);
}
    
void PageView::pageTurningEvent()
{
    this->retain();
    if (_pageViewEventListener && _pageViewEventSelector)
    {
        (_pageViewEventListener->*_pageViewEventSelector)(this, PAGEVIEW_EVENT_TURNING);
    }
    if (_eventCallback)
    {
        _eventCallback(this,EventType::TURNING);
    }
    if (_ccEventCallback)
    {
        _ccEventCallback(this, static_cast<int>(EventType::TURNING));
    }
    _isTouchBegin = false;
    this->release();
}
    
void PageView::addEventListener(const ccPageViewCallback& callback)
{
    _eventCallback = callback;
    ccScrollViewCallback scrollViewCallback = [=](Ref* ref, ScrollView::EventType type) -> void{
        if (type == ScrollView::EventType::AUTOSCROLL_ENDED && _previousPageIndex != _currentPageIndex) {
            pageTurningEvent();
        }
    };
    this->addEventListener(scrollViewCallback);
}

ssize_t PageView::getCurPageIndex() const
{
    Widget* widget = ListView::getCenterItemInCurrentView();
    return getIndex(widget);
}

Vector<Layout*>& PageView::getPages()
{
    CCLOG("This method is obsolete!");

    // Temporary code to keep backward compatibility.
    static Vector<Layout*> pages;
    pages.clear();
    for(Widget* widget : getItems())
    {
        pages.pushBack(dynamic_cast<Layout*>(widget));
    }
    return pages;
}

Layout* PageView::getPage(ssize_t index)
{
    if (index < 0 || index >= this->getItems().size())
    {
        return nullptr;
    }

    // Temporary code to keep backward compatibility.
    static Vector<Layout*> pages;
    pages.clear();
    for(Widget* widget : getItems())
    {
        pages.pushBack(dynamic_cast<Layout*>(widget));
    }
    return pages.at(index);
}

std::string PageView::getDescription() const
{
    return "PageView";
}

Widget* PageView::createCloneInstance()
{
    return PageView::create();
}

void PageView::copySpecialProperties(Widget *widget)
{
    PageView* pageView = dynamic_cast<PageView*>(widget);
    if (pageView)
    {
        ListView::copySpecialProperties(widget);
        _eventCallback = pageView->_eventCallback;
        _ccEventCallback = pageView->_ccEventCallback;
        _pageViewEventListener = pageView->_pageViewEventListener;
        _pageViewEventSelector = pageView->_pageViewEventSelector;
        _currentPageIndex = pageView->_currentPageIndex;
        _previousPageIndex = pageView->_previousPageIndex;
        _childFocusCancelOffset = pageView->_childFocusCancelOffset;
        _autoScrollStopEpsilon = pageView->_autoScrollStopEpsilon;
        _indicatorPositionAsAnchorPoint = pageView->_indicatorPositionAsAnchorPoint;
        _isTouchBegin = pageView->_isTouchBegin;
    }
}

void PageView::setIndicatorEnabled(bool enabled)
{
    if(enabled == (_indicator != nullptr))
    {
        return;
    }

    if(!enabled)
    {
        removeProtectedChild(_indicator);
        _indicator = nullptr;
    }
    else
    {
        _indicator = PageViewIndicator::create();
        _indicator->setDirection(getDirection());
        addProtectedChild(_indicator, 10000);
        setIndicatorSelectedIndexColor(Color3B(100, 100, 255));
        refreshIndicatorPosition();
    }
}

void PageView::setIndicatorPositionAsAnchorPoint(const Vec2& positionAsAnchorPoint)
{
    _indicatorPositionAsAnchorPoint = positionAsAnchorPoint;
    refreshIndicatorPosition();
}

const Vec2& PageView::getIndicatorPositionAsAnchorPoint() const
{
    return _indicatorPositionAsAnchorPoint;
}

void PageView::setIndicatorPosition(const Vec2& position)
{
    if(_indicator != nullptr)
    {
        const Size& contentSize = getContentSize();
        _indicatorPositionAsAnchorPoint.x = position.x / contentSize.width;
        _indicatorPositionAsAnchorPoint.y = position.y / contentSize.height;
        _indicator->setPosition(position);
    }
}

const Vec2& PageView::getIndicatorPosition() const
{
    CCASSERT(_indicator != nullptr, "");
    return _indicator->getPosition();
}

void PageView::setIndicatorSpaceBetweenIndexNodes(float spaceBetweenIndexNodes)
{
    if(_indicator != nullptr)
    {
        _indicator->setSpaceBetweenIndexNodes(spaceBetweenIndexNodes);
    }
}
float PageView::getIndicatorSpaceBetweenIndexNodes() const
{
    CCASSERT(_indicator != nullptr, "");
    return _indicator->getSpaceBetweenIndexNodes();
}

void PageView::setIndicatorSelectedIndexColor(const Color3B& color)
{
    if(_indicator != nullptr)
    {
        _indicator->setSelectedIndexColor(color);
    }
}

const Color3B& PageView::getIndicatorSelectedIndexColor() const
{
    CCASSERT(_indicator != nullptr, "");
    return _indicator->getSelectedIndexColor();
}

void PageView::setIndicatorIndexNodesColor(const Color3B& color)
{
    if(_indicator != nullptr)
    {
        _indicator->setIndexNodesColor(color);
    }
}
    
const Color3B& PageView::getIndicatorIndexNodesColor() const
{
    CCASSERT(_indicator != nullptr, "");
    return _indicator->getIndexNodesColor();
}
    
void PageView::setIndicatorIndexNodesScale(float indexNodesScale)
{
    if(_indicator != nullptr)
    {
        _indicator->setIndexNodesScale(indexNodesScale);
        _indicator->indicate(_currentPageIndex);
    }
}
    
float PageView::getIndicatorIndexNodesScale() const
{
    CCASSERT(_indicator != nullptr, "");
    return _indicator->getIndexNodesScale();
}
  
void PageView::setIndicatorIndexNodesTexture(const std::string& texName,Widget::TextureResType texType)
{
    if(_indicator != nullptr)
    {
        _indicator->setIndexNodesTexture(texName, texType);
        _indicator->indicate(_currentPageIndex);
    }
}
    
void PageView::remedyLayoutParameter(Widget *item)
{
    item->setContentSize(this->getContentSize());
    ListView::remedyLayoutParameter(item);
}

}

NS_CC_END<|MERGE_RESOLUTION|>--- conflicted
+++ resolved
@@ -28,7 +28,7 @@
 NS_CC_BEGIN
 
 namespace ui {
-    
+
 IMPLEMENT_CLASS_GUI_INFO(PageView)
 
 PageView::PageView():
@@ -62,7 +62,7 @@
     CC_SAFE_DELETE(widget);
     return nullptr;
 }
-    
+
 bool PageView::init()
 {
     if (ListView::init())
@@ -134,7 +134,7 @@
 {
     removeItem(index);
 }
-    
+
 void PageView::removeAllPages()
 {
     removeAllItems();
@@ -169,12 +169,12 @@
 {
     return 0;
 }
-    
+
 void PageView::setUsingCustomScrollThreshold(bool flag)
 {
     CCLOG("PageView::setUsingCustomScrollThreshold() has no effect!");
 }
-    
+
 bool PageView::isUsingCustomScrollThreshold()const
 {
     return false;
@@ -220,15 +220,12 @@
         _indicator->setPosition(Vec2(posX, posY));
     }
 }
-    
+
 void PageView::handlePressLogic(Touch *touch)
 {
     ListView::handlePressLogic(touch);
     if (!_isTouchBegin) {
-<<<<<<< HEAD
         _currentPageIndex = getIndex(getCenterItemInCurrentView());
-=======
->>>>>>> 08515f46
         _previousPageIndex = _currentPageIndex;
         _isTouchBegin = true;
     }
@@ -280,7 +277,7 @@
         }
     }
 }
-    
+
 float PageView::getAutoScrollStopEpsilon() const
 {
     return _autoScrollStopEpsilon;
@@ -290,7 +287,7 @@
 {
     _pageViewEventListener = target;
     _pageViewEventSelector = selector;
-    
+
     ccScrollViewCallback scrollViewCallback = [=](Ref* ref, ScrollView::EventType type) -> void{
         if (type == ScrollView::EventType::AUTOSCROLL_ENDED && _previousPageIndex != _currentPageIndex) {
             pageTurningEvent();
@@ -298,7 +295,7 @@
     };
     this->addEventListener(scrollViewCallback);
 }
-    
+
 void PageView::pageTurningEvent()
 {
     this->retain();
@@ -317,7 +314,7 @@
     _isTouchBegin = false;
     this->release();
 }
-    
+
 void PageView::addEventListener(const ccPageViewCallback& callback)
 {
     _eventCallback = callback;
@@ -479,13 +476,13 @@
         _indicator->setIndexNodesColor(color);
     }
 }
-    
+
 const Color3B& PageView::getIndicatorIndexNodesColor() const
 {
     CCASSERT(_indicator != nullptr, "");
     return _indicator->getIndexNodesColor();
 }
-    
+
 void PageView::setIndicatorIndexNodesScale(float indexNodesScale)
 {
     if(_indicator != nullptr)
@@ -494,13 +491,13 @@
         _indicator->indicate(_currentPageIndex);
     }
 }
-    
+
 float PageView::getIndicatorIndexNodesScale() const
 {
     CCASSERT(_indicator != nullptr, "");
     return _indicator->getIndexNodesScale();
 }
-  
+
 void PageView::setIndicatorIndexNodesTexture(const std::string& texName,Widget::TextureResType texType)
 {
     if(_indicator != nullptr)
@@ -509,7 +506,7 @@
         _indicator->indicate(_currentPageIndex);
     }
 }
-    
+
 void PageView::remedyLayoutParameter(Widget *item)
 {
     item->setContentSize(this->getContentSize());
