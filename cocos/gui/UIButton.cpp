--- conflicted
+++ resolved
@@ -33,13 +33,9 @@
 static const int PRESSED_RENDERER_Z = (-2);
 static const int DISABLED_RENDERER_Z = (-2);
 static const int TITLE_RENDERER_Z = (-1);
-<<<<<<< HEAD
     
 IMPLEMENT_CLASS_GUI_INFO(Button)
     
-=======
-
->>>>>>> 87db8503
 Button::Button():
 _buttonNormalRenderer(nullptr),
 _buttonClickedRenderer(nullptr),
