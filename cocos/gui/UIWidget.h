--- conflicted
+++ resolved
@@ -425,8 +425,7 @@
      *
      * @return true if the widget is flipped vertically, flase otherwise.
      */
-<<<<<<< HEAD
-    virtual bool isFlipY(){return false;};
+    virtual bool isFlippedY(){return false;};
     
     virtual void setColor(const Color3B& color) override;
     
@@ -435,9 +434,6 @@
     const Color3B& getColor() const override {return _color;};
     
     GLubyte getOpacity() const override {return _opacity;};
-    
-=======
-    virtual bool isFlippedY(){return false;};
 
     /** @deprecated Use isFlippedX() instead */
     CC_DEPRECATED_ATTRIBUTE bool isFlipX() { return isFlippedX(); };
@@ -448,7 +444,6 @@
     /** @deprecated Use setFlippedY() instead */
     CC_DEPRECATED_ATTRIBUTE void setFlipY(bool flipY) { setFlippedY(flipY); };
 
->>>>>>> 87db8503
     /**
      * A call back function when widget lost of focus.
      */
