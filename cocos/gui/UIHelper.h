/****************************************************************************
 Copyright (c) 2013 cocos2d-x.org
 
 http://www.cocos2d-x.org
 
 Permission is hereby granted, free of charge, to any person obtaining a copy
 of this software and associated documentation files (the "Software"), to deal
 in the Software without restriction, including without limitation the rights
 to use, copy, modify, merge, publish, distribute, sublicense, and/or sell
 copies of the Software, and to permit persons to whom the Software is
 furnished to do so, subject to the following conditions:
 
 The above copyright notice and this permission notice shall be included in
 all copies or substantial portions of the Software.
 
 THE SOFTWARE IS PROVIDED "AS IS", WITHOUT WARRANTY OF ANY KIND, EXPRESS OR
 IMPLIED, INCLUDING BUT NOT LIMITED TO THE WARRANTIES OF MERCHANTABILITY,
 FITNESS FOR A PARTICULAR PURPOSE AND NONINFRINGEMENT. IN NO EVENT SHALL THE
 AUTHORS OR COPYRIGHT HOLDERS BE LIABLE FOR ANY CLAIM, DAMAGES OR OTHER
 LIABILITY, WHETHER IN AN ACTION OF CONTRACT, TORT OR OTHERWISE, ARISING FROM,
 OUT OF OR IN CONNECTION WITH THE SOFTWARE OR THE USE OR OTHER DEALINGS IN
 THE SOFTWARE.
 ****************************************************************************/

#ifndef __UIHELPER_H__
#define __UIHELPER_H__

namespace gui {

/**
*   @js NA
*   @lua NA
*/
class UIHelper
{
public:
<<<<<<< HEAD

=======
    /**
     * Default constructor
     */
    UIHelper();
    
    /**
     * Default destructor
     */
    virtual ~UIHelper();
    
    //initializes state of UIHelper.
    void init();
    
    /**
     * Load a widget with json file.
     *
     * @return a widget created with json file.
     */
    UIWidget* createWidgetFromJsonFile(const char* fileName);
    
    //get instance
    static UIHelper* instance();
    
    //release instance
	static void purgeUIHelper();
    
    //add a plist file for loading widget's texture.
    void addSpriteFrame(const char* fileName);
    
    //remove a plist file for loading widget's texture.
    void removeSpriteFrame(const char* fileName);
    
    //remove all plist files for loading widget's texture.
    void removeAllSpriteFrame();
    
>>>>>>> 9ed5b406
    /**
     * Finds a widget whose tag equals to param tag from root widget.
     *
     * @param root      widget which will be seeked.
     *
     * @tag             tag value.
     *
     * @return finded result.
     */
    static UIWidget* seekWidgetByTag(UIWidget* root, int tag);
    
    /**
     * Finds a widget whose name equals to param name from root widget.
     *
     * @param root      widget which will be seeked.
     *
     * @name             name value.
     *
     * @return finded result.
     */
    static UIWidget* seekWidgetByName(UIWidget* root, const char* name);
    
    /**
     * Finds a widget whose name equals to param name from root widget.
     *
     * RelativeLayout will call this method to find the widget witch is needed.
     *
     * @param root      widget which will be seeked.
     *
     * @name             name value.
     *
     * @return finded result.
     */
    static UIWidget* seekWidgetByRelativeName(UIWidget* root, const char* name);
    
    /*temp action*/
    static UIWidget* seekActionWidgetByActionTag(UIWidget* root, int tag);
};

}

#endif /* defined(__CocoGUI__UISystem__) */<|MERGE_RESOLUTION|>--- conflicted
+++ resolved
@@ -34,45 +34,6 @@
 class UIHelper
 {
 public:
-<<<<<<< HEAD
-
-=======
-    /**
-     * Default constructor
-     */
-    UIHelper();
-    
-    /**
-     * Default destructor
-     */
-    virtual ~UIHelper();
-    
-    //initializes state of UIHelper.
-    void init();
-    
-    /**
-     * Load a widget with json file.
-     *
-     * @return a widget created with json file.
-     */
-    UIWidget* createWidgetFromJsonFile(const char* fileName);
-    
-    //get instance
-    static UIHelper* instance();
-    
-    //release instance
-	static void purgeUIHelper();
-    
-    //add a plist file for loading widget's texture.
-    void addSpriteFrame(const char* fileName);
-    
-    //remove a plist file for loading widget's texture.
-    void removeSpriteFrame(const char* fileName);
-    
-    //remove all plist files for loading widget's texture.
-    void removeAllSpriteFrame();
-    
->>>>>>> 9ed5b406
     /**
      * Finds a widget whose tag equals to param tag from root widget.
      *
