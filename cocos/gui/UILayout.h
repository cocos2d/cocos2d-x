--- conflicted
+++ resolved
@@ -227,9 +227,8 @@
      */
     virtual void addChild(Node* child, int zOrder, int tag) override;
     
-<<<<<<< HEAD
     virtual void visit(Renderer *renderer, const kmMat4 &parentTransform, bool parentTransformUpdated) override;
-=======
+
     virtual void removeChild(Node* child, bool cleanup = true) override;
     
     /**
@@ -247,10 +246,6 @@
      */
     virtual void removeAllChildrenWithCleanup(bool cleanup) override;
 
-    
-    virtual void visit();
->>>>>>> 0b309410
-    
     virtual void sortAllChildren() override;
     
     void requestDoLayout();
