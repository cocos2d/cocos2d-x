/****************************************************************************
 Copyright (c) 2014 cocos2d-x.org
 
 http://www.cocos2d-x.org
 
 Permission is hereby granted, free of charge, to any person obtaining a copy
 of this software and associated documentation files (the "Software"), to deal
 in the Software without restriction, including without limitation the rights
 to use, copy, modify, merge, publish, distribute, sublicense, and/or sell
 copies of the Software, and to permit persons to whom the Software is
 furnished to do so, subject to the following conditions:
 
 The above copyright notice and this permission notice shall be included in
 all copies or substantial portions of the Software.
 
 THE SOFTWARE IS PROVIDED "AS IS", WITHOUT WARRANTY OF ANY KIND, EXPRESS OR
 IMPLIED, INCLUDING BUT NOT LIMITED TO THE WARRANTIES OF MERCHANTABILITY,
 FITNESS FOR A PARTICULAR PURPOSE AND NONINFRINGEMENT. IN NO EVENT SHALL THE
 AUTHORS OR COPYRIGHT HOLDERS BE LIABLE FOR ANY CLAIM, DAMAGES OR OTHER
 LIABILITY, WHETHER IN AN ACTION OF CONTRACT, TORT OR OTHERWISE, ARISING FROM,
 OUT OF OR IN CONNECTION WITH THE SOFTWARE OR THE USE OR OTHER DEALINGS IN
 THE SOFTWARE.
 ****************************************************************************/

#include "UserCameraReader.h"

#include "cocostudio/CSParseBinary_generated.h"
#include "cocostudio/CSParse3DBinary_generated.h"
#include "cocostudio/FlatBuffersSerialize.h"
#include "cocostudio/WidgetReader/Node3DReader/Node3DReader.h"

#include "tinyxml2.h"
#include "flatbuffers/flatbuffers.h"

USING_NS_CC;
using namespace flatbuffers;

namespace cocostudio
{
    IMPLEMENT_CLASS_NODE_READER_INFO(UserCameraReader)
    
    UserCameraReader::UserCameraReader()
    {
        
    }
    
    UserCameraReader::~UserCameraReader()
    {
        
    }
    
    static UserCameraReader* _instanceUserCameraReader = nullptr;
    
    UserCameraReader* UserCameraReader::getInstance()
    {
        if (!_instanceUserCameraReader)
        {
            _instanceUserCameraReader = new UserCameraReader();
        }
        
        return _instanceUserCameraReader;
    }
    
    void UserCameraReader::purge()
    {
        CC_SAFE_DELETE(_instanceUserCameraReader);
    }
    
    void UserCameraReader::destroyInstance()
    {
        CC_SAFE_DELETE(_instanceUserCameraReader);
    }
    
    Vec2 UserCameraReader::getVec2Attribute(const tinyxml2::XMLAttribute* attribute) const
    {
        if(!attribute)
            return Vec2::ZERO;
        
        Vec2 ret;
        std::string attriname;
        
        while (attribute)
        {
            attriname = attribute->Name();
            std::string value = attribute->Value();
            
            if (attriname == "X")
            {
                ret.x = atof(value.c_str());
            }
            else if (attriname == "Y")
            {
                ret.y = atof(value.c_str());
            }
            
            attribute = attribute->Next();
        }

        return ret;
    }
    
    Offset<Table> UserCameraReader::createOptionsWithFlatBuffers(const tinyxml2::XMLElement *objectData,
                                                             flatbuffers::FlatBufferBuilder *builder)
    {
        auto temp = Node3DReader::getInstance()->createOptionsWithFlatBuffers(objectData, builder);
        auto node3DOptions = *(Offset<Node3DOption>*)(&temp);
        
        float fov = 60.f;
        unsigned int cameraFlag = 0;
        bool skyBoxEnabled = false;

        std::string attriname;
        const tinyxml2::XMLAttribute* attribute = objectData->FirstAttribute();
        while(attribute)
        {
            attriname = attribute->Name();
            std::string value = attribute->Value();
            
            if(attriname == "Fov")
            {
                fov = atof(value.c_str());
            }
            else if(attriname == "UserCameraFlagMode")
            {
<<<<<<< HEAD
                if (cameraFlag == 0)
                {
                    if (value == "DEFAULT")  cameraFlag = 1;
                    else if (value == "USER1") cameraFlag = 1 << 1;
                    else if (value == "USER2") cameraFlag = 1 << 2;
                    else if (value == "USER3") cameraFlag = 1 << 3;
                }
            }
            else if (attriname == "CameraFlagData")
            {
                cameraFlag = atoi(value.c_str());
            }
            else if (attriname == "SkyBoxEnabled")
            {
                skyBoxEnabled = (value == "True") ? true : false;
=======
                if(value == "DEFAULT")  cameraFlag = 1;
                else if(value == "USER1") cameraFlag = 1 << 1;
                else if(value == "USER2") cameraFlag = 1 << 2;
                else if(value == "USER3") cameraFlag = 1 << 3;
                else if(value == "USER4") cameraFlag = 1 << 4;
>>>>>>> a2da5d5f
            }
            
            attribute = attribute->Next();
        }

        Vec2 clipPlane(1, 1000);

        std::string leftPath = "";
        std::string leftPlistFile = "";
        int leftResourceType = 0;

        std::string rightPath = "";
        std::string rightPlistFile = "";
        int rightResourceType = 0;

        std::string upPath = "";
        std::string upPlistFile = "";
        int upResourceType = 0;

        std::string downPath = "";
        std::string downPlistFile = "";
        int downResourceType = 0;

        std::string forwardPath = "";
        std::string forwardPlistFile = "";
        int forwardResourceType = 0;

        std::string backPath = "";
        std::string backPlistFile = "";
        int backResourceType = 0;
        
        // FileData
        const tinyxml2::XMLElement* child = objectData->FirstChildElement();
        while (child)
        {
            std::string name = child->Name();
            
            if (name == "ClipPlane")
            {
                attribute = child->FirstAttribute();
                clipPlane = getVec2Attribute(attribute);
            }
            else if (name == "LeftImage")
            {
                std::string texture = "";
                std::string texturePng = "";

                attribute = child->FirstAttribute();

                while (attribute)
                {
                    name = attribute->Name();
                    std::string value = attribute->Value();

                    if (name == "Path")
                    {
                        leftPath = value;
                    }
                    else if (name == "Type")
                    {
                        leftResourceType = getResourceType(value);;
                    }
                    else if (name == "Plist")
                    {
                        leftPlistFile = value;
                        texture = value;
                    }

                    attribute = attribute->Next();
                }

                if (leftResourceType == 1)
                {
                    FlatBuffersSerialize* fbs = FlatBuffersSerialize::getInstance();
                    fbs->_textures.push_back(builder->CreateString(texture));
                }
            }
            else if (name == "RightImage")
            {
                std::string texture = "";
                std::string texturePng = "";

                attribute = child->FirstAttribute();

                while (attribute)
                {
                    name = attribute->Name();
                    std::string value = attribute->Value();

                    if (name == "Path")
                    {
                        rightPath = value;
                    }
                    else if (name == "Type")
                    {
                        rightResourceType = getResourceType(value);;
                    }
                    else if (name == "Plist")
                    {
                        rightPlistFile = value;
                        texture = value;
                    }

                    attribute = attribute->Next();
                }

                if (rightResourceType == 1)
                {
                    FlatBuffersSerialize* fbs = FlatBuffersSerialize::getInstance();
                    fbs->_textures.push_back(builder->CreateString(texture));
                }
            }
            else if (name == "UpImage")
            {
                std::string texture = "";
                std::string texturePng = "";

                attribute = child->FirstAttribute();

                while (attribute)
                {
                    name = attribute->Name();
                    std::string value = attribute->Value();

                    if (name == "Path")
                    {
                        upPath = value;
                    }
                    else if (name == "Type")
                    {
                        upResourceType = getResourceType(value);;
                    }
                    else if (name == "Plist")
                    {
                        upPlistFile = value;
                        texture = value;
                    }

                    attribute = attribute->Next();
                }

                if (upResourceType == 1)
                {
                    FlatBuffersSerialize* fbs = FlatBuffersSerialize::getInstance();
                    fbs->_textures.push_back(builder->CreateString(texture));
                }
            }
            else if (name == "DownImage")
            {
                std::string texture = "";
                std::string texturePng = "";

                attribute = child->FirstAttribute();

                while (attribute)
                {
                    name = attribute->Name();
                    std::string value = attribute->Value();

                    if (name == "Path")
                    {
                        downPath = value;
                    }
                    else if (name == "Type")
                    {
                        downResourceType = getResourceType(value);;
                    }
                    else if (name == "Plist")
                    {
                        downPlistFile = value;
                        texture = value;
                    }

                    attribute = attribute->Next();
                }

                if (downResourceType == 1)
                {
                    FlatBuffersSerialize* fbs = FlatBuffersSerialize::getInstance();
                    fbs->_textures.push_back(builder->CreateString(texture));
                }
            }
            else if (name == "ForwardImage")
            {
                std::string texture = "";
                std::string texturePng = "";

                attribute = child->FirstAttribute();

                while (attribute)
                {
                    name = attribute->Name();
                    std::string value = attribute->Value();

                    if (name == "Path")
                    {
                        forwardPath = value;
                    }
                    else if (name == "Type")
                    {
                        forwardResourceType = getResourceType(value);;
                    }
                    else if (name == "Plist")
                    {
                        forwardPlistFile = value;
                        texture = value;
                    }

                    attribute = attribute->Next();
                }

                if (forwardResourceType == 1)
                {
                    FlatBuffersSerialize* fbs = FlatBuffersSerialize::getInstance();
                    fbs->_textures.push_back(builder->CreateString(texture));
                }
            }
            else if (name == "BackImage")
            {
                std::string texture = "";
                std::string texturePng = "";

                attribute = child->FirstAttribute();

                while (attribute)
                {
                    name = attribute->Name();
                    std::string value = attribute->Value();

                    if (name == "Path")
                    {
                        backPath = value;
                    }
                    else if (name == "Type")
                    {
                        backResourceType = getResourceType(value);;
                    }
                    else if (name == "Plist")
                    {
                        backPlistFile = value;
                        texture = value;
                    }

                    attribute = attribute->Next();
                }

                if (backResourceType == 1)
                {
                    FlatBuffersSerialize* fbs = FlatBuffersSerialize::getInstance();
                    fbs->_textures.push_back(builder->CreateString(texture));
                }
            }
            
            child = child->NextSiblingElement();
        }
        
        auto options = CreateUserCameraOptions(*builder,
                                             node3DOptions,
                                             fov,
                                             clipPlane.x,
                                             clipPlane.y,
                                             cameraFlag,
                                             skyBoxEnabled,
                                             CreateResourceData(*builder,
                                                         builder->CreateString(leftPath),
                                                         builder->CreateString(leftPlistFile),
                                                         leftResourceType),
                                             CreateResourceData(*builder,
                                                         builder->CreateString(rightPath),
                                                         builder->CreateString(rightPlistFile),
                                                         rightResourceType),
                                             CreateResourceData(*builder,
                                                         builder->CreateString(upPath),
                                                         builder->CreateString(upPlistFile),
                                                         upResourceType),
                                             CreateResourceData(*builder,
                                                         builder->CreateString(downPath),
                                                         builder->CreateString(downPlistFile),
                                                         downResourceType),
                                             CreateResourceData(*builder,
                                                         builder->CreateString(forwardPath),
                                                         builder->CreateString(forwardPlistFile),
                                                         forwardResourceType),
                                             CreateResourceData(*builder,
                                                         builder->CreateString(backPath),
                                                         builder->CreateString(backPlistFile),
                                                         backResourceType)
                                             );
        
        return *(Offset<Table>*)(&options);
    }
    
    void UserCameraReader::setPropsWithFlatBuffers(cocos2d::Node *node,
                                                   const flatbuffers::Table* userCameraDOptions)
    {
        auto options = (UserCameraOptions*)userCameraDOptions;
        
        Camera* camera = static_cast<Camera*>(node);
        int cameraFlag = options->cameraFlag();
        camera->setCameraFlag((CameraFlag)cameraFlag);

        bool skyBoxEnabled = options->skyBoxEnabled() != 0;
        if (skyBoxEnabled)
        {
            auto leftFileData = options->leftFileData()->path()->c_str();
            auto rightFileData = options->rightFileData()->path()->c_str();
            auto upFileData = options->upFileData()->path()->c_str();
            auto downFileData = options->downFileData()->path()->c_str();
            auto forwardFileData = options->forwardFileData()->path()->c_str();
            auto backFileData = options->backFileData()->path()->c_str();

            Skybox* childBox = Skybox::create(leftFileData, rightFileData, upFileData, downFileData, forwardFileData, backFileData);
            childBox->setCameraMask(cameraFlag);
            node->addChild(childBox,0,"_innerSkyBox");
        }

        auto node3DReader = Node3DReader::getInstance();
        node3DReader->setPropsWithFlatBuffers(node, (Table*)(options->node3DOption()));
    }
    
    Node* UserCameraReader::createNodeWithFlatBuffers(const flatbuffers::Table *userCameraDOptions)
    {
        auto options = (UserCameraOptions*)userCameraDOptions;
        
        float fov = options->fov();
        float nearClip = options->nearClip();
        float farClip = options->farClip();
        
        auto size = Director::getInstance()->getWinSize();
        Camera* camera = Camera::createPerspective(fov, size.width / size.height, nearClip, farClip);
        
        setPropsWithFlatBuffers(camera, userCameraDOptions);
        
        return camera;
    }

    int UserCameraReader::getResourceType(std::string key)
    {
        if (key == "Normal" || key == "Default")
        {
            return 	0;
        }

        FlatBuffersSerialize* fbs = FlatBuffersSerialize::getInstance();
        if (fbs->_isSimulator)
        {
            if (key == "MarkedSubImage")
            {
                return 0;
            }
        }
        return 1;
    }
}<|MERGE_RESOLUTION|>--- conflicted
+++ resolved
@@ -122,13 +122,13 @@
             }
             else if(attriname == "UserCameraFlagMode")
             {
-<<<<<<< HEAD
                 if (cameraFlag == 0)
                 {
                     if (value == "DEFAULT")  cameraFlag = 1;
                     else if (value == "USER1") cameraFlag = 1 << 1;
                     else if (value == "USER2") cameraFlag = 1 << 2;
                     else if (value == "USER3") cameraFlag = 1 << 3;
+					else if (value == "USER4") cameraFlag = 1 << 4;
                 }
             }
             else if (attriname == "CameraFlagData")
@@ -138,13 +138,6 @@
             else if (attriname == "SkyBoxEnabled")
             {
                 skyBoxEnabled = (value == "True") ? true : false;
-=======
-                if(value == "DEFAULT")  cameraFlag = 1;
-                else if(value == "USER1") cameraFlag = 1 << 1;
-                else if(value == "USER2") cameraFlag = 1 << 2;
-                else if(value == "USER3") cameraFlag = 1 << 3;
-                else if(value == "USER4") cameraFlag = 1 << 4;
->>>>>>> a2da5d5f
             }
             
             attribute = attribute->Next();
