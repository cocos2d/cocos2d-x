

#include "TextReader.h"

#include "ui/UIText.h"
#include "cocostudio/CocoLoader.h"
#include "cocostudio/CSParseBinary_generated.h"

#include "tinyxml2/tinyxml2.h"
#include "flatbuffers/flatbuffers.h"

USING_NS_CC;
using namespace ui;
using namespace flatbuffers;

namespace cocostudio
{
    static const char* P_TouchScaleEnable = "touchScaleEnable";
    static const char* P_Text = "text";
    static const char* P_FontSize = "fontSize";
    static const char* P_FontName = "fontName";
    static const char* P_AreaWidth = "areaWidth";
    static const char* P_AreaHeight = "areaHeight";
    static const char* P_HAlignment = "hAlignment";
    static const char* P_VAlignment = "vAlignment";
    
    static TextReader* instanceTextReader = nullptr;
    
    IMPLEMENT_CLASS_NODE_READER_INFO(TextReader)
    
    TextReader::TextReader()
    {
        
    }
    
    TextReader::~TextReader()
    {
        
    }
    
    TextReader* TextReader::getInstance()
    {
        if (!instanceTextReader)
        {
            instanceTextReader = new (std::nothrow) TextReader();
        }
        return instanceTextReader;
    }
    
    void TextReader::setPropsFromBinary(cocos2d::ui::Widget *widget, CocoLoader *cocoLoader, stExpCocoNode *cocoNode)
    {
        this->beginSetBasicProperties(widget);
        
        stExpCocoNode *stChildArray = cocoNode->GetChildArray(cocoLoader);
        
        Text* label = static_cast<Text*>(widget);
        
        std::string binaryFilePath = GUIReader::getInstance()->getFilePath();

        
        for (int i = 0; i < cocoNode->GetChildNum(); ++i) {
            std::string key = stChildArray[i].GetName(cocoLoader);
            std::string value = stChildArray[i].GetValue(cocoLoader);
            //read all basic properties of widget
            CC_BASIC_PROPERTY_BINARY_READER
            //read all color related properties of widget
            CC_COLOR_PROPERTY_BINARY_READER

            else if (key == P_TouchScaleEnable) {
                label->setTouchScaleChangeEnabled(valueToBool(value));
            }
            
            else if(key == P_Text){
                label->setString(value);
            }else if(key == P_FontSize){
                label->setFontSize(valueToInt(value));
            }else if(key == P_FontName){
                std::string fontFilePath;
                fontFilePath = binaryFilePath.append(value);
                if (FileUtils::getInstance()->isFileExist(fontFilePath)) {
                    label->setFontName(fontFilePath);
                }else{
                    label->setFontName(value);
                }
            }else if(key == P_AreaWidth){
                label->setTextAreaSize(Size(valueToFloat(value), label->getTextAreaSize().height));
            }else if(key == P_AreaHeight){
                label->setTextAreaSize(Size(label->getTextAreaSize().width, valueToFloat(value)));
            }else if(key == P_HAlignment){
                label->setTextHorizontalAlignment((TextHAlignment)valueToInt(value));
            }else if(key == P_VAlignment){
                label->setTextVerticalAlignment((TextVAlignment)valueToInt(value));
            }
            
        } //end of for loop
        this->endSetBasicProperties(widget);
    }
    
    void TextReader::setPropsFromJsonDictionary(Widget *widget, const rapidjson::Value &options)
    {
        WidgetReader::setPropsFromJsonDictionary(widget, options);
        
        
        std::string jsonPath = GUIReader::getInstance()->getFilePath();
        
        Text* label = static_cast<Text*>(widget);
        bool touchScaleChangeAble = DICTOOL->getBooleanValue_json(options, P_TouchScaleEnable);
        label->setTouchScaleChangeEnabled(touchScaleChangeAble);
        const char* text = DICTOOL->getStringValue_json(options, P_Text,"Text Label");
        label->setString(text);
      
        label->setFontSize(DICTOOL->getIntValue_json(options, P_FontSize,20));
       
        std::string fontName = DICTOOL->getStringValue_json(options, P_FontName, "");
        
        std::string fontFilePath = jsonPath.append(fontName);
		if (FileUtils::getInstance()->isFileExist(fontFilePath))
		{
			label->setFontName(fontFilePath);
		}
		else{
			label->setFontName(fontName);
		}
        
        bool aw = DICTOOL->checkObjectExist_json(options, P_AreaWidth);
        bool ah = DICTOOL->checkObjectExist_json(options, P_AreaHeight);
        if (aw && ah)
        {
            Size size = Size(DICTOOL->getFloatValue_json(options, P_AreaWidth),DICTOOL->getFloatValue_json(options,P_AreaHeight));
            label->setTextAreaSize(size);
        }
        bool ha = DICTOOL->checkObjectExist_json(options, P_HAlignment);
        if (ha)
        {
            label->setTextHorizontalAlignment((TextHAlignment)DICTOOL->getIntValue_json(options, P_HAlignment));
        }
        bool va = DICTOOL->checkObjectExist_json(options, P_VAlignment);
        if (va)
        {
            label->setTextVerticalAlignment((TextVAlignment)DICTOOL->getIntValue_json(options, P_VAlignment));
        }
        
        
        WidgetReader::setColorPropsFromJsonDictionary(widget, options);
    }        
    
    Offset<Table> TextReader::createOptionsWithFlatBuffers(const tinyxml2::XMLElement *objectData,
                                                           flatbuffers::FlatBufferBuilder *builder)
    {
        auto temp = WidgetReader::getInstance()->createOptionsWithFlatBuffers(objectData, builder);
        auto widgetOptions = *(Offset<WidgetOptions>*)(&temp);
        
        bool touchScaleEnabled = false;
        bool isCustomSize = false;
        std::string fontName = "";
        int fontSize = 20;
        std::string text = "Text Label";
        int areaWidth = 0;
        int areaHeight = 0;
        int h_alignment = 0;
        int v_alignment = 0;
        
        std::string path = "";
        std::string plistFile = "";
        int resourceType = 0;
        
        // attributes
        const tinyxml2::XMLAttribute* attribute = objectData->FirstAttribute();
        while (attribute)
        {
            std::string name = attribute->Name();
            std::string value = attribute->Value();
            
            if (name == "TouchScaleChangeAble")
            {
                touchScaleEnabled = (value == "True") ? true : false;
            }
            else if (name == "LabelText")
            {
                text = value;
            }
            else if (name == "FontSize")
            {
                fontSize = atoi(value.c_str());
            }
            else if (name == "FontName")
            {
                fontName = value;
            }
            else if (name == "AreaWidth")
            {
                areaWidth = atoi(value.c_str());
            }
            else if (name == "AreaHeight")
            {
                areaHeight = atoi(value.c_str());
            }
            else if (name == "HorizontalAlignmentType")
            {
                if (value == "HT_Left")
                {
                    h_alignment = 0;
                }
                else if (value == "HT_Center")
                {
                    h_alignment = 1;
                }
                else if (value == "HT_Right")
                {
                    h_alignment = 2;
                }
            }
            else if (name == "VerticalAlignmentType")
            {
                if (value == "VT_Top")
                {
                    v_alignment = 0;
                }
                else if (value == "VT_Center")
                {
                    v_alignment = 1;
                }
                else if (value == "VT_Bottom")
                {
                    v_alignment = 2;
                }
            }
            else if (name == "IsCustomSize")
            {
                isCustomSize = (value == "True") ? true : false;
            }
            
            attribute = attribute->Next();
        }
        
        // child elements
        const tinyxml2::XMLElement* child = objectData->FirstChildElement();
        while (child)
        {
            std::string name = child->Name();
            
            if (name == "FontResource")
            {
                attribute = child->FirstAttribute();
                
                while (attribute)
                {
                    name = attribute->Name();
                    std::string value = attribute->Value();
                    
                    if (name == "Path")
                    {
                        path = value;
                    }
                    else if (name == "Type")
                    {
                        resourceType = 0;
                    }
                    else if (name == "Plist")
                    {
                        plistFile = value;
                    }
                    
                    attribute = attribute->Next();
                }
            }
            
            child = child->NextSiblingElement();
        }
        
        auto options = CreateTextOptions(*builder,
                                         widgetOptions,
                                         CreateResourceData(*builder,
                                                            builder->CreateString(path),
                                                            builder->CreateString(plistFile),
                                                            resourceType),
                                         builder->CreateString(fontName),
                                         fontSize,
                                         builder->CreateString(text),
                                         areaWidth,
                                         areaHeight,
                                         h_alignment,
                                         v_alignment,
                                         touchScaleEnabled,
                                         isCustomSize);
        
        return *(Offset<Table>*)(&options);
    }
    
    void TextReader::setPropsWithFlatBuffers(cocos2d::Node *node, const flatbuffers::Table *textOptions)
    {
        Text* label = static_cast<Text*>(node);
        auto options = (TextOptions*)textOptions;
        
        bool touchScaleEnabled = options->touchScaleEnable();
        label->setTouchScaleChangeEnabled(touchScaleEnabled);
        std::string text = options->text()->c_str();
        label->setString(text);
        
        int fontSize = options->fontSize();
        label->setFontSize(fontSize);
        
        std::string fontName = options->fontName()->c_str();
        label->setFontName(fontName);
        
        Size areaSize = Size(options->areaWidth(), options->areaHeight());
        if (!areaSize.equals(Size::ZERO))
        {
            label->setTextAreaSize(areaSize);
        }
        
        TextHAlignment h_alignment = (TextHAlignment)options->hAlignment();
        label->setTextHorizontalAlignment(h_alignment);
        
        TextVAlignment v_alignment = (TextVAlignment)options->vAlignment();
        label->setTextVerticalAlignment((TextVAlignment)v_alignment);
        
        auto resourceData = options->fontResource();
        std::string path = resourceData->path()->c_str();
        if (path != "")
        {
            label->setFontName(path);
        }
        
        auto widgetReader = WidgetReader::getInstance();
        widgetReader->setPropsWithFlatBuffers(node, (Table*)options->widgetOptions());
        
<<<<<<< HEAD
=======
        label->setUnifySizeEnabled(false);
        
        bool IsCustomSize = options->isCustomSize();
        label->ignoreContentAdaptWithSize(!IsCustomSize);
        
>>>>>>> 93561fcb
        auto widgetOptions = options->widgetOptions();
        if (!label->isIgnoreContentAdaptWithSize())
        {
            Size contentSize(widgetOptions->size()->width(), widgetOptions->size()->height());
            label->setContentSize(contentSize);
        }
    }
    
    Node* TextReader::createNodeWithFlatBuffers(const flatbuffers::Table *textOptions)
    {
        Text* text = Text::create();
        
        setPropsWithFlatBuffers(text, (Table*)textOptions);
        
        return text;
    }
    
}<|MERGE_RESOLUTION|>--- conflicted
+++ resolved
@@ -325,14 +325,11 @@
         auto widgetReader = WidgetReader::getInstance();
         widgetReader->setPropsWithFlatBuffers(node, (Table*)options->widgetOptions());
         
-<<<<<<< HEAD
-=======
         label->setUnifySizeEnabled(false);
         
         bool IsCustomSize = options->isCustomSize();
         label->ignoreContentAdaptWithSize(!IsCustomSize);
         
->>>>>>> 93561fcb
         auto widgetOptions = options->widgetOptions();
         if (!label->isIgnoreContentAdaptWithSize())
         {
