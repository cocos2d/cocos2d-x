/****************************************************************************
 Copyright (c) 2014 cocos2d-x.org
 
 http://www.cocos2d-x.org
 
 Permission is hereby granted, free of charge, to any person obtaining a copy
 of this software and associated documentation files (the "Software"), to deal
 in the Software without restriction, including without limitation the rights
 to use, copy, modify, merge, publish, distribute, sublicense, and/or sell
 copies of the Software, and to permit persons to whom the Software is
 furnished to do so, subject to the following conditions:
 
 The above copyright notice and this permission notice shall be included in
 all copies or substantial portions of the Software.
 
 THE SOFTWARE IS PROVIDED "AS IS", WITHOUT WARRANTY OF ANY KIND, EXPRESS OR
 IMPLIED, INCLUDING BUT NOT LIMITED TO THE WARRANTIES OF MERCHANTABILITY,
 FITNESS FOR A PARTICULAR PURPOSE AND NONINFRINGEMENT. IN NO EVENT SHALL THE
 AUTHORS OR COPYRIGHT HOLDERS BE LIABLE FOR ANY CLAIM, DAMAGES OR OTHER
 LIABILITY, WHETHER IN AN ACTION OF CONTRACT, TORT OR OTHERWISE, ARISING FROM,
 OUT OF OR IN CONNECTION WITH THE SOFTWARE OR THE USE OR OTHER DEALINGS IN
 THE SOFTWARE.
 ****************************************************************************/

#include "GameNode3DReader.h"

#include "cocostudio/CCComExtensionData.h"
#include "cocostudio/CSParseBinary_generated.h"
#include "cocostudio/CSParse3DBinary_generated.h"

#include "cocostudio/FlatBuffersSerialize.h"
#include "cocostudio/WidgetReader/NodeReader/NodeReader.h"

#include "tinyxml2.h"
#include "flatbuffers/flatbuffers.h"

USING_NS_CC;
using namespace flatbuffers;

namespace cocostudio
{
    IMPLEMENT_CLASS_NODE_READER_INFO(GameNode3DReader)
    
    GameNode3DReader::GameNode3DReader()
    {
        
    }
    
    GameNode3DReader::~GameNode3DReader()
    {
        
    }
    
    static GameNode3DReader* _instanceNode3DReader = nullptr;
    
    GameNode3DReader* GameNode3DReader::getInstance()
    {
        if (!_instanceNode3DReader)
        {
            _instanceNode3DReader = new GameNode3DReader();
        }
        
        return _instanceNode3DReader;
    }
    static CameraBackgroundSkyBoxBrush* _sceneBrushInstance = nullptr;
    CameraBackgroundSkyBoxBrush* GameNode3DReader::getSceneBrushInstance()
    {
        return _sceneBrushInstance;
    }
    
    void GameNode3DReader::purge()
    {
        CC_SAFE_DELETE(_instanceNode3DReader);
    }
    
    void GameNode3DReader::destroyInstance()
    {
        CC_SAFE_DELETE(_instanceNode3DReader);
    }
    
    Offset<Table> GameNode3DReader::createOptionsWithFlatBuffers(const tinyxml2::XMLElement *objectData,
        flatbuffers::FlatBufferBuilder *builder)
    {
        std::string name = "";
        int skyBoxMask = 1;
        bool skyBoxEnabled = false;

        std::string leftPath = "";
        std::string leftPlistFile = "";
        int leftResourceType = 0;

        std::string rightPath = "";
        std::string rightPlistFile = "";
        int rightResourceType = 0;

        std::string upPath = "";
        std::string upPlistFile = "";
        int upResourceType = 0;

        std::string downPath = "";
        std::string downPlistFile = "";
        int downResourceType = 0;

        std::string forwardPath = "";
        std::string forwardPlistFile = "";
        int forwardResourceType = 0;

        std::string backPath = "";
        std::string backPlistFile = "";
        int backResourceType = 0;

        std::string frameEvent = "";
        std::string customProperty = "";

        // attributes
        const tinyxml2::XMLAttribute* attribute = objectData->FirstAttribute();
        while (attribute)
        {
            std::string attriname = attribute->Name();
            std::string value = attribute->Value();

            if (attriname == "Name")
            {
                name = value;
            }
            else if (attriname == "SkyBoxEnabled")
            {
                skyBoxEnabled = (value == "True") ? true : false;
            }
            else if (attriname == "skyBoxMask")
            {
                skyBoxMask = atoi(value.c_str());
            }
            else if (attriname == "UserData")
            {
                customProperty = value;
            }
            else if (attriname == "FrameEvent")
            {
                frameEvent = value;
            }
            
            attribute = attribute->Next();
        }

        const tinyxml2::XMLElement* child = objectData->FirstChildElement();
        while (child)
        {
            std::string name = child->Name();

            if (name == "LeftImage")
            {
                attribute = child->FirstAttribute();

                while (attribute)
                {
                    name = attribute->Name();
                    std::string value = attribute->Value();

                    if (name == "Path")
                    {
                        leftPath = value;
                    }
                    else if (name == "Type")
                    {
                        leftResourceType = getResourceType(value);;
                    }
                    else if (name == "Plist")
                    {
                        leftPlistFile = value;
                    }

                    attribute = attribute->Next();
                }

                if (leftResourceType == 1)
                {
                    FlatBuffersSerialize* fbs = FlatBuffersSerialize::getInstance();
                    fbs->_textures.push_back(builder->CreateString(leftPlistFile));
                }
            }
            else if (name == "RightImage")
            {
                attribute = child->FirstAttribute();

                while (attribute)
                {
                    name = attribute->Name();
                    std::string value = attribute->Value();

                    if (name == "Path")
                    {
                        rightPath = value;
                    }
                    else if (name == "Type")
                    {
                        rightResourceType = getResourceType(value);;
                    }
                    else if (name == "Plist")
                    {
                        rightPlistFile = value;
                    }

                    attribute = attribute->Next();
                }

                if (rightResourceType == 1)
                {
                    FlatBuffersSerialize* fbs = FlatBuffersSerialize::getInstance();
                    fbs->_textures.push_back(builder->CreateString(rightPlistFile));
                }
            }
            else if (name == "UpImage")
            {
                attribute = child->FirstAttribute();

                while (attribute)
                {
                    name = attribute->Name();
                    std::string value = attribute->Value();

                    if (name == "Path")
                    {
                        upPath = value;
                    }
                    else if (name == "Type")
                    {
                        upResourceType = getResourceType(value);;
                    }
                    else if (name == "Plist")
                    {
                        upPlistFile = value;
                    }

                    attribute = attribute->Next();
                }

                if (upResourceType == 1)
                {
                    FlatBuffersSerialize* fbs = FlatBuffersSerialize::getInstance();
                    fbs->_textures.push_back(builder->CreateString(upPlistFile));
                }
            }
            else if (name == "DownImage")
            {
                attribute = child->FirstAttribute();

                while (attribute)
                {
                    name = attribute->Name();
                    std::string value = attribute->Value();

                    if (name == "Path")
                    {
                        downPath = value;
                    }
                    else if (name == "Type")
                    {
                        downResourceType = getResourceType(value);;
                    }
                    else if (name == "Plist")
                    {
                        downPlistFile = value;
                    }

                    attribute = attribute->Next();
                }

                if (downResourceType == 1)
                {
                    FlatBuffersSerialize* fbs = FlatBuffersSerialize::getInstance();
                    fbs->_textures.push_back(builder->CreateString(downPlistFile));
                }
            }
            else if (name == "ForwardImage")
            {
                attribute = child->FirstAttribute();

                while (attribute)
                {
                    name = attribute->Name();
                    std::string value = attribute->Value();

                    if (name == "Path")
                    {
                        forwardPath = value;
                    }
                    else if (name == "Type")
                    {
                        forwardResourceType = getResourceType(value);;
                    }
                    else if (name == "Plist")
                    {
                        forwardPlistFile = value;
                    }

                    attribute = attribute->Next();
                }

                if (forwardResourceType == 1)
                {
                    FlatBuffersSerialize* fbs = FlatBuffersSerialize::getInstance();
                    fbs->_textures.push_back(builder->CreateString(forwardPlistFile));
                }
            }
            else if (name == "BackImage")
            {
                attribute = child->FirstAttribute();

                while (attribute)
                {
                    name = attribute->Name();
                    std::string value = attribute->Value();

                    if (name == "Path")
                    {
                        backPath = value;
                    }
                    else if (name == "Type")
                    {
                        backResourceType = getResourceType(value);;
                    }
                    else if (name == "Plist")
                    {
                        backPlistFile = value;
                    }

                    attribute = attribute->Next();
                }

                if (backResourceType == 1)
                {
                    FlatBuffersSerialize* fbs = FlatBuffersSerialize::getInstance();
                    fbs->_textures.push_back(builder->CreateString(backPlistFile));
                }
            }

            child = child->NextSiblingElement();
        }

        auto options = CreateGameNode3DOption(*builder,
            builder->CreateString(name),
            skyBoxMask,
            skyBoxEnabled,
            CreateResourceData(*builder,
                                builder->CreateString(leftPath),
                                builder->CreateString(leftPlistFile),
                                leftResourceType),
            CreateResourceData(*builder,
                                builder->CreateString(rightPath),
                                builder->CreateString(rightPlistFile),
                                rightResourceType),
            CreateResourceData(*builder,
                                builder->CreateString(upPath),
                                builder->CreateString(upPlistFile),
                                upResourceType),
            CreateResourceData(*builder,
                                builder->CreateString(downPath),
                                builder->CreateString(downPlistFile),
                                downResourceType),
            CreateResourceData(*builder,
                                builder->CreateString(forwardPath),
                                builder->CreateString(forwardPlistFile),
                                forwardResourceType),
            CreateResourceData(*builder,
                                builder->CreateString(backPath),
                                builder->CreateString(backPlistFile),
                                backResourceType),
            builder->CreateString(frameEvent),
            builder->CreateString(customProperty)
            );

        return *(Offset<Table>*)(&options);
    }
    
    void GameNode3DReader::setPropsWithFlatBuffers(cocos2d::Node *node,
                                                   const flatbuffers::Table* node3DOptions)
    {
        auto options = (GameNode3DOption*)node3DOptions;
        
        std::string name = options->name()->c_str();
        node->setName(name);

        _sceneBrushInstance = nullptr;
        bool skyBoxEnabled = options->skyBoxEnabled() != 0;
        if (skyBoxEnabled)
        {
            std::string leftFileData = options->leftFileData()->path()->c_str();
            std::string rightFileData = options->rightFileData()->path()->c_str();
            std::string upFileData = options->upFileData()->path()->c_str();
            std::string downFileData = options->downFileData()->path()->c_str();
            std::string forwardFileData = options->forwardFileData()->path()->c_str();
            std::string backFileData = options->backFileData()->path()->c_str();
<<<<<<< HEAD

            if (FileUtils::getInstance()->isFileExist(leftFileData)
                && FileUtils::getInstance()->isFileExist(rightFileData)
                && FileUtils::getInstance()->isFileExist(upFileData)
                && FileUtils::getInstance()->isFileExist(downFileData)
                && FileUtils::getInstance()->isFileExist(forwardFileData)
                && FileUtils::getInstance()->isFileExist(backFileData))
            {
                _sceneBrushInstance = CameraBackgroundSkyBoxBrush::create(leftFileData, rightFileData, upFileData, downFileData, forwardFileData, backFileData);
            }
=======
            FileUtils *fileUtils = FileUtils::getInstance();

            if (!fileUtils->isFileExist(leftFileData)
                || !fileUtils->isFileExist(rightFileData)
                || !fileUtils->isFileExist(upFileData)
                || !fileUtils->isFileExist(downFileData)
                || !fileUtils->isFileExist(forwardFileData)
                || !fileUtils->isFileExist(backFileData))
            {
                return;
            }
            Skybox* childBox = Skybox::create(leftFileData,rightFileData,upFileData,downFileData,forwardFileData,backFileData);
            unsigned short cameraFlag = 1 << 10;
            childBox->setCameraMask(cameraFlag);
            node->addChild(childBox,0,"_innerSkyBox");
>>>>>>> ee5ec09e
        }

        std::string customProperty = options->customProperty()->c_str();
        ComExtensionData* extensionData = ComExtensionData::create();
        extensionData->setCustomProperty(customProperty);\
        if (node->getComponent("ComExtensionData"))
        {
            node->removeComponent("ComExtensionData");
        }
        node->addComponent(extensionData);
    }
    
    Node* GameNode3DReader::createNodeWithFlatBuffers(const flatbuffers::Table *node3DOptions)
    {
        Node* node = Node::create();
        
        setPropsWithFlatBuffers(node, (Table*)node3DOptions);
        
        return node;
    }

    int GameNode3DReader::getResourceType(std::string key)
    {
        if (key == "Normal" || key == "Default")
        {
            return     0;
        }

        FlatBuffersSerialize* fbs = FlatBuffersSerialize::getInstance();
        if (fbs->_isSimulator)
        {
            if (key == "MarkedSubImage")
            {
                return 0;
            }
        }
        return 1;
    }
}<|MERGE_RESOLUTION|>--- conflicted
+++ resolved
@@ -391,34 +391,17 @@
             std::string downFileData = options->downFileData()->path()->c_str();
             std::string forwardFileData = options->forwardFileData()->path()->c_str();
             std::string backFileData = options->backFileData()->path()->c_str();
-<<<<<<< HEAD
-
-            if (FileUtils::getInstance()->isFileExist(leftFileData)
-                && FileUtils::getInstance()->isFileExist(rightFileData)
-                && FileUtils::getInstance()->isFileExist(upFileData)
-                && FileUtils::getInstance()->isFileExist(downFileData)
-                && FileUtils::getInstance()->isFileExist(forwardFileData)
-                && FileUtils::getInstance()->isFileExist(backFileData))
+            FileUtils *fileUtils = FileUtils::getInstance();
+
+            if (fileUtils->isFileExist(leftFileData)
+                && fileUtils->isFileExist(rightFileData)
+                && fileUtils->isFileExist(upFileData)
+                && fileUtils->isFileExist(downFileData)
+                && fileUtils->isFileExist(forwardFileData)
+                && fileUtils->isFileExist(backFileData))
             {
                 _sceneBrushInstance = CameraBackgroundSkyBoxBrush::create(leftFileData, rightFileData, upFileData, downFileData, forwardFileData, backFileData);
             }
-=======
-            FileUtils *fileUtils = FileUtils::getInstance();
-
-            if (!fileUtils->isFileExist(leftFileData)
-                || !fileUtils->isFileExist(rightFileData)
-                || !fileUtils->isFileExist(upFileData)
-                || !fileUtils->isFileExist(downFileData)
-                || !fileUtils->isFileExist(forwardFileData)
-                || !fileUtils->isFileExist(backFileData))
-            {
-                return;
-            }
-            Skybox* childBox = Skybox::create(leftFileData,rightFileData,upFileData,downFileData,forwardFileData,backFileData);
-            unsigned short cameraFlag = 1 << 10;
-            childBox->setCameraMask(cameraFlag);
-            node->addChild(childBox,0,"_innerSkyBox");
->>>>>>> ee5ec09e
         }
 
         std::string customProperty = options->customProperty()->c_str();
