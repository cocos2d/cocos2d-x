--- conflicted
+++ resolved
@@ -139,28 +139,12 @@
             w = DICTOOL->getFloatValue_json(options, P_Width);
             h = DICTOOL->getFloatValue_json(options, P_Height);
         }
-<<<<<<< HEAD
-        widget->setContentSize(Size(w, h));
-        // before
-        /*
-         float w = DICTOOL->getFloatValue_json(options, "width");
-         float h = DICTOOL->getFloatValue_json(options, "height");
-         widget->setSize(CCSizeMake(w, h));
-         */
-        /**/
-        
-        widget->setTag(DICTOOL->getIntValue_json(options, "tag"));
-        widget->setActionTag(DICTOOL->getIntValue_json(options, "actiontag"));
-        widget->setTouchEnabled(DICTOOL->getBooleanValue_json(options, "touchAble"));
-        const char* name = DICTOOL->getStringValue_json(options, "name");
-=======
         widget->setSize(Size(w, h));
         
         widget->setTag(DICTOOL->getIntValue_json(options, P_Tag));
         widget->setActionTag(DICTOOL->getIntValue_json(options, P_ActionTag));
         widget->setTouchEnabled(DICTOOL->getBooleanValue_json(options, P_TouchAble));
         const char* name = DICTOOL->getStringValue_json(options, P_Name);
->>>>>>> fc7b42c0
         const char* widgetName = name?name:"default";
         widget->setName(widgetName);
         
