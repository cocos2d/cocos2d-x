--- conflicted
+++ resolved
@@ -193,11 +193,7 @@
 
 		for ( int i = 0; i < nodeNum; i++ )
 		{
-<<<<<<< HEAD
 			ActionNode* actionNode = static_cast<ActionNode*>(_actionNodeList->getObjectAtIndex(i));
-=======
-			ActionNode* actionNode = (ActionNode*)_actionNodeList->getObjectAtIndex(i);
->>>>>>> b4671f40
 
 			if (actionNode->isActionDoneOnce() == false)
 			{
