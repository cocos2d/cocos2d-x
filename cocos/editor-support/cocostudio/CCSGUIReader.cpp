--- conflicted
+++ resolved
@@ -40,14 +40,9 @@
 #include "WidgetReader/ScrollViewReader/ScrollViewReader.h"
 #include "WidgetReader/ListViewReader/ListViewReader.h"
 #include "cocostudio/CocoLoader.h"
-<<<<<<< HEAD
-=======
 #include "ui/CocosGUI.h"
 #include "CSParseBinary.pb.h"
-/* peterson xml */
 #include "tinyxml2/tinyxml2.h"
-/**/
->>>>>>> a761e340
 
 using namespace cocos2d;
 using namespace cocos2d::ui;
@@ -1635,7 +1630,6 @@
     reader->setPropsFromProtocolBuffers(widget, nodetree);
 }
     
-/* peterson xml */
 Widget* WidgetPropertiesReader0300::widgetFromXML(const tinyxml2::XMLElement *objectData, const std::string &classType)
 {
     std::string classname = classType.substr(0, classType.find("ObjectData"));
@@ -1792,6 +1786,5 @@
 {
     reader->setPropsFromXML(widget, objectData);
 }
-/**/
     
 }