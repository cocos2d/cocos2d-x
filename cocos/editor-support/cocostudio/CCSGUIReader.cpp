--- conflicted
+++ resolved
@@ -493,7 +493,7 @@
     if (widget->getContentSize().equals(Size::ZERO))
     {
         Layout* rootWidget = dynamic_cast<Layout*>(widget);
-        rootWidget->setContentSize(Size(fileDesignWidth, fileDesignHeight));
+        rootWidget->setSize(Size(fileDesignWidth, fileDesignHeight));
     }
     /* ********************** */
     
@@ -607,7 +607,7 @@
     
     float w = DICTOOL->getFloatValue_json(options, "width");
     float h = DICTOOL->getFloatValue_json(options, "height");
-    widget->setContentSize(Size(w, h));
+    widget->setSize(Size(w, h));
     
     widget->setTag(DICTOOL->getIntValue_json(options, "tag"));
 	widget->setActionTag(DICTOOL->getIntValue_json(options, "actiontag"));
@@ -706,7 +706,7 @@
         {
             float swf = DICTOOL->getFloatValue_json(options, "scale9Width");
             float shf = DICTOOL->getFloatValue_json(options, "scale9Height");
-            button->setContentSize(Size(swf, shf));
+            button->setSize(Size(swf, shf));
         }
     }
     else
@@ -822,7 +822,7 @@
         {
             float swf = DICTOOL->getFloatValue_json(options, "scale9Width");
             float shf = DICTOOL->getFloatValue_json(options, "scale9Height");
-            imageView->setContentSize(Size(swf, shf));
+            imageView->setSize(Size(swf, shf));
         }
         
         float cx = DICTOOL->getFloatValue_json(options, "capInsetsX");
@@ -1015,7 +1015,7 @@
             {
                 slider->loadBarTexture(imageFileName_tp);
             }
-            slider->setContentSize(Size(barLength, slider->getContentSize().height));
+            slider->setSize(Size(barLength, slider->getContentSize().height));
         }
         else
         {
@@ -1203,7 +1203,7 @@
     if (widget->getContentSize().equals(Size::ZERO))
     {
         Layout* rootWidget = dynamic_cast<Layout*>(widget);
-        rootWidget->setContentSize(Size(fileDesignWidth, fileDesignHeight));
+        rootWidget->setSize(Size(fileDesignWidth, fileDesignHeight));
     }
     /* ********************** */
     
@@ -1499,911 +1499,6 @@
     }
     return widget;
 }
-<<<<<<< HEAD
-
-void WidgetPropertiesReader0300::setPropsForWidgetFromJsonDictionary(Widget*widget,const rapidjson::Value&options)
-{
-    bool ignoreSizeExsit = DICTOOL->checkObjectExist_json(options, "ignoreSize");
-    if (ignoreSizeExsit)
-    {
-        widget->ignoreContentAdaptWithSize(DICTOOL->getBooleanValue_json(options, "ignoreSize"));
-    }
-    
-    widget->setSizeType((Widget::SizeType)DICTOOL->getIntValue_json(options, "sizeType"));
-    widget->setPositionType((Widget::PositionType)DICTOOL->getIntValue_json(options, "positionType"));
-    
-    widget->setSizePercent(Vec2(DICTOOL->getFloatValue_json(options, "sizePercentX"), DICTOOL->getFloatValue_json(options, "sizePercentY")));
-    widget->setPositionPercent(Vec2(DICTOOL->getFloatValue_json(options, "positionPercentX"), DICTOOL->getFloatValue_json(options, "positionPercentY")));
-    
-    float w = DICTOOL->getFloatValue_json(options, "width");
-    float h = DICTOOL->getFloatValue_json(options, "height");
-    widget->setContentSize(Size(w, h));
-    
-    widget->setTag(DICTOOL->getIntValue_json(options, "tag"));
-	widget->setActionTag(DICTOOL->getIntValue_json(options, "actiontag"));
-    widget->setTouchEnabled(DICTOOL->getBooleanValue_json(options, "touchAble"));
-    const char* name = DICTOOL->getStringValue_json(options, "name");
-    const char* widgetName = name?name:"default";
-    widget->setName(widgetName);
-    float x = DICTOOL->getFloatValue_json(options, "x");
-    float y = DICTOOL->getFloatValue_json(options, "y");
-    widget->setPosition(Vec2(x,y));
-    bool sx = DICTOOL->checkObjectExist_json(options, "scaleX");
-    if (sx)
-    {
-        widget->setScaleX(DICTOOL->getFloatValue_json(options, "scaleX"));
-    }
-    bool sy = DICTOOL->checkObjectExist_json(options, "scaleY");
-    if (sy)
-    {
-        widget->setScaleY(DICTOOL->getFloatValue_json(options, "scaleY"));
-    }
-    bool rt = DICTOOL->checkObjectExist_json(options, "rotation");
-    if (rt)
-    {
-        widget->setRotation(DICTOOL->getFloatValue_json(options, "rotation"));
-    }
-    bool vb = DICTOOL->checkObjectExist_json(options, "visible");
-    if (vb)
-    {
-        widget->setVisible(DICTOOL->getBooleanValue_json(options, "visible"));
-    }
-    int z = DICTOOL->getIntValue_json(options, "ZOrder");
-    widget->setLocalZOrder(z);
-
-	bool layout = DICTOOL->checkObjectExist_json(options, "layoutParameter");
-	if (layout)
-	{
-		const rapidjson::Value& layoutParameterDic = DICTOOL->getSubDictionary_json(options, "layoutParameter");
-		int paramType = DICTOOL->getIntValue_json(layoutParameterDic, "type");
-        LayoutParameter* parameter = nullptr;
-        switch (paramType)
-        {
-            case 0:
-                break;
-            case 1:
-            {
-                parameter = LinearLayoutParameter::create();
-				int gravity = DICTOOL->getIntValue_json(layoutParameterDic, "gravity");
-                ((LinearLayoutParameter*)parameter)->setGravity((LinearLayoutParameter::LinearGravity)gravity);
-                break;
-            }
-            case 2:
-            {
-                parameter = RelativeLayoutParameter::create();
-                RelativeLayoutParameter* rParameter = (RelativeLayoutParameter*)parameter;
-				const char* relativeName = DICTOOL->getStringValue_json(layoutParameterDic, "relativeName");
-                rParameter->setRelativeName(relativeName);
-				const char* relativeToName = DICTOOL->getStringValue_json(layoutParameterDic, "relativeToName");
-                rParameter->setRelativeToWidgetName(relativeToName);
-				int align = DICTOOL->getIntValue_json(layoutParameterDic, "align");
-                rParameter->setAlign((RelativeLayoutParameter::RelativeAlign)align);
-                break;
-            }
-            default:
-                break;
-        }
-        if (parameter)
-        {
-			float mgl = DICTOOL->getFloatValue_json(layoutParameterDic, "marginLeft");
-			float mgt = DICTOOL->getFloatValue_json(layoutParameterDic, "marginTop");
-			float mgr = DICTOOL->getFloatValue_json(layoutParameterDic, "marginRight");
-			float mgb = DICTOOL->getFloatValue_json(layoutParameterDic, "marginDown");
-            parameter->setMargin(Margin(mgl, mgt, mgr, mgb));
-            widget->setLayoutParameter(parameter);
-        }
-    }
-}
-
-void WidgetPropertiesReader0300::setColorPropsForWidgetFromJsonDictionary(Widget *widget, const rapidjson::Value&options)
-{
-    bool op = DICTOOL->checkObjectExist_json(options, "opacity");
-    if (op)
-    {
-        widget->setOpacity(DICTOOL->getIntValue_json(options, "opacity"));
-    }
-    bool cr = DICTOOL->checkObjectExist_json(options, "colorR");
-    bool cg = DICTOOL->checkObjectExist_json(options, "colorG");
-    bool cb = DICTOOL->checkObjectExist_json(options, "colorB");
-    int colorR = cr ? DICTOOL->getIntValue_json(options, "colorR") : 255;
-    int colorG = cg ? DICTOOL->getIntValue_json(options, "colorG") : 255;
-    int colorB = cb ? DICTOOL->getIntValue_json(options, "colorB") : 255;
-    widget->setColor(Color3B(colorR, colorG, colorB));
-   
-    this->setAnchorPointForWidget(widget, options);
-    
-    bool flipX = DICTOOL->getBooleanValue_json(options, "flipX");
-    bool flipY = DICTOOL->getBooleanValue_json(options, "flipY");
-    widget->setFlippedX(flipX);
-    widget->setFlippedY(flipY);
-}
-    
-
-
-void WidgetPropertiesReader0300::setPropsForButtonFromJsonDictionary(Widget*widget,const rapidjson::Value& options)
-{
-    setPropsForWidgetFromJsonDictionary(widget, options);
-    cocos2d::ui::Button* button = static_cast<cocos2d::ui::Button*>(widget);
-    bool scale9Enable = DICTOOL->getBooleanValue_json(options, "scale9Enable");
-    button->setScale9Enabled(scale9Enable);
-    
-    const rapidjson::Value& normalDic = DICTOOL->getSubDictionary_json(options, "normalData");
-    int normalType = DICTOOL->getIntValue_json(normalDic, "resourceType");
-    switch (normalType)
-    {
-        case 0:
-        {
-            std::string tp_n = m_strFilePath;
-            const char* normalFileName = DICTOOL->getStringValue_json(normalDic, "path");
-            const char* normalFileName_tp = (normalFileName && (strcmp(normalFileName, "") != 0))?tp_n.append(normalFileName).c_str():nullptr;
-            button->loadTextureNormal(normalFileName_tp);
-            break;
-        }
-        case 1:
-        {
-            const char* normalFileName = DICTOOL->getStringValue_json(normalDic, "path");
-            button->loadTextureNormal(normalFileName,TextureResType::PLIST);
-            break;
-        }
-        default:
-            break;
-    }
-    const rapidjson::Value& pressedDic = DICTOOL->getSubDictionary_json(options, "pressedData");
-    int pressedType = DICTOOL->getIntValue_json(pressedDic, "resourceType");
-    switch (pressedType)
-    {
-        case 0:
-        {
-            std::string tp_p = m_strFilePath;
-            const char* pressedFileName = DICTOOL->getStringValue_json(pressedDic, "path");
-            const char* pressedFileName_tp = (pressedFileName && (strcmp(pressedFileName, "") != 0))?tp_p.append(pressedFileName).c_str():nullptr;
-            button->loadTexturePressed(pressedFileName_tp);
-            break;
-        }
-        case 1:
-        {
-            const char* pressedFileName = DICTOOL->getStringValue_json(pressedDic, "path");
-            button->loadTexturePressed(pressedFileName,TextureResType::PLIST);
-            break;
-        }
-        default:
-            break;
-    }
-    const rapidjson::Value& disabledDic = DICTOOL->getSubDictionary_json(options, "disabledData");
-    int disabledType = DICTOOL->getIntValue_json(disabledDic, "resourceType");
-    switch (disabledType)
-    {
-        case 0:
-        {
-            std::string tp_d = m_strFilePath;
-            const char* disabledFileName = DICTOOL->getStringValue_json(disabledDic, "path");
-            const char* disabledFileName_tp = (disabledFileName && (strcmp(disabledFileName, "") != 0))?tp_d.append(disabledFileName).c_str():nullptr;
-            button->loadTextureDisabled(disabledFileName_tp);
-            break;
-        }
-        case 1:
-        {
-            const char* disabledFileName = DICTOOL->getStringValue_json(disabledDic, "path");
-            button->loadTextureDisabled(disabledFileName,TextureResType::PLIST);
-            break;
-        }
-        default:
-            break;
-    }
-    if (scale9Enable)
-    {
-        float cx = DICTOOL->getFloatValue_json(options, "capInsetsX");
-        float cy = DICTOOL->getFloatValue_json(options, "capInsetsY");
-        float cw = DICTOOL->getFloatValue_json(options, "capInsetsWidth");
-        float ch = DICTOOL->getFloatValue_json(options, "capInsetsHeight");
-        
-        button->setCapInsets(Rect(cx, cy, cw, ch));
-        bool sw = DICTOOL->checkObjectExist_json(options, "scale9Width");
-        bool sh = DICTOOL->checkObjectExist_json(options, "scale9Height");
-        if (sw && sh)
-        {
-            float swf = DICTOOL->getFloatValue_json(options, "scale9Width");
-            float shf = DICTOOL->getFloatValue_json(options, "scale9Height");
-            button->setContentSize(Size(swf, shf));
-        }
-    }
-    bool tt = DICTOOL->checkObjectExist_json(options, "text");
-    if (tt)
-    {
-        const char* text = DICTOOL->getStringValue_json(options, "text");
-        if (text)
-        {
-            button->setTitleText(text);
-        }
-    }
-    
-    bool cr = DICTOOL->checkObjectExist_json(options, "textColorR");
-    bool cg = DICTOOL->checkObjectExist_json(options, "textColorG");
-    bool cb = DICTOOL->checkObjectExist_json(options, "textColorB");
-    int cri = cr?DICTOOL->getIntValue_json(options, "textColorR"):255;
-    int cgi = cg?DICTOOL->getIntValue_json(options, "textColorG"):255;
-    int cbi = cb?DICTOOL->getIntValue_json(options, "textColorB"):255;
-    button->setTitleColor(Color3B(cri,cgi,cbi));
-    bool fs = DICTOOL->checkObjectExist_json(options, "fontSize");
-    if (fs)
-    {
-        button->setTitleFontSize(DICTOOL->getIntValue_json(options, "fontSize"));
-    }
-    bool fn = DICTOOL->checkObjectExist_json(options, "fontName");
-    if (fn)
-    {
-        button->setTitleFontName(DICTOOL->getStringValue_json(options, "fontName"));
-    }
-    setColorPropsForWidgetFromJsonDictionary(widget,options);
-}
-
-void WidgetPropertiesReader0300::setPropsForCheckBoxFromJsonDictionary(Widget*widget,const rapidjson::Value& options)
-{
-    setPropsForWidgetFromJsonDictionary(widget, options);
-    CheckBox* checkBox = static_cast<cocos2d::ui::CheckBox*>(widget);
-    
-    const rapidjson::Value& backGroundDic = DICTOOL->getSubDictionary_json(options, "backGroundBoxData");
-    int backGroundType = DICTOOL->getIntValue_json(backGroundDic, "resourceType");
-    switch (backGroundType)
-    {
-        case 0:
-        {
-            std::string tp_b = m_strFilePath;
-            const char* backGroundFileName = DICTOOL->getStringValue_json(backGroundDic, "path");
-            const char* backGroundFileName_tp = (backGroundFileName && (strcmp(backGroundFileName, "") != 0))?tp_b.append(backGroundFileName).c_str():nullptr;
-            checkBox->loadTextureBackGround(backGroundFileName_tp);
-            break;
-        }
-        case 1:
-        {
-            const char* backGroundFileName = DICTOOL->getStringValue_json(backGroundDic, "path");
-            checkBox->loadTextureBackGround(backGroundFileName,TextureResType::PLIST);
-            break;
-        }
-        default:
-            break;
-    }
-    
-    const rapidjson::Value& backGroundSelectedDic = DICTOOL->getSubDictionary_json(options, "backGroundBoxSelectedData");
-    int backGroundSelectedType = DICTOOL->getIntValue_json(backGroundSelectedDic, "resourceType");
-    switch (backGroundSelectedType)
-    {
-        case 0:
-        {
-            std::string tp_bs = m_strFilePath;
-            const char* backGroundSelectedFileName = DICTOOL->getStringValue_json(backGroundSelectedDic, "path");
-            const char* backGroundSelectedFileName_tp = (backGroundSelectedFileName && (strcmp(backGroundSelectedFileName, "") != 0))?tp_bs.append(backGroundSelectedFileName).c_str():nullptr;
-            checkBox->loadTextureBackGroundSelected(backGroundSelectedFileName_tp);
-            break;
-        }
-        case 1:
-        {
-            const char* backGroundSelectedFileName = DICTOOL->getStringValue_json(backGroundSelectedDic, "path");
-            checkBox->loadTextureBackGroundSelected(backGroundSelectedFileName,TextureResType::PLIST);
-            break;
-        }
-        default:
-            break;
-    }
-    
-    const rapidjson::Value& frontCrossDic = DICTOOL->getSubDictionary_json(options, "frontCrossData");
-    int frontCrossType = DICTOOL->getIntValue_json(frontCrossDic, "resourceType");
-    switch (frontCrossType)
-    {
-        case 0:
-        {
-            std::string tp_c = m_strFilePath;
-            const char* frontCrossFileName = DICTOOL->getStringValue_json(frontCrossDic, "path");
-            const char* frontCrossFileName_tp = (frontCrossFileName && (strcmp(frontCrossFileName, "") != 0))?tp_c.append(frontCrossFileName).c_str():nullptr;
-            checkBox->loadTextureFrontCross(frontCrossFileName_tp);
-            break;
-        }
-        case 1:
-        {
-            const char* frontCrossFileName = DICTOOL->getStringValue_json(frontCrossDic, "path");
-            checkBox->loadTextureFrontCross(frontCrossFileName,TextureResType::PLIST);
-            break;
-        }
-        default:
-            break;
-    }
-    
-    const rapidjson::Value& backGroundDisabledDic = DICTOOL->getSubDictionary_json(options, "backGroundBoxDisabledData");
-    int backGroundDisabledType = DICTOOL->getIntValue_json(backGroundDisabledDic, "resourceType");
-    switch (backGroundDisabledType)
-    {
-        case 0:
-        {
-            std::string tp_bd = m_strFilePath;
-            const char* backGroundDisabledFileName = DICTOOL->getStringValue_json(backGroundDisabledDic, "path");
-            const char* backGroundDisabledFileName_tp = (backGroundDisabledFileName && (strcmp(backGroundDisabledFileName, "") != 0))?tp_bd.append(backGroundDisabledFileName).c_str():nullptr;
-            checkBox->loadTextureBackGroundDisabled(backGroundDisabledFileName_tp);
-            break;
-        }
-        case 1:
-        {
-            const char* backGroundDisabledFileName = DICTOOL->getStringValue_json(backGroundDisabledDic, "path");
-            checkBox->loadTextureBackGroundDisabled(backGroundDisabledFileName,TextureResType::PLIST);
-            break;
-        }
-        default:
-            break;
-    }
-    
-    const rapidjson::Value& frontCrossDisabledDic = DICTOOL->getSubDictionary_json(options, "frontCrossDisabledData");
-    int frontCrossDisabledType = DICTOOL->getIntValue_json(frontCrossDisabledDic, "resourceType");
-    switch (frontCrossDisabledType)
-    {
-        case 0:
-        {
-            std::string tp_cd = m_strFilePath;
-            const char* frontCrossDisabledFileName = DICTOOL->getStringValue_json(options, "path");
-            const char* frontCrossDisabledFileName_tp = (frontCrossDisabledFileName && (strcmp(frontCrossDisabledFileName, "") != 0))?tp_cd.append(frontCrossDisabledFileName).c_str():nullptr;
-            checkBox->loadTextureFrontCrossDisabled(frontCrossDisabledFileName_tp);
-            break;
-        }
-        case 1:
-        {
-            const char* frontCrossDisabledFileName = DICTOOL->getStringValue_json(options, "path");
-            checkBox->loadTextureFrontCrossDisabled(frontCrossDisabledFileName,TextureResType::PLIST);
-            break;
-        }
-        default:
-            break;
-    }
-    checkBox->setSelectedState(DICTOOL->getBooleanValue_json(options, "selectedState"));
-    setColorPropsForWidgetFromJsonDictionary(widget,options);
-}
-
-void WidgetPropertiesReader0300::setPropsForImageViewFromJsonDictionary(Widget*widget,const rapidjson::Value& options)
-{
-    setPropsForWidgetFromJsonDictionary(widget, options);
-    
-    cocos2d::ui::ImageView* imageView = static_cast<cocos2d::ui::ImageView*>(widget);
-    
-    const rapidjson::Value& imageFileNameDic = DICTOOL->getSubDictionary_json(options, "fileNameData");
-    int imageFileNameType = DICTOOL->getIntValue_json(imageFileNameDic, "resourceType");
-    switch (imageFileNameType)
-    {
-        case 0:
-        {
-            std::string tp_i = m_strFilePath;
-            const char* imageFileName = DICTOOL->getStringValue_json(imageFileNameDic, "path");
-            const char* imageFileName_tp = nullptr;
-            if (imageFileName && (strcmp(imageFileName, "") != 0))
-            {
-                imageFileName_tp = tp_i.append(imageFileName).c_str();
-                imageView->loadTexture(imageFileName_tp);
-            }
-            break;
-        }
-        case 1:
-        {
-            const char* imageFileName = DICTOOL->getStringValue_json(imageFileNameDic, "path");
-            imageView->loadTexture(imageFileName,TextureResType::PLIST);
-            break;
-        }
-        default:
-            break;
-    }
-    
-    bool scale9EnableExist = DICTOOL->checkObjectExist_json(options, "scale9Enable");
-    bool scale9Enable = false;
-    if (scale9EnableExist)
-    {
-        scale9Enable = DICTOOL->getBooleanValue_json(options, "scale9Enable");
-    }
-    imageView->setScale9Enabled(scale9Enable);
-    
-    
-    if (scale9Enable)
-    {
-        bool sw = DICTOOL->checkObjectExist_json(options, "scale9Width");
-        bool sh = DICTOOL->checkObjectExist_json(options, "scale9Height");
-        if (sw && sh)
-        {
-            float swf = DICTOOL->getFloatValue_json(options, "scale9Width");
-            float shf = DICTOOL->getFloatValue_json(options, "scale9Height");
-            imageView->setContentSize(Size(swf, shf));
-        }
-        
-        float cx = DICTOOL->getFloatValue_json(options, "capInsetsX");
-        float cy = DICTOOL->getFloatValue_json(options, "capInsetsY");
-        float cw = DICTOOL->getFloatValue_json(options, "capInsetsWidth");
-        float ch = DICTOOL->getFloatValue_json(options, "capInsetsHeight");
-        
-        imageView->setCapInsets(Rect(cx, cy, cw, ch));
-        
-    }
-    setColorPropsForWidgetFromJsonDictionary(widget,options);
-}
-
-void WidgetPropertiesReader0300::setPropsForLabelFromJsonDictionary(Widget*widget,const rapidjson::Value& options)
-{
-    setPropsForWidgetFromJsonDictionary(widget, options);
-    cocos2d::ui::Text* label = static_cast<cocos2d::ui::Text*>(widget);
-    bool touchScaleChangeAble = DICTOOL->getBooleanValue_json(options, "touchScaleEnable");
-    label->setTouchScaleChangeEnabled(touchScaleChangeAble);
-    const char* text = DICTOOL->getStringValue_json(options, "text");
-    label->setString(text);
-    bool fs = DICTOOL->checkObjectExist_json(options, "fontSize");
-    if (fs)
-    {
-        label->setFontSize(DICTOOL->getIntValue_json(options, "fontSize"));
-    }
-    bool fn = DICTOOL->checkObjectExist_json(options, "fontName");
-    if (fn)
-    {
-        label->setFontName(DICTOOL->getStringValue_json(options, "fontName"));
-    }
-    bool aw = DICTOOL->checkObjectExist_json(options, "areaWidth");
-    bool ah = DICTOOL->checkObjectExist_json(options, "areaHeight");
-    if (aw && ah)
-    {
-        Size size = Size(DICTOOL->getFloatValue_json(options, "areaWidth"),DICTOOL->getFloatValue_json(options,"areaHeight"));
-        label->setTextAreaSize(size);
-    }
-    bool ha = DICTOOL->checkObjectExist_json(options, "hAlignment");
-    if (ha)
-    {
-        label->setTextHorizontalAlignment((TextHAlignment)DICTOOL->getIntValue_json(options, "hAlignment"));
-    }
-    bool va = DICTOOL->checkObjectExist_json(options, "vAlignment");
-    if (va)
-    {
-        label->setTextVerticalAlignment((TextVAlignment)DICTOOL->getIntValue_json(options, "vAlignment"));
-    }
-    setColorPropsForWidgetFromJsonDictionary(widget,options);
-}
-
-void WidgetPropertiesReader0300::setPropsForLabelAtlasFromJsonDictionary(Widget*widget,const rapidjson::Value& options)
-{
-    setPropsForWidgetFromJsonDictionary(widget, options);
-    cocos2d::ui::TextAtlas* labelAtlas = static_cast<cocos2d::ui::TextAtlas*>(widget);
-    bool sv = DICTOOL->checkObjectExist_json(options, "stringValue");
-    bool cmf = DICTOOL->checkObjectExist_json(options, "charMapFile");
-    bool iw = DICTOOL->checkObjectExist_json(options, "itemWidth");
-    bool ih = DICTOOL->checkObjectExist_json(options, "itemHeight");
-    bool scm = DICTOOL->checkObjectExist_json(options, "startCharMap");
-    if (sv && cmf && iw && ih && scm)
-    {
-        const rapidjson::Value& cmftDic = DICTOOL->getSubDictionary_json(options, "charMapFileData");
-        int cmfType = DICTOOL->getIntValue_json(cmftDic, "resourceType");
-        switch (cmfType)
-        {
-            case 0:
-            {
-                std::string tp_c = m_strFilePath;
-                const char* cmfPath = DICTOOL->getStringValue_json(cmftDic, "path");
-                const char* cmf_tp = tp_c.append(cmfPath).c_str();
-                labelAtlas->setProperty(DICTOOL->getStringValue_json(options, "stringValue"),cmf_tp,DICTOOL->getIntValue_json(options, "itemWidth"),DICTOOL->getIntValue_json(options,"itemHeight"), DICTOOL->getStringValue_json(options, "startCharMap"));
-                break;
-            }
-            case 1:
-                CCLOG("Wrong res type of LabelAtlas!");
-                break;
-            default:
-                break;
-        }
-    }
-    setColorPropsForWidgetFromJsonDictionary(widget,options);
-}
-
-void WidgetPropertiesReader0300::setPropsForLayoutFromJsonDictionary(Widget*widget,const rapidjson::Value& options)
-{
-    setPropsForWidgetFromJsonDictionary(widget, options);
-    
-    float w = 0, h = 0;
-    bool adaptScrenn = DICTOOL->getBooleanValue_json(options, "adaptScreen");
-    if (adaptScrenn)
-    {
-        Size screenSize = CCDirector::getInstance()->getWinSize();
-        w = screenSize.width;
-        h = screenSize.height;
-    }
-    else
-    {
-        w = DICTOOL->getFloatValue_json(options, "width");
-        h = DICTOOL->getFloatValue_json(options, "height");
-    }
-    
-    Layout* panel = static_cast<cocos2d::ui::Layout*>(widget);
-    if (!dynamic_cast<cocos2d::ui::ScrollView*>(widget)
-        && !dynamic_cast<cocos2d::ui::ListView*>(widget))
-    {
-        panel->setClippingEnabled(DICTOOL->getBooleanValue_json(options, "clipAble"));
-    }
-    bool backGroundScale9Enable = DICTOOL->getBooleanValue_json(options, "backGroundScale9Enable");
-    panel->setBackGroundImageScale9Enabled(backGroundScale9Enable);
-    int cr = DICTOOL->getIntValue_json(options, "bgColorR");
-    int cg = DICTOOL->getIntValue_json(options, "bgColorG");
-    int cb = DICTOOL->getIntValue_json(options, "bgColorB");
-    
-    int scr = DICTOOL->getIntValue_json(options, "bgStartColorR");
-    int scg = DICTOOL->getIntValue_json(options, "bgStartColorG");
-    int scb = DICTOOL->getIntValue_json(options, "bgStartColorB");
-    
-    int ecr = DICTOOL->getIntValue_json(options, "bgEndColorR");
-    int ecg = DICTOOL->getIntValue_json(options, "bgEndColorG");
-    int ecb = DICTOOL->getIntValue_json(options, "bgEndColorB");
-    
-    float bgcv1 = DICTOOL->getFloatValue_json(options, "vectorX");
-    float bgcv2 = DICTOOL->getFloatValue_json(options, "vectorY");
-    panel->setBackGroundColorVector(Vec2(bgcv1, bgcv2));
-    
-    int co = DICTOOL->getIntValue_json(options, "bgColorOpacity");
-    
-    int colorType = DICTOOL->getIntValue_json(options, "colorType");
-    panel->setBackGroundColorType(Layout::BackGroundColorType(colorType));
-    panel->setBackGroundColor(Color3B(scr, scg, scb),Color3B(ecr, ecg, ecb));
-    panel->setBackGroundColor(Color3B(cr, cg, cb));
-    panel->setBackGroundColorOpacity(co);
-    
-    
-    const rapidjson::Value& imageFileNameDic = DICTOOL->getSubDictionary_json(options, "backGroundImageData");
-    int imageFileNameType = DICTOOL->getIntValue_json(imageFileNameDic, "resourceType");
-    switch (imageFileNameType)
-    {
-        case 0:
-        {
-            std::string tp_b = m_strFilePath;
-            const char* imageFileName = DICTOOL->getStringValue_json(imageFileNameDic, "path");
-            const char* imageFileName_tp = (imageFileName && (strcmp(imageFileName, "") != 0))?tp_b.append(imageFileName).c_str():nullptr;
-            panel->setBackGroundImage(imageFileName_tp);
-            break;
-        }
-        case 1:
-        {
-            const char* imageFileName = DICTOOL->getStringValue_json(imageFileNameDic, "path");
-            panel->setBackGroundImage(imageFileName,TextureResType::PLIST);
-            break;
-        }
-        default:
-            break;
-    }
-    
-    if (backGroundScale9Enable)
-    {
-        float cx = DICTOOL->getFloatValue_json(options, "capInsetsX");
-        float cy = DICTOOL->getFloatValue_json(options, "capInsetsY");
-        float cw = DICTOOL->getFloatValue_json(options, "capInsetsWidth");
-        float ch = DICTOOL->getFloatValue_json(options, "capInsetsHeight");
-        panel->setBackGroundImageCapInsets(Rect(cx, cy, cw, ch));
-    }
-    panel->setLayoutType((Layout::Type)DICTOOL->getIntValue_json(options, "layoutType"));
-    setColorPropsForWidgetFromJsonDictionary(widget,options);
-}
-
-void WidgetPropertiesReader0300::setPropsForScrollViewFromJsonDictionary(Widget*widget,const rapidjson::Value& options)
-{
-    setPropsForLayoutFromJsonDictionary(widget, options);
-    cocos2d::ui::ScrollView* scrollView = static_cast<cocos2d::ui::ScrollView*>(widget);
-    float innerWidth = DICTOOL->getFloatValue_json(options, "innerWidth");
-    float innerHeight = DICTOOL->getFloatValue_json(options, "innerHeight");
-    scrollView->setInnerContainerSize(Size(innerWidth, innerHeight));
-	int direction = DICTOOL->getFloatValue_json(options, "direction");
-    scrollView->setDirection((ScrollView::Direction)direction);
-    scrollView->setBounceEnabled(DICTOOL->getBooleanValue_json(options, "bounceEnable"));
-    setColorPropsForWidgetFromJsonDictionary(widget,options);
-}
-
-void WidgetPropertiesReader0300::setPropsForSliderFromJsonDictionary(Widget*widget,const rapidjson::Value& options)
-{
-    setPropsForWidgetFromJsonDictionary(widget, options);
-    cocos2d::ui::Slider* slider = static_cast<cocos2d::ui::Slider*>(widget);
-    
-    bool barTextureScale9Enable = DICTOOL->getBooleanValue_json(options, "barTextureScale9Enable");
-    slider->setScale9Enabled(barTextureScale9Enable);
-    bool bt = DICTOOL->checkObjectExist_json(options, "barFileName");
-    float barLength = DICTOOL->getFloatValue_json(options, "length");
-    if (bt)
-    {
-        if (barTextureScale9Enable)
-        {
-            
-            const rapidjson::Value& imageFileNameDic = DICTOOL->getSubDictionary_json(options, "barFileNameData");
-            int imageFileType = DICTOOL->getIntValue_json(imageFileNameDic, "resourceType");
-            switch (imageFileType)
-            {
-                case 0:
-                {
-                    std::string tp_b = m_strFilePath;
-                    const char* imageFileName = DICTOOL->getStringValue_json(imageFileNameDic, "path");
-                    const char* imageFileName_tp = (imageFileName && (strcmp(imageFileName, "") != 0))?tp_b.append(imageFileName).c_str():nullptr;
-                    slider->loadBarTexture(imageFileName_tp);
-                    break;
-                }
-                case 1:
-                {
-                    const char* imageFileName =  DICTOOL->getStringValue_json(imageFileNameDic, "path");
-                    slider->loadBarTexture(imageFileName,TextureResType::PLIST);
-                    break;
-                }
-                default:
-                    break;
-            }
-            
-            slider->setContentSize(Size(barLength, slider->getContentSize().height));
-        }
-        else
-        {
-            const rapidjson::Value& imageFileNameDic = DICTOOL->getSubDictionary_json(options, "barFileNameData");
-            int imageFileType = DICTOOL->getIntValue_json(imageFileNameDic, "resourceType");
-            switch (imageFileType)
-            {
-                case 0:
-                {
-                    std::string tp_b = m_strFilePath;
-                    const char*imageFileName =  DICTOOL->getStringValue_json(imageFileNameDic, "path");
-                    const char* imageFileName_tp = (imageFileName && (strcmp(imageFileName, "") != 0))?tp_b.append(imageFileName).c_str():nullptr;
-                    slider->loadBarTexture(imageFileName_tp);
-                    break;
-                }
-                case 1:
-                {
-                    const char*imageFileName =  DICTOOL->getStringValue_json(imageFileNameDic, "path");
-                    slider->loadBarTexture(imageFileName,TextureResType::PLIST);
-                    break;
-                }
-                default:
-                    break;
-            }
-        }
-    }
-    
-    const rapidjson::Value& normalDic = DICTOOL->getSubDictionary_json(options, "ballNormalData");
-    int normalType = DICTOOL->getIntValue_json(normalDic, "resourceType");
-    switch (normalType)
-    {
-        case 0:
-        {
-            std::string tp_n = m_strFilePath;
-            const char* normalFileName = DICTOOL->getStringValue_json(normalDic, "path");
-            const char* normalFileName_tp = (normalFileName && (strcmp(normalFileName, "") != 0))?tp_n.append(normalFileName).c_str():nullptr;
-            slider->loadSlidBallTextureNormal(normalFileName_tp);
-            break;
-        }
-        case 1:
-        {
-            const char* normalFileName = DICTOOL->getStringValue_json(normalDic, "path");
-            slider->loadSlidBallTextureNormal(normalFileName,TextureResType::PLIST);
-            break;
-        }
-        default:
-            break;
-    }
-    
-    const rapidjson::Value& pressedDic = DICTOOL->getSubDictionary_json(options, "ballPressedData");
-    int pressedType = DICTOOL->getIntValue_json(pressedDic, "resourceType");
-    switch (pressedType)
-    {
-        case 0:
-        {
-            std::string tp_p = m_strFilePath;
-            const char* pressedFileName = DICTOOL->getStringValue_json(pressedDic, "path");
-            const char* pressedFileName_tp = (pressedFileName && (strcmp(pressedFileName, "") != 0))?tp_p.append(pressedFileName).c_str():nullptr;
-            slider->loadSlidBallTexturePressed(pressedFileName_tp);
-            break;
-        }
-        case 1:
-        {
-            const char* pressedFileName = DICTOOL->getStringValue_json(pressedDic, "path");
-            slider->loadSlidBallTexturePressed(pressedFileName,TextureResType::PLIST);
-            break;
-        }
-        default:
-            break;
-    }
-    
-    const rapidjson::Value& disabledDic = DICTOOL->getSubDictionary_json(options, "ballDisabledData");
-    int disabledType = DICTOOL->getIntValue_json(disabledDic, "resourceType");
-    switch (disabledType)
-    {
-        case 0:
-        {
-            std::string tp_d = m_strFilePath;
-            const char* disabledFileName = DICTOOL->getStringValue_json(disabledDic, "path");
-            const char* disabledFileName_tp = (disabledFileName && (strcmp(disabledFileName, "") != 0))?tp_d.append(disabledFileName).c_str():nullptr;
-            slider->loadSlidBallTextureDisabled(disabledFileName_tp);
-            break;
-        }
-        case 1:
-        {
-            const char* disabledFileName = DICTOOL->getStringValue_json(disabledDic, "path");
-            slider->loadSlidBallTextureDisabled(disabledFileName,TextureResType::PLIST);
-            break;
-        }
-        default:
-            break;
-    }
-    
-    slider->setPercent(DICTOOL->getIntValue_json(options, "percent"));
-    
-    const rapidjson::Value& progressBarDic = DICTOOL->getSubDictionary_json(options, "progressBarData");
-    int progressBarType = DICTOOL->getIntValue_json(progressBarDic, "resourceType");
-    switch (progressBarType)
-    {
-        case 0:
-        {
-            std::string tp_b = m_strFilePath;
-            const char* imageFileName = DICTOOL->getStringValue_json(progressBarDic, "path");
-            const char* imageFileName_tp = (imageFileName && (strcmp(imageFileName, "") != 0))?tp_b.append(imageFileName).c_str():nullptr;
-            slider->loadProgressBarTexture(imageFileName_tp);
-            break;
-        }
-        case 1:
-        {
-            const char* imageFileName = DICTOOL->getStringValue_json(progressBarDic, "path");
-            slider->loadProgressBarTexture(imageFileName,TextureResType::PLIST);
-            break;
-        }
-        default:
-            break;
-    }
-    setColorPropsForWidgetFromJsonDictionary(widget,options);
-}
-
-void WidgetPropertiesReader0300::setPropsForTextFieldFromJsonDictionary(Widget*widget,const rapidjson::Value& options)
-{
-    setPropsForWidgetFromJsonDictionary(widget, options);
-    cocos2d::ui::TextField* textField = static_cast<cocos2d::ui::TextField*>(widget);
-    bool ph = DICTOOL->checkObjectExist_json(options, "placeHolder");
-    if (ph)
-    {
-        textField->setPlaceHolder(DICTOOL->getStringValue_json(options, "placeHolder"));
-    }
-    textField->setText(DICTOOL->getStringValue_json(options, "text"));
-    bool fs = DICTOOL->checkObjectExist_json(options, "fontSize");
-    if (fs)
-    {
-        textField->setFontSize(DICTOOL->getIntValue_json(options, "fontSize"));
-    }
-    bool fn = DICTOOL->checkObjectExist_json(options, "fontName");
-    if (fn)
-    {
-        textField->setFontName(DICTOOL->getStringValue_json(options, "fontName"));
-    }
-    bool tsw = DICTOOL->checkObjectExist_json(options, "touchSizeWidth");
-    bool tsh = DICTOOL->checkObjectExist_json(options, "touchSizeHeight");
-    if (tsw && tsh)
-    {
-        textField->setTouchSize(Size(DICTOOL->getFloatValue_json(options, "touchSizeWidth"), DICTOOL->getFloatValue_json(options,"touchSizeHeight")));
-    }
-    
-    float dw = DICTOOL->getFloatValue_json(options, "width");
-    float dh = DICTOOL->getFloatValue_json(options, "height");
-    if (dw > 0.0f || dh > 0.0f)
-    {
-        //textField->setSize(Size(dw, dh));
-    }
-	bool maxLengthEnable = DICTOOL->getBooleanValue_json(options, "maxLengthEnable");
-    textField->setMaxLengthEnabled(maxLengthEnable);
-    
-    if (maxLengthEnable)
-    {
-		int maxLength = DICTOOL->getIntValue_json(options, "maxLength");
-        textField->setMaxLength(maxLength);
-    }
-    bool passwordEnable = DICTOOL->getBooleanValue_json(options, "passwordEnable");
-    textField->setPasswordEnabled(passwordEnable);
-    if (passwordEnable)
-    {
-        textField->setPasswordStyleText(DICTOOL->getStringValue_json(options, "passwordStyleText"));
-    }
-    setColorPropsForWidgetFromJsonDictionary(widget,options);
-}
-
-void WidgetPropertiesReader0300::setPropsForLoadingBarFromJsonDictionary(Widget *widget, const rapidjson::Value&options)
-{
-    setPropsForWidgetFromJsonDictionary(widget, options);
-    cocos2d::ui::LoadingBar* loadingBar = static_cast<cocos2d::ui::LoadingBar*>(widget);
-    
-    const rapidjson::Value& imageFileNameDic = DICTOOL->getSubDictionary_json(options, "textureData");
-    int imageFileNameType = DICTOOL->getIntValue_json(imageFileNameDic, "resourceType");
-    switch (imageFileNameType)
-    {
-        case 0:
-        {
-            std::string tp_i = m_strFilePath;
-            const char* imageFileName = DICTOOL->getStringValue_json(imageFileNameDic, "path");
-            const char* imageFileName_tp = nullptr;
-            if (imageFileName && (strcmp(imageFileName, "") != 0))
-            {
-                imageFileName_tp = tp_i.append(imageFileName).c_str();
-                loadingBar->loadTexture(imageFileName_tp);
-            }
-            break;
-        }
-        case 1:
-        {
-            const char* imageFileName = DICTOOL->getStringValue_json(imageFileNameDic, "path");
-            loadingBar->loadTexture(imageFileName,TextureResType::PLIST);
-            break;
-        }
-        default:
-            break;
-    }
-    
-    /* ui mark add load bar scale9 parse */
-    bool scale9Enable = DICTOOL->getBooleanValue_json(options, "scale9Enable");
-    loadingBar->setScale9Enabled(scale9Enable);
-    
-    if (scale9Enable)
-    {
-        float cx = DICTOOL->getFloatValue_json(options, "capInsetsX");
-        float cy = DICTOOL->getFloatValue_json(options, "capInsetsY");
-        float cw = DICTOOL->getFloatValue_json(options, "capInsetsWidth");
-        float ch = DICTOOL->getFloatValue_json(options, "capInsetsHeight");
-        
-        loadingBar->setCapInsets(Rect(cx, cy, cw, ch));
-        
-        float width = DICTOOL->getFloatValue_json(options, "width");
-        float height = DICTOOL->getFloatValue_json(options, "height");
-        loadingBar->setContentSize(Size(width, height));
-    }
-    /**/
-    
-    loadingBar->setDirection(LoadingBar::Direction(DICTOOL->getIntValue_json(options, "direction")));
-    loadingBar->setPercent(DICTOOL->getIntValue_json(options, "percent"));
-    setColorPropsForWidgetFromJsonDictionary(widget,options);
-}
-
-void WidgetPropertiesReader0300::setPropsForLabelBMFontFromJsonDictionary(Widget *widget, const rapidjson::Value&options)
-{
-    setPropsForWidgetFromJsonDictionary(widget, options);
-    
-    cocos2d::ui::TextBMFont* labelBMFont = static_cast<cocos2d::ui::TextBMFont*>(widget);
-    
-    const rapidjson::Value& cmftDic = DICTOOL->getSubDictionary_json(options, "fileNameData");
-    int cmfType = DICTOOL->getIntValue_json(cmftDic, "resourceType");
-    switch (cmfType)
-    {
-        case 0:
-        {
-            std::string tp_c = m_strFilePath;
-            const char* cmfPath = DICTOOL->getStringValue_json(cmftDic, "path");
-            const char* cmf_tp = tp_c.append(cmfPath).c_str();
-            labelBMFont->setFntFile(cmf_tp);
-            break;
-        }
-        case 1:
-            CCLOG("Wrong res type of LabelAtlas!");
-            break;
-        default:
-            break;
-    }
-    
-    const char* text = DICTOOL->getStringValue_json(options, "text");
-    labelBMFont->setString(text);
-    
-    setColorPropsForWidgetFromJsonDictionary(widget,options);
-}
-
-void WidgetPropertiesReader0300::setPropsForPageViewFromJsonDictionary(Widget*widget,const rapidjson::Value& options)
-{
-     setPropsForLayoutFromJsonDictionary(widget, options);
-}
-
-void WidgetPropertiesReader0300::setPropsForListViewFromJsonDictionary(Widget* widget, const rapidjson::Value& options)
-{
-    setPropsForLayoutFromJsonDictionary(widget, options);
-    
-    ListView* listView = static_cast<ListView*>(widget);
-    
-    float innerWidth = DICTOOL->getFloatValue_json(options, "innerWidth");
-    float innerHeight = DICTOOL->getFloatValue_json(options, "innerHeight");
-    listView->setInnerContainerSize(Size(innerWidth, innerHeight));
-	int direction = DICTOOL->getFloatValue_json(options, "direction");
-	listView->setDirection((ScrollView::Direction)direction);
-    
-    ListView::Gravity gravity = (ListView::Gravity)DICTOOL->getIntValue_json(options, "gravity");
-    listView->setGravity(gravity);
-    
-    float itemMargin = DICTOOL->getFloatValue_json(options, "itemMargin");
-    listView->setItemsMargin(itemMargin);
-}
-=======
->>>>>>> fc7b42c0
     
 void WidgetPropertiesReader0300::setPropsForAllWidgetFromJsonDictionary(WidgetReaderProtocol *reader, Widget *widget, const rapidjson::Value &options)
 {
