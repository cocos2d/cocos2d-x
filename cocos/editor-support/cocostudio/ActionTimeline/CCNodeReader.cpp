/****************************************************************************
Copyright (c) 2013 cocos2d-x.org

http://www.cocos2d-x.org

Permission is hereby granted, free of charge, to any person obtaining a copy
of this software and associated documentation files (the "Software"), to deal
in the Software without restriction, including without limitation the rights
to use, copy, modify, merge, publish, distribute, sublicense, and/or sell
copies of the Software, and to permit persons to whom the Software is
furnished to do so, subject to the following conditions:

The above copyright notice and this permission notice shall be included in
all copies or substantial portions of the Software.

THE SOFTWARE IS PROVIDED "AS IS", WITHOUT WARRANTY OF ANY KIND, EXPRESS OR
IMPLIED, INCLUDING BUT NOT LIMITED TO THE WARRANTIES OF MERCHANTABILITY,
FITNESS FOR A PARTICULAR PURPOSE AND NONINFRINGEMENT. IN NO EVENT SHALL THE
AUTHORS OR COPYRIGHT HOLDERS BE LIABLE FOR ANY CLAIM, DAMAGES OR OTHER
LIABILITY, WHETHER IN AN ACTION OF CONTRACT, TORT OR OTHERWISE, ARISING FROM,
OUT OF OR IN CONNECTION WITH THE SOFTWARE OR THE USE OR OTHER DEALINGS IN
THE SOFTWARE.
****************************************************************************/

#include "CCNodeReader.h"
#include "CCActionTimelineCache.h"
#include "CCActionTimeline.h"

#include "cocostudio/CCSGUIReader.h"

#include "../CSParseBinary.pb.h"
#include "../../cocos/ui/CocosGUI.h"

#include <fstream>

using namespace cocos2d;
using namespace ui;

namespace cocostudio {
namespace timeline{


static const char* ClassName_Node     = "Node";
static const char* ClassName_SubGraph = "SubGraph";
static const char* ClassName_Sprite   = "Sprite";
static const char* ClassName_Particle = "Particle";

static const char* ClassName_Panel      = "Panel";
static const char* ClassName_Button     = "Button";
static const char* ClassName_CheckBox   = "CheckBox";
static const char* ClassName_ImageView  = "ImageView";
static const char* ClassName_TextAtlas  = "TextAtlas";
static const char* ClassName_LabelAtlas = "LabelAtlas";
static const char* ClassName_LabelBMFont= "LabelBMFont";
static const char* ClassName_TextBMFont = "TextBMFont";
static const char* ClassName_Text       = "Text";
static const char* ClassName_LoadingBar = "LoadingBar";
static const char* ClassName_TextField  = "TextField";
static const char* ClassName_Slider     = "Slider";
static const char* ClassName_Layout     = "Layout";
static const char* ClassName_ScrollView = "ScrollView";
static const char* ClassName_ListView   = "ListView";
static const char* ClassName_PageView   = "PageView";
static const char* ClassName_Widget     = "Widget";
static const char* ClassName_Label      = "Label";


static const char* NODE        = "nodeTree";
static const char* CHILDREN    = "children";
static const char* CLASSNAME   = "classname";
static const char* FILE_PATH   = "fileName";
static const char* PLIST_FILE  = "plistFile";
static const char* TAG         = "tag";
static const char* ACTION_TAG  = "actionTag";

static const char* OPTIONS     = "options";

static const char* WIDTH            = "width";
static const char* HEIGHT           = "height";
static const char* X                = "x";
static const char* Y                = "y";
static const char* SCALE_X          = "scaleX";
static const char* SCALE_Y          = "scaleY";
static const char* SKEW_X           = "skewX";
static const char* SKEW_Y           = "skewY";
static const char* ROTATION         = "rotation";
static const char* ROTATION_SKEW_X  = "rotationSkewX";
static const char* ROTATION_SKEW_Y  = "rotationSkewY";
static const char* ANCHOR_X         = "anchorPointX";
static const char* ANCHOR_Y         = "anchorPointY";
static const char* ALPHA            = "opacity";
static const char* RED              = "colorR";
static const char* GREEN            = "colorG";
static const char* BLUE             = "colorB";
static const char* ZORDER           = "ZOrder";
static const char* PARTICLE_NUM     = "particleNum";
static const char* FLIPX            = "flipX";
static const char* FLIPY            = "flipY";
static const char* VISIBLE          = "visible";

static const char* TEXTURES     = "textures";
static const char* TEXTURES_PNG = "texturesPng";
    
static const char* MONO_COCOS2D_VERSION     = "cocos2dVersion";


// NodeReader
static NodeReader* _sharedNodeReader = nullptr;

NodeReader* NodeReader::getInstance()
{
    if (! _sharedNodeReader)
    {
        _sharedNodeReader = new (std::nothrow) NodeReader();
        _sharedNodeReader->init();
    }

    return _sharedNodeReader;
}

void NodeReader::destroyInstance()
{
    CC_SAFE_DELETE(_sharedNodeReader);
}

NodeReader::NodeReader()
    : _recordJsonPath(true)
    , _jsonPath("")
    , _recordProtocolBuffersPath(true)
    , _protocolBuffersPath("")
    , _monoCocos2dxVersion("")
{
}

void NodeReader::purge()
{
}

void NodeReader::init()
{
    using namespace std::placeholders;

    _funcs.insert(Pair(ClassName_Node,      std::bind(&NodeReader::loadSimpleNode, this, _1)));
    _funcs.insert(Pair(ClassName_SubGraph,  std::bind(&NodeReader::loadSubGraph,   this, _1)));
    _funcs.insert(Pair(ClassName_Sprite,    std::bind(&NodeReader::loadSprite,     this, _1)));
    _funcs.insert(Pair(ClassName_Particle,  std::bind(&NodeReader::loadParticle,   this, _1)));
    _funcs.insert(Pair(ClassName_LabelAtlas,std::bind(&NodeReader::loadWidget,   this, _1)));
    _funcs.insert(Pair(ClassName_LabelBMFont,std::bind(&NodeReader::loadWidget,   this, _1)));
    _funcs.insert(Pair(ClassName_Panel,     std::bind(&NodeReader::loadWidget,   this, _1)));
    _funcs.insert(Pair(ClassName_Button,    std::bind(&NodeReader::loadWidget,   this, _1)));
    _funcs.insert(Pair(ClassName_CheckBox,  std::bind(&NodeReader::loadWidget,   this, _1)));
    _funcs.insert(Pair(ClassName_ImageView, std::bind(&NodeReader::loadWidget,   this, _1)));
    _funcs.insert(Pair(ClassName_TextAtlas, std::bind(&NodeReader::loadWidget,   this, _1)));
    _funcs.insert(Pair(ClassName_TextBMFont,std::bind(&NodeReader::loadWidget,   this, _1)));
    _funcs.insert(Pair(ClassName_Text,      std::bind(&NodeReader::loadWidget,   this, _1)));
    _funcs.insert(Pair(ClassName_LoadingBar,std::bind(&NodeReader::loadWidget,   this, _1)));
    _funcs.insert(Pair(ClassName_TextField, std::bind(&NodeReader::loadWidget,   this, _1)));
    _funcs.insert(Pair(ClassName_Slider,    std::bind(&NodeReader::loadWidget,   this, _1)));
    _funcs.insert(Pair(ClassName_Layout,    std::bind(&NodeReader::loadWidget,   this, _1)));
    _funcs.insert(Pair(ClassName_ScrollView,std::bind(&NodeReader::loadWidget,   this, _1)));
    _funcs.insert(Pair(ClassName_ListView,  std::bind(&NodeReader::loadWidget,   this, _1)));
    _funcs.insert(Pair(ClassName_PageView,  std::bind(&NodeReader::loadWidget,   this, _1)));
    _funcs.insert(Pair(ClassName_Widget,    std::bind(&NodeReader::loadWidget,   this, _1)));
    _funcs.insert(Pair(ClassName_Label,     std::bind(&NodeReader::loadWidget,   this, _1)));

}

Node* NodeReader::createNode(const std::string& filename)
{
    if(_recordJsonPath)
    {
        std::string jsonPath = filename.substr(0, filename.find_last_of('/') + 1);
        GUIReader::getInstance()->setFilePath(jsonPath);

        _jsonPath = jsonPath;
    }
    else
    {
        GUIReader::getInstance()->setFilePath("");
        _jsonPath = "";
    }

    Node* node = loadNodeWithFile(filename);

    return node;
}

Node* NodeReader::loadNodeWithFile(const std::string& fileName)
{
    // Read content from file
    std::string contentStr = FileUtils::getInstance()->getStringFromFile(fileName);

    Node* node = loadNodeWithContent(contentStr);

    // Load animation data from file
    ActionTimelineCache::getInstance()->loadAnimationActionWithContent(fileName, contentStr);

    return node;
}

Node* NodeReader::loadNodeWithContent(const std::string& content)
{
    rapidjson::Document doc;
    doc.Parse<0>(content.c_str());
    if (doc.HasParseError()) 
    {
        CCLOG("GetParseError %s\n", doc.GetParseError());
    }
    
    // cocos2dx version mono editor is based on
    _monoCocos2dxVersion = DICTOOL->getStringValue_json(doc, MONO_COCOS2D_VERSION, "");

    // decode plist 
    int length = DICTOOL->getArrayCount_json(doc, TEXTURES);

    for(int i=0; i<length; i++)
    {
        std::string plist = DICTOOL->getStringValueFromArray_json(doc, TEXTURES, i);
        std::string png   = DICTOOL->getStringValueFromArray_json(doc, TEXTURES_PNG, i);
        plist = _jsonPath + plist;
        png   = _jsonPath + png;
        SpriteFrameCache::getInstance()->addSpriteFramesWithFile(plist, png);
    }

    // decode node tree
    const rapidjson::Value& subJson = DICTOOL->getSubDictionary_json(doc, NODE);
    Node* root = loadNode(subJson);
    root->release();

    return root;
}

Node* NodeReader::loadNode(const rapidjson::Value& json)
{
    Node* node = nullptr;
    std::string nodeType = DICTOOL->getStringValue_json(json, CLASSNAME);

    NodeCreateFunc func = _funcs[nodeType];
    if (func != nullptr)
    {
        const rapidjson::Value& options = DICTOOL->getSubDictionary_json(json, OPTIONS);
        node = func(options);
    }
    
    if(node)
    {
        int length = DICTOOL->getArrayCount_json(json, CHILDREN, 0);
        for (int i = 0; i<length; i++)
        {
            const rapidjson::Value &dic = DICTOOL->getSubDictionary_json(json, CHILDREN, i);
            Node* child = loadNode(dic);
            if (child)
            {
                PageView* pageView = dynamic_cast<PageView*>(node);
                ListView* listView = dynamic_cast<ListView*>(node);
                if (pageView)
                {
                    Layout* layout = dynamic_cast<Layout*>(child);
                    if (layout)
                    {
                        pageView->addPage(layout);
                    }
                }
                else if (listView)
                {
                    Widget* widget = dynamic_cast<Widget*>(child);
                    if (widget)
                    {
                        listView->pushBackCustomItem(widget);
                    }
                }
                else
                {
                    if (_monoCocos2dxVersion != "3.x")
                    {
                        Widget* widget = dynamic_cast<Widget*>(child);
                        Widget* parent = dynamic_cast<Widget*>(node);
                        if (widget
                            && parent
                            && !dynamic_cast<Layout*>(parent))
                        {
                            if (widget->getPositionType() == ui::Widget::PositionType::PERCENT)
                            {
                                widget->setPositionPercent(Vec2(widget->getPositionPercent().x + parent->getAnchorPoint().x, widget->getPositionPercent().y + parent->getAnchorPoint().y));
                                widget->setPosition(Vec2(widget->getPositionX() + parent->getAnchorPointInPoints().x, widget->getPositionY() + parent->getAnchorPointInPoints().y));
                            }
                            else
                            {
                                Size parentSize = parent->getContentSize();
                                widget->setPosition(Vec2(widget->getPositionX() + parentSize.width * parent->getAnchorPoint().x,
                                                         widget->getPositionY() + parentSize.height * parent->getAnchorPoint().y));
                            }
                        }
                    }
                    
                    node->addChild(child);
                }
                child->release();
            }
        }
    }
    else
    {
        CCLOG("Not supported NodeType: %s", nodeType.c_str());
    }
    
    return node;
}

void NodeReader::initNode(Node* node, const rapidjson::Value& json)
{
    float width         = DICTOOL->getFloatValue_json(json, WIDTH);
    float height        = DICTOOL->getFloatValue_json(json, HEIGHT);
    float x             = DICTOOL->getFloatValue_json(json, X);
    float y             = DICTOOL->getFloatValue_json(json, Y);
    float scalex        = DICTOOL->getFloatValue_json(json, SCALE_X, 1);
    float scaley        = DICTOOL->getFloatValue_json(json, SCALE_Y, 1);
    float rotation      = DICTOOL->getFloatValue_json(json, ROTATION);
    float rotationSkewX = DICTOOL->getFloatValue_json(json, ROTATION_SKEW_X);
    float rotationSkewY = DICTOOL->getFloatValue_json(json, ROTATION_SKEW_Y);
    float skewx         = DICTOOL->getFloatValue_json(json, SKEW_X);
    float skewy         = DICTOOL->getFloatValue_json(json, SKEW_Y);
    float anchorx       = DICTOOL->getFloatValue_json(json, ANCHOR_X, 0.5f);
    float anchory       = DICTOOL->getFloatValue_json(json, ANCHOR_Y, 0.5f);
    GLubyte alpha       = (GLubyte)DICTOOL->getIntValue_json(json, ALPHA, 255);
    GLubyte red         = (GLubyte)DICTOOL->getIntValue_json(json, RED, 255);
    GLubyte green       = (GLubyte)DICTOOL->getIntValue_json(json, GREEN, 255);
    GLubyte blue        = (GLubyte)DICTOOL->getIntValue_json(json, BLUE, 255);
    int zorder		    = DICTOOL->getIntValue_json(json, ZORDER);
    int tag             = DICTOOL->getIntValue_json(json, TAG);
    int actionTag       = DICTOOL->getIntValue_json(json, ACTION_TAG);
    bool visible        = DICTOOL->getBooleanValue_json(json, VISIBLE);

    if(x != 0 || y != 0)
        node->setPosition(x, y);
    if(scalex != 1)
        node->setScaleX(scalex);
    if(scaley != 1)
        node->setScaleY(scaley);
    if (rotation != 0)
        node->setRotation(rotation);
    if(rotationSkewX != 0)
        node->setRotationSkewX(rotationSkewX);
    if(rotationSkewY != 0)
        node->setRotationSkewY(rotationSkewY);
    if(skewx != 0)
        node->setSkewX(skewx);
    if(skewy != 0)
        node->setSkewY(skewy);
    if(anchorx != 0.5f || anchory != 0.5f)
        node->setAnchorPoint(Point(anchorx, anchory));
    if(width != 0 || height != 0)
        node->setContentSize(Size(width, height));
    if(zorder != 0)
        node->setLocalZOrder(zorder);
    if(visible != true)
        node->setVisible(visible);

    if(alpha != 255)
    {
        node->setOpacity(alpha);
    }
    if(red != 255 || green != 255 || blue != 255)
    {
        node->setColor(Color3B(red, green, blue));
    }


    node->setTag(tag);
    node->setUserObject(ActionTimelineData::create(actionTag));
}

Node* NodeReader::loadSimpleNode(const rapidjson::Value& json)
{
    Node* node = Node::create();
    node->retain();
    initNode(node, json);

    return node;
}

Node* NodeReader::loadSubGraph(const rapidjson::Value& json)
{
    const char* filePath = DICTOOL->getStringValue_json(json, FILE_PATH);

    Node* node = nullptr;
    if (filePath && strcmp("", filePath) != 0)
    {
        node = createNode(filePath);
    }
    else
    {
        node = Node::create();
    }

    node->retain();

    initNode(node, json);

    return node;
}

Node* NodeReader::loadSprite(const rapidjson::Value& json)
{
    const char* filePath = DICTOOL->getStringValue_json(json, FILE_PATH);
    Sprite *sprite = nullptr;

    if(filePath != nullptr)
    {
        std::string path = filePath;

        SpriteFrame* spriteFrame = SpriteFrameCache::getInstance()->getSpriteFrameByName(path);
        if(!spriteFrame)
        {
            path = _jsonPath + path;
            sprite = Sprite::create(path);
        }
        else
        {
            sprite = Sprite::createWithSpriteFrame(spriteFrame);
        }

        if(!sprite)
        {
            sprite = CCSprite::create();
            CCLOG("filePath is empty. Create a sprite with no texture");
        }
    }
    else
    {
        sprite = Sprite::create();
    }

    sprite->retain();

    initNode(sprite, json);

    bool flipX          = DICTOOL->getBooleanValue_json(json, FLIPX);
    bool flipY          = DICTOOL->getBooleanValue_json(json, FLIPY);

    if(flipX != false)
        sprite->setFlippedX(flipX);
    if(flipY != false)
        sprite->setFlippedY(flipY);

    return sprite;
}

Node* NodeReader::loadParticle(const rapidjson::Value& json)
{
    const char* filePath = DICTOOL->getStringValue_json(json, PLIST_FILE);
    int num = DICTOOL->getIntValue_json(json, PARTICLE_NUM);

    ParticleSystemQuad* particle = ParticleSystemQuad::create(filePath);
    particle->setTotalParticles(num);
    particle->retain();

    initNode(particle, json);

    return particle;
}

Node* NodeReader::loadWidget(const rapidjson::Value& json)
{
    const char* str = DICTOOL->getStringValue_json(json, CLASSNAME);
    if(str == nullptr)
        return nullptr;
    
    std::string classname = str;
    
    
    
    WidgetPropertiesReader0300* widgetPropertiesReader = new WidgetPropertiesReader0300();
    Widget* widget = nullptr;
    
    if (isWidget(classname))
    {
        std::string readerName = getGUIClassName(classname);
        readerName.append("Reader");
    
        std::string guiClassName = getGUIClassName(classname);
        widget = dynamic_cast<Widget*>(ObjectFactory::getInstance()->createObject(guiClassName));
        widget->retain();
        
        WidgetReaderProtocol* reader = dynamic_cast<WidgetReaderProtocol*>(ObjectFactory::getInstance()->createObject(readerName));
        
        widgetPropertiesReader->setPropsForAllWidgetFromJsonDictionary(reader, widget, json);
    }
    else if (isCustomWidget(classname))
    {
        widget = dynamic_cast<Widget*>(ObjectFactory::getInstance()->createObject(classname));
        widget->retain();
        
        //
        // 1st., custom widget parse properties of parent widget with parent widget reader
        std::string readerName = getWidgetReaderClassName(widget);
        WidgetReaderProtocol* reader = dynamic_cast<WidgetReaderProtocol*>(ObjectFactory::getInstance()->createObject(readerName));
        if (reader && widget)
        {
            widgetPropertiesReader->setPropsForAllWidgetFromJsonDictionary(reader, widget, json);
            
            // 2nd., custom widget parse with custom reader
            const char* customProperty = DICTOOL->getStringValue_json(json, "customProperty");
            rapidjson::Document customJsonDict;
            customJsonDict.Parse<0>(customProperty);
            if (customJsonDict.HasParseError())
            {
                CCLOG("GetParseError %s\n", customJsonDict.GetParseError());
            }
            
            widgetPropertiesReader->setPropsForAllCustomWidgetFromJsonDictionary(classname, widget, customJsonDict);
        }
        else
        {
            CCLOG("Widget or WidgetReader doesn't exists!!!  Please check your protocol buffers file.");
        }
    }
    CC_SAFE_DELETE(widgetPropertiesReader);
    
    if (widget)
    {
        float rotationSkewX = DICTOOL->getFloatValue_json(json, ROTATION_SKEW_X);
        float rotationSkewY = DICTOOL->getFloatValue_json(json, ROTATION_SKEW_Y);
        float skewx         = DICTOOL->getFloatValue_json(json, SKEW_X);
        float skewy         = DICTOOL->getFloatValue_json(json, SKEW_Y);
        if(rotationSkewX != 0)
            widget->setRotationSkewX(rotationSkewX);
        if(rotationSkewY != 0)
            widget->setRotationSkewY(rotationSkewY);
        if(skewx != 0)
            widget->setSkewX(skewx);
        if(skewy != 0)
            widget->setSkewY(skewy);
        
        int actionTag = DICTOOL->getIntValue_json(json, ACTION_TAG);
        widget->setUserObject(ActionTimelineData::create(actionTag));
    }
    
    return widget;
}
    
Node* NodeReader::createNodeFromProtocolBuffers(const std::string &filename)
{
    if(_recordProtocolBuffersPath)
    {
        std::string protocolBuffersPath = filename.substr(0, filename.find_last_of('/') + 1);
        CCLOG("protocolBuffersPath = %s", protocolBuffersPath.c_str());
        GUIReader::getInstance()->setFilePath(protocolBuffersPath);
        
        _protocolBuffersPath = protocolBuffersPath;
    }
    else
    {
        GUIReader::getInstance()->setFilePath("");
        _protocolBuffersPath = "";
    }
    
    cocos2d::Node* node = nodeFromProtocolBuffersFile(filename);
    
    return node;
}

Node* NodeReader::nodeFromProtocolBuffersFile(const std::string &fileName)
{
    std::string path = fileName;
    int pos = path.find_last_of('/');
    //    _protocolBuffersPath = path.substr(0, pos + 1);
    
    std::string fullPath = FileUtils::getInstance()->fullPathForFilename(fileName.c_str());
    Data content = FileUtils::getInstance()->getDataFromFile(fullPath);
    protocolbuffers::CSParseBinary gpbwp;
    //    protocolbuffers::GUIProtocolBuffersProtobuf gpbwp;
    if (!gpbwp.ParseFromArray(content.getBytes(), content.getSize()))
    {
        return NULL;
    }
    /*
     CCLog("dataScale = %d", gpbwp.datascale());
     CCLog("designHeight = %d", gpbwp.designheight());
     CCLog("designWidth = %d", gpbwp.designwidth());
     CCLog("version = %s", gpbwp.version().c_str());
     */    
    
    // decode plist
    int textureSize = gpbwp.textures_size();
    CCLOG("textureSize = %d", textureSize);
    for (int i = 0; i < textureSize; ++i)
    {
        std::string plist = gpbwp.textures(i);
        CCLOG("plist = %s", plist.c_str());
        std::string png = gpbwp.texturespng(i);
        CCLOG("png = %s", png.c_str());
        plist = _protocolBuffersPath + plist;
        png = _protocolBuffersPath + png;
        SpriteFrameCache::getInstance()->addSpriteFramesWithFile(plist.c_str(), png.c_str());
    }
    int fileDesignWidth = gpbwp.designwidth();
    int fileDesignHeight = gpbwp.designheight();
    if (fileDesignWidth <= 0 || fileDesignHeight <= 0)
    {
        CCLOG("Read design size error!\n");
        Size winSize = Director::getInstance()->getWinSize();
        GUIReader::getInstance()->storeFileDesignSize(fileName.c_str(), winSize);
    }
    else
    {
        GUIReader::getInstance()->storeFileDesignSize(fileName.c_str(),
                                                      Size(fileDesignWidth, fileDesignHeight));
    }
    
    protocolbuffers::NodeTree rootNodeTree = gpbwp.nodetree();
    Node* node = nodeFromProtocolBuffers(rootNodeTree);
    
    return node;
}

Node* NodeReader::nodeFromProtocolBuffers(const protocolbuffers::NodeTree &nodetree)
{
    Node* node = NULL;
    
    std::string classname = nodetree.classname();
    CCLOG("classname = %s", classname.c_str());
    
    if (classname == "Node")
    {
        node = Node::create();
        const protocolbuffers::WidgetOptions& options = nodetree.widgetoptions();
        setPropsForNodeFromProtocolBuffers(node, options);
    }
    else if (classname == "Sprite")
    {
        node = CCSprite::create();
        const protocolbuffers::WidgetOptions& nodeOptions = nodetree.widgetoptions();
        const protocolbuffers::SpriteOptions& options = nodetree.spriteoptions();
        setPropsForSpriteFromProtocolBuffers(node, options, nodeOptions);
    }
    else if (isWidget(classname))
    {
        std::string guiClassName = getGUIClassName(classname);
        std::string readerName = guiClassName;
        readerName.append("Reader");
        
        Widget*               widget = dynamic_cast<Widget*>(ObjectFactory::getInstance()->createObject(guiClassName));
        widget->retain();
        
        WidgetReaderProtocol* reader = dynamic_cast<WidgetReaderProtocol*>(ObjectFactory::getInstance()->createObject(readerName));
        reader->setPropsFromProtocolBuffers(widget, nodetree);
        
        const protocolbuffers::WidgetOptions& widgetOptions = nodetree.widgetoptions();
        int actionTag = widgetOptions.actiontag();
        widget->setUserObject(ActionTimelineData::create(actionTag));
        
        node = widget;
    }
    else if (isCustomWidget(classname))
    {
        Widget*               widget = dynamic_cast<Widget*>(ObjectFactory::getInstance()->createObject(classname));
        widget->retain();
        
        //
        // 1st., custom widget parse properties of parent widget with parent widget reader
        std::string readerName = getWidgetReaderClassName(widget);
        WidgetReaderProtocol* reader = dynamic_cast<WidgetReaderProtocol*>(ObjectFactory::getInstance()->createObject(readerName));
        if (reader && widget)
        {
            WidgetPropertiesReader0300* widgetPropertiesReader = new WidgetPropertiesReader0300();
            widgetPropertiesReader->setPropsForAllWidgetFromProtocolBuffers(reader, widget, nodetree);
            
            // 2nd., custom widget parse with custom reader
            const protocolbuffers::WidgetOptions& widgetOptions = nodetree.widgetoptions();
            const char* customProperty = widgetOptions.customproperty().c_str();
            rapidjson::Document customJsonDict;
            customJsonDict.Parse<0>(customProperty);
            if (customJsonDict.HasParseError())
            {
                CCLOG("GetParseError %s\n", customJsonDict.GetParseError());
            }
            
            widgetPropertiesReader->setPropsForAllCustomWidgetFromJsonDictionary(classname, widget, customJsonDict);
        }
        else
        {
            CCLOG("Widget or WidgetReader doesn't exists!!!  Please check your protocol buffers file.");
        }
        //
        
        const protocolbuffers::WidgetOptions& widgetOptions = nodetree.widgetoptions();
        int actionTag = widgetOptions.actiontag();
        widget->setUserObject(ActionTimelineData::create(actionTag));
        
        node = widget;
    }
    
    int size = nodetree.children_size();
    CCLOG("size = %d", size);
    for (int i = 0; i < size; ++i)
    {
        protocolbuffers::NodeTree subNodeTree = nodetree.children(i);
        Node* child = nodeFromProtocolBuffers(subNodeTree);
        CCLOG("child = %p", child);
        if (child)
        {
            PageView* pageView = dynamic_cast<PageView*>(node);
            ListView* listView = dynamic_cast<ListView*>(node);
            if (pageView)
            {
                Layout* layout = dynamic_cast<Layout*>(child);
                if (layout)
                {
                    pageView->addPage(layout);
                }
            }
            else if (listView)
            {
                Widget* widget = dynamic_cast<Widget*>(child);
                if (widget)
                {
                    listView->pushBackCustomItem(widget);
                }
            }
            else
            {
                node->addChild(child);
            }
        }
    }
    
    return node;
}

void NodeReader::setPropsForNodeFromProtocolBuffers(cocos2d::Node *node,
                                                    const protocolbuffers::WidgetOptions &nodeOptions)
{
    const protocolbuffers::WidgetOptions& options = nodeOptions;
    
    float x             = options.x();
    float y             = options.y();
    float scalex        = options.scalex();
    float scaley        = options.scaley();
    float rotation      = options.rotation();
    float anchorx       = options.has_anchorpointx() ? options.anchorpointx() : 0.5f;
    float anchory       = options.has_anchorpointy() ? options.anchorpointy() : 0.5f;
    int zorder		    = options.zorder();
    int tag             = options.tag();
    int actionTag       = options.actiontag();
    bool visible        = options.visible();
    
    if(x != 0 || y != 0)
        node->setPosition(Point(x, y));
    if(scalex != 1)
        node->setScaleX(scalex);
    if(scaley != 1)
        node->setScaleY(scaley);
    if (rotation != 0)
        node->setRotation(rotation);
    if(anchorx != 0.5f || anchory != 0.5f)
        node->setAnchorPoint(Point(anchorx, anchory));
    if(zorder != 0)
        node->setLocalZOrder(zorder);
    if(visible != true)
        node->setVisible(visible);
    
    node->setTag(tag);
    node->setUserObject(ActionTimelineData::create(actionTag));
    
}

void NodeReader::setPropsForSpriteFromProtocolBuffers(cocos2d::Node *node,
                                                      const protocolbuffers::SpriteOptions &spriteOptions,
                                                      const protocolbuffers::WidgetOptions &nodeOptions)
{
    const protocolbuffers::SpriteOptions& options = spriteOptions;
    
    const char* filePath = options.filename().c_str();
    Sprite *sprite = static_cast<Sprite*>(node);
    
    if(filePath != nullptr && strcmp(filePath, "") != 0)
    {
        std::string path = filePath;
        
        SpriteFrame* spriteFrame = SpriteFrameCache::getInstance()->getSpriteFrameByName(path);
        if(!spriteFrame)
        {
            path = _protocolBuffersPath + path;
            sprite->setTexture(path);
        }
        else
        {
            sprite->setSpriteFrame(spriteFrame);
        }
    }
    else
    {
        CCLOG("filePath is empty. Create a sprite with no texture");
    }
    
    sprite->retain();
    
    setPropsForNodeFromProtocolBuffers(sprite, nodeOptions);
    
    GLubyte alpha       = (GLubyte)nodeOptions.has_opacity() ? nodeOptions.opacity() : 255;
    GLubyte red         = (GLubyte)nodeOptions.has_colorr() ? nodeOptions.colorr() : 255;
    GLubyte green       = (GLubyte)nodeOptions.has_colorg() ? nodeOptions.colorg() : 255;
    GLubyte blue        = (GLubyte)nodeOptions.has_colorb() ? nodeOptions.colorb() : 255;
    
    if (alpha != 255)
    {
        sprite->setOpacity(alpha);
    }
    if (red != 255 || green != 255 || blue != 255)
    {
        sprite->setColor(Color3B(red, green, blue));
    }
    
    bool flipX          = nodeOptions.flipx();
    bool flipY          = nodeOptions.flipy();
    
    if(flipX != false)
        sprite->setFlippedX(flipX);
    if(flipY != false)
        sprite->setFlippedY(flipY);
}

<<<<<<< HEAD
    WidgetPropertiesReader0300* guiReader = new (std::nothrow) WidgetPropertiesReader0300();
    guiReader->setPropsForAllWidgetFromJsonDictionary(reader, widget, json);
    CC_SAFE_DELETE(guiReader);
=======
bool NodeReader::isWidget(const std::string &type)
{
    return (type == ClassName_Panel
            || type == ClassName_Button
            || type == ClassName_CheckBox
            || type == ClassName_ImageView
            || type == ClassName_TextAtlas
            || type == ClassName_LabelAtlas
            || type == ClassName_LabelBMFont
            || type == ClassName_TextBMFont
            || type == ClassName_Text
            || type == ClassName_LoadingBar
            || type == ClassName_TextField
            || type == ClassName_Slider
            || type == ClassName_Layout
            || type == ClassName_ScrollView
            || type == ClassName_ListView
            || type == ClassName_PageView
            || type == ClassName_Widget
            || type == ClassName_Label);
>>>>>>> a761e340
    
}

bool NodeReader::isCustomWidget(const std::string &type)
{
    Widget* widget = dynamic_cast<Widget*>(ObjectFactory::getInstance()->createObject(type));
    if (widget)
    {
        CC_SAFE_DELETE(widget);
        return true;
    }
    
    return false;
}

std::string NodeReader::getGUIClassName(const std::string &name)
{
    std::string convertedClassName = name;
    if (name == "Panel")
    {
        convertedClassName = "Layout";
    }
    else if (name == "TextArea")
    {
        convertedClassName = "Text";
    }
    else if (name == "TextButton")
    {
        convertedClassName = "Button";
    }
    else if (name == "Label")
    {
        convertedClassName = "Text";
    }
    else if (name == "LabelAtlas")
    {
        convertedClassName = "TextAtlas";
    }
    else if (name == "LabelBMFont")
    {
        convertedClassName = "TextBMFont";
    }
    
    
    return convertedClassName;
}

std::string NodeReader::getWidgetReaderClassName(Widget* widget)
{
    std::string readerName;
    
    // 1st., custom widget parse properties of parent widget with parent widget reader
    if (dynamic_cast<Button*>(widget))
    {
        readerName = "ButtonReader";
    }
    else if (dynamic_cast<CheckBox*>(widget))
    {
        readerName = "CheckBoxReader";
    }
    else if (dynamic_cast<ImageView*>(widget))
    {
        readerName = "ImageViewReader";
    }
    else if (dynamic_cast<TextAtlas*>(widget))
    {
        readerName = "TextAtlasReader";
    }
    else if (dynamic_cast<TextBMFont*>(widget))
    {
        readerName = "TextBMFontReader";
    }
    else if (dynamic_cast<Text*>(widget))
    {
        readerName = "TextReader";
    }
    else if (dynamic_cast<LoadingBar*>(widget))
    {
        readerName = "LoadingBarReader";
    }
    else if (dynamic_cast<Slider*>(widget))
    {
        readerName = "SliderReader";
    }
    else if (dynamic_cast<TextField*>(widget))
    {
        readerName = "TextFieldReader";
    }
    else if (dynamic_cast<ListView*>(widget))
    {
        readerName = "ListViewReader";
    }
    else if (dynamic_cast<PageView*>(widget))
    {
        readerName = "PageViewReader";
    }
    else if (dynamic_cast<ScrollView*>(widget))
    {
        readerName = "ScrollViewReader";
    }
    
    else if (dynamic_cast<Layout*>(widget))
    {
        readerName = "LayoutReader";
    }
    else if (dynamic_cast<Widget*>(widget))
    {
        readerName = "WidgetReader";
    }
    
    return readerName;
}

}
}<|MERGE_RESOLUTION|>--- conflicted
+++ resolved
@@ -111,7 +111,7 @@
 {
     if (! _sharedNodeReader)
     {
-        _sharedNodeReader = new (std::nothrow) NodeReader();
+        _sharedNodeReader = new NodeReader();
         _sharedNodeReader->init();
     }
 
@@ -332,7 +332,7 @@
     bool visible        = DICTOOL->getBooleanValue_json(json, VISIBLE);
 
     if(x != 0 || y != 0)
-        node->setPosition(x, y);
+        node->setPosition(Point(x, y));
     if(scalex != 1)
         node->setScaleX(scalex);
     if(scaley != 1)
@@ -821,11 +821,6 @@
         sprite->setFlippedY(flipY);
 }
 
-<<<<<<< HEAD
-    WidgetPropertiesReader0300* guiReader = new (std::nothrow) WidgetPropertiesReader0300();
-    guiReader->setPropsForAllWidgetFromJsonDictionary(reader, widget, json);
-    CC_SAFE_DELETE(guiReader);
-=======
 bool NodeReader::isWidget(const std::string &type)
 {
     return (type == ClassName_Panel
@@ -846,7 +841,6 @@
             || type == ClassName_PageView
             || type == ClassName_Widget
             || type == ClassName_Label);
->>>>>>> a761e340
     
 }
 
