--- conflicted
+++ resolved
@@ -102,25 +102,20 @@
     */
     virtual bool isTween() const { return _tween; }
 
-<<<<<<< HEAD
     /**
     * @~english Set tween type.
     * @~chinese 设置补间种类。
     * @param tweenType @~english Tween type.
     * @~chinese 补间种类。
     */
-    virtual void setTweenType(const tweenfunc::TweenType& tweenType) { _tweenType = tweenType; }
+    virtual void setTweenType(const cocos2d::tweenfunc::TweenType& tweenType) { _tweenType = tweenType; }
     /**
     * @~english Get tween type.
     * @~chinese 获取补间种类。
     * @return @~english Tween type.
     * @~chinese 补间种类。
     */
-    virtual tweenfunc::TweenType getTweenType() const { return _tweenType; }
-=======
-    virtual void setTweenType(const cocos2d::tweenfunc::TweenType& tweenType) { _tweenType = tweenType; }
     virtual cocos2d::tweenfunc::TweenType getTweenType() const { return _tweenType; }
->>>>>>> 7c091b75
     
     /**
     * @~english Set tween params, to make easing with params, need `setTweenType(TweenType::CUSTOM_EASING)`.
@@ -734,25 +729,20 @@
     virtual void onEnter(Frame *nextFrame, int currentFrameIndex) override;
     virtual Frame* clone() override;
     
-<<<<<<< HEAD
     /**
     * @~english Get blend function.
     * @~chinese 获取混合函数。
     * @return @~english Blend function.
     * @~chinese 混合函数。
     */
-    inline BlendFunc getBlendFunc() const { return _blendFunc; }
+    inline cocos2d::BlendFunc getBlendFunc() const { return _blendFunc; }
     /**
     * @~english Set blend function.
     * @~chinese 设置混合函数。
     * @param zorder @~english Blend function.
     * @~chinese 混合函数。
     */
-    inline void setBlendFunc(BlendFunc blendFunc) { _blendFunc = blendFunc; }
-=======
-    inline cocos2d::BlendFunc getBlendFunc() const { return _blendFunc; }
     inline void setBlendFunc(cocos2d::BlendFunc blendFunc) { _blendFunc = blendFunc; }
->>>>>>> 7c091b75
     
 protected:
     cocos2d::BlendFunc  _blendFunc;
