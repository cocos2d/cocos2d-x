/****************************************************************************
Copyright (c) 2013 cocos2d-x.org

http://www.cocos2d-x.org

Permission is hereby granted, free of charge, to any person obtaining a copy
of this software and associated documentation files (the "Software"), to deal
in the Software without restriction, including without limitation the rights
to use, copy, modify, merge, publish, distribute, sublicense, and/or sell
copies of the Software, and to permit persons to whom the Software is
furnished to do so, subject to the following conditions:

The above copyright notice and this permission notice shall be included in
all copies or substantial portions of the Software.

THE SOFTWARE IS PROVIDED "AS IS", WITHOUT WARRANTY OF ANY KIND, EXPRESS OR
IMPLIED, INCLUDING BUT NOT LIMITED TO THE WARRANTIES OF MERCHANTABILITY,
FITNESS FOR A PARTICULAR PURPOSE AND NONINFRINGEMENT. IN NO EVENT SHALL THE
AUTHORS OR COPYRIGHT HOLDERS BE LIABLE FOR ANY CLAIM, DAMAGES OR OTHER
LIABILITY, WHETHER IN AN ACTION OF CONTRACT, TORT OR OTHERWISE, ARISING FROM,
OUT OF OR IN CONNECTION WITH THE SOFTWARE OR THE USE OR OTHER DEALINGS IN
THE SOFTWARE.
****************************************************************************/

#include "CCActionTimelineCache.h"
/* peterson */
#include "CSLoader.h"
// before
//#include "CCNodeReader.h"
 /**/
#include "CCFrame.h"
#include "CCTimeLine.h"
#include "CCActionTimeline.h"
<<<<<<< HEAD
#include "platform/CCFileUtils.h"
#include "2d/CCSpriteFrameCache.h"
#include "2d/CCSpriteFrame.h"
=======
#include "../CSParseBinary.pb.h"
/* peterson xml */
#include "tinyxml2/tinyxml2.h"
/**/

#include <fstream>
>>>>>>> a761e340

using namespace cocos2d;

namespace cocostudio {
namespace timeline{

static const char* FrameType_VisibleFrame       = "VisibleFrame";
static const char* FrameType_PositionFrame      = "PositionFrame";
static const char* FrameType_ScaleFrame         = "ScaleFrame";
static const char* FrameType_RotationFrame      = "RotationFrame";
static const char* FrameType_SkewFrame          = "SkewFrame";
static const char* FrameType_RotationSkewFrame  = "RotationSkewFrame";
static const char* FrameType_AnchorFrame        = "AnchorFrame";
static const char* FrameType_InnerActionFrame   = "InnerActionFrame";
static const char* FrameType_ColorFrame         = "ColorFrame";
static const char* FrameType_TextureFrame       = "TextureFrame";
static const char* FrameType_EventFrame         = "EventFrame";
static const char* FrameType_ZOrderFrame        = "ZOrderFrame";

static const char* ACTION           = "action";
static const char* DURATION         = "duration";
static const char* TIMELINES        = "timelines";
static const char* FRAME_TYPE       = "frameType";
static const char* FRAMES           = "frames";
static const char* FRAME_INDEX      = "frameIndex";
static const char* TWEEN            = "tween";
static const char* TIME_SPEED       = "speed";
static const char* ACTION_TAG       = "actionTag";
static const char* INNER_ACTION     = "innerActionType";
static const char* START_FRAME      = "startFrame";

static const char* X                = "x";
static const char* Y                = "y";
static const char* ROTATION         = "rotation";
static const char* ALPHA            = "alpha";
static const char* RED              = "red";
static const char* GREEN            = "green";
static const char* BLUE             = "blue";
static const char* Value            = "value";


static ActionTimelineCache* _sharedActionCache = nullptr;

ActionTimelineCache* ActionTimelineCache::getInstance()
{
    if (! _sharedActionCache)
    {
        _sharedActionCache = new (std::nothrow) ActionTimelineCache();
        _sharedActionCache->init();
    }

    return _sharedActionCache;
}

void ActionTimelineCache::destroyInstance()
{
    CC_SAFE_DELETE(_sharedActionCache);
}

void ActionTimelineCache::purge()
{
    _animationActions.clear();
}

void ActionTimelineCache::init()
{
    using namespace std::placeholders;
    _funcs.insert(Pair(FrameType_VisibleFrame,      std::bind(&ActionTimelineCache::loadVisibleFrame,      this, _1)));
    _funcs.insert(Pair(FrameType_PositionFrame,     std::bind(&ActionTimelineCache::loadPositionFrame,     this, _1)));
    _funcs.insert(Pair(FrameType_ScaleFrame,        std::bind(&ActionTimelineCache::loadScaleFrame,        this, _1)));
    _funcs.insert(Pair(FrameType_RotationFrame,     std::bind(&ActionTimelineCache::loadRotationFrame,     this, _1)));
    _funcs.insert(Pair(FrameType_SkewFrame,         std::bind(&ActionTimelineCache::loadSkewFrame,         this, _1)));
    _funcs.insert(Pair(FrameType_RotationSkewFrame, std::bind(&ActionTimelineCache::loadRotationSkewFrame, this, _1)));
    _funcs.insert(Pair(FrameType_AnchorFrame,       std::bind(&ActionTimelineCache::loadAnchorPointFrame,  this, _1)));
    _funcs.insert(Pair(FrameType_InnerActionFrame,  std::bind(&ActionTimelineCache::loadInnerActionFrame,  this, _1)));
    _funcs.insert(Pair(FrameType_ColorFrame,        std::bind(&ActionTimelineCache::loadColorFrame,        this, _1)));
    _funcs.insert(Pair(FrameType_TextureFrame,      std::bind(&ActionTimelineCache::loadTextureFrame,      this, _1)));
    _funcs.insert(Pair(FrameType_EventFrame,        std::bind(&ActionTimelineCache::loadEventFrame,        this, _1)));
    _funcs.insert(Pair(FrameType_ZOrderFrame,       std::bind(&ActionTimelineCache::loadZOrderFrame,       this, _1)));

}

void ActionTimelineCache::removeAction(const std::string& fileName)
{
    if (_animationActions.find(fileName) != _animationActions.end())
    {
        _animationActions.erase(fileName);
    }
}

/* peterson */
ActionTimeline* ActionTimelineCache::createAction(const std::string& filename)
{
    std::string path = filename;
    size_t pos = path.find_last_of('.');
    std::string suffix = path.substr(pos + 1, path.length());
    CCLOG("suffix = %s", suffix.c_str());
    
    ActionTimelineCache* cache = ActionTimelineCache::getInstance();
    
    if (suffix == "csb")
    {
        return cache->createActionFromProtocolBuffers(filename);
    }
    else if (suffix == "json" || suffix == "ExportJson")
    {
        return cache->createActionFromJson(filename);
    }
    
    return nullptr;
}
/**/

/* peterson */
ActionTimeline* ActionTimelineCache::createActionFromJson(const std::string& fileName)
{
    ActionTimeline* action = _animationActions.at(fileName);
    if (action == nullptr)
    {
        action = loadAnimationActionWithFile(fileName);
    }
    return action->clone();
}
// before
/*
 ActionTimeline* ActionTimelineCache::createAction(const std::string& fileName)
 {
 ActionTimeline* action = _animationActions.at(fileName);
 if (action == nullptr)
 {
 action = loadAnimationActionWithFile(fileName);
 }
 return action->clone();
 }
 */
/**/

ActionTimeline* ActionTimelineCache::loadAnimationActionWithFile(const std::string& fileName)
{
    // Read content from file
    std::string fullPath    = FileUtils::getInstance()->fullPathForFilename(fileName);
    std::string contentStr  = FileUtils::getInstance()->getStringFromFile(fullPath);

    return loadAnimationActionWithContent(fileName, contentStr);
}

ActionTimeline* ActionTimelineCache::loadAnimationActionWithContent(const std::string&fileName, const std::string& content)
{
    // if already exists an action with filename, then return this action
    ActionTimeline* action = _animationActions.at(fileName);
    if(action)
        return action;

    rapidjson::Document doc;
    doc.Parse<0>(content.c_str());
    if (doc.HasParseError()) 
    {
        CCLOG("GetParseError %s\n", doc.GetParseError());
    }

    const rapidjson::Value& json = DICTOOL->getSubDictionary_json(doc, ACTION);

    action = ActionTimeline::create();

    action->setDuration(DICTOOL->getIntValue_json(json, DURATION));
    action->setTimeSpeed(DICTOOL->getFloatValue_json(json, TIME_SPEED, 1.0f));

    int timelineLength = DICTOOL->getArrayCount_json(json, TIMELINES);
    for (int i = 0; i<timelineLength; i++)
    {
        const rapidjson::Value& dic = DICTOOL->getSubDictionary_json(json, TIMELINES, i);
        Timeline* timeline = loadTimeline(dic);

        if(timeline)
            action->addTimeline(timeline);
    }

    _animationActions.insert(fileName, action);

    return action;
}
    
ActionTimeline* ActionTimelineCache::createActionFromProtocolBuffers(const std::string &fileName)
{
    ActionTimeline* action = _animationActions.at(fileName);
    if (action == NULL)
    {
        action = loadAnimationActionWithFileFromProtocolBuffers(fileName);
    }
    return action->clone();
}

ActionTimeline* ActionTimelineCache::loadAnimationActionWithFileFromProtocolBuffers(const std::string &fileName)
{
    // if already exists an action with filename, then return this action
    ActionTimeline* action = _animationActions.at(fileName);
    if (action)
        return action;
    
    std::string path = fileName;
    //    int pos = path.find_last_of('/');
    //	_protocolBuffersPath = path.substr(0, pos + 1);
    
    std::string fullPath = FileUtils::getInstance()->fullPathForFilename(fileName.c_str());
    Data content = FileUtils::getInstance()->getDataFromFile(fullPath);
    protocolbuffers::CSParseBinary gpbwp;
    //    protocolbuffers::GUIProtocolBuffersProtobuf gpbwp;
    if (!gpbwp.ParseFromArray(content.getBytes(), content.getSize()))
    {
        return NULL;
    }


    const protocolbuffers::NodeAction& actionProtobuf = gpbwp.action();
    
    action = ActionTimeline::create();
    
    action->setDuration(actionProtobuf.duration());
    action->setTimeSpeed((actionProtobuf.has_speed()) ? actionProtobuf.speed() : 1.0f);
    
    int timelineLength = actionProtobuf.timelines_size();
    for (int i = 0; i < timelineLength; i++)
    {
        const protocolbuffers::TimeLine& timelineProtobuf = actionProtobuf.timelines(i);
        Timeline* timeline = loadTimelineFromProtocolBuffers(timelineProtobuf);
        
        if (timeline)
            action->addTimeline(timeline);
    }
    
    _animationActions.insert(fileName, action);
    
    return action;
}


Timeline* ActionTimelineCache::loadTimeline(const rapidjson::Value& json)
{
    Timeline* timeline = nullptr;

    // get frame type 
    const char* frameType = DICTOOL->getStringValue_json(json, FRAME_TYPE);
    if(frameType == nullptr)
        return nullptr;

    if(frameType && _funcs.find(frameType) != _funcs.end())
    {
        timeline = Timeline::create();

        int actionTag = DICTOOL->getIntValue_json(json, ACTION_TAG);
        timeline->setActionTag(actionTag);

        FrameCreateFunc func = _funcs.at(frameType);

        int length = DICTOOL->getArrayCount_json(json, FRAMES);
        for (int i = 0; i<length; i++)
        {
            const rapidjson::Value& dic = DICTOOL->getSubDictionary_json(json, FRAMES, i);

            Frame* frame = nullptr;

            if (func != nullptr)
            {
                frame = func(dic);

                int frameIndex = DICTOOL->getIntValue_json(dic, FRAME_INDEX);
                frame->setFrameIndex(frameIndex);

                bool tween = DICTOOL->getBooleanValue_json(dic, TWEEN, false);
                frame->setTween(tween);
            }

            timeline->addFrame(frame);
        }
    }

    return timeline;
}

Frame* ActionTimelineCache::loadVisibleFrame(const rapidjson::Value& json)
{
    VisibleFrame* frame = VisibleFrame::create();

    bool visible = DICTOOL->getBooleanValue_json(json, Value);
    frame->setVisible(visible);

    return frame;
}

Frame* ActionTimelineCache::loadPositionFrame(const rapidjson::Value& json)
{
    PositionFrame* frame = PositionFrame::create();

    float x = DICTOOL->getFloatValue_json(json, X);
    float y = DICTOOL->getFloatValue_json(json, Y);
    frame->setPosition(Point(x,y));

    return frame;
}

Frame* ActionTimelineCache::loadScaleFrame(const rapidjson::Value& json)
{
   ScaleFrame* frame = ScaleFrame::create();

   float scalex = DICTOOL->getFloatValue_json(json, X);
   float scaley = DICTOOL->getFloatValue_json(json, Y);

   frame->setScaleX(scalex);
   frame->setScaleY(scaley);

    return frame;
}

Frame* ActionTimelineCache::loadSkewFrame(const rapidjson::Value& json)
{
    SkewFrame* frame = SkewFrame::create();

    float skewx = DICTOOL->getFloatValue_json(json, X);
    float skewy = DICTOOL->getFloatValue_json(json, Y);

    frame->setSkewX(skewx);
    frame->setSkewY(skewy);

    return frame;
}

Frame* ActionTimelineCache::loadRotationSkewFrame(const rapidjson::Value& json)
{
    RotationSkewFrame* frame = RotationSkewFrame::create();

    float skewx = DICTOOL->getFloatValue_json(json, X);
    float skewy = DICTOOL->getFloatValue_json(json, Y);

    frame->setSkewX(skewx);
    frame->setSkewY(skewy);

    return frame;
}

Frame* ActionTimelineCache::loadRotationFrame(const rapidjson::Value& json)
{
    RotationFrame* frame = RotationFrame::create();

    float rotation = DICTOOL->getFloatValue_json(json, ROTATION);
    frame->setRotation(rotation);

    return frame;
}

Frame* ActionTimelineCache::loadAnchorPointFrame (const rapidjson::Value& json)
{
    AnchorPointFrame* frame = AnchorPointFrame::create();

    float anchorx = DICTOOL->getFloatValue_json(json, X);
    float anchory = DICTOOL->getFloatValue_json(json, Y);

    frame->setAnchorPoint(Point(anchorx, anchory));

    return frame;
}

Frame* ActionTimelineCache::loadInnerActionFrame(const rapidjson::Value& json)
{
    InnerActionFrame* frame = InnerActionFrame::create();

    InnerActionType type = (InnerActionType)DICTOOL->getIntValue_json(json, INNER_ACTION);
    int startFrame       = DICTOOL->getIntValue_json(json, START_FRAME); 

    frame->setInnerActionType(type);
    frame->setStartFrameIndex(startFrame);

    return frame;
}

Frame* ActionTimelineCache::loadColorFrame(const rapidjson::Value& json)
{
    ColorFrame* frame = ColorFrame::create();

    GLubyte alpha = (GLubyte)DICTOOL->getIntValue_json(json, ALPHA);
    GLubyte red   = (GLubyte)DICTOOL->getIntValue_json(json, RED);
    GLubyte green = (GLubyte)DICTOOL->getIntValue_json(json, GREEN);
    GLubyte blue  = (GLubyte)DICTOOL->getIntValue_json(json, BLUE);

    frame->setAlpha(alpha);
    frame->setColor(Color3B(red, green, blue));

    return frame;
}

Frame* ActionTimelineCache::loadTextureFrame(const rapidjson::Value& json)
{
    TextureFrame* frame = TextureFrame::create();

    const char* texture = DICTOOL->getStringValue_json(json, Value);

    if(texture != nullptr)
    {
        std::string path = texture;

        SpriteFrame* spriteFrame = SpriteFrameCache::getInstance()->getSpriteFrameByName(path);
        if(spriteFrame == nullptr)
        {
            /* peterson */
            std::string jsonPath = CSLoader::getInstance()->getJsonPath();
            // before
//            std::string jsonPath = NodeReader::getInstance()->getJsonPath();
            /**/
            path = jsonPath + texture;
        }

        frame->setTextureName(path);
    }
    return frame;
}

Frame* ActionTimelineCache::loadEventFrame(const rapidjson::Value& json)
{
    EventFrame* frame = EventFrame::create();

    const char* evnt = DICTOOL->getStringValue_json(json, Value);

    if(evnt != nullptr)
        frame->setEvent(evnt);

    return frame;
}

Frame* ActionTimelineCache::loadZOrderFrame(const rapidjson::Value& json)
{
    ZOrderFrame* frame = ZOrderFrame::create();

    int zorder = DICTOOL->getIntValue_json(json, Value);
    frame->setZOrder(zorder);

    return frame;
}
    
Timeline*  ActionTimelineCache::loadTimelineFromProtocolBuffers(const protocolbuffers::TimeLine &timelineProtobuf)
{
    Timeline* timeline = NULL;
    
    // get frame type
    const char* frameType = timelineProtobuf.frametype().c_str();
    if(frameType == NULL)
        return NULL;
    
    CCLOG("frameType = %s", frameType);
    
    if(frameType)
    {
        timeline = Timeline::create();
        
        int actionTag = timelineProtobuf.actiontag();
        timeline->setActionTag(actionTag);
        
        
        int length = timelineProtobuf.frames_size();
        for (int i = 0; i < length; i++)
        {
            const protocolbuffers::Frame& frameProtobuf = timelineProtobuf.frames(i);
            
            Frame* frame = NULL;
            
            if (strcmp(FrameType_VisibleFrame, frameType) == 0)
            {
                const protocolbuffers::TimeLineBoolFrame& visibleFrame = frameProtobuf.visibleframe();
                frame = loadVisibleFrameFromProtocolBuffers(visibleFrame);
            }
            else if (strcmp(FrameType_PositionFrame, frameType) == 0)
            {
                const protocolbuffers::TimeLinePointFrame& positionFrame = frameProtobuf.positionframe();
                frame = loadPositionFrameFromProtocolBuffers(positionFrame);
            }
            else if (strcmp(FrameType_ScaleFrame, frameType) == 0)
            {
                const protocolbuffers::TimeLinePointFrame& scaleFrame = frameProtobuf.scaleframe();
                frame = loadScaleFrameFromProtocolBuffers(scaleFrame);
            }
            else if (strcmp(FrameType_RotationSkewFrame, frameType) == 0)
            {
                const protocolbuffers::TimeLinePointFrame& rotationSkewFrame = frameProtobuf.rotationskewframe();
                frame = loadRotationSkewFrameFromProtocolBuffers(rotationSkewFrame);
            }
            else if (strcmp(FrameType_AnchorFrame, frameType) == 0)
            {
                const protocolbuffers::TimeLinePointFrame& anchorFrame = frameProtobuf.anchorpointframe();
                frame = loadAnchorPointFrameFromProtocolBuffers(anchorFrame);
            }
            else if (strcmp(FrameType_ColorFrame, frameType) == 0)
            {
                const protocolbuffers::TimeLineColorFrame& colorFrame = frameProtobuf.colorframe();
                frame = loadColorFrameFromProtocolBuffers(colorFrame);
            }
            else if (strcmp(FrameType_TextureFrame, frameType) == 0)
            {
                const protocolbuffers::TimeLineTextureFrame& textureFrame = frameProtobuf.textureframe();
                frame = loadTextureFrameFromProtocolBuffers(textureFrame);
            }
            else if (strcmp(FrameType_EventFrame, frameType) == 0)
            {
                const protocolbuffers::TimeLineStringFrame& eventFrame = frameProtobuf.eventframe();
                frame = loadEventFrameFromProtocolBuffers(eventFrame);
            }
            else if (strcmp(FrameType_ZOrderFrame, frameType) == 0)
            {
                const protocolbuffers::TimeLineIntFrame& zOrderFrame = frameProtobuf.zorderframe();
                frame = loadZOrderFrameFromProtocolBuffers(zOrderFrame);
            }
            
            timeline->addFrame(frame);
        }
    }
    
    return timeline;
}

Frame* ActionTimelineCache::loadVisibleFrameFromProtocolBuffers(const protocolbuffers::TimeLineBoolFrame &frameProtobuf)
{
    VisibleFrame* frame = VisibleFrame::create();
    
    bool visible = frameProtobuf.value();
    frame->setVisible(visible);
    
    CCLOG("visible = %d", visible);
    
    int frameIndex = frameProtobuf.has_frameindex() ? frameProtobuf.frameindex() : 0;
    frame->setFrameIndex(frameIndex);
    
    bool tween = (frameProtobuf.has_tween() ? frameProtobuf.tween() : false);
    frame->setTween(tween);
    
    return frame;
}

Frame* ActionTimelineCache::loadPositionFrameFromProtocolBuffers(const protocolbuffers::TimeLinePointFrame &frameProtobuf)
{
    PositionFrame* frame = PositionFrame::create();
    
    float x = frameProtobuf.x();
    float y = frameProtobuf.y();
    frame->setPosition(Vec2(x,y));
    
    CCLOG("x = %f", x);
    CCLOG("y = %f", y);
    
    int frameIndex = frameProtobuf.has_frameindex() ? frameProtobuf.frameindex() : 0;
    frame->setFrameIndex(frameIndex);
    
    bool tween = (frameProtobuf.has_tween() ? frameProtobuf.tween() : false);
    frame->setTween(tween);
    
    return frame;
}

Frame* ActionTimelineCache::loadScaleFrameFromProtocolBuffers(const protocolbuffers::TimeLinePointFrame &frameProtobuf)
{
    ScaleFrame* frame = ScaleFrame::create();
    
    float scalex = frameProtobuf.x();
    float scaley = frameProtobuf.y();
    
    frame->setScaleX(scalex);
    frame->setScaleY(scaley);
    
    CCLOG("scalex = %f", scalex);
    CCLOG("scaley = %f", scaley);
    
    int frameIndex = frameProtobuf.has_frameindex() ? frameProtobuf.frameindex() : 0;
    frame->setFrameIndex(frameIndex);
    
    bool tween = (frameProtobuf.has_tween() ? frameProtobuf.tween() : false);
    frame->setTween(tween);
    
    return frame;
}

Frame* ActionTimelineCache::loadRotationSkewFrameFromProtocolBuffers(const protocolbuffers::TimeLinePointFrame &frameProtobuf)
{
    RotationSkewFrame* frame = RotationSkewFrame::create();
    
    float skewx = frameProtobuf.x();
    float skewy = frameProtobuf.y();
    
    frame->setSkewX(skewx);
    frame->setSkewY(skewy);
    
    int frameIndex = frameProtobuf.has_frameindex() ? frameProtobuf.frameindex() : 0;
    frame->setFrameIndex(frameIndex);
    
    bool tween = (frameProtobuf.has_tween() ? frameProtobuf.tween() : false);
    frame->setTween(tween);
    
    return frame;
}

Frame* ActionTimelineCache::loadAnchorPointFrameFromProtocolBuffers(const protocolbuffers::TimeLinePointFrame &frameProtobuf)
{
    AnchorPointFrame* frame = AnchorPointFrame::create();
    
    float anchorx = frameProtobuf.x();
    float anchory = frameProtobuf.y();
    
    frame->setAnchorPoint(Vec2(anchorx, anchory));
    
    CCLOG("anchorx = %f", anchorx);
    CCLOG("anchory = %f", anchory);
    
    int frameIndex = frameProtobuf.has_frameindex() ? frameProtobuf.frameindex() : 0;
    frame->setFrameIndex(frameIndex);
    
    bool tween = (frameProtobuf.has_tween() ? frameProtobuf.tween() : false);
    frame->setTween(tween);
    
    return frame;
}

Frame* ActionTimelineCache::loadColorFrameFromProtocolBuffers(const protocolbuffers::TimeLineColorFrame &frameProtobuf)
{
    ColorFrame* frame = ColorFrame::create();
    
    GLubyte alpha = (GLubyte)frameProtobuf.alpha();
    GLubyte red   = (GLubyte)frameProtobuf.red();
    GLubyte green = (GLubyte)frameProtobuf.green();
    GLubyte blue  = (GLubyte)frameProtobuf.blue();
    
    frame->setAlpha(alpha);
    frame->setColor(Color3B(red, green, blue));
    
    CCLOG("alpha = %d", alpha);
    CCLOG("red = %d", red);
    CCLOG("green = %d", green);
    CCLOG("blue = %d", blue);
    
    int frameIndex = frameProtobuf.has_frameindex() ? frameProtobuf.frameindex() : 0;
    frame->setFrameIndex(frameIndex);
    
    bool tween = (frameProtobuf.has_tween() ? frameProtobuf.tween() : false);
    frame->setTween(tween);
    
    return frame;
}

Frame* ActionTimelineCache::loadTextureFrameFromProtocolBuffers(const protocolbuffers::TimeLineTextureFrame &frameProtobuf)
{
    TextureFrame* frame = TextureFrame::create();
    
    const char* texture = frameProtobuf.filepath().c_str();
    
    if (texture != NULL)
        frame->setTextureName(texture);
    
    CCLOG("texture = %s", texture);
    
    int frameIndex = frameProtobuf.has_frameindex() ? frameProtobuf.frameindex() : 0;
    frame->setFrameIndex(frameIndex);
    
    bool tween = (frameProtobuf.has_tween() ? frameProtobuf.tween() : false);
    frame->setTween(tween);
    
    return frame;
}

Frame* ActionTimelineCache::loadEventFrameFromProtocolBuffers(const protocolbuffers::TimeLineStringFrame &frameProtobuf)
{
    EventFrame* frame = EventFrame::create();
    
    const char* evnt = frameProtobuf.value().c_str();
    
    if (evnt != NULL)
        frame->setEvent(evnt);
    
    CCLOG("evnt = %s", evnt);
    
    int frameIndex = frameProtobuf.has_frameindex() ? frameProtobuf.frameindex() : 0;
    frame->setFrameIndex(frameIndex);
    
    bool tween = (frameProtobuf.has_tween() ? frameProtobuf.tween() : false);
    frame->setTween(tween);
    
    return frame;
}

Frame* ActionTimelineCache::loadZOrderFrameFromProtocolBuffers(const protocolbuffers::TimeLineIntFrame &frameProtobuf)
{
    ZOrderFrame* frame = ZOrderFrame::create();
    
    int zorder = frameProtobuf.value();
    frame->setZOrder(zorder);
    
    CCLOG("zorder = %d", zorder);
    
    int frameIndex = frameProtobuf.has_frameindex() ? frameProtobuf.frameindex() : 0;
    frame->setFrameIndex(frameIndex);
    
    bool tween = (frameProtobuf.has_tween() ? frameProtobuf.tween() : false);
    frame->setTween(tween);
    
    return frame;
}
    
/* peterson xml */
ActionTimeline* ActionTimelineCache::createActionFromXML(const std::string &fileName)
{
    ActionTimeline* action = _animationActions.at(fileName);
    if (action == nullptr)
    {
        action = loadAnimationActionWithFileFromXML(fileName);
    }
    return action->clone();
}

ActionTimeline* ActionTimelineCache::loadAnimationActionWithFileFromXML(const std::string &fileName)
{
    // if already exists an action with filename, then return this action
    ActionTimeline* action = _animationActions.at(fileName);
    if (action)
        return action;
    
    // Read content from file
    // xml read
    std::string fullpath = FileUtils::getInstance()->fullPathForFilename(fileName).c_str();
    ssize_t size;
    std::string content =(char*)FileUtils::getInstance()->getFileData(fullpath, "r", &size);
    
    // xml parse
    tinyxml2::XMLDocument* document = new tinyxml2::XMLDocument();
    document->Parse(content.c_str());
    
    const tinyxml2::XMLElement* rootElement = document->RootElement();// Root
    CCLOG("rootElement name = %s", rootElement->Name());
    
    const tinyxml2::XMLElement* element = rootElement->FirstChildElement();
    
    bool createEnabled = false;
    std::string rootType = "";
    
    while (element)
    {
        CCLOG("entity name = %s", element->Name());
        
        if (strcmp("Content", element->Name()) == 0)
        {
            const tinyxml2::XMLAttribute* attribute = element->FirstAttribute();
            
            // cheat
            if (!attribute)
            {
                createEnabled = true;
            }
            //
        }
        
        if (createEnabled)
        {
            break;
        }
        
        const tinyxml2::XMLElement* child = element->FirstChildElement();
        if (child)
        {
            element = child;
        }
        else
        {
            element = element->NextSiblingElement();
        }
    }
    
    
    // serialize
    if (createEnabled)
    {
        const tinyxml2::XMLElement* child = element->FirstChildElement();
        
        while (child)
        {
            std::string name = child->Name();
            
            if (name == "Animation") // action
            {
                const tinyxml2::XMLElement* animation = child;
                action = loadActionTimelineFromXML(animation);
            }
            
            child = child->NextSiblingElement();
        }
    }
    
    return action;
}

ActionTimeline* ActionTimelineCache::loadActionTimelineFromXML(const tinyxml2::XMLElement *animationElement)
{
    ActionTimeline* action = ActionTimeline::create();
    CCLOG("animationElement name = %s", animationElement->Name());
    
    // ActionTimeline
    const tinyxml2::XMLAttribute* attribute = animationElement->FirstAttribute();
    
    // attibutes
    while (attribute)
    {
        std::string name = attribute->Name();
        std::string value = attribute->Value();
        
        if (name == "Duration")
        {
            action->setDuration(atoi(value.c_str()));
        }
        else if (name == "Speed")
        {
            action->setTimeSpeed(atof(value.c_str()));
        }
        
        attribute = attribute->Next();
    }
    
    // all Timeline
    const tinyxml2::XMLElement* timelineElement = animationElement->FirstChildElement();
    while (timelineElement)
    {
        Timeline* timeline = loadTimelineFromXML(timelineElement);
        if (timeline)
        {
            action->addTimeline(timeline);
        }
        
        //            protocolbuffers::TimeLine* timeLine = nodeAction->add_timelines();
        //            convertTimelineProtocolBuffers(timeLine, timelineElement);
        
        timelineElement = timelineElement->NextSiblingElement();
    }
    
    return action;
}

Timeline* ActionTimelineCache::loadTimelineFromXML(const tinyxml2::XMLElement *timelineElement)
{
    Timeline* timeline = nullptr;
    
    // TimelineData attrsibutes
    int actionTag = 0;
    std::string frameType = "";
    const tinyxml2::XMLAttribute* attribute = timelineElement->FirstAttribute();
    while (attribute)
    {
        std::string name = attribute->Name();
        std::string value = attribute->Value();
        
        if (name == "ActionTag")
        {
            actionTag = atoi(value.c_str());
        }
        else if (name == "FrameType")
        {
            frameType = value;
        }
        
        attribute = attribute->Next();
    }
    
    if (frameType != "")
    {
        timeline = Timeline::create();
        timeline->setActionTag(actionTag);
    }
    
    // all Frame
    const tinyxml2::XMLElement* frameElement = timelineElement->FirstChildElement();
    while (frameElement)
    {
        Frame* frame = nullptr;
        
        if (frameType == FrameType_VisibleFrame)
        {
            frame = loadVisibleFrameFromXML(frameElement);
        }
        else if (frameType == FrameType_PositionFrame)
        {
            frame = loadPositionFrameFromXML(frameElement);
        }
        else if (frameType == FrameType_ScaleFrame)
        {
            frame = loadScaleFrameFromXML(frameElement);
        }
        else if (frameType == FrameType_RotationSkewFrame)
        {
            frame = loadRotationSkewFrameFromXML(frameElement);
        }
        else if (frameType == FrameType_AnchorFrame)
        {
            frame = loadAnchorPointFrameFromXML(frameElement);
        }
        else if (frameType == FrameType_ColorFrame)
        {
            frame = loadColorFrameFromXML(frameElement);
        }
        else if (frameType == FrameType_TextureFrame)
        {
            frame = loadTextureFrameFromXML(frameElement);
        }
        else if (frameType == FrameType_EventFrame)
        {
            frame = loadEventFrameFromXML(frameElement);
        }
        else if (frameType == FrameType_ZOrderFrame)
        {
            frame = loadZOrderFrameFromXML(frameElement);
        }
        
        if (frame)
        {
            timeline->addFrame(frame);
        }
        
        frameElement = frameElement->NextSiblingElement();
    }
    
    return timeline;
}

Frame* ActionTimelineCache::loadVisibleFrameFromXML(const tinyxml2::XMLElement *frameElement)
{
    VisibleFrame* frame = VisibleFrame::create();
    
    frame->setTween(true);
    
    const tinyxml2::XMLAttribute* attribute = frameElement->FirstAttribute();
    while (attribute)
    {
        std::string name = attribute->Name();
        std::string value = attribute->Value();
        
        if (name == "Value")
        {
            frame->setVisible((value == "True") ? true : false);
        }
        else if (name == "FrameIndex")
        {
            frame->setFrameIndex(atoi(value.c_str()));
        }
        else if (name == "Tween")
        {
            frame->setTween((value == "True") ? true : false);
        }
        
        attribute = attribute->Next();
    }
    
    return frame;
}

Frame* ActionTimelineCache::loadPositionFrameFromXML(const tinyxml2::XMLElement *frameElement)
{
    PositionFrame* frame = PositionFrame::create();
    
    frame->setTween(true);
    
    const tinyxml2::XMLAttribute* attribute = frameElement->FirstAttribute();
    while (attribute)
    {
        std::string name = attribute->Name();
        std::string value = attribute->Value();
        
        if (name == "X")
        {
            frame->setX(atof(value.c_str()));
        }
        else if (name == "Y")
        {
            frame->setY(atof(value.c_str()));
        }
        else if (name == "FrameIndex")
        {
            frame->setFrameIndex(atoi(value.c_str()));
        }
        else if (name == "Tween")
        {
            frame->setTween((value == "True") ? true : false);
        }
        
        attribute = attribute->Next();
    }
    
    return frame;
}

Frame* ActionTimelineCache::loadScaleFrameFromXML(const tinyxml2::XMLElement *frameElement)
{
    ScaleFrame* frame = ScaleFrame::create();
    
    frame->setTween(true);
    
    const tinyxml2::XMLAttribute* attribute = frameElement->FirstAttribute();
    while (attribute)
    {
        std::string name = attribute->Name();
        std::string value = attribute->Value();
        
        if (name == "X")
        {
            frame->setScaleX(atof(value.c_str()));
        }
        else if (name == "Y")
        {
            frame->setScaleY(atof(value.c_str()));
        }
        else if (name == "FrameIndex")
        {
            frame->setFrameIndex(atoi(value.c_str()));
        }
        else if (name == "Tween")
        {
            frame->setTween((value == "True") ? true : false);
        }
        
        attribute = attribute->Next();
    }
    
    return frame;
}

Frame* ActionTimelineCache::loadRotationSkewFrameFromXML(const tinyxml2::XMLElement *frameElement)
{
    RotationSkewFrame* frame = RotationSkewFrame::create();
    
    frame->setTween(true);
    
    const tinyxml2::XMLAttribute* attribute = frameElement->FirstAttribute();
    while (attribute)
    {
        std::string name = attribute->Name();
        std::string value = attribute->Value();
        
        if (name == "X")
        {
            frame->setSkewX(atof(value.c_str()));
        }
        else if (name == "Y")
        {
            frame->setSkewY(atof(value.c_str()));
        }
        else if (name == "FrameIndex")
        {
            frame->setFrameIndex(atoi(value.c_str()));
        }
        else if (name == "Tween")
        {
            frame->setTween((value == "True") ? true : false);
        }
        
        attribute = attribute->Next();
    }
    
    return frame;
}

Frame* ActionTimelineCache::loadAnchorPointFrameFromXML(const tinyxml2::XMLElement *frameElement)
{
    AnchorPointFrame* frame = AnchorPointFrame::create();
    
    float anchor_x = 0.5f, anchor_y = 0.5f;
    
    frame->setTween(true);
    
    const tinyxml2::XMLAttribute* attribute = frameElement->FirstAttribute();
    while (attribute)
    {
        std::string name = attribute->Name();
        std::string value = attribute->Value();
        
        if (name == "X")
        {
            anchor_x = atof(value.c_str());
        }
        else if (name == "Y")
        {
            anchor_y = atof(value.c_str());
        }
        else if (name == "FrameIndex")
        {
            frame->setFrameIndex(atoi(value.c_str()));
        }
        else if (name == "Tween")
        {
            frame->setTween((value == "True") ? true : false);
        }
        
        attribute = attribute->Next();
    }
    
    frame->setAnchorPoint(Vec2(anchor_x, anchor_y));
    
    return frame;
}

Frame* ActionTimelineCache::loadColorFrameFromXML(const tinyxml2::XMLElement *frameElement)
{
    ColorFrame* frame = ColorFrame::create();
    
    int red = 255, green = 255, blue = 255;
    
    frame->setTween(true);
    
    const tinyxml2::XMLAttribute* attribute = frameElement->FirstAttribute();
    while (attribute)
    {
        std::string name = attribute->Name();
        std::string value = attribute->Value();
        
        if (name == "FrameIndex")
        {
            frame->setFrameIndex(atoi(value.c_str()));
        }
        else if (name == "Alpha")
        {
            frame->setAlpha(atoi(value.c_str()));
        }
        else if (name == "Tween")
        {
            frame->setTween((value == "True") ? true : false);
        }
        
        attribute = attribute->Next();
    }
    
    // color
    const tinyxml2::XMLElement* child = frameElement->FirstChildElement();
    while (child)
    {
        const tinyxml2::XMLAttribute* attribute = child->FirstAttribute();
        while (attribute)
        {
            std::string name = attribute->Name();
            std::string value = attribute->Value();
            
            if (name == "R")
            {
                red = atoi(value.c_str());
            }
            else if (name == "G")
            {
                green = atoi(value.c_str());
            }
            else if (name == "B")
            {
                blue = atoi(value.c_str());
            }
            
            attribute = attribute->Next();
        }
        
        child = child->NextSiblingElement();
    }
    
    frame->setColor(Color3B(red, green, blue));
    
    return frame;
}

Frame* ActionTimelineCache::loadTextureFrameFromXML(const tinyxml2::XMLElement *frameElement)
{
    TextureFrame* frame = TextureFrame::create();
    
    frame->setTween(true);
    
    const tinyxml2::XMLAttribute* attribute = frameElement->FirstAttribute();
    while (attribute)
    {
        std::string name = attribute->Name();
        std::string value = attribute->Value();
        
        if (name == "Path") // to be gonna modify
        {
            frame->setTextureName(value);
        }
        else if (name == "FrameIndex")
        {
            frame->setFrameIndex(atoi(value.c_str()));
        }
        else if (name == "Tween")
        {
            frame->setTween((value == "True") ? true : false);
        }
        
        attribute = attribute->Next();
    }
    
    return frame;
}

Frame* ActionTimelineCache::loadEventFrameFromXML(const tinyxml2::XMLElement *frameElement)
{
    EventFrame* frame = EventFrame::create();
    
    frame->setTween(true);
    
    const tinyxml2::XMLAttribute* attribute = frameElement->FirstAttribute();
    while (attribute)
    {
        std::string name = attribute->Name();
        std::string value = attribute->Value();
        
        if (name == "EventStr") // to be gonna modify
        {
            frame->setEvent(value);
        }
        else if (name == "FrameIndex")
        {
            frame->setFrameIndex(atoi(value.c_str()));
        }
        else if (name == "Tween")
        {
            frame->setTween((value == "True") ? true : false);
        }
        
        attribute = attribute->Next();
    }
    
    return frame;
}

Frame* ActionTimelineCache::loadZOrderFrameFromXML(const tinyxml2::XMLElement *frameElement)
{
    ZOrderFrame* frame = ZOrderFrame::create();
    
    frame->setTween(true);
    
    const tinyxml2::XMLAttribute* attribute = frameElement->FirstAttribute();
    while (attribute)
    {
        std::string name = attribute->Name();
        std::string value = attribute->Value();
        
        if (name == "zorder") // to be gonna modify
        {
            frame->setZOrder(atoi(value.c_str()));
        }
        else if (name == "FrameIndex")
        {
            frame->setFrameIndex(atoi(value.c_str()));
        }
        else if (name == "Tween")
        {
            frame->setTween((value == "True") ? true : false);
        }
        
        attribute = attribute->Next();
    }
    
    return frame;
}
/**/

}
}<|MERGE_RESOLUTION|>--- conflicted
+++ resolved
@@ -23,26 +23,14 @@
 ****************************************************************************/
 
 #include "CCActionTimelineCache.h"
-/* peterson */
 #include "CSLoader.h"
-// before
-//#include "CCNodeReader.h"
- /**/
 #include "CCFrame.h"
 #include "CCTimeLine.h"
 #include "CCActionTimeline.h"
-<<<<<<< HEAD
-#include "platform/CCFileUtils.h"
-#include "2d/CCSpriteFrameCache.h"
-#include "2d/CCSpriteFrame.h"
-=======
 #include "../CSParseBinary.pb.h"
-/* peterson xml */
 #include "tinyxml2/tinyxml2.h"
-/**/
 
 #include <fstream>
->>>>>>> a761e340
 
 using namespace cocos2d;
 
@@ -90,7 +78,7 @@
 {
     if (! _sharedActionCache)
     {
-        _sharedActionCache = new (std::nothrow) ActionTimelineCache();
+        _sharedActionCache = new ActionTimelineCache();
         _sharedActionCache->init();
     }
 
@@ -133,7 +121,6 @@
     }
 }
 
-/* peterson */
 ActionTimeline* ActionTimelineCache::createAction(const std::string& filename)
 {
     std::string path = filename;
@@ -154,9 +141,7 @@
     
     return nullptr;
 }
-/**/
-
-/* peterson */
+
 ActionTimeline* ActionTimelineCache::createActionFromJson(const std::string& fileName)
 {
     ActionTimeline* action = _animationActions.at(fileName);
@@ -166,24 +151,11 @@
     }
     return action->clone();
 }
-// before
-/*
- ActionTimeline* ActionTimelineCache::createAction(const std::string& fileName)
- {
- ActionTimeline* action = _animationActions.at(fileName);
- if (action == nullptr)
- {
- action = loadAnimationActionWithFile(fileName);
- }
- return action->clone();
- }
- */
-/**/
 
 ActionTimeline* ActionTimelineCache::loadAnimationActionWithFile(const std::string& fileName)
 {
     // Read content from file
-    std::string fullPath    = FileUtils::getInstance()->fullPathForFilename(fileName);
+    std::string fullPath    = CCFileUtils::getInstance()->fullPathForFilename(fileName);
     std::string contentStr  = FileUtils::getInstance()->getStringFromFile(fullPath);
 
     return loadAnimationActionWithContent(fileName, contentStr);
@@ -445,11 +417,7 @@
         SpriteFrame* spriteFrame = SpriteFrameCache::getInstance()->getSpriteFrameByName(path);
         if(spriteFrame == nullptr)
         {
-            /* peterson */
             std::string jsonPath = CSLoader::getInstance()->getJsonPath();
-            // before
-//            std::string jsonPath = NodeReader::getInstance()->getJsonPath();
-            /**/
             path = jsonPath + texture;
         }
 
@@ -743,7 +711,6 @@
     return frame;
 }
     
-/* peterson xml */
 ActionTimeline* ActionTimelineCache::createActionFromXML(const std::string &fileName)
 {
     ActionTimeline* action = _animationActions.at(fileName);
@@ -787,12 +754,10 @@
         {
             const tinyxml2::XMLAttribute* attribute = element->FirstAttribute();
             
-            // cheat
             if (!attribute)
             {
                 createEnabled = true;
             }
-            //
         }
         
         if (createEnabled)
@@ -1295,7 +1260,6 @@
     
     return frame;
 }
-/**/
 
 }
 }