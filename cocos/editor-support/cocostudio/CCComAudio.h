--- conflicted
+++ resolved
@@ -143,16 +143,8 @@
    
 public:
     /**
-<<<<<<< HEAD
-     * @brief @~english Release the shared Engine object.
-     * @~chinese 释放音效引擎实例。
-     * @warning @~english It must be called before the application exit, or it will lead to memory leaks.
-     * @~chinese 在游戏退出时需要调用这个方法，不然的话会导致内存泄漏。
-     */
-=======
     * @lua endToLua
     */
->>>>>>> 4dfa9d17
     void end();
 
     /**
