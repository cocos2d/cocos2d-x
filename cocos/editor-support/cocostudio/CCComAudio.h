﻿/****************************************************************************
Copyright (c) 2013-2014 Chukong Technologies Inc.

http://www.cocos2d-x.org

Permission is hereby granted, free of charge, to any person obtaining a copy
of this software and associated documentation files (the "Software"), to deal
in the Software without restriction, including without limitation the rights
to use, copy, modify, merge, publish, distribute, sublicense, and/or sell
copies of the Software, and to permit persons to whom the Software is
furnished to do so, subject to the following conditions:

The above copyright notice and this permission notice shall be included in
all copies or substantial portions of the Software.

THE SOFTWARE IS PROVIDED "AS IS", WITHOUT WARRANTY OF ANY KIND, EXPRESS OR
IMPLIED, INCLUDING BUT NOT LIMITED TO THE WARRANTIES OF MERCHANTABILITY,
FITNESS FOR A PARTICULAR PURPOSE AND NONINFRINGEMENT. IN NO EVENT SHALL THE
AUTHORS OR COPYRIGHT HOLDERS BE LIABLE FOR ANY CLAIM, DAMAGES OR OTHER
LIABILITY, WHETHER IN AN ACTION OF CONTRACT, TORT OR OTHERWISE, ARISING FROM,
OUT OF OR IN CONNECTION WITH THE SOFTWARE OR THE USE OR OTHER DEALINGS IN
THE SOFTWARE.
****************************************************************************/

#ifndef __CC_EXTENTIONS_CCCOMAUDIO_H__
#define __CC_EXTENTIONS_CCCOMAUDIO_H__

#include "editor-support/cocostudio/CCComBase.h"
#include "base/CCProtocols.h"
#include "2d/CCComponent.h"
#include "editor-support/cocostudio/CocosStudioExport.h"

namespace cocostudio {

<<<<<<< HEAD
/** 
 * @class ComAudio
 * @brief @~english ComAudio.
 * @~chinese 自定义声音组件.
 * @details @~english offers a very simple interface to play background music & sound effects.
 * @~chinese 提供播放音效和背景音乐的一系列接口.
*/
class CC_STUDIO_DLL ComAudio : public cocos2d::Component
=======
    class CC_STUDIO_DLL ComAudio : public cocos2d::Component, public cocos2d::PlayableProtocol
>>>>>>> 794759f7
{
    DECLARE_CLASS_COMPONENT_INFO
public:
    const static std::string COMPONENT_NAME;

    /**
     * @brief @~english ComAudio constructor.
     * @~chinese 声音组件构造函数。
     * @js ctor
     */
    ComAudio();
    /**
     * @brief @~english ComAudio destructor.
     * @~chinese 声音组件析构函数。
     * @js NA
     * @lua NA
     */
    virtual ~ComAudio();
    
public:
    /**
     * @brief @~english initialize a ComAudio.
     * @~chinese 初始化声音组件。
     * @return @~english true initialize successfully false failed to initialize.
     * @~chinese true 初始化成功，否则false。
     */
    virtual bool init() override;

    /**
     * @brief @~english Event callback that is invoked every time when Node enters the 'stage'.
     * If the Node enters the 'stage' with a transition, this event is called when the transition starts.
     * During onEnter you can't access a "sister/brother" node.
     * If you override onEnter, you shall call its parent's one, e.g., Node::onEnter().
     * @~chinese 每次Node进入显示区域时产生的回调事件。
     * 如果node进入显示区域时伴随着一个转换动画，那么事件将会在转换动画开始的时候被调用。
     * 在onEnter过程中，你不能够访问“sister/brother”兄妹节点。
     * 如果你重载了onEnter方法，你应该调用它的父类，e.g., Node::onEnter().
     * @js NA
     * @lua NA
     */
    virtual void onEnter() override;

    /**
     * @brief @~english Event callback that is invoked every time the Node leaves the 'stage'.
     * If the Node leaves the 'stage' with a transition, this event is called when the transition finishes.
     * During onExit you can't access a sibling node.
     * If you override onExit, you shall call its parent's one, e.g., Node::onExit().
     * @~chinese 每次Node退出显示区域时产生的回调事件。
     * 如果node离开显示区域时伴随着一个转换动画，那么事件将会在转换动画结束的时候被调用。
     * 在onExit过程中,你不能够访问一个平级节点。
     * 如果你重载onExit, 你应该调用它的父类, e.g., Node::onExit().
     * @js NA
     * @lua NA
     */
    virtual void onExit() override;

    /**
    * @js NA
    * @lua NA
    */
    virtual void onAdd() override;
    /**
    * @js NA
    * @lua NA
    */
    virtual void onRemove() override;

    /** 
     * @brief @~english Returns whether or not the ComAudio is enabled.
     * @~chinese 返回声音组件是否被启用。
     * @return @~english Whether or not the ComAudio is enabled. 
     * @~chinese 声音组件是否被启用。
     */
    virtual bool isEnabled() const override;

    /**  
     * @brief @~english Enables or disables the ComAudio.
     * @~chinese 启用或禁用声音组件。
     * @param b @~english true enable the ComAudio, false disabled the ComAudio. 
     * @~chinese true，启用声音组件 false，禁用声音组件。
     */
    virtual void setEnabled(bool b) override;

    /**
     * @brief @~english Deserialization export data of cocos studio 1.x scene editor.
     * @~chinese 反序列化cocos studio 1.x 场景编辑器导出的数据。
     * @param r @~english SerData object point.
     * @~chinese SerData对象指针。
     * @return @~english true deserialize successfully false failed to deserialize.
     * @~chinese true 反序列化成功，否则false。
     */
    virtual bool serialize(void* r) override;

    /**
     * @brief @~english Allocates and initializes a create.
     * @~chinese 分配并且初始化声音组件。
     * @return @~english A initialized ComAudio which is marked as "autorelease".
     * @~chinese 一个初始化的声音组件，该节点会自动被标记为“autorelease”(自动释放)。
     */
    static ComAudio* create(void);
   
public:
    /**
     * @brief @~english Release the shared Engine object.
     * @~chinese 释放音效引擎实例。
     * @warning @~english It must be called before the application exit, or it will lead to memory leaks.
     * @~chinese 在游戏退出时需要调用这个方法，不然的话会导致内存泄漏。
     */
    void end();

    /**
     * @brief @~english Preload background music.
     * @~chinese 预加载背景音乐。
     * @param pszFilePath @~english The path of the background music file.
     * @~chinese 背景音乐的文件路径。
     */
    void preloadBackgroundMusic(const char* pszFilePath);

    /**
     * @~brief @~english Play background music.
     * @~chinese 播放背景音乐。
     * 
     * @param pszFilePath @~english The path of the background music file,or the FileName of T_SoundResInfo.
     * @~chinese 背景音乐的文件路径或T_SoundResInfo中的FileName字段。
     * @param bLoop @~english Whether the background music loop or not.
     * @~chinese 背景音乐是否循环播放。
     */
    void playBackgroundMusic(const char* pszFilePath, bool bLoop);

    /**
     * @~brief @~english Play background music based _loop of property. 
     * @~chinese 播放背景音乐。
     * @param pszFilePath @~english The path of the background music file,or the FileName of T_SoundResInfo.
     * @~chinese 背景音乐的文件路径或T_SoundResInfo中的FileName字段。
     */
    void playBackgroundMusic(const char* pszFilePath);

    /**
     * @~brief @~english Play background music based _loop and _filePath of property. 
     * @~chinese 播放背景音乐。
     */
    void playBackgroundMusic();

    /**
     * @brief @~english Stop playing background music.
     * @~chinese 停止播放背景音乐。
     * @param bReleaseData @~english If release the background music data or not.As default value is false.
     * @~chinese 是否释放背景音乐的数据，默认值为false。
     */
    void stopBackgroundMusic(bool bReleaseData);

    /**
     * @brief @~english Stop playing background music.
     * @~chinese 停止播放背景音乐。
     */
    void stopBackgroundMusic();

    /**
     * @brief @~english Pause playing background music.
     * @~chinese 暂停播放背景音乐。
     */
    void pauseBackgroundMusic();

    /**
     * @brief @~english Resume playing background music.
     * @~chinese 恢复播放背景音乐。
     */
    void resumeBackgroundMusic();

    /**
     * @brief @~english Rewind playing background music.
     * @~chinese 将背景音乐倒回起始点播放。
     */
    void rewindBackgroundMusic();

    /**
     * @brief @~english Indicates whether any background music can be played or not.
     * @~chinese 是否会播放背景音乐。
     * @return true @~english if background music can be played, otherwise false.
     * @~chinese 如果背景音乐会被播放返回true，否则返回false。
     */
    bool willPlayBackgroundMusic();

    /**
     * @brief @~english Indicates whether the background music is playing.
     * @~chinese 背景音乐是否在播放。
     * @return true @~english if the background music is playing, otherwise false.
     * @~chinese 正在播放返回true，否则返回false。
     */
    bool isBackgroundMusicPlaying();

    /**
     * @brief @~english The volume of the background music within the range of 0.0 as the minimum and 1.0 as the maximum.
     * @~chinese 获取背景音乐的音量，音量的值的范围为0.0到1.0。
     */
    float getBackgroundMusicVolume();


    void setBackgroundMusicVolume(float volume);

    /**
     * @brief @~english The volume of the effects within the range of 0.0 as the minimum and 1.0 as the maximum.
     * @~chinese 获取音效的音量大小,音量大小范围为0.0到1.0。
     */
    float getEffectsVolume();

    /**
     * @brief @~english Set the volume of sound effects.
     * @~chinese 设置音效的音量大小。
     * @param volume @~english must be within the range of 0.0 as the minimum and 1.0 as the maximum.
     * @~chinese 音效的音量大小，范围为0.0到1.0。
     */
    void setEffectsVolume(float volume);

    /**
     * @brief @~english Play sound effect with a file path and loop.
     * @~chinese 播放音效
     * @param pszFilePath @~english The path of the effect file. 
     * @~chinese 音效文件的路径。
     * @param bLoop @~english Determines whether to loop the effect playing or not. 
     * @~chinese 是否循环播放,默认为false,不循环。
     * @return @~english The sound id. 
     * @~chinese 声音id。
     */
    unsigned int playEffect(const char* pszFilePath, bool bLoop);

    /**
     * @brief @~english Play sound effect with a file path and _loop of property
     * @~chinese 播放音效
     * @param pszFilePath @~english The path of the effect file. 
     * @~chinese 音效文件的路径。
     * @return @~english The sound id. 
     * @~chinese 声音id。
     */
    unsigned int playEffect(const char* pszFilePath);

    /**
     * @brief @~english Play sound effect with _filePath and _loop of property
     * @~chinese 播放音效
     * @return @~english The sound id. 
     * @~chinese 声音id。
     */
    unsigned int playEffect();

    /**
     * @brief @~english Pause playing sound effect.
     * @~chinese 暂停播放指定音效。
     * @param nSoundId @~english The return value of function playEffect.
     * @~chinese 音效id。
     */
    void pauseEffect(unsigned int nSoundId);

    /**
     * @brief @~english Pause all playing sound effect.
     * @~chinese 暂停所有播放的音效。
     */
    void pauseAllEffects();

    /**
     * @brief @~english Resume playing sound effect.
     * @~chinese 恢复暂停播放指定的音效。
     * @param nSoundId @~english The return value of function playEffect.
     * @~chinese playEffect返回的资源id。
     */
    void resumeEffect(unsigned int nSoundId);

    /**
     * @brief @~english Resume all playing sound effect.
     * @~chinese 恢复所有暂停的音效。
     */
    void resumeAllEffects();

    /**
     * @brief @~english Stop playing sound effect.
     * @~chinese 停止播放指定的音效。
     *
     * @param nSoundId @~english The return value of function playEffect.
     * @~chinese playEffect返回的资源id。
     */
    void stopEffect(unsigned int nSoundId);

    /**
     * @brief @~english Stop all playing sound effects.
     * @~chinese 停止所有播放的音效。
     */
    void stopAllEffects();

    /**
     * @brief @~english Preload a compressed audio file.
     * The compressed audio will be decoded to wave, then written into an internal buffer in SimpleAudioEngine.
     * @~chinese 预加载音效文件。
     * @param pszFilePath @~english The path of the effect file. 
     * @~chinese 音效文件路径。
     * @js NA
     */
    void preloadEffect(const char* pszFilePath);

    /**
     * @brief @~english Unload the preloaded effect from internal buffer.
     * @~chinese 卸载预加载到内存中的音效文件。
     * @param pszFilePath @~english The path of the effect file.
     * @~chinese 音效文件的路径。
     */
    void unloadEffect(const char* pszFilePath);

    /**
     * @brief @~english Set file path.
     * @~chinese 设置路径。
     */
    void setFile(const char* pszFilePath);

    /**
     * @brief @~english Get file path.
     * @~chinese 获取路径。
     * @return @~english File path.
     * @~chinese 声音文件。
     */
    const char* getFile();

    /**  
     * @brief @~english Sets hether or not the sound is loop.
     * @~chinese 设置声音是否循环。
     * @param bLoop @~english true ComAudio is loop, false ComAudio is not loop. 
     * @~chinese true，开启声音组件循环 false，声音组件不循环。
     */
    void setLoop(bool bLoop);

    /** 
     * @brief @~english Returns whether or not the sound is loop.
     * @~chinese 返回声音组件是否循环。
     * @return @~english Whether or not the ComAudio is loop. 
     * @~chinese 声音组件是否循环。
     */
    bool isLoop();
    
    /// @{
    /// @name implement Playable Protocol
    // play the effect sound path in _filePath
    virtual void start() override;
    // stop the effect sound which started with latest start()
    virtual void stop() override;
    /// @} end of PlaybleProtocol

private:
    std::string _filePath;
    bool _loop;

    unsigned int _startedSoundId; // !playing sound id from start(), not playEffect
};

}

#endif  // __CC_EXTENTIONS_CCCOMAUDIO_H__<|MERGE_RESOLUTION|>--- conflicted
+++ resolved
@@ -32,7 +32,6 @@
 
 namespace cocostudio {
 
-<<<<<<< HEAD
 /** 
  * @class ComAudio
  * @brief @~english ComAudio.
@@ -40,10 +39,7 @@
  * @details @~english offers a very simple interface to play background music & sound effects.
  * @~chinese 提供播放音效和背景音乐的一系列接口.
 */
-class CC_STUDIO_DLL ComAudio : public cocos2d::Component
-=======
-    class CC_STUDIO_DLL ComAudio : public cocos2d::Component, public cocos2d::PlayableProtocol
->>>>>>> 794759f7
+class CC_STUDIO_DLL ComAudio : public cocos2d::Component, public cocos2d::PlayableProtocol
 {
     DECLARE_CLASS_COMPONENT_INFO
 public:
