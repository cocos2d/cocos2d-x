--- conflicted
+++ resolved
@@ -174,12 +174,11 @@
 	*/
 	int getEasingType();
 
-<<<<<<< HEAD
 	/**
 	* @~english Gets the ActionInterval of ActionFrame.
     * @~chinese 获取动作帧的动作间隔
     *
-	* @parame duration   @~english the duration time of ActionFrame @~chinese 动作帧的动作持续时间
+	* @param duration   @~english the duration time of ActionFrame @~chinese 动作帧的动作持续时间
 	*
 	* @return @~english ActionInterval @~chinese 动作间隔
 	*/
@@ -188,25 +187,9 @@
     * @~english Gets the ActionInterval of ActionFrame.
     * @~chinese 获取动作帧的动作间隔
     *
-    * @parame duration   @~english the duration time of ActionFrame @~chinese 动作帧的动作持续时间
-=======
-    /**
-    * Gets the ActionInterval of ActionFrame.
-    *
-    * @param duration   the duration time of ActionFrame
-    *
-    * @return ActionInterval
-    */
-    virtual cocos2d::ActionInterval* getAction(float duration);
-    /**
-    * Gets the ActionInterval of ActionFrame.
-    *
-    * @param duration   the duration time of ActionFrame
-    *
-    * @param duration   the source ActionFrame
->>>>>>> 794759f7
-    *
-	* @parame srcFrame   @~english the source ActionFrame @~chinese 源动作帧
+    * @param duration   @~english the duration time of ActionFrame @~chinese 动作帧的动作持续时间
+    *
+	* @param srcFrame   @~english the source ActionFrame @~chinese 源动作帧
 	*
     * @return @~english ActionInterval @~chinese 动作间隔
     */
@@ -216,8 +199,7 @@
 	* @~english Set the ActionInterval easing parameter.
     * @~chinese 设定动作间隔缓动参数.
     *
-<<<<<<< HEAD
-	* @parame parameter   @~english the parameter for frame ease @~chinese 帧缓动参数
+	* @param parameter   @~english the parameter for frame ease @~chinese 帧缓动参数
 	*
 	*/
 	virtual void setEasingParameter(std::vector<float>& parameter);
@@ -226,26 +208,22 @@
 	* @~english Gets the Easing Action of ActionFrame.
     * @~chinese 获取动作帧的缓动参数.
     *
-	* @parame action   @~english the duration time of ActionFrame @~chinese 动作帧持续时间
+	* @param action   @~english the duration time of ActionFrame @~chinese 动作帧持续时间
 	*
 	* @return @~english ActionInterval @~chinese 动作间隔
 	*/
 	virtual cocos2d::ActionInterval* getEasingAction(cocos2d::ActionInterval* action);
-=======
-    *@param parameter   the parameter for frame ease
-    *
-    */
-    virtual void setEasingParameter(std::vector<float>& parameter);
-protected:
-    /**
-    * Gets the Easing Action of ActionFrame.
-    *
-    * @param action   the duration time of ActionFrame
+protected:
+    /**
+    *@~english  Gets the Easing Action of ActionFrame.
+    *@~chinese 或者ActionFrame的Easing Action
+    *
+    * @param action  ~english the duration time of ActionFrame
+    * @~chinese  ActionFrame的持续时间
     *
     * @return ActionInterval
     */
     virtual cocos2d::ActionInterval* getEasingAction(cocos2d::ActionInterval* action);
->>>>>>> 794759f7
 protected:
 	int _frameType;	
 	int _frameIndex;
@@ -290,18 +268,11 @@
 	*/
 	cocos2d::Vec2 getPosition();
 
-<<<<<<< HEAD
 	/**
 	* @~english Gets the ActionInterval of ActionFrame.
     * @~chinese 获取动作帧的动作间隔.
-=======
-    /**
-    * Gets the ActionInterval of ActionFrame.
-    *
-    * @param duration   the duration time of ActionFrame
->>>>>>> 794759f7
-    *
-	* @parame duration   @~english the duration time of ActionFrame @~chinese 动作帧的持续时间
+    *
+	* @param duration   @~english the duration time of ActionFrame @~chinese 动作帧的持续时间
 	*
 	* @return @~english ActionInterval @~chinese 动作间隔
 	*/
@@ -362,26 +333,15 @@
     */
 	float getScaleY();
 
-<<<<<<< HEAD
 	/**
 	* @~english Gets the ActionInterval of ActionFrame.
     * @~chinese 获取动作帧的动作间隔
 	*
-	* @parame duration   @~english the duration time of ActionFrame @~chinese 动作帧的持续时间
+	* @param duration   @~english the duration time of ActionFrame @~chinese 动作帧的持续时间
 	*
 	* @return @~english ActionInterval @~chinese 动作间隔
 	*/
 	virtual cocos2d::ActionInterval* getAction(float duration);
-=======
-    /**
-    * Gets the ActionInterval of ActionFrame.
-    *
-    * @param duration   the duration time of ActionFrame
-    *
-    * @return ActionInterval
-    */
-    virtual cocos2d::ActionInterval* getAction(float duration);
->>>>>>> 794759f7
 protected:
 	float _scaleX;
 	float _scaleY;
@@ -426,11 +386,7 @@
     * @~english Gets the ActionInterval of ActionFrame.
     * @~chinese 获取动作帧的动作间隔
     *
-<<<<<<< HEAD
-    * @parame duration   @~english the duration time of ActionFrame @~chinese 动作帧的持续时间
-=======
-    * @param duration   the duration time of ActionFrame
->>>>>>> 794759f7
+    * @param duration   @~english the duration time of ActionFrame @~chinese 动作帧的持续时间
     *
     * @return @~english ActionInterval @~chinese 动作间隔
     */
@@ -439,15 +395,9 @@
     * @~english Gets the ActionInterval of ActionFrame.
     * @~chinese 获取动作帧的动作间隔
     *
-<<<<<<< HEAD
-    * @parame duration   @~english the duration time of ActionFrame @~chinese 动作帧的动作持续时间
-    *
-    * @parame srcFrame   @~english the source ActionFrame @~chinese 源动作帧
-=======
-    * @param duration   the duration time of ActionFrame
-    *
-    * @param duration   the source ActionFrame
->>>>>>> 794759f7
+    * @param duration   @~english the duration time of ActionFrame @~chinese 动作帧的动作持续时间
+    *
+    * @param srcFrame   @~english the source ActionFrame @~chinese 源动作帧
     *
     * @return @~english ActionInterval @~chinese 动作间隔
     */
@@ -495,11 +445,7 @@
     * @~english Gets the ActionInterval of ActionFrame.
     * @~chinese 获取动作帧的动作间隔
     *
-<<<<<<< HEAD
-    * @parame duration   @~english the duration time of ActionFrame @~chinese 动作帧的持续时间
-=======
-    * @param duration   the duration time of ActionFrame
->>>>>>> 794759f7
+    * @param duration   @~english the duration time of ActionFrame @~chinese 动作帧的持续时间
     *
     * @return @~english ActionInterval @~chinese 动作间隔
     */
@@ -548,11 +494,7 @@
     * @~english Gets the ActionInterval of ActionFrame.
     * @~chinese 获取动作帧的动作间隔
     *
-<<<<<<< HEAD
-    * @parame duration   @~english the duration time of ActionFrame @~chinese 动作帧的持续时间
-=======
-    * @param duration   the duration time of ActionFrame
->>>>>>> 794759f7
+    * @param duration   @~english the duration time of ActionFrame @~chinese 动作帧的持续时间
     *
     * @return @~english ActionInterval @~chinese 动作间隔
     */
