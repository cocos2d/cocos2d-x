/****************************************************************************
Copyright (c) 2013 cocos2d-x.org

http://www.cocos2d-x.org

Permission is hereby granted, free of charge, to any person obtaining a copy
of this software and associated documentation files (the "Software"), to deal
in the Software without restriction, including without limitation the rights
to use, copy, modify, merge, publish, distribute, sublicense, and/or sell
copies of the Software, and to permit persons to whom the Software is
furnished to do so, subject to the following conditions:

The above copyright notice and this permission notice shall be included in
all copies or substantial portions of the Software.

THE SOFTWARE IS PROVIDED "AS IS", WITHOUT WARRANTY OF ANY KIND, EXPRESS OR
IMPLIED, INCLUDING BUT NOT LIMITED TO THE WARRANTIES OF MERCHANTABILITY,
FITNESS FOR A PARTICULAR PURPOSE AND NONINFRINGEMENT. IN NO EVENT SHALL THE
AUTHORS OR COPYRIGHT HOLDERS BE LIABLE FOR ANY CLAIM, DAMAGES OR OTHER
LIABILITY, WHETHER IN AN ACTION OF CONTRACT, TORT OR OTHERWISE, ARISING FROM,
OUT OF OR IN CONNECTION WITH THE SOFTWARE OR THE USE OR OTHER DEALINGS IN
THE SOFTWARE.
****************************************************************************/

#include "cocostudio/CCColliderDetector.h"
#include "cocostudio/CCBone.h"
#include "cocostudio/CCTransformHelp.h"



using namespace cocos2d;

namespace cocostudio {


#if ENABLE_PHYSICS_BOX2D_DETECT
ColliderFilter::ColliderFilter(uint16 categoryBits, uint16 maskBits, int16 groupIndex)
    : _categoryBits(categoryBits)
    , _maskBits(maskBits)
    , _groupIndex(groupIndex)
{
}

void ColliderFilter::updateShape(b2Fixture *fixture)
{
        b2Filter filter;
        filter.categoryBits = _categoryBits;
        filter.groupIndex = _groupIndex;
        filter.maskBits = _maskBits;
        
        fixture->SetFilterData(filter);
}

#elif ENABLE_PHYSICS_CHIPMUNK_DETECT
ColliderFilter::ColliderFilter(cpCollisionType collisionType, cpGroup group)
    : _collisionType(collisionType)
    , _group(group)
{
}
void ColliderFilter::updateShape(cpShape *shape)
{
        shape->collision_type = _collisionType;
        shape->group = _group;
}
#endif

#if ENABLE_PHYSICS_BOX2D_DETECT
ColliderBody::ColliderBody(ContourData *contourData)
    : _fixture(nullptr)
    , _contourData(contourData)
{
    CC_SAFE_RETAIN(_contourData);
    _filter = new ColliderFilter();

#if ENABLE_PHYSICS_SAVE_CALCULATED_VERTEX
    _calculatedVertexList = Array::create();
    CC_SAFE_RETAIN(_calculatedVertexList);
#endif
}
#elif ENABLE_PHYSICS_CHIPMUNK_DETECT

ColliderBody::ColliderBody(ContourData *contourData)
    : _shape(nullptr)
    , _contourData(contourData)
{
    CC_SAFE_RETAIN(_contourData);
    _filter = new ColliderFilter();

#if ENABLE_PHYSICS_SAVE_CALCULATED_VERTEX
    _calculatedVertexList = Array::create();
    CC_SAFE_RETAIN(_calculatedVertexList);
#endif
}
#elif ENABLE_PHYSICS_SAVE_CALCULATED_VERTEX
ColliderBody::ColliderBody(ContourData *contourData)
    : _contourData(contourData)
{
    CC_SAFE_RETAIN(_contourData);
}
#endif

ColliderBody::~ColliderBody()
{
    CC_SAFE_RELEASE(_contourData);

#if ENABLE_PHYSICS_BOX2D_DETECT || ENABLE_PHYSICS_CHIPMUNK_DETECT
    CC_SAFE_DELETE(_filter);
#endif
}

#if ENABLE_PHYSICS_BOX2D_DETECT || ENABLE_PHYSICS_CHIPMUNK_DETECT
void ColliderBody::setColliderFilter(ColliderFilter *filter)
{
    *_filter = *filter;
}
ColliderFilter *ColliderBody::getColliderFilter()
{
    return _filter;
}
#endif



ColliderDetector *ColliderDetector::create()
{
    ColliderDetector *pColliderDetector = new ColliderDetector();
    if (pColliderDetector && pColliderDetector->init())
    {
        pColliderDetector->autorelease();
        return pColliderDetector;
    }
    CC_SAFE_DELETE(pColliderDetector);
    return nullptr;
}

ColliderDetector *ColliderDetector::create(Bone *bone)
{
    ColliderDetector *pColliderDetector = new ColliderDetector();
    if (pColliderDetector && pColliderDetector->init(bone))
    {
        pColliderDetector->autorelease();
        return pColliderDetector;
    }
    CC_SAFE_DELETE(pColliderDetector);
    return nullptr;
}

ColliderDetector::ColliderDetector()
    :  _active(false)
{
#if ENABLE_PHYSICS_BOX2D_DETECT || ENABLE_PHYSICS_CHIPMUNK_DETECT
    _body = nullptr;
    _filter = nullptr;
#endif
}

ColliderDetector::~ColliderDetector()
{
    _colliderBodyList.clear();

#if ENABLE_PHYSICS_BOX2D_DETECT || ENABLE_PHYSICS_CHIPMUNK_DETECT
    CC_SAFE_DELETE(_filter);
#endif
}

bool ColliderDetector::init()
{
    _colliderBodyList.clear();

#if ENABLE_PHYSICS_BOX2D_DETECT || ENABLE_PHYSICS_CHIPMUNK_DETECT
    _filter = new ColliderFilter();
#endif

    return true;
}

bool ColliderDetector::init(Bone *bone)
{
    init();
    setBone(bone);

    return true;
}

void ColliderDetector::addContourData(ContourData *contourData)
{
    ColliderBody *colliderBody = new ColliderBody(contourData);
    _colliderBodyList.pushBack(colliderBody);
    colliderBody->release();


#if ENABLE_PHYSICS_SAVE_CALCULATED_VERTEX
    std::vector<Point> &calculatedVertexList = colliderBody->_calculatedVertexList;
    
    int num = contourData->vertexList.size();
    for (int i = 0; i < num; i++)
    {
        calculatedVertexList.push_back(Point());
    }
#endif
}

void ColliderDetector::addContourDataList(cocos2d::Vector<ContourData*> &contourDataList)
{
    for(auto object : contourDataList)
    {
        addContourData(object);
    }
}

void ColliderDetector::removeContourData(ContourData *contourData)
{
	for(auto object : _colliderBodyList)
	{
		ColliderBody *body = (ColliderBody*)object;
		if (body && body->getContourData() == contourData)
		{
			_colliderBodyList.erase(body);
		}
	}
}

void ColliderDetector::removeAll()
{
    _colliderBodyList.clear();
}


void ColliderDetector::setActive(bool active)
{
    if (_active == active)
    {
        return;
    }

    _active = active;

#if ENABLE_PHYSICS_BOX2D_DETECT
    if (_body)
    {
        if (active)
        {
            setBody(_body);
        }
        else
        {
            for(auto object : *_colliderBodyList)
            {
                ColliderBody *colliderBody = (ColliderBody *)object;
                b2Fixture *fixture = colliderBody->getB2Fixture();

                _body->DestroyFixture(fixture);
                colliderBody->setB2Fixture(nullptr);
            }
        }
    }
#elif ENABLE_PHYSICS_CHIPMUNK_DETECT
    if (_body)
    {
        if (_active)
        {
            for(auto object : *_colliderBodyList)
            {
                ColliderBody *colliderBody = (ColliderBody *)object;
                cpShape *shape = colliderBody->getShape();
                if(shape->space_private == nullptr)
                {
                    cpSpaceAddShape(_body->space_private, shape);
                }
            }
        }
        else
        {
            for(auto object : *_colliderBodyList)
            {
                ColliderBody *colliderBody = (ColliderBody *)object;
                cpShape *shape = colliderBody->getShape();
                if (shape->space_private != nullptr)
                {
                    cpSpaceRemoveShape(_body->space_private, shape);
                }
            }
        }
    }
#endif
}

bool ColliderDetector::getActive()
{
    return _active;
}

const cocos2d::Vector<ColliderBody*>& ColliderDetector::getColliderBodyList()
{
    return _colliderBodyList;
}


#if ENABLE_PHYSICS_BOX2D_DETECT || ENABLE_PHYSICS_CHIPMUNK_DETECT
void ColliderDetector::setColliderFilter(ColliderFilter *filter)
{
    *_filter = *filter;
    
    for(auto object : *_colliderBodyList)
    {
        ColliderBody *colliderBody = (ColliderBody *)object;
        colliderBody->setColliderFilter(filter);

#if ENABLE_PHYSICS_BOX2D_DETECT
        if (colliderBody->getB2Fixture())
        {
            colliderBody->getColliderFilter()->updateShape(colliderBody->getB2Fixture());
        }
#elif ENABLE_PHYSICS_CHIPMUNK_DETECT
        if (colliderBody->getShape())
        {
            colliderBody->getColliderFilter()->updateShape(colliderBody->getShape());
        }
#endif
    }
}
ColliderFilter *ColliderDetector::getColliderFilter()
{
    return _filter;
}
#endif


Point helpPoint;

void ColliderDetector::updateTransform(kmMat4 &t)
{
    if (!_active)
    {
        return;
    }

    for(auto object : _colliderBodyList)
    {
        ColliderBody *colliderBody = (ColliderBody *)object;
        ContourData *contourData = colliderBody->getContourData();

#if ENABLE_PHYSICS_BOX2D_DETECT
        b2PolygonShape *shape = nullptr;
        if (_body != nullptr)
        {
            shape = (b2PolygonShape *)colliderBody->getB2Fixture()->GetShape();
        }
#elif ENABLE_PHYSICS_CHIPMUNK_DETECT
        cpPolyShape *shape = nullptr;
        if (_body != nullptr)
        {
            shape = (cpPolyShape *)colliderBody->getShape();
        }
#endif

        int num = contourData->vertexList.size();
        std::vector<cocos2d::Point> &vs = contourData->vertexList;

#if ENABLE_PHYSICS_SAVE_CALCULATED_VERTEX
        std::vector<cocos2d::Point> &cvs = colliderBody->_calculatedVertexList;
#endif

        for (int i = 0; i < num; i++)
        {
<<<<<<< HEAD
            helpPoint.setPoint( vs.at(i).x,  vs.at(i).y);
            helpPoint = PointApplyAffineTransform(helpPoint, t);
=======
            helpPoint.setPoint( vs[i]->x,  vs[i]->y);
            helpPoint = PointApplyTransform(helpPoint, t);
>>>>>>> 0a2c1b0c


#if ENABLE_PHYSICS_SAVE_CALCULATED_VERTEX
            cvs.at(i).x = helpPoint.x;
            cvs.at(i).y = helpPoint.y;
#endif

#if ENABLE_PHYSICS_BOX2D_DETECT
            if (shape != nullptr)
            {
                b2Vec2 &bv = shape->m_vertices[i];
                bv.Set(helpPoint.x / PT_RATIO, helpPoint.y / PT_RATIO);
            }
#elif ENABLE_PHYSICS_CHIPMUNK_DETECT
            if (shape != nullptr)
            {
                cpVect v ;
                v.x = helpPoint.x;
                v.y = helpPoint.y;
                shape->verts[i] = v;
            }
#endif
        }

#if ENABLE_PHYSICS_CHIPMUNK_DETECT
        cpConvexHull(num, shape->verts, nullptr, nullptr, 0);
        for (int i = 0; i < num; i++)
        {
            cpVect b = shape->verts[(i + 1) % shape->numVerts];
            cpVect n = cpvnormalize(cpvperp(cpvsub(b, shape->verts[i])));

            shape->planes[i].n = n;
            shape->planes[i].d = cpvdot(n, shape->verts[i]);
        }
#endif
    }
}

#if ENABLE_PHYSICS_BOX2D_DETECT

void ColliderDetector::setBody(b2Body *pBody)
{
    _body = pBody;

    for(auto object : *_colliderBodyList)
    {
        ColliderBody *colliderBody = (ColliderBody *)object;

        ContourData *contourData = colliderBody->getContourData();
        Array *array = &contourData->vertexList;
        Object *object = nullptr;

        b2Vec2 *b2bv = new b2Vec2[contourData->vertexList.size()];

        int i = 0;
        for(auto object : *array)
        {
            ContourVertex2 *v = (ContourVertex2 *)object;
            b2bv[i].Set(v->x / PT_RATIO, v->y / PT_RATIO);
            i++;
        }

        b2PolygonShape polygon;
        polygon.Set(b2bv, contourData->vertexList.size());

        CC_SAFE_DELETE(b2bv);

        b2FixtureDef fixtureDef;
        fixtureDef.shape = &polygon;
        fixtureDef.isSensor = true;

        b2Fixture *fixture = _body->CreateFixture(&fixtureDef);
        fixture->SetUserData(_bone);

        if (colliderBody->getB2Fixture() != nullptr)
        {
            _body->DestroyFixture(colliderBody->getB2Fixture());
        }
        colliderBody->setB2Fixture(fixture);

        colliderBody->getColliderFilter()->updateShape(fixture);
    }
}

b2Body *ColliderDetector::getBody() const
{
    return _body;
}

#elif ENABLE_PHYSICS_CHIPMUNK_DETECT
void ColliderDetector::setBody(cpBody *pBody)
{
    _body = pBody;

    for(auto object : *_colliderBodyList)
    {
        ColliderBody *colliderBody = (ColliderBody *)object;

        ContourData *contourData = colliderBody->getContourData();

        int num = contourData->vertexList.count();
        ContourVertex2 **vs = (ContourVertex2 **)contourData->vertexList.data->arr;
        cpVect *verts = new cpVect[num];
        for (int i = 0; i < num; i++)
        {
            verts[num - 1 - i].x = vs[i]->x;
            verts[num - 1 - i].y = vs[i]->y;
        }

        cpShape *shape = cpPolyShapeNew(_body, num, verts, cpvzero);

        shape->sensor = true;
        shape->data = _bone;

        if (_active)
        {
            cpSpaceAddShape(_body->space_private, shape);
        }

        colliderBody->setShape(shape);
        colliderBody->getColliderFilter()->updateShape(shape);

        delete []verts;
    }
}

cpBody *ColliderDetector::getBody() const
{
    return _body;
}

#endif


}<|MERGE_RESOLUTION|>--- conflicted
+++ resolved
@@ -215,7 +215,7 @@
 		ColliderBody *body = (ColliderBody*)object;
 		if (body && body->getContourData() == contourData)
 		{
-			_colliderBodyList.erase(body);
+			_colliderBodyList.eraseObject(body);
 		}
 	}
 }
@@ -363,13 +363,8 @@
 
         for (int i = 0; i < num; i++)
         {
-<<<<<<< HEAD
             helpPoint.setPoint( vs.at(i).x,  vs.at(i).y);
-            helpPoint = PointApplyAffineTransform(helpPoint, t);
-=======
-            helpPoint.setPoint( vs[i]->x,  vs[i]->y);
             helpPoint = PointApplyTransform(helpPoint, t);
->>>>>>> 0a2c1b0c
 
 
 #if ENABLE_PHYSICS_SAVE_CALCULATED_VERTEX
