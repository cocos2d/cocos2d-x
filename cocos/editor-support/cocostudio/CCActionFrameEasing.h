--- conflicted
+++ resolved
@@ -63,7 +63,6 @@
     FrameEasingType _type;
     float _fValue;
 public:
-<<<<<<< HEAD
     /**
     * @~english Default constructor.
     * @~chinese 默认构造函数.
@@ -90,13 +89,6 @@
     *
     * @param @~english current duration @~chinese 当前时长
     */
-=======
-    ActionFrameEasing();
-    virtual ~ActionFrameEasing();
-
-    float bounceTime(float t);
-
->>>>>>> 761ba4f7
     float easeValue(float t);
 };
 
