--- conflicted
+++ resolved
@@ -111,13 +111,8 @@
 						{
 							continue;
 						}
-<<<<<<< HEAD
 						std::string key1 = subDict[1].GetName(&tCocoLoader);
-						const char *comName = subDict[1].GetValue();
-=======
-						std::string key = subDict[1].GetName(&tCocoLoader);
 						const char *comName = subDict[1].GetValue(&tCocoLoader);
->>>>>>> 492d7bcc
 						Component *pCom = nullptr;
 						if (key1 == "classname" && comName != nullptr)
 						{
@@ -128,7 +123,6 @@
 						{
 							data->_rData = nullptr;
 							data->_cocoNode = subDict;
-                            data->_cocoLoader = &tCocoLoader;
 							if (pCom->serialize(data))
 							{
 								ComRender *pTRender = dynamic_cast<ComRender*>(pCom);
@@ -289,7 +283,6 @@
             {
                 data->_rData = &subDict;
 				data->_cocoNode = nullptr;
-                data->_cocoLoader = nullptr;
                 if (com->serialize(data))
                 {
                     ComRender *tRender = dynamic_cast<ComRender*>(com);
@@ -382,13 +375,8 @@
             {
                 continue;
             }
-<<<<<<< HEAD
             std::string key1 = subDict[1].GetName(cocoLoader);
-            const char *comName = subDict[1].GetValue();
-=======
-            std::string key = subDict[1].GetName(cocoLoader);
-            const char *comName = subDict[1].GetValue(cocoLoader);//DICTOOL->getStringValue_json(subDict, "classname");
->>>>>>> 492d7bcc
+            const char *comName = subDict[1].GetValue(cocoLoader);
             Component *pCom = nullptr;
             if (key1 == "classname" && comName != nullptr)
             {
@@ -399,7 +387,6 @@
             {
                 data->_rData = nullptr;
                 data->_cocoNode = subDict;
-                data->_cocoLoader = cocoLoader;
                 if (pCom->serialize(data))
                 {
                     ComRender *pTRender = dynamic_cast<ComRender*>(pCom);
