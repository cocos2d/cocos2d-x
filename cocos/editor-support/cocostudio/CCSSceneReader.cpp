--- conflicted
+++ resolved
@@ -228,9 +228,8 @@
                     JsonDictionary* subData = DICTOOL->getDictionaryFromArray_json(jsonDict, "armature_data", 0);
                     const char *name = DICTOOL->getStringValue_json(subData, "name");
 
-<<<<<<< HEAD
 					childrenCount = DICTOOL->getArrayCount_json(jsonDict, "config_file_path");
-					for (int j = 0; j < childrenCount; ++j)
+					for (long j = 0; j < childrenCount; ++j)
 					{
 						const char* plist = DICTOOL->getStringValueFromArray_json(jsonDict, "config_file_path", j);
 						std::string plistpath;
@@ -239,18 +238,6 @@
 						cocos2d::Dictionary *root = Dictionary::createWithContentsOfFile(plistpath.c_str());
 						Dictionary* metadata = DICTOOL->getSubDictionary(root, "metadata");
 						const char* textureFileName = DICTOOL->getStringValue(metadata, "textureFileName");
-=======
-                    childrenCount = DICTOOL->getArrayCount_json(jsonDict, "config_file_path");
-                    for (long j = 0; j < childrenCount; ++j)
-                    {
-                        const char* plist = DICTOOL->getStringValueFromArray_json(jsonDict, "config_file_path", j);
-                        std::string plistpath;
-                        plistpath += file_path;
-                        plistpath.append(plist);
-                        cocos2d::Dictionary *root = Dictionary::createWithContentsOfFile(plistpath.c_str());
-                        Dictionary* metadata = DICTOOL->getSubDictionary(root, "metadata");
-                        const char* textureFileName = DICTOOL->getStringValue(metadata, "textureFileName");
->>>>>>> bdc99a74
 
                         std::string textupath;
                         textupath += file_path;
