--- conflicted
+++ resolved
@@ -69,13 +69,11 @@
 
 void TriggerMng::parse(const rapidjson::Value &root)
 {
-<<<<<<< HEAD
     CCLOG("%s", triggerMngVersion());
-    
+    int count = DICTOOL->getArrayCount_json(root, "Triggers");
     ScriptEngineProtocol* engine = ScriptEngineManager::getInstance()->getScriptEngine();
     bool useBindings = engine != nullptr;
-    
-    int count = DICTOOL->getArrayCount_json(root, "Triggers");
+
     if (useBindings)
     {
         if (count > 0)
@@ -103,21 +101,6 @@
             
             _triggerObjs.insert(std::pair<unsigned int, TriggerObj*>(obj->getId(), obj));
         }
-=======
-    int count = DICTOOL->getArrayCount_json(root, "Triggers");
-    for (int i = 0; i < count; ++i)
-    {
-        const rapidjson::Value &subDict = DICTOOL->getSubDictionary_json(root, "Triggers", i);
-        TriggerObj *obj = TriggerObj::create();
-        obj->serialize(subDict);
-        auto &vInt = obj->getEvents();
-        for (const auto& e : vInt)
-        {
-            add((unsigned int)e, obj);
-        }
-        
-        _triggerObjs.insert(std::pair<unsigned int, TriggerObj*>(obj->getId(), obj));
->>>>>>> 182a1cf2
     }
 }
 
