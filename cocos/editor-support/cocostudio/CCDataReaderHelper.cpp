--- conflicted
+++ resolved
@@ -289,39 +289,20 @@
 
     // Read content from file
     std::string fullPath = CCFileUtils::getInstance()->fullPathForFilename(filePath);
-<<<<<<< HEAD
-    unsigned char *pBytes = CCFileUtils::getInstance()->getFileData(fullPath.c_str() , "r", &size);
-=======
     std::string contentStr = FileUtils::getInstance()->getStringFromFile(fullPath);
->>>>>>> 962f0683
 
     DataInfo dataInfo;
     dataInfo.filename = filePathStr;
     dataInfo.asyncStruct = nullptr;
     dataInfo.baseFilePath = basefilePath;
-
-<<<<<<< HEAD
-    Data data(pBytes, size);
-    std::string load_str = std::string((const char*)data.getBytes(), data.getSize());
-    if (str.compare(".xml") == 0)
-    {
-        DataReaderHelper::addDataFromCache(load_str.c_str(), &dataInfo);
-=======
     if (str == ".xml")
     {
         DataReaderHelper::addDataFromCache(contentStr, &dataInfo);
->>>>>>> 962f0683
     }
     else if(str == ".json" || str == ".ExportJson")
     {
-<<<<<<< HEAD
-        DataReaderHelper::addDataFromJsonCache(load_str.c_str(), &dataInfo);
-    }
-    CC_SAFE_FREE(pBytes);
-=======
         DataReaderHelper::addDataFromJsonCache(contentStr, &dataInfo);
     }
->>>>>>> 962f0683
 }
 
 void DataReaderHelper::addDataFromFileAsync(const std::string& imagePath, const std::string& plistPath, const std::string& filePath, Object *target, SEL_SCHEDULE selector)
@@ -1198,17 +1179,9 @@
 
 void DataReaderHelper::addDataFromJsonCache(const std::string& fileContent, DataInfo *dataInfo)
 {
-<<<<<<< HEAD
 	rapidjson::Document json;
 	
-	json.Parse<0>(fileContent);
-=======
-    JsonDictionary json;
-    json.initWithDescription(fileContent.c_str());
-
-    dataInfo->contentScale = json.getItemFloatValue(CONTENT_SCALE, 1);
->>>>>>> 962f0683
-
+	json.Parse<0>(fileContent.c_str());
     if (json.HasParseError()) {
         CCLOG("GetParseError %s\n",json.GetParseError());
     }
