--- conflicted
+++ resolved
@@ -52,7 +52,6 @@
     bool init(Bone *bone);
 
     /**
-<<<<<<< HEAD
      * @~english Use BoneData to init the display list.
      * If display is a sprite, and it have texture info in the TexutreData, then use TexutreData to init the display's anchor point.
      * If the display is a Armature, then create a new Armature.
@@ -60,11 +59,6 @@
      * 那么使用材质数据初始化显示的锚点。如果显示为骨骼，那么创建一套新骨骼。
      * @param boneData @~english Bone data.
      * @~chinese 骨骼数据。
-=======
-     * Use BoneData to init the display list.
-     * If display is a sprite, and it have texture info in the TextureData, then use TextureData to init the display's anchor point
-     * If the display is a Armature, then create a new Armature
->>>>>>> 794759f7
      */
     virtual void initDisplayList(BoneData *boneData);
 
