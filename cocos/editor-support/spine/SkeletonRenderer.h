--- conflicted
+++ resolved
@@ -91,19 +91,11 @@
 	/* @param attachmentName May be 0 for no attachment. */
 	bool setAttachment (const std::string& slotName, const char* attachmentName);
 
-<<<<<<< HEAD
-	// --- BlendProtocol
-	virtual void setBlendFunc (const cocos2d::BlendFunc& blendFunc) override;
-	virtual const cocos2d::BlendFunc& getBlendFunc () const override;
-	virtual void setOpacityModifyRGB (bool value) override;
-	virtual bool isOpacityModifyRGB () const override;
-=======
     // --- BlendProtocol
     virtual void setBlendFunc (const cocos2d::BlendFunc& blendFunc)override;
     virtual const cocos2d::BlendFunc& getBlendFunc () const override;
     virtual void setOpacityModifyRGB (bool value) override;
     virtual bool isOpacityModifyRGB () const override;
->>>>>>> bc964e83
 
 CC_CONSTRUCTOR_ACCESS:
 	SkeletonRenderer ();
