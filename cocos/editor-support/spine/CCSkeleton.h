/******************************************************************************
 * Spine Runtime Software License - Version 1.1
 * 
 * Copyright (c) 2013, Esoteric Software
 * All rights reserved.
 * 
 * Redistribution and use in source and binary forms in whole or in part, with
 * or without modification, are permitted provided that the following conditions
 * are met:
 * 
 * 1. A Spine Essential, Professional, Enterprise, or Education License must
 *    be purchased from Esoteric Software and the license must remain valid:
 *    http://esotericsoftware.com/
 * 2. Redistributions of source code must retain this license, which is the
 *    above copyright notice, this declaration of conditions and the following
 *    disclaimer.
 * 3. Redistributions in binary form must reproduce this license, which is the
 *    above copyright notice, this declaration of conditions and the following
 *    disclaimer, in the documentation and/or other materials provided with the
 *    distribution.
 * 
 * THIS SOFTWARE IS PROVIDED BY THE COPYRIGHT HOLDERS AND CONTRIBUTORS "AS IS" AND
 * ANY EXPRESS OR IMPLIED WARRANTIES, INCLUDING, BUT NOT LIMITED TO, THE IMPLIED
 * WARRANTIES OF MERCHANTABILITY AND FITNESS FOR A PARTICULAR PURPOSE ARE
 * DISCLAIMED. IN NO EVENT SHALL THE COPYRIGHT OWNER OR CONTRIBUTORS BE LIABLE FOR
 * ANY DIRECT, INDIRECT, INCIDENTAL, SPECIAL, EXEMPLARY, OR CONSEQUENTIAL DAMAGES
 * (INCLUDING, BUT NOT LIMITED TO, PROCUREMENT OF SUBSTITUTE GOODS OR SERVICES;
 * LOSS OF USE, DATA, OR PROFITS; OR BUSINESS INTERRUPTION) HOWEVER CAUSED AND
 * ON ANY THEORY OF LIABILITY, WHETHER IN CONTRACT, STRICT LIABILITY, OR TORT
 * (INCLUDING NEGLIGENCE OR OTHERWISE) ARISING IN ANY WAY OUT OF THE USE OF THIS
 * SOFTWARE, EVEN IF ADVISED OF THE POSSIBILITY OF SUCH DAMAGE.
 *****************************************************************************/

#ifndef SPINE_CCSKELETON_H_
#define SPINE_CCSKELETON_H_

#include <spine/spine.h>
#include "cocos2d.h"

namespace spine {

<<<<<<< HEAD
/**
Draws a skeleton.
*/
class CCSkeleton: public cocos2d::Node, public cocos2d::BlendProtocol {
=======
/** Draws a skeleton. */
class CCSkeleton: public cocos2d::NodeRGBA, public cocos2d::BlendProtocol {
>>>>>>> e673bd80
public:
	spSkeleton* skeleton;
	spBone* rootBone;
	float timeScale;
	bool debugSlots;
	bool debugBones;
	bool premultipliedAlpha;
    cocos2d::BlendFunc blendFunc;

	static CCSkeleton* createWithData (spSkeletonData* skeletonData, bool ownsSkeletonData = false);
	static CCSkeleton* createWithFile (const char* skeletonDataFile, spAtlas* atlas, float scale = 0);
	static CCSkeleton* createWithFile (const char* skeletonDataFile, const char* atlasFile, float scale = 0);

	CCSkeleton (spSkeletonData* skeletonData, bool ownsSkeletonData = false);
	CCSkeleton (const char* skeletonDataFile, spAtlas* atlas, float scale = 0);
	CCSkeleton (const char* skeletonDataFile, const char* atlasFile, float scale = 0);

	virtual ~CCSkeleton ();

	virtual void update (float deltaTime) override;
	virtual void draw() override;
	virtual cocos2d::Rect getBoundingBox () const override;

	// --- Convenience methods for common Skeleton_* functions.
	void updateWorldTransform ();

	void setToSetupPose ();
	void setBonesToSetupPose ();
	void setSlotsToSetupPose ();

	/* Returns 0 if the bone was not found. */
	spBone* findBone (const char* boneName) const;
	/* Returns 0 if the slot was not found. */
	spSlot* findSlot (const char* slotName) const;
	
	/* Sets the skin used to look up attachments not found in the SkeletonData defaultSkin. Attachments from the new skin are
	 * attached if the corresponding attachment from the old skin was attached. Returns false if the skin was not found.
	 * @param skin May be 0.*/
	bool setSkin (const char* skinName);
	
	/* Returns 0 if the slot or attachment was not found. */
	spAttachment* getAttachment (const char* slotName, const char* attachmentName) const;
	/* Returns false if the slot or attachment was not found. */
	bool setAttachment (const char* slotName, const char* attachmentName);

	// --- CCBlendProtocol
    virtual const cocos2d::BlendFunc& getBlendFunc() const override;
    virtual void setBlendFunc(const cocos2d::BlendFunc& func) override;

protected:
	CCSkeleton ();
	void setSkeletonData (spSkeletonData* skeletonData, bool ownsSkeletonData);
	virtual cocos2d::TextureAtlas* getTextureAtlas (spRegionAttachment* regionAttachment) const;

private:
	bool ownsSkeletonData;
	spAtlas* atlas;
	void initialize ();
    // Util function that setting blend-function by nextRenderedTexture's premultiplied flag
    void setFittedBlendingFunc(cocos2d::TextureAtlas * nextRenderedTexture);
};

}

#endif /* SPINE_CCSKELETON_H_ */<|MERGE_RESOLUTION|>--- conflicted
+++ resolved
@@ -39,15 +39,10 @@
 
 namespace spine {
 
-<<<<<<< HEAD
 /**
 Draws a skeleton.
 */
-class CCSkeleton: public cocos2d::Node, public cocos2d::BlendProtocol {
-=======
-/** Draws a skeleton. */
 class CCSkeleton: public cocos2d::NodeRGBA, public cocos2d::BlendProtocol {
->>>>>>> e673bd80
 public:
 	spSkeleton* skeleton;
 	spBone* rootBone;
