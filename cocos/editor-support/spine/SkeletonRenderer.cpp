/******************************************************************************
 * Spine Runtimes Software License v2.5
 *
 * Copyright (c) 2013-2016, Esoteric Software
 * All rights reserved.
 *
 * You are granted a perpetual, non-exclusive, non-sublicensable, and
 * non-transferable license to use, install, execute, and perform the Spine
 * Runtimes software and derivative works solely for personal or internal
 * use. Without the written permission of Esoteric Software (see Section 2 of
 * the Spine Software License Agreement), you may not (a) modify, translate,
 * adapt, or develop new applications using the Spine Runtimes or otherwise
 * create derivative works or improvements of the Spine Runtimes or (b) remove,
 * delete, alter, or obscure any trademarks or any copyright, trademark, patent,
 * or other intellectual property or proprietary rights notices on or in the
 * Software, including any copy thereof. Redistributions in binary or source
 * form must include this license and terms.
 *
 * THIS SOFTWARE IS PROVIDED BY ESOTERIC SOFTWARE "AS IS" AND ANY EXPRESS OR
 * IMPLIED WARRANTIES, INCLUDING, BUT NOT LIMITED TO, THE IMPLIED WARRANTIES OF
 * MERCHANTABILITY AND FITNESS FOR A PARTICULAR PURPOSE ARE DISCLAIMED. IN NO
 * EVENT SHALL ESOTERIC SOFTWARE BE LIABLE FOR ANY DIRECT, INDIRECT, INCIDENTAL,
 * SPECIAL, EXEMPLARY, OR CONSEQUENTIAL DAMAGES (INCLUDING, BUT NOT LIMITED TO,
 * PROCUREMENT OF SUBSTITUTE GOODS OR SERVICES, BUSINESS INTERRUPTION, OR LOSS OF
 * USE, DATA, OR PROFITS) HOWEVER CAUSED AND ON ANY THEORY OF LIABILITY, WHETHER
 * IN CONTRACT, STRICT LIABILITY, OR TORT (INCLUDING NEGLIGENCE OR OTHERWISE)
 * ARISING IN ANY WAY OUT OF THE USE OF THIS SOFTWARE, EVEN IF ADVISED OF THE
 * POSSIBILITY OF SUCH DAMAGE.
 *****************************************************************************/

#include <spine/SkeletonRenderer.h>
#include <spine/extension.h>
#include <spine/SkeletonBatch.h>
#include <spine/AttachmentVertices.h>
#include <spine/Cocos2dAttachmentLoader.h>
#include <algorithm>

USING_NS_CC;
using std::min;
using std::max;

namespace spine {

SkeletonRenderer* SkeletonRenderer::createWithData (spSkeletonData* skeletonData, bool ownsSkeletonData) {
	SkeletonRenderer* node = new SkeletonRenderer(skeletonData, ownsSkeletonData);
	node->autorelease();
	return node;
}

SkeletonRenderer* SkeletonRenderer::createWithFile (const std::string& skeletonDataFile, spAtlas* atlas, float scale) {
	SkeletonRenderer* node = new SkeletonRenderer(skeletonDataFile, atlas, scale);
	node->autorelease();
	return node;
}

SkeletonRenderer* SkeletonRenderer::createWithFile (const std::string& skeletonDataFile, const std::string& atlasFile, float scale) {
	SkeletonRenderer* node = new SkeletonRenderer(skeletonDataFile, atlasFile, scale);
	node->autorelease();
	return node;
}

void SkeletonRenderer::initialize () {
<<<<<<< HEAD
	_worldVertices = new float[2048]; // Max number of vertices per mesh.
=======
	_worldVertices = new float[1000]; // Max number of vertices per mesh.
>>>>>>> 72c558e0

	_blendFunc = BlendFunc::ALPHA_PREMULTIPLIED;
	setOpacityModifyRGB(true);

	setGLProgramState(GLProgramState::getOrCreateWithGLProgramName(GLProgram::SHADER_NAME_POSITION_TEXTURE_COLOR_NO_MVP));
}

void SkeletonRenderer::setSkeletonData (spSkeletonData *skeletonData, bool ownsSkeletonData) {
	_skeleton = spSkeleton_create(skeletonData);
	_ownsSkeletonData = ownsSkeletonData;
}

SkeletonRenderer::SkeletonRenderer ()
	: _atlas(nullptr), _attachmentLoader(nullptr), _debugSlots(false), _debugBones(false), _timeScale(1) {
}

SkeletonRenderer::SkeletonRenderer (spSkeletonData *skeletonData, bool ownsSkeletonData)
	: _atlas(nullptr), _attachmentLoader(nullptr), _debugSlots(false), _debugBones(false), _timeScale(1) {
	initWithData(skeletonData, ownsSkeletonData);
}

SkeletonRenderer::SkeletonRenderer (const std::string& skeletonDataFile, spAtlas* atlas, float scale)
	: _atlas(nullptr), _attachmentLoader(nullptr), _debugSlots(false), _debugBones(false), _timeScale(1) {
	initWithJsonFile(skeletonDataFile, atlas, scale);
}

SkeletonRenderer::SkeletonRenderer (const std::string& skeletonDataFile, const std::string& atlasFile, float scale)
	: _atlas(nullptr), _attachmentLoader(nullptr), _debugSlots(false), _debugBones(false), _timeScale(1) {
	initWithJsonFile(skeletonDataFile, atlasFile, scale);
}

SkeletonRenderer::~SkeletonRenderer () {
	if (_ownsSkeletonData) spSkeletonData_dispose(_skeleton->data);
	spSkeleton_dispose(_skeleton);
	if (_atlas) spAtlas_dispose(_atlas);
	if (_attachmentLoader) spAttachmentLoader_dispose(_attachmentLoader);
	delete [] _worldVertices;
}

void SkeletonRenderer::initWithData (spSkeletonData* skeletonData, bool ownsSkeletonData) {
	setSkeletonData(skeletonData, ownsSkeletonData);

	initialize();
}

void SkeletonRenderer::initWithJsonFile (const std::string& skeletonDataFile, spAtlas* atlas, float scale) {
    _atlas = atlas;
	_attachmentLoader = SUPER(Cocos2dAttachmentLoader_create(_atlas));

	spSkeletonJson* json = spSkeletonJson_createWithLoader(_attachmentLoader);
	json->scale = scale;
	spSkeletonData* skeletonData = spSkeletonJson_readSkeletonDataFile(json, skeletonDataFile.c_str());
	CCASSERT(skeletonData, json->error ? json->error : "Error reading skeleton data.");
	spSkeletonJson_dispose(json);

	setSkeletonData(skeletonData, true);

	initialize();
}

void SkeletonRenderer::initWithJsonFile (const std::string& skeletonDataFile, const std::string& atlasFile, float scale) {
	_atlas = spAtlas_createFromFile(atlasFile.c_str(), 0);
	CCASSERT(_atlas, "Error reading atlas file.");

	_attachmentLoader = SUPER(Cocos2dAttachmentLoader_create(_atlas));

	spSkeletonJson* json = spSkeletonJson_createWithLoader(_attachmentLoader);
	json->scale = scale;
	spSkeletonData* skeletonData = spSkeletonJson_readSkeletonDataFile(json, skeletonDataFile.c_str());
	CCASSERT(skeletonData, json->error ? json->error : "Error reading skeleton data file.");
	spSkeletonJson_dispose(json);

	setSkeletonData(skeletonData, true);

	initialize();
}
    
void SkeletonRenderer::initWithBinaryFile (const std::string& skeletonDataFile, spAtlas* atlas, float scale) {
    _atlas = atlas;
    _attachmentLoader = SUPER(Cocos2dAttachmentLoader_create(_atlas));
    
    spSkeletonBinary* binary = spSkeletonBinary_createWithLoader(_attachmentLoader);
    binary->scale = scale;
    spSkeletonData* skeletonData = spSkeletonBinary_readSkeletonDataFile(binary, skeletonDataFile.c_str());
    CCASSERT(skeletonData, binary->error ? binary->error : "Error reading skeleton data file.");
    spSkeletonBinary_dispose(binary);
    
    setSkeletonData(skeletonData, true);
    
    initialize();
}

void SkeletonRenderer::initWithBinaryFile (const std::string& skeletonDataFile, const std::string& atlasFile, float scale) {
    _atlas = spAtlas_createFromFile(atlasFile.c_str(), 0);
    CCASSERT(_atlas, "Error reading atlas file.");
    
    _attachmentLoader = SUPER(Cocos2dAttachmentLoader_create(_atlas));
    
    spSkeletonBinary* binary = spSkeletonBinary_createWithLoader(_attachmentLoader);
    binary->scale = scale;
    spSkeletonData* skeletonData = spSkeletonBinary_readSkeletonDataFile(binary, skeletonDataFile.c_str());
    CCASSERT(skeletonData, binary->error ? binary->error : "Error reading skeleton data file.");
    spSkeletonBinary_dispose(binary);
    
    setSkeletonData(skeletonData, true);
    
    initialize();
}


void SkeletonRenderer::update (float deltaTime) {
	spSkeleton_update(_skeleton, deltaTime * _timeScale);
}

void SkeletonRenderer::draw (Renderer* renderer, const Mat4& transform, uint32_t transformFlags) {
	SkeletonBatch* batch = SkeletonBatch::getInstance();

	Color3B nodeColor = getColor();
	_skeleton->r = nodeColor.r / (float)255;
	_skeleton->g = nodeColor.g / (float)255;
	_skeleton->b = nodeColor.b / (float)255;
	_skeleton->a = getDisplayedOpacity() / (float)255;
    
    Color4F color;
	AttachmentVertices* attachmentVertices = nullptr;
	for (int i = 0, n = _skeleton->slotsCount; i < n; ++i) {
		spSlot* slot = _skeleton->drawOrder[i];
		if (!slot->attachment) continue;

		switch (slot->attachment->type) {
		case SP_ATTACHMENT_REGION: {
			spRegionAttachment* attachment = (spRegionAttachment*)slot->attachment;
			spRegionAttachment_computeWorldVertices(attachment, slot->bone, _worldVertices);
			attachmentVertices = getAttachmentVertices(attachment);
            color.r = attachment->r;
			color.g = attachment->g;
			color.b = attachment->b;
			color.a = attachment->a;
			break;
		}
		case SP_ATTACHMENT_MESH: {
			spMeshAttachment* attachment = (spMeshAttachment*)slot->attachment;
			spMeshAttachment_computeWorldVertices(attachment, slot, _worldVertices);
			attachmentVertices = getAttachmentVertices(attachment);
            color.r = attachment->r;
            color.g = attachment->g;
            color.b = attachment->b;
            color.a = attachment->a;
			break;
		}
		default:
			continue;
		}

		color.a *= _skeleton->a * slot->a * 255;
		float multiplier = _premultipliedAlpha ? color.a : 255;
		color.r *= _skeleton->r * slot->r * multiplier;
		color.g *= _skeleton->g * slot->g * multiplier;
		color.b *= _skeleton->b * slot->b * multiplier;
        
        
        
		for (int v = 0, w = 0, vn = attachmentVertices->_triangles->vertCount; v < vn; ++v, w += 2) {
			V3F_C4B_T2F* vertex = attachmentVertices->_triangles->verts + v;
			vertex->vertices.x = _worldVertices[w];
			vertex->vertices.y = _worldVertices[w + 1];
            vertex->colors.r = (GLubyte)color.r;
            vertex->colors.g = (GLubyte)color.g;
            vertex->colors.b = (GLubyte)color.b;
            vertex->colors.a = (GLubyte)color.a;
		}

		BlendFunc blendFunc;
		switch (slot->data->blendMode) {
		case SP_BLEND_MODE_ADDITIVE:
			blendFunc.src = _premultipliedAlpha ? GL_ONE : GL_SRC_ALPHA;
			blendFunc.dst = GL_ONE;
			break;
		case SP_BLEND_MODE_MULTIPLY:
			blendFunc.src = GL_DST_COLOR;
			blendFunc.dst = GL_ONE_MINUS_SRC_ALPHA;
			break;
		case SP_BLEND_MODE_SCREEN:
			blendFunc.src = GL_ONE;
			blendFunc.dst = GL_ONE_MINUS_SRC_COLOR;
			break;
		default:
			blendFunc.src = _premultipliedAlpha ? GL_ONE : GL_SRC_ALPHA;
			blendFunc.dst = GL_ONE_MINUS_SRC_ALPHA;
		}

		batch->addCommand(renderer, _globalZOrder, attachmentVertices->_texture->getName(), _glProgramState, blendFunc,
			*attachmentVertices->_triangles, transform, transformFlags);
	}

	if (_debugSlots || _debugBones) {
        drawDebug(renderer, transform, transformFlags);
	}
}

void SkeletonRenderer::drawDebug (Renderer* renderer, const Mat4 &transform, uint32_t transformFlags) {

    Director* director = Director::getInstance();
    director->pushMatrix(MATRIX_STACK_TYPE::MATRIX_STACK_MODELVIEW);
    director->loadMatrix(MATRIX_STACK_TYPE::MATRIX_STACK_MODELVIEW, transform);
    
    DrawNode* drawNode = DrawNode::create();
    
    if (_debugSlots) {
        // Slots.
        // DrawPrimitives::setDrawColor4B(0, 0, 255, 255);
        glLineWidth(1);
        Vec2 points[4];
        V3F_C4B_T2F_Quad quad;
        for (int i = 0, n = _skeleton->slotsCount; i < n; i++) {
            spSlot* slot = _skeleton->drawOrder[i];
            if (!slot->attachment || slot->attachment->type != SP_ATTACHMENT_REGION) continue;
            spRegionAttachment* attachment = (spRegionAttachment*)slot->attachment;
            spRegionAttachment_computeWorldVertices(attachment, slot->bone, _worldVertices);
            points[0] = Vec2(_worldVertices[0], _worldVertices[1]);
            points[1] = Vec2(_worldVertices[2], _worldVertices[3]);
            points[2] = Vec2(_worldVertices[4], _worldVertices[5]);
            points[3] = Vec2(_worldVertices[6], _worldVertices[7]);
            drawNode->drawPoly(points, 4, true, Color4F::BLUE);
        }
    }
    if (_debugBones) {
        // Bone lengths.
        glLineWidth(2);
        for (int i = 0, n = _skeleton->bonesCount; i < n; i++) {
            spBone *bone = _skeleton->bones[i];
            float x = bone->data->length * bone->a + bone->worldX;
            float y = bone->data->length * bone->c + bone->worldY;
            drawNode->drawLine(Vec2(bone->worldX, bone->worldY), Vec2(x, y), Color4F::RED);
        }
        // Bone origins.
        auto color = Color4F::BLUE; // Root bone is blue.
        for (int i = 0, n = _skeleton->bonesCount; i < n; i++) {
            spBone *bone = _skeleton->bones[i];
            drawNode->drawPoint(Vec2(bone->worldX, bone->worldY), 4, color);
            if (i == 0) color = Color4F::GREEN;
        }
    }
    
    drawNode->draw(renderer, transform, transformFlags);
    director->popMatrix(MATRIX_STACK_TYPE::MATRIX_STACK_MODELVIEW);
}

AttachmentVertices* SkeletonRenderer::getAttachmentVertices (spRegionAttachment* attachment) const {
	return (AttachmentVertices*)attachment->rendererObject;
}

AttachmentVertices* SkeletonRenderer::getAttachmentVertices (spMeshAttachment* attachment) const {
	return (AttachmentVertices*)attachment->rendererObject;
}

Rect SkeletonRenderer::getBoundingBox () const {
	float minX = FLT_MAX, minY = FLT_MAX, maxX = -FLT_MAX, maxY = -FLT_MAX;
	float scaleX = getScaleX(), scaleY = getScaleY();
	for (int i = 0; i < _skeleton->slotsCount; ++i) {
		spSlot* slot = _skeleton->slots[i];
		if (!slot->attachment) continue;
		int verticesCount;
		if (slot->attachment->type == SP_ATTACHMENT_REGION) {
			spRegionAttachment* attachment = (spRegionAttachment*)slot->attachment;
			spRegionAttachment_computeWorldVertices(attachment, slot->bone, _worldVertices);
			verticesCount = 8;
		} else if (slot->attachment->type == SP_ATTACHMENT_MESH) {
			spMeshAttachment* mesh = (spMeshAttachment*)slot->attachment;
			spMeshAttachment_computeWorldVertices(mesh, slot, _worldVertices);
			verticesCount = mesh->super.worldVerticesLength;
		} else
			continue;
		for (int ii = 0; ii < verticesCount; ii += 2) {
			float x = _worldVertices[ii] * scaleX, y = _worldVertices[ii + 1] * scaleY;
			minX = min(minX, x);
			minY = min(minY, y);
			maxX = max(maxX, x);
			maxY = max(maxY, y);
		}
	}
	Vec2 position = getPosition();
    if (minX == FLT_MAX) minX = minY = maxX = maxY = 0;    
	return Rect(position.x + minX, position.y + minY, maxX - minX, maxY - minY);
}

// --- Convenience methods for Skeleton_* functions.

void SkeletonRenderer::updateWorldTransform () {
	spSkeleton_updateWorldTransform(_skeleton);
}

void SkeletonRenderer::setToSetupPose () {
	spSkeleton_setToSetupPose(_skeleton);
}
void SkeletonRenderer::setBonesToSetupPose () {
	spSkeleton_setBonesToSetupPose(_skeleton);
}
void SkeletonRenderer::setSlotsToSetupPose () {
	spSkeleton_setSlotsToSetupPose(_skeleton);
}

spBone* SkeletonRenderer::findBone (const std::string& boneName) const {
	return spSkeleton_findBone(_skeleton, boneName.c_str());
}

spSlot* SkeletonRenderer::findSlot (const std::string& slotName) const {
	return spSkeleton_findSlot(_skeleton, slotName.c_str());
}

bool SkeletonRenderer::setSkin (const std::string& skinName) {
	return spSkeleton_setSkinByName(_skeleton, skinName.empty() ? 0 : skinName.c_str()) ? true : false;
}
bool SkeletonRenderer::setSkin (const char* skinName) {
	return spSkeleton_setSkinByName(_skeleton, skinName) ? true : false;
}

spAttachment* SkeletonRenderer::getAttachment (const std::string& slotName, const std::string& attachmentName) const {
	return spSkeleton_getAttachmentForSlotName(_skeleton, slotName.c_str(), attachmentName.c_str());
}
bool SkeletonRenderer::setAttachment (const std::string& slotName, const std::string& attachmentName) {
	return spSkeleton_setAttachment(_skeleton, slotName.c_str(), attachmentName.empty() ? 0 : attachmentName.c_str()) ? true : false;
}
bool SkeletonRenderer::setAttachment (const std::string& slotName, const char* attachmentName) {
	return spSkeleton_setAttachment(_skeleton, slotName.c_str(), attachmentName) ? true : false;
}

spSkeleton* SkeletonRenderer::getSkeleton () {
	return _skeleton;
}

void SkeletonRenderer::setTimeScale (float scale) {
	_timeScale = scale;
}
float SkeletonRenderer::getTimeScale () const {
	return _timeScale;
}

void SkeletonRenderer::setDebugSlotsEnabled (bool enabled) {
	_debugSlots = enabled;
}
bool SkeletonRenderer::getDebugSlotsEnabled () const {
	return _debugSlots;
}

void SkeletonRenderer::setDebugBonesEnabled (bool enabled) {
	_debugBones = enabled;
}
bool SkeletonRenderer::getDebugBonesEnabled () const {
	return _debugBones;
}

void SkeletonRenderer::onEnter () {
#if CC_ENABLE_SCRIPT_BINDING
	if (_scriptType == kScriptTypeJavascript && ScriptEngineManager::sendNodeEventToJSExtended(this, kNodeOnEnter)) return;
#endif
	Node::onEnter();
	scheduleUpdate();
}

void SkeletonRenderer::onExit () {
#if CC_ENABLE_SCRIPT_BINDING
	if (_scriptType == kScriptTypeJavascript && ScriptEngineManager::sendNodeEventToJSExtended(this, kNodeOnExit)) return;
#endif
	Node::onExit();
	unscheduleUpdate();
}

// --- CCBlendProtocol

const BlendFunc& SkeletonRenderer::getBlendFunc () const {
	return _blendFunc;
}

void SkeletonRenderer::setBlendFunc (const BlendFunc &blendFunc) {
	_blendFunc = blendFunc;
}

void SkeletonRenderer::setOpacityModifyRGB (bool value) {
	_premultipliedAlpha = value;
}

bool SkeletonRenderer::isOpacityModifyRGB () const {
	return _premultipliedAlpha;
}

}<|MERGE_RESOLUTION|>--- conflicted
+++ resolved
@@ -60,11 +60,7 @@
 }
 
 void SkeletonRenderer::initialize () {
-<<<<<<< HEAD
-	_worldVertices = new float[2048]; // Max number of vertices per mesh.
-=======
 	_worldVertices = new float[1000]; // Max number of vertices per mesh.
->>>>>>> 72c558e0
 
 	_blendFunc = BlendFunc::ALPHA_PREMULTIPLIED;
 	setOpacityModifyRGB(true);
