--- conflicted
+++ resolved
@@ -81,10 +81,7 @@
 void spMeshAttachment_setParentMesh (spMeshAttachment* self, spMeshAttachment* parentMesh) {
 	CONST_CAST(spMeshAttachment*, self->parentMesh) = parentMesh;
 	if (parentMesh) {
-<<<<<<< HEAD
-=======
 		self->super.worldVerticesLength = parentMesh->super.worldVerticesLength;
->>>>>>> 72c558e0
 
 		self->super.bones = parentMesh->super.bones;
 		self->super.bonesCount = parentMesh->super.bonesCount;
@@ -98,11 +95,6 @@
 		self->trianglesCount = parentMesh->trianglesCount;
 
 		self->hullLength = parentMesh->hullLength;
-<<<<<<< HEAD
-		
-		self->super.worldVerticesLength = parentMesh->super.worldVerticesLength;
-=======
->>>>>>> 72c558e0
 
 		self->edges = parentMesh->edges;
 		self->edgesCount = parentMesh->edgesCount;
