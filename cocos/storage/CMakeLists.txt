<<<<<<< HEAD

set(COCOS_STORAGE_SRC
  local-storage/LocalStorage.cpp
  )

add_library(sqlite3 STATIC
  ${COCOS_STORAGE_SRC}
)

set_target_properties(sqlite3
    PROPERTIES
    ARCHIVE_OUTPUT_DIRECTORY "${CMAKE_BINARY_DIR}/lib"
    LIBRARY_OUTPUT_DIRECTORY "${CMAKE_BINARY_DIR}/lib"
)
=======
set(COCOS_STORAGE_SRC storage/local-storage/LocalStorage.cpp)
set(COCOS_STORAGE_LINK sqlite3 )
>>>>>>> 1ece7039
<|MERGE_RESOLUTION|>--- conflicted
+++ resolved
@@ -1,8 +1,6 @@
-<<<<<<< HEAD
-
-set(COCOS_STORAGE_SRC
-  local-storage/LocalStorage.cpp
-  )
+set(COCOS_STORAGE_SRC 
+    storage/local-storage/LocalStorage.cpp
+)
 
 add_library(sqlite3 STATIC
   ${COCOS_STORAGE_SRC}
@@ -12,8 +10,4 @@
     PROPERTIES
     ARCHIVE_OUTPUT_DIRECTORY "${CMAKE_BINARY_DIR}/lib"
     LIBRARY_OUTPUT_DIRECTORY "${CMAKE_BINARY_DIR}/lib"
-)
-=======
-set(COCOS_STORAGE_SRC storage/local-storage/LocalStorage.cpp)
-set(COCOS_STORAGE_LINK sqlite3 )
->>>>>>> 1ece7039
+)