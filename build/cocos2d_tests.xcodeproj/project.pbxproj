--- conflicted
+++ resolved
@@ -831,15 +831,8 @@
 		A07A52BF1783AF210073F6A7 /* OpenGLES.framework in Frameworks */ = {isa = PBXBuildFile; fileRef = A07A52B91783AE900073F6A7 /* OpenGLES.framework */; };
 		A07A52C01783AF250073F6A7 /* UIKit.framework in Frameworks */ = {isa = PBXBuildFile; fileRef = A07A52B71783AE6D0073F6A7 /* UIKit.framework */; };
 		A07A52C31783B02C0073F6A7 /* AVFoundation.framework in Frameworks */ = {isa = PBXBuildFile; fileRef = A07A52C11783B01F0073F6A7 /* AVFoundation.framework */; };
-<<<<<<< HEAD
-		BA53B13A1929D4B8002E0804 /* AssetsManagerTest.cpp in Sources */ = {isa = PBXBuildFile; fileRef = BA53B1381929D4B8002E0804 /* AssetsManagerTest.cpp */; };
-		BA53B13B1929D4B8002E0804 /* AssetsManagerTest.cpp in Sources */ = {isa = PBXBuildFile; fileRef = BA53B1381929D4B8002E0804 /* AssetsManagerTest.cpp */; };
-		BA53B14D192A0211002E0804 /* Manifests in Resources */ = {isa = PBXBuildFile; fileRef = BA53B14C192A0211002E0804 /* Manifests */; };
-		BA53B14E192A0211002E0804 /* Manifests in Resources */ = {isa = PBXBuildFile; fileRef = BA53B14C192A0211002E0804 /* Manifests */; };
-=======
 		B2507B6B192589AF00FA4972 /* Shaders3D in Resources */ = {isa = PBXBuildFile; fileRef = B2507B6A192589AF00FA4972 /* Shaders3D */; };
 		B2507B6C192589AF00FA4972 /* Shaders3D in Resources */ = {isa = PBXBuildFile; fileRef = B2507B6A192589AF00FA4972 /* Shaders3D */; };
->>>>>>> 4d8081fc
 		C08689C118D370C90093E810 /* background.caf in Resources */ = {isa = PBXBuildFile; fileRef = C08689C018D370C90093E810 /* background.caf */; };
 		C08689C218D370C90093E810 /* background.caf in Resources */ = {isa = PBXBuildFile; fileRef = C08689C018D370C90093E810 /* background.caf */; };
 		C08689C318D370C90093E810 /* background.caf in Resources */ = {isa = PBXBuildFile; fileRef = C08689C018D370C90093E810 /* background.caf */; };
@@ -1880,13 +1873,7 @@
 		A07A52B91783AE900073F6A7 /* OpenGLES.framework */ = {isa = PBXFileReference; lastKnownFileType = wrapper.framework; name = OpenGLES.framework; path = Platforms/iPhoneOS.platform/Developer/SDKs/iPhoneOS6.1.sdk/System/Library/Frameworks/OpenGLES.framework; sourceTree = DEVELOPER_DIR; };
 		A07A52BB1783AEB80073F6A7 /* CoreGraphics.framework */ = {isa = PBXFileReference; lastKnownFileType = wrapper.framework; name = CoreGraphics.framework; path = Platforms/iPhoneOS.platform/Developer/SDKs/iPhoneOS6.1.sdk/System/Library/Frameworks/CoreGraphics.framework; sourceTree = DEVELOPER_DIR; };
 		A07A52C11783B01F0073F6A7 /* AVFoundation.framework */ = {isa = PBXFileReference; lastKnownFileType = wrapper.framework; name = AVFoundation.framework; path = Platforms/iPhoneOS.platform/Developer/SDKs/iPhoneOS6.1.sdk/System/Library/Frameworks/AVFoundation.framework; sourceTree = DEVELOPER_DIR; };
-<<<<<<< HEAD
-		BA53B1381929D4B8002E0804 /* AssetsManagerTest.cpp */ = {isa = PBXFileReference; fileEncoding = 4; lastKnownFileType = sourcecode.cpp.cpp; name = AssetsManagerTest.cpp; path = AssetsManagerTest/AssetsManagerTest.cpp; sourceTree = "<group>"; };
-		BA53B1391929D4B8002E0804 /* AssetsManagerTest.h */ = {isa = PBXFileReference; fileEncoding = 4; lastKnownFileType = sourcecode.c.h; name = AssetsManagerTest.h; path = AssetsManagerTest/AssetsManagerTest.h; sourceTree = "<group>"; };
-		BA53B14C192A0211002E0804 /* Manifests */ = {isa = PBXFileReference; lastKnownFileType = folder; name = Manifests; path = "../tests/cpp-tests/Resources/Manifests"; sourceTree = "<group>"; };
-=======
 		B2507B6A192589AF00FA4972 /* Shaders3D */ = {isa = PBXFileReference; lastKnownFileType = folder; name = Shaders3D; path = "../tests/cpp-tests/Resources/Shaders3D"; sourceTree = "<group>"; };
->>>>>>> 4d8081fc
 		C08689C018D370C90093E810 /* background.caf */ = {isa = PBXFileReference; lastKnownFileType = file; name = background.caf; path = "../tests/cpp-tests/Resources/background.caf"; sourceTree = "<group>"; };
 		D60AE43317F7FFE100757E4B /* CoreMotion.framework */ = {isa = PBXFileReference; lastKnownFileType = wrapper.framework; name = CoreMotion.framework; path = Platforms/iPhoneOS.platform/Developer/SDKs/iPhoneOS7.0.sdk/System/Library/Frameworks/CoreMotion.framework; sourceTree = DEVELOPER_DIR; };
 		EDCC747E17C455FD007B692C /* IOKit.framework */ = {isa = PBXFileReference; lastKnownFileType = wrapper.framework; name = IOKit.framework; path = System/Library/Frameworks/IOKit.framework; sourceTree = SDKROOT; };
@@ -2229,7 +2216,6 @@
 		1AC3592418CECF0A00F37B72 /* Classes */ = {
 			isa = PBXGroup;
 			children = (
-				BA53B1311929D36B002E0804 /* AssetsManagerTest */,
 				1AC3592518CECF0A00F37B72 /* AccelerometerTest */,
 				1AC3592818CECF0A00F37B72 /* ActionManagerTest */,
 				1AC3592B18CECF0A00F37B72 /* ActionsEaseTest */,
@@ -3299,13 +3285,9 @@
 		1AC35CA818CED83500F37B72 /* Resources */ = {
 			isa = PBXGroup;
 			children = (
-<<<<<<< HEAD
-				BA53B14C192A0211002E0804 /* Manifests */,
-=======
 				B2507B6A192589AF00FA4972 /* Shaders3D */,
 				3E92EA841921A7720094CD21 /* Sprite3DTest */,
 				3EA0FB5D191B92F100B170C8 /* cocosvideo.mp4 */,
->>>>>>> 4d8081fc
 				1AC35CA918CED84500F37B72 /* animations */,
 				1AC35CAE18CED84500F37B72 /* ccb */,
 				1A221C9B191771E300FD2BE4 /* ccs-res */,
@@ -3854,15 +3836,6 @@
 				46A15FC61807A4F9005B8026 /* libCocosDenshion iOS.a */,
 			);
 			name = Products;
-			sourceTree = "<group>";
-		};
-		BA53B1311929D36B002E0804 /* AssetsManagerTest */ = {
-			isa = PBXGroup;
-			children = (
-				BA53B1381929D4B8002E0804 /* AssetsManagerTest.cpp */,
-				BA53B1391929D4B8002E0804 /* AssetsManagerTest.h */,
-			);
-			name = AssetsManagerTest;
 			sourceTree = "<group>";
 		};
 /* End PBXGroup section */
@@ -4476,7 +4449,6 @@
 				1AC35CCA18CED84500F37B72 /* animations in Resources */,
 				1AC35CEA18CED84500F37B72 /* fileLookup.plist in Resources */,
 				1A221C9C191771E300FD2BE4 /* ccs-res in Resources */,
-				BA53B14D192A0211002E0804 /* Manifests in Resources */,
 				1AC35CF018CED84500F37B72 /* hd in Resources */,
 				1AC35CFC18CED84500F37B72 /* music.mid in Resources */,
 				1AC35D0A18CED84500F37B72 /* zwoptex in Resources */,
@@ -4522,12 +4494,8 @@
 				1AC35D0518CED84500F37B72 /* Shaders in Resources */,
 				1AC35CD318CED84500F37B72 /* background.ogg in Resources */,
 				1AC35CCB18CED84500F37B72 /* animations in Resources */,
-<<<<<<< HEAD
-				BA53B14E192A0211002E0804 /* Manifests in Resources */,
-=======
 				3EA0FB5E191B92F100B170C8 /* cocosvideo.mp4 in Resources */,
 				3E92EA861921A7720094CD21 /* Sprite3DTest in Resources */,
->>>>>>> 4d8081fc
 				1AC35C8C18CECF1400F37B72 /* Icon-114.png in Resources */,
 				1AC35CF118CED84500F37B72 /* hd in Resources */,
 				1AC35C9318CECF1400F37B72 /* Icon-57.png in Resources */,
@@ -4796,7 +4764,6 @@
 				1AC35B3D18CECF0C00F37B72 /* Bug-422.cpp in Sources */,
 				1AC35C0B18CECF0C00F37B72 /* KeyboardTest.cpp in Sources */,
 				1AC35BF518CECF0C00F37B72 /* HttpClientTest.cpp in Sources */,
-				BA53B13A1929D4B8002E0804 /* AssetsManagerTest.cpp in Sources */,
 				1AC35B4F18CECF0C00F37B72 /* ClickAndMoveTest.cpp in Sources */,
 				29080DCF191B595E0066F8DF /* UISliderTest.cpp in Sources */,
 			);
@@ -4965,7 +4932,6 @@
 				29080DC4191B595E0066F8DF /* UIScene.cpp in Sources */,
 				1AC35B5418CECF0C00F37B72 /* CocosDenshionTest.cpp in Sources */,
 				1AC35B8018CECF0C00F37B72 /* ProjectileController.cpp in Sources */,
-				BA53B13B1929D4B8002E0804 /* AssetsManagerTest.cpp in Sources */,
 				1AC35C2618CECF0C00F37B72 /* PerformanceAllocTest.cpp in Sources */,
 				3E92EA831921A1400094CD21 /* Sprite3DTest.cpp in Sources */,
 				1AC35B5A18CECF0C00F37B72 /* controller.cpp in Sources */,
