// !$*UTF8*$!
{
	archiveVersion = 1;
	classes = {
	};
	objectVersion = 46;
	objects = {

/* Begin PBXAggregateTarget section */
		A035ACBB1782469700987F6C /* build all tests Mac */ = {
			isa = PBXAggregateTarget;
			buildConfigurationList = A035ACBC1782469800987F6C /* Build configuration list for PBXAggregateTarget "build all tests Mac" */;
			buildPhases = (
			);
			dependencies = (
				1ADA8BA418CF277400AE24B9 /* PBXTargetDependency */,
				1ADA8BA618CF277400AE24B9 /* PBXTargetDependency */,
				1ADA8BA818CF277400AE24B9 /* PBXTargetDependency */,
				A035ACC0178246BD00987F6C /* PBXTargetDependency */,
			);
			name = "build all tests Mac";
			productName = "build-all-tests";
		};
		A07A517B1783A1CC0073F6A7 /* build all tests iOS */ = {
			isa = PBXAggregateTarget;
			buildConfigurationList = A07A517C1783A1CC0073F6A7 /* Build configuration list for PBXAggregateTarget "build all tests iOS" */;
			buildPhases = (
			);
			dependencies = (
				1ADA8BAC18CF277C00AE24B9 /* PBXTargetDependency */,
				1ADA8BAE18CF277C00AE24B9 /* PBXTargetDependency */,
				1ADA8BB018CF277C00AE24B9 /* PBXTargetDependency */,
				A07A526D1783AB980073F6A7 /* PBXTargetDependency */,
			);
			name = "build all tests iOS";
			productName = "build-all-tests iOS";
		};
/* End PBXAggregateTarget section */

/* Begin PBXBuildFile section */
		150F918819DA409E00B89F57 /* lua_test_bindings.cpp in Sources */ = {isa = PBXBuildFile; fileRef = 150F918619DA409E00B89F57 /* lua_test_bindings.cpp */; };
		150F918919DA409F00B89F57 /* lua_test_bindings.cpp in Sources */ = {isa = PBXBuildFile; fileRef = 150F918619DA409E00B89F57 /* lua_test_bindings.cpp */; };
		15427B79198B879900DC375D /* libluacocos2d iOS.a in Frameworks */ = {isa = PBXBuildFile; fileRef = 15EFA665198B33EE000C57D3 /* libluacocos2d iOS.a */; };
		15427B7A198B87AA00DC375D /* libcocos2d iOS.a in Frameworks */ = {isa = PBXBuildFile; fileRef = 46A15FBE1807A4F9005B8026 /* libcocos2d iOS.a */; };
		15427B7D198B880100DC375D /* lua_cocos2dx_controller_manual.cpp in Sources */ = {isa = PBXBuildFile; fileRef = 15427B7B198B880100DC375D /* lua_cocos2dx_controller_manual.cpp */; };
		156EAE071977D0BD00F53709 /* ActionTimeline in Resources */ = {isa = PBXBuildFile; fileRef = 38FA2E75194AECF800FF2BE4 /* ActionTimeline */; };
		15AE17DB19A7235300C27E9E /* libcurl.a in Frameworks */ = {isa = PBXBuildFile; fileRef = 15EE465A19A7200300AF29F1 /* libcurl.a */; };
		15AE17DC19A725A000C27E9E /* libcurl.a in Frameworks */ = {isa = PBXBuildFile; fileRef = 15EE465A19A7200300AF29F1 /* libcurl.a */; };
		15AECE0B195C0F8A00907DB0 /* MediaPlayer.framework in Frameworks */ = {isa = PBXBuildFile; fileRef = 3EA0FB65191B933000B170C8 /* MediaPlayer.framework */; };
		15AECE0F195C1FDD00907DB0 /* cocosvideo.mp4 in Resources */ = {isa = PBXBuildFile; fileRef = 3EA0FB5D191B92F100B170C8 /* cocosvideo.mp4 */; };
		15AECE25195D467D00907DB0 /* MediaPlayer.framework in Frameworks */ = {isa = PBXBuildFile; fileRef = 3EA0FB65191B933000B170C8 /* MediaPlayer.framework */; };
		15B0870D195AD52000D6F62B /* ActionTimeline in Resources */ = {isa = PBXBuildFile; fileRef = 38FA2E75194AECF800FF2BE4 /* ActionTimeline */; };
		15B13E5219F0FD4D008A1ADC /* Manifests in Resources */ = {isa = PBXBuildFile; fileRef = 15B3709219EE5D1000ABE682 /* Manifests */; };
		15B3709319EE5D1000ABE682 /* Manifests in Resources */ = {isa = PBXBuildFile; fileRef = 15B3709219EE5D1000ABE682 /* Manifests */; };
		15B3709419EE5D1000ABE682 /* Manifests in Resources */ = {isa = PBXBuildFile; fileRef = 15B3709219EE5D1000ABE682 /* Manifests */; };
		15B3709819EE5DBA00ABE682 /* AssetsManagerExTest.cpp in Sources */ = {isa = PBXBuildFile; fileRef = 15B3709619EE5DBA00ABE682 /* AssetsManagerExTest.cpp */; };
		15B3709919EE5DBA00ABE682 /* AssetsManagerExTest.cpp in Sources */ = {isa = PBXBuildFile; fileRef = 15B3709619EE5DBA00ABE682 /* AssetsManagerExTest.cpp */; };
		15B3709A19EE5EED00ABE682 /* Manifests in Resources */ = {isa = PBXBuildFile; fileRef = 15B3709219EE5D1000ABE682 /* Manifests */; };
		15C64825165F3934007D4F18 /* OpenGL.framework in Frameworks */ = {isa = PBXBuildFile; fileRef = 15C64824165F3934007D4F18 /* OpenGL.framework */; };
		15C64827165F394E007D4F18 /* QuartzCore.framework in Frameworks */ = {isa = PBXBuildFile; fileRef = 15C64826165F394E007D4F18 /* QuartzCore.framework */; };
		15C64829165F396B007D4F18 /* OpenAL.framework in Frameworks */ = {isa = PBXBuildFile; fileRef = 15C64828165F396B007D4F18 /* OpenAL.framework */; };
		15C6482B165F3979007D4F18 /* ApplicationServices.framework in Frameworks */ = {isa = PBXBuildFile; fileRef = 15C6482A165F3979007D4F18 /* ApplicationServices.framework */; };
		15C6482D165F3988007D4F18 /* AudioToolbox.framework in Frameworks */ = {isa = PBXBuildFile; fileRef = 15C6482C165F3988007D4F18 /* AudioToolbox.framework */; };
		15C6482F165F399D007D4F18 /* libz.dylib in Frameworks */ = {isa = PBXBuildFile; fileRef = 15C6482E165F399D007D4F18 /* libz.dylib */; };
		15C64833165F3AFD007D4F18 /* Foundation.framework in Frameworks */ = {isa = PBXBuildFile; fileRef = 15C64832165F3AFD007D4F18 /* Foundation.framework */; };
		15CBA9AF196EE80B005877BB /* fonts in Resources */ = {isa = PBXBuildFile; fileRef = 3E6177F01960FEFE00DE83F5 /* fonts */; };
		15CBA9B0196EE80B005877BB /* ipad in Resources */ = {isa = PBXBuildFile; fileRef = 3E6177F11960FEFE00DE83F5 /* ipad */; };
		15CBA9B1196EE80B005877BB /* ipadhd in Resources */ = {isa = PBXBuildFile; fileRef = 3E6177F21960FEFE00DE83F5 /* ipadhd */; };
		15CBA9B2196EE80B005877BB /* iphone in Resources */ = {isa = PBXBuildFile; fileRef = 3E6177F31960FEFE00DE83F5 /* iphone */; };
		15CBA9B3196EE824005877BB /* src in Resources */ = {isa = PBXBuildFile; fileRef = 15CBA9A4196EE6B1005877BB /* src */; };
		15CBA9B4196EE8A0005877BB /* AppDelegate.cpp in Sources */ = {isa = PBXBuildFile; fileRef = 15CBA08B196EE66D005877BB /* AppDelegate.cpp */; };
		15CBA9B7196EE8D9005877BB /* AppController.mm in Sources */ = {isa = PBXBuildFile; fileRef = 15CBA53F196EE671005877BB /* AppController.mm */; };
		15CBA9B8196EE8D9005877BB /* main.m in Sources */ = {isa = PBXBuildFile; fileRef = 15CBA54C196EE671005877BB /* main.m */; };
		15CBA9B9196EE8D9005877BB /* RootViewController.mm in Sources */ = {isa = PBXBuildFile; fileRef = 15CBA54E196EE671005877BB /* RootViewController.mm */; };
		15CBA9CF196EE9FB005877BB /* AVFoundation.framework in Frameworks */ = {isa = PBXBuildFile; fileRef = 15CBA9C2196EE951005877BB /* AVFoundation.framework */; };
		15CBA9D0196EEA05005877BB /* UIKit.framework in Frameworks */ = {isa = PBXBuildFile; fileRef = 15CBA9C4196EE962005877BB /* UIKit.framework */; };
		15CBA9D1196EEA1D005877BB /* Foundation.framework in Frameworks */ = {isa = PBXBuildFile; fileRef = 15CBA9C0196EE943005877BB /* Foundation.framework */; };
		15CBA9D2196EEA33005877BB /* OpenGLES.framework in Frameworks */ = {isa = PBXBuildFile; fileRef = 15CBA9C6196EE971005877BB /* OpenGLES.framework */; };
		15CBA9D4196EEA33005877BB /* OpenAL.framework in Frameworks */ = {isa = PBXBuildFile; fileRef = 15CBA9D3196EEA33005877BB /* OpenAL.framework */; };
		15CBA9D5196EEA43005877BB /* CoreGraphics.framework in Frameworks */ = {isa = PBXBuildFile; fileRef = 15CBA9C8196EE97F005877BB /* CoreGraphics.framework */; };
		15CBA9D7196EEA63005877BB /* AudioToolbox.framework in Frameworks */ = {isa = PBXBuildFile; fileRef = 15CBA9D6196EEA63005877BB /* AudioToolbox.framework */; };
		15CBA9D9196EEA7D005877BB /* QuartzCore.framework in Frameworks */ = {isa = PBXBuildFile; fileRef = 15CBA9D8196EEA7D005877BB /* QuartzCore.framework */; };
		15CBA9DB196EEA90005877BB /* CoreMotion.framework in Frameworks */ = {isa = PBXBuildFile; fileRef = 15CBA9DA196EEA90005877BB /* CoreMotion.framework */; };
		15CBA9DD196EEAA6005877BB /* libz.dylib in Frameworks */ = {isa = PBXBuildFile; fileRef = 15CBA9DC196EEAA6005877BB /* libz.dylib */; };
		15CBA9DE196EEAF8005877BB /* GameController.framework in Frameworks */ = {isa = PBXBuildFile; fileRef = 3E61773C1960FBD100DE83F5 /* GameController.framework */; };
		15CBA9E0196EEBD4005877BB /* MediaPlayer.framework in Frameworks */ = {isa = PBXBuildFile; fileRef = 3EA0FB65191B933000B170C8 /* MediaPlayer.framework */; };
		15CBA9ED196F7BD8005877BB /* lua_cocos2dx_controller_auto.cpp in Sources */ = {isa = PBXBuildFile; fileRef = 15CBA9EB196F7BD8005877BB /* lua_cocos2dx_controller_auto.cpp */; };
		15E66FC8192D957100C20A52 /* Sprite3DTest in Resources */ = {isa = PBXBuildFile; fileRef = 3E92EA841921A7720094CD21 /* Sprite3DTest */; };
		15E66FD6192DC8C700C20A52 /* Sprite3DTest in Resources */ = {isa = PBXBuildFile; fileRef = 3E92EA841921A7720094CD21 /* Sprite3DTest */; };
		15EE465B19A7200300AF29F1 /* libcurl.a in Frameworks */ = {isa = PBXBuildFile; fileRef = 15EE465A19A7200300AF29F1 /* libcurl.a */; };
		15EFA25B198A4A47000C57D3 /* libluacocos2d Mac.a in Frameworks */ = {isa = PBXBuildFile; fileRef = 15EFA258198A4A24000C57D3 /* libluacocos2d Mac.a */; };
		15EFA270198B25B9000C57D3 /* libcocos2d Mac.a in Frameworks */ = {isa = PBXBuildFile; fileRef = 46A15FB01807A4F9005B8026 /* libcocos2d Mac.a */; };
		15EFA273198B265A000C57D3 /* libluacocos2d Mac.a in Frameworks */ = {isa = PBXBuildFile; fileRef = 15EFA258198A4A24000C57D3 /* libluacocos2d Mac.a */; };
		15EFA666198B34D7000C57D3 /* libcocos2d iOS.a in Frameworks */ = {isa = PBXBuildFile; fileRef = 46A15FBE1807A4F9005B8026 /* libcocos2d iOS.a */; };
		15EFA66F198B356E000C57D3 /* libluacocos2d iOS.a in Frameworks */ = {isa = PBXBuildFile; fileRef = 15EFA665198B33EE000C57D3 /* libluacocos2d iOS.a */; };
		15EFA68B198B3AD8000C57D3 /* libcocos2d iOS.a in Frameworks */ = {isa = PBXBuildFile; fileRef = 46A15FBE1807A4F9005B8026 /* libcocos2d iOS.a */; };
		15EFA68D198B3AD8000C57D3 /* libluacocos2d iOS.a in Frameworks */ = {isa = PBXBuildFile; fileRef = 15EFA665198B33EE000C57D3 /* libluacocos2d iOS.a */; };
		1A0EE2A218CDF6DA004CD58F /* libcocos2d Mac.a in Frameworks */ = {isa = PBXBuildFile; fileRef = 46A15FB01807A4F9005B8026 /* libcocos2d Mac.a */; };
		1A0EE2A518CDF6DA004CD58F /* IOKit.framework in Frameworks */ = {isa = PBXBuildFile; fileRef = EDCC747E17C455FD007B692C /* IOKit.framework */; };
		1A0EE2A618CDF6DA004CD58F /* libcurl.dylib in Frameworks */ = {isa = PBXBuildFile; fileRef = 1A9F808C177E98A600D9A1CB /* libcurl.dylib */; };
		1A0EE2A718CDF6DA004CD58F /* libz.dylib in Frameworks */ = {isa = PBXBuildFile; fileRef = 15C6482E165F399D007D4F18 /* libz.dylib */; };
		1A0EE2A818CDF6DA004CD58F /* Foundation.framework in Frameworks */ = {isa = PBXBuildFile; fileRef = 15C64832165F3AFD007D4F18 /* Foundation.framework */; };
		1A0EE2A918CDF6DA004CD58F /* AudioToolbox.framework in Frameworks */ = {isa = PBXBuildFile; fileRef = 15C6482C165F3988007D4F18 /* AudioToolbox.framework */; };
		1A0EE2AA18CDF6DA004CD58F /* ApplicationServices.framework in Frameworks */ = {isa = PBXBuildFile; fileRef = 15C6482A165F3979007D4F18 /* ApplicationServices.framework */; };
		1A0EE2AB18CDF6DA004CD58F /* OpenAL.framework in Frameworks */ = {isa = PBXBuildFile; fileRef = 15C64828165F396B007D4F18 /* OpenAL.framework */; };
		1A0EE2AC18CDF6DA004CD58F /* QuartzCore.framework in Frameworks */ = {isa = PBXBuildFile; fileRef = 15C64826165F394E007D4F18 /* QuartzCore.framework */; };
		1A0EE2AD18CDF6DA004CD58F /* OpenGL.framework in Frameworks */ = {isa = PBXBuildFile; fileRef = 15C64824165F3934007D4F18 /* OpenGL.framework */; };
		1A0EE2AE18CDF6DA004CD58F /* Cocoa.framework in Frameworks */ = {isa = PBXBuildFile; fileRef = 15C64822165F391E007D4F18 /* Cocoa.framework */; };
		1A0EE2C918CDF733004CD58F /* libcurl.dylib in Frameworks */ = {isa = PBXBuildFile; fileRef = 1A9F808C177E98A600D9A1CB /* libcurl.dylib */; };
		1A0EE2CA18CDF733004CD58F /* libz.dylib in Frameworks */ = {isa = PBXBuildFile; fileRef = 1ABCA36018CD9AC00087CE3A /* libz.dylib */; };
		1A0EE2CB18CDF733004CD58F /* IOKit.framework in Frameworks */ = {isa = PBXBuildFile; fileRef = EDCC747E17C455FD007B692C /* IOKit.framework */; };
		1A0EE2CC18CDF733004CD58F /* Foundation.framework in Frameworks */ = {isa = PBXBuildFile; fileRef = 1ABCA28B18CD91510087CE3A /* Foundation.framework */; };
		1A0EE2CD18CDF733004CD58F /* AudioToolbox.framework in Frameworks */ = {isa = PBXBuildFile; fileRef = 1ABCA35C18CD9A9E0087CE3A /* AudioToolbox.framework */; };
		1A0EE2CE18CDF733004CD58F /* ApplicationServices.framework in Frameworks */ = {isa = PBXBuildFile; fileRef = 1ABCA35A18CD9A950087CE3A /* ApplicationServices.framework */; };
		1A0EE2CF18CDF733004CD58F /* OpenAL.framework in Frameworks */ = {isa = PBXBuildFile; fileRef = 1ABCA35818CD9A8F0087CE3A /* OpenAL.framework */; };
		1A0EE2D018CDF733004CD58F /* QuartzCore.framework in Frameworks */ = {isa = PBXBuildFile; fileRef = 1ABCA35618CD9A890087CE3A /* QuartzCore.framework */; };
		1A0EE2D118CDF733004CD58F /* OpenGL.framework in Frameworks */ = {isa = PBXBuildFile; fileRef = 1ABCA35418CD9A820087CE3A /* OpenGL.framework */; };
		1A0EE2D718CDF733004CD58F /* Cocoa.framework in Frameworks */ = {isa = PBXBuildFile; fileRef = 15C64822165F391E007D4F18 /* Cocoa.framework */; };
		1A0EE40318CDF775004CD58F /* libcocos2d iOS.a in Frameworks */ = {isa = PBXBuildFile; fileRef = 46A15FBE1807A4F9005B8026 /* libcocos2d iOS.a */; };
		1A0EE40618CDF775004CD58F /* CoreMotion.framework in Frameworks */ = {isa = PBXBuildFile; fileRef = D60AE43317F7FFE100757E4B /* CoreMotion.framework */; };
		1A0EE40718CDF775004CD58F /* libz.dylib in Frameworks */ = {isa = PBXBuildFile; fileRef = 15C6482E165F399D007D4F18 /* libz.dylib */; };
		1A0EE40818CDF775004CD58F /* Foundation.framework in Frameworks */ = {isa = PBXBuildFile; fileRef = 15C64832165F3AFD007D4F18 /* Foundation.framework */; };
		1A0EE40918CDF775004CD58F /* AudioToolbox.framework in Frameworks */ = {isa = PBXBuildFile; fileRef = 15C6482C165F3988007D4F18 /* AudioToolbox.framework */; };
		1A0EE40A18CDF775004CD58F /* OpenAL.framework in Frameworks */ = {isa = PBXBuildFile; fileRef = 15C64828165F396B007D4F18 /* OpenAL.framework */; };
		1A0EE40B18CDF775004CD58F /* QuartzCore.framework in Frameworks */ = {isa = PBXBuildFile; fileRef = 15C64826165F394E007D4F18 /* QuartzCore.framework */; };
		1A0EE40C18CDF775004CD58F /* CoreGraphics.framework in Frameworks */ = {isa = PBXBuildFile; fileRef = A07A52BB1783AEB80073F6A7 /* CoreGraphics.framework */; };
		1A0EE40D18CDF775004CD58F /* OpenGLES.framework in Frameworks */ = {isa = PBXBuildFile; fileRef = A07A52B91783AE900073F6A7 /* OpenGLES.framework */; };
		1A0EE40E18CDF775004CD58F /* UIKit.framework in Frameworks */ = {isa = PBXBuildFile; fileRef = A07A52B71783AE6D0073F6A7 /* UIKit.framework */; };
		1A0EE40F18CDF775004CD58F /* AVFoundation.framework in Frameworks */ = {isa = PBXBuildFile; fileRef = A07A52C11783B01F0073F6A7 /* AVFoundation.framework */; };
		1A0EE42C18CDF799004CD58F /* libz.dylib in Frameworks */ = {isa = PBXBuildFile; fileRef = 1ABCA3AF18CDA06D0087CE3A /* libz.dylib */; };
		1A0EE42D18CDF799004CD58F /* CoreMotion.framework in Frameworks */ = {isa = PBXBuildFile; fileRef = D60AE43317F7FFE100757E4B /* CoreMotion.framework */; };
		1A0EE42E18CDF799004CD58F /* AudioToolbox.framework in Frameworks */ = {isa = PBXBuildFile; fileRef = 1ABCA3A818CD9F130087CE3A /* AudioToolbox.framework */; };
		1A0EE42F18CDF799004CD58F /* OpenAL.framework in Frameworks */ = {isa = PBXBuildFile; fileRef = 1ABCA3A618CD9F0D0087CE3A /* OpenAL.framework */; };
		1A0EE43018CDF799004CD58F /* QuartzCore.framework in Frameworks */ = {isa = PBXBuildFile; fileRef = 1ABCA3A418CD9F060087CE3A /* QuartzCore.framework */; };
		1A0EE43118CDF799004CD58F /* CoreGraphics.framework in Frameworks */ = {isa = PBXBuildFile; fileRef = 1ABCA3A218CD9EFE0087CE3A /* CoreGraphics.framework */; };
		1A0EE43218CDF799004CD58F /* OpenGLES.framework in Frameworks */ = {isa = PBXBuildFile; fileRef = 1ABCA3A018CD9EF60087CE3A /* OpenGLES.framework */; };
		1A0EE43318CDF799004CD58F /* UIKit.framework in Frameworks */ = {isa = PBXBuildFile; fileRef = 1ABCA39E18CD9EE50087CE3A /* UIKit.framework */; };
		1A0EE43418CDF799004CD58F /* AVFoundation.framework in Frameworks */ = {isa = PBXBuildFile; fileRef = 1ABCA39C18CD9ED80087CE3A /* AVFoundation.framework */; };
		1A0EE43518CDF799004CD58F /* Foundation.framework in Frameworks */ = {isa = PBXBuildFile; fileRef = 15C64832165F3AFD007D4F18 /* Foundation.framework */; };
		1A1645A6191B6281008C7C7F /* ccs-res in Resources */ = {isa = PBXBuildFile; fileRef = 1A221C9B191771E300FD2BE4 /* ccs-res */; };
		1A1645A9191B6283008C7C7F /* ccs-res in Resources */ = {isa = PBXBuildFile; fileRef = 1A221C9B191771E300FD2BE4 /* ccs-res */; };
		1A221C9C191771E300FD2BE4 /* ccs-res in Resources */ = {isa = PBXBuildFile; fileRef = 1A221C9B191771E300FD2BE4 /* ccs-res */; };
		1A221C9D191771E400FD2BE4 /* ccs-res in Resources */ = {isa = PBXBuildFile; fileRef = 1A221C9B191771E300FD2BE4 /* ccs-res */; };
		1A97AC001A1DC3E30076D9CC /* PerformanceMathTest.cpp in Sources */ = {isa = PBXBuildFile; fileRef = 1A97ABFE1A1DC3E30076D9CC /* PerformanceMathTest.cpp */; };
		1A97AC011A1DC3E30076D9CC /* PerformanceMathTest.cpp in Sources */ = {isa = PBXBuildFile; fileRef = 1A97ABFE1A1DC3E30076D9CC /* PerformanceMathTest.cpp */; };
		1A9F808D177E98A600D9A1CB /* libcurl.dylib in Frameworks */ = {isa = PBXBuildFile; fileRef = 1A9F808C177E98A600D9A1CB /* libcurl.dylib */; };
		1AAF534D180E2F4E000584C8 /* libcocos2d Mac.a in Frameworks */ = {isa = PBXBuildFile; fileRef = 46A15FB01807A4F9005B8026 /* libcocos2d Mac.a */; };
		1AAF5400180E39D4000584C8 /* libcocos2d iOS.a in Frameworks */ = {isa = PBXBuildFile; fileRef = 46A15FBE1807A4F9005B8026 /* libcocos2d iOS.a */; };
		1ABCA28718CD91510087CE3A /* Cocoa.framework in Frameworks */ = {isa = PBXBuildFile; fileRef = 15C64822165F391E007D4F18 /* Cocoa.framework */; };
		1ABCA2C318CD92420087CE3A /* libcocos2d Mac.a in Frameworks */ = {isa = PBXBuildFile; fileRef = 46A15FB01807A4F9005B8026 /* libcocos2d Mac.a */; };
		1ABCA2CE18CD93580087CE3A /* Foundation.framework in Frameworks */ = {isa = PBXBuildFile; fileRef = 15C64832165F3AFD007D4F18 /* Foundation.framework */; };
		1ABCA35518CD9A820087CE3A /* OpenGL.framework in Frameworks */ = {isa = PBXBuildFile; fileRef = 1ABCA35418CD9A820087CE3A /* OpenGL.framework */; };
		1ABCA35718CD9A890087CE3A /* QuartzCore.framework in Frameworks */ = {isa = PBXBuildFile; fileRef = 1ABCA35618CD9A890087CE3A /* QuartzCore.framework */; };
		1ABCA35918CD9A8F0087CE3A /* OpenAL.framework in Frameworks */ = {isa = PBXBuildFile; fileRef = 1ABCA35818CD9A8F0087CE3A /* OpenAL.framework */; };
		1ABCA35B18CD9A950087CE3A /* ApplicationServices.framework in Frameworks */ = {isa = PBXBuildFile; fileRef = 1ABCA35A18CD9A950087CE3A /* ApplicationServices.framework */; };
		1ABCA35D18CD9A9E0087CE3A /* AudioToolbox.framework in Frameworks */ = {isa = PBXBuildFile; fileRef = 1ABCA35C18CD9A9E0087CE3A /* AudioToolbox.framework */; };
		1ABCA35E18CD9AA50087CE3A /* Foundation.framework in Frameworks */ = {isa = PBXBuildFile; fileRef = 1ABCA28B18CD91510087CE3A /* Foundation.framework */; };
		1ABCA35F18CD9AAE0087CE3A /* IOKit.framework in Frameworks */ = {isa = PBXBuildFile; fileRef = EDCC747E17C455FD007B692C /* IOKit.framework */; };
		1ABCA36118CD9AC00087CE3A /* libz.dylib in Frameworks */ = {isa = PBXBuildFile; fileRef = 1ABCA36018CD9AC00087CE3A /* libz.dylib */; };
		1ABCA36218CD9AC60087CE3A /* libcurl.dylib in Frameworks */ = {isa = PBXBuildFile; fileRef = 1A9F808C177E98A600D9A1CB /* libcurl.dylib */; };
		1ABCA39D18CD9ED80087CE3A /* AVFoundation.framework in Frameworks */ = {isa = PBXBuildFile; fileRef = 1ABCA39C18CD9ED80087CE3A /* AVFoundation.framework */; };
		1ABCA39F18CD9EE50087CE3A /* UIKit.framework in Frameworks */ = {isa = PBXBuildFile; fileRef = 1ABCA39E18CD9EE50087CE3A /* UIKit.framework */; };
		1ABCA3A118CD9EF60087CE3A /* OpenGLES.framework in Frameworks */ = {isa = PBXBuildFile; fileRef = 1ABCA3A018CD9EF60087CE3A /* OpenGLES.framework */; };
		1ABCA3A318CD9EFE0087CE3A /* CoreGraphics.framework in Frameworks */ = {isa = PBXBuildFile; fileRef = 1ABCA3A218CD9EFE0087CE3A /* CoreGraphics.framework */; };
		1ABCA3A518CD9F060087CE3A /* QuartzCore.framework in Frameworks */ = {isa = PBXBuildFile; fileRef = 1ABCA3A418CD9F060087CE3A /* QuartzCore.framework */; };
		1ABCA3A718CD9F0D0087CE3A /* OpenAL.framework in Frameworks */ = {isa = PBXBuildFile; fileRef = 1ABCA3A618CD9F0D0087CE3A /* OpenAL.framework */; };
		1ABCA3A918CD9F130087CE3A /* AudioToolbox.framework in Frameworks */ = {isa = PBXBuildFile; fileRef = 1ABCA3A818CD9F130087CE3A /* AudioToolbox.framework */; };
		1ABCA3AA18CD9F1A0087CE3A /* CoreMotion.framework in Frameworks */ = {isa = PBXBuildFile; fileRef = D60AE43317F7FFE100757E4B /* CoreMotion.framework */; };
		1ABCA3B018CDA06D0087CE3A /* libz.dylib in Frameworks */ = {isa = PBXBuildFile; fileRef = 1ABCA3AF18CDA06D0087CE3A /* libz.dylib */; };
		1AC358C018CEC1BF00F37B72 /* AppDelegate.cpp in Sources */ = {isa = PBXBuildFile; fileRef = 1AC358BB18CEC1BF00F37B72 /* AppDelegate.cpp */; };
		1AC358C118CEC1BF00F37B72 /* AppDelegate.cpp in Sources */ = {isa = PBXBuildFile; fileRef = 1AC358BB18CEC1BF00F37B72 /* AppDelegate.cpp */; };
		1AC358C218CEC1BF00F37B72 /* HelloWorldScene.cpp in Sources */ = {isa = PBXBuildFile; fileRef = 1AC358BE18CEC1BF00F37B72 /* HelloWorldScene.cpp */; };
		1AC358C318CEC1BF00F37B72 /* HelloWorldScene.cpp in Sources */ = {isa = PBXBuildFile; fileRef = 1AC358BE18CEC1BF00F37B72 /* HelloWorldScene.cpp */; };
		1AC358DA18CEC1CB00F37B72 /* AppController.mm in Sources */ = {isa = PBXBuildFile; fileRef = 1AC358C618CEC1CA00F37B72 /* AppController.mm */; };
		1AC358DB18CEC1CB00F37B72 /* Default-568h@2x.png in Resources */ = {isa = PBXBuildFile; fileRef = 1AC358C718CEC1CA00F37B72 /* Default-568h@2x.png */; };
		1AC358DC18CEC1CB00F37B72 /* Default.png in Resources */ = {isa = PBXBuildFile; fileRef = 1AC358C818CEC1CA00F37B72 /* Default.png */; };
		1AC358DD18CEC1CB00F37B72 /* Default@2x.png in Resources */ = {isa = PBXBuildFile; fileRef = 1AC358C918CEC1CA00F37B72 /* Default@2x.png */; };
		1AC358DF18CEC1CB00F37B72 /* Icon-100.png in Resources */ = {isa = PBXBuildFile; fileRef = 1AC358CC18CEC1CB00F37B72 /* Icon-100.png */; };
		1AC358E018CEC1CB00F37B72 /* Icon-114.png in Resources */ = {isa = PBXBuildFile; fileRef = 1AC358CD18CEC1CB00F37B72 /* Icon-114.png */; };
		1AC358E118CEC1CB00F37B72 /* Icon-120.png in Resources */ = {isa = PBXBuildFile; fileRef = 1AC358CE18CEC1CB00F37B72 /* Icon-120.png */; };
		1AC358E218CEC1CB00F37B72 /* Icon-144.png in Resources */ = {isa = PBXBuildFile; fileRef = 1AC358CF18CEC1CB00F37B72 /* Icon-144.png */; };
		1AC358E318CEC1CB00F37B72 /* Icon-152.png in Resources */ = {isa = PBXBuildFile; fileRef = 1AC358D018CEC1CB00F37B72 /* Icon-152.png */; };
		1AC358E418CEC1CB00F37B72 /* Icon-40.png in Resources */ = {isa = PBXBuildFile; fileRef = 1AC358D118CEC1CB00F37B72 /* Icon-40.png */; };
		1AC358E518CEC1CB00F37B72 /* Icon-57.png in Resources */ = {isa = PBXBuildFile; fileRef = 1AC358D218CEC1CB00F37B72 /* Icon-57.png */; };
		1AC358E618CEC1CB00F37B72 /* Icon-58.png in Resources */ = {isa = PBXBuildFile; fileRef = 1AC358D318CEC1CB00F37B72 /* Icon-58.png */; };
		1AC358E718CEC1CB00F37B72 /* Icon-72.png in Resources */ = {isa = PBXBuildFile; fileRef = 1AC358D418CEC1CB00F37B72 /* Icon-72.png */; };
		1AC358E818CEC1CB00F37B72 /* Icon-76.png in Resources */ = {isa = PBXBuildFile; fileRef = 1AC358D518CEC1CB00F37B72 /* Icon-76.png */; };
		1AC358E918CEC1CB00F37B72 /* Icon-80.png in Resources */ = {isa = PBXBuildFile; fileRef = 1AC358D618CEC1CB00F37B72 /* Icon-80.png */; };
		1AC358EA18CEC1CB00F37B72 /* main.m in Sources */ = {isa = PBXBuildFile; fileRef = 1AC358D718CEC1CB00F37B72 /* main.m */; };
		1AC358EB18CEC1CB00F37B72 /* RootViewController.mm in Sources */ = {isa = PBXBuildFile; fileRef = 1AC358D918CEC1CB00F37B72 /* RootViewController.mm */; };
		1AC358F518CEC1D400F37B72 /* InfoPlist.strings in Resources */ = {isa = PBXBuildFile; fileRef = 1AC358ED18CEC1D400F37B72 /* InfoPlist.strings */; };
		1AC358F618CEC1D400F37B72 /* MainMenu.xib in Resources */ = {isa = PBXBuildFile; fileRef = 1AC358EF18CEC1D400F37B72 /* MainMenu.xib */; };
		1AC358F818CEC1D400F37B72 /* Icon.icns in Resources */ = {isa = PBXBuildFile; fileRef = 1AC358F318CEC1D400F37B72 /* Icon.icns */; };
		1AC358F918CEC1D400F37B72 /* main.cpp in Sources */ = {isa = PBXBuildFile; fileRef = 1AC358F418CEC1D400F37B72 /* main.cpp */; };
		1AC3590318CEC1FB00F37B72 /* bang.png in Resources */ = {isa = PBXBuildFile; fileRef = 1AC358FE18CEC1FB00F37B72 /* bang.png */; };
		1AC3590418CEC1FB00F37B72 /* bang.png in Resources */ = {isa = PBXBuildFile; fileRef = 1AC358FE18CEC1FB00F37B72 /* bang.png */; };
		1AC3590518CEC1FB00F37B72 /* fonts in Resources */ = {isa = PBXBuildFile; fileRef = 1AC358FF18CEC1FB00F37B72 /* fonts */; };
		1AC3590618CEC1FB00F37B72 /* fonts in Resources */ = {isa = PBXBuildFile; fileRef = 1AC358FF18CEC1FB00F37B72 /* fonts */; };
		1AC3590718CEC1FB00F37B72 /* ipad in Resources */ = {isa = PBXBuildFile; fileRef = 1AC3590018CEC1FB00F37B72 /* ipad */; };
		1AC3590818CEC1FB00F37B72 /* ipad in Resources */ = {isa = PBXBuildFile; fileRef = 1AC3590018CEC1FB00F37B72 /* ipad */; };
		1AC3590918CEC1FB00F37B72 /* ipadhd in Resources */ = {isa = PBXBuildFile; fileRef = 1AC3590118CEC1FB00F37B72 /* ipadhd */; };
		1AC3590A18CEC1FB00F37B72 /* ipadhd in Resources */ = {isa = PBXBuildFile; fileRef = 1AC3590118CEC1FB00F37B72 /* ipadhd */; };
		1AC3590B18CEC1FB00F37B72 /* iphone in Resources */ = {isa = PBXBuildFile; fileRef = 1AC3590218CEC1FB00F37B72 /* iphone */; };
		1AC3590C18CEC1FB00F37B72 /* iphone in Resources */ = {isa = PBXBuildFile; fileRef = 1AC3590218CEC1FB00F37B72 /* iphone */; };
		1AC35B2118CECF0C00F37B72 /* ActionManagerTest.cpp in Sources */ = {isa = PBXBuildFile; fileRef = 1AC3592918CECF0A00F37B72 /* ActionManagerTest.cpp */; };
		1AC35B2218CECF0C00F37B72 /* ActionManagerTest.cpp in Sources */ = {isa = PBXBuildFile; fileRef = 1AC3592918CECF0A00F37B72 /* ActionManagerTest.cpp */; };
		1AC35B2318CECF0C00F37B72 /* ActionsEaseTest.cpp in Sources */ = {isa = PBXBuildFile; fileRef = 1AC3592C18CECF0A00F37B72 /* ActionsEaseTest.cpp */; };
		1AC35B2418CECF0C00F37B72 /* ActionsEaseTest.cpp in Sources */ = {isa = PBXBuildFile; fileRef = 1AC3592C18CECF0A00F37B72 /* ActionsEaseTest.cpp */; };
		1AC35B2518CECF0C00F37B72 /* ActionsProgressTest.cpp in Sources */ = {isa = PBXBuildFile; fileRef = 1AC3592F18CECF0A00F37B72 /* ActionsProgressTest.cpp */; };
		1AC35B2618CECF0C00F37B72 /* ActionsProgressTest.cpp in Sources */ = {isa = PBXBuildFile; fileRef = 1AC3592F18CECF0A00F37B72 /* ActionsProgressTest.cpp */; };
		1AC35B2718CECF0C00F37B72 /* ActionsTest.cpp in Sources */ = {isa = PBXBuildFile; fileRef = 1AC3593218CECF0A00F37B72 /* ActionsTest.cpp */; };
		1AC35B2818CECF0C00F37B72 /* ActionsTest.cpp in Sources */ = {isa = PBXBuildFile; fileRef = 1AC3593218CECF0A00F37B72 /* ActionsTest.cpp */; };
		1AC35B2918CECF0C00F37B72 /* AppDelegate.cpp in Sources */ = {isa = PBXBuildFile; fileRef = 1AC3593418CECF0A00F37B72 /* AppDelegate.cpp */; };
		1AC35B2A18CECF0C00F37B72 /* AppDelegate.cpp in Sources */ = {isa = PBXBuildFile; fileRef = 1AC3593418CECF0A00F37B72 /* AppDelegate.cpp */; };
		1AC35B2B18CECF0C00F37B72 /* BaseTest.cpp in Sources */ = {isa = PBXBuildFile; fileRef = 1AC3593618CECF0A00F37B72 /* BaseTest.cpp */; };
		1AC35B2C18CECF0C00F37B72 /* BaseTest.cpp in Sources */ = {isa = PBXBuildFile; fileRef = 1AC3593618CECF0A00F37B72 /* BaseTest.cpp */; };
		1AC35B2D18CECF0C00F37B72 /* Box2dTest.cpp in Sources */ = {isa = PBXBuildFile; fileRef = 1AC3593918CECF0A00F37B72 /* Box2dTest.cpp */; };
		1AC35B2E18CECF0C00F37B72 /* Box2dTest.cpp in Sources */ = {isa = PBXBuildFile; fileRef = 1AC3593918CECF0A00F37B72 /* Box2dTest.cpp */; };
		1AC35B2F18CECF0C00F37B72 /* Box2dView.cpp in Sources */ = {isa = PBXBuildFile; fileRef = 1AC3593C18CECF0A00F37B72 /* Box2dView.cpp */; };
		1AC35B3018CECF0C00F37B72 /* Box2dView.cpp in Sources */ = {isa = PBXBuildFile; fileRef = 1AC3593C18CECF0A00F37B72 /* Box2dView.cpp */; };
		1AC35B3118CECF0C00F37B72 /* GLES-Render.cpp in Sources */ = {isa = PBXBuildFile; fileRef = 1AC3593E18CECF0A00F37B72 /* GLES-Render.cpp */; };
		1AC35B3218CECF0C00F37B72 /* GLES-Render.cpp in Sources */ = {isa = PBXBuildFile; fileRef = 1AC3593E18CECF0A00F37B72 /* GLES-Render.cpp */; };
		1AC35B3318CECF0C00F37B72 /* Test.cpp in Sources */ = {isa = PBXBuildFile; fileRef = 1AC3594018CECF0A00F37B72 /* Test.cpp */; };
		1AC35B3418CECF0C00F37B72 /* Test.cpp in Sources */ = {isa = PBXBuildFile; fileRef = 1AC3594018CECF0A00F37B72 /* Test.cpp */; };
		1AC35B3518CECF0C00F37B72 /* TestEntries.cpp in Sources */ = {isa = PBXBuildFile; fileRef = 1AC3594218CECF0A00F37B72 /* TestEntries.cpp */; };
		1AC35B3618CECF0C00F37B72 /* TestEntries.cpp in Sources */ = {isa = PBXBuildFile; fileRef = 1AC3594218CECF0A00F37B72 /* TestEntries.cpp */; };
		1AC35B3718CECF0C00F37B72 /* Bug-1159.cpp in Sources */ = {isa = PBXBuildFile; fileRef = 1AC3597718CECF0B00F37B72 /* Bug-1159.cpp */; };
		1AC35B3818CECF0C00F37B72 /* Bug-1159.cpp in Sources */ = {isa = PBXBuildFile; fileRef = 1AC3597718CECF0B00F37B72 /* Bug-1159.cpp */; };
		1AC35B3918CECF0C00F37B72 /* Bug-1174.cpp in Sources */ = {isa = PBXBuildFile; fileRef = 1AC3597918CECF0B00F37B72 /* Bug-1174.cpp */; };
		1AC35B3A18CECF0C00F37B72 /* Bug-1174.cpp in Sources */ = {isa = PBXBuildFile; fileRef = 1AC3597918CECF0B00F37B72 /* Bug-1174.cpp */; };
		1AC35B3B18CECF0C00F37B72 /* Bug-350.cpp in Sources */ = {isa = PBXBuildFile; fileRef = 1AC3597B18CECF0B00F37B72 /* Bug-350.cpp */; };
		1AC35B3C18CECF0C00F37B72 /* Bug-350.cpp in Sources */ = {isa = PBXBuildFile; fileRef = 1AC3597B18CECF0B00F37B72 /* Bug-350.cpp */; };
		1AC35B3D18CECF0C00F37B72 /* Bug-422.cpp in Sources */ = {isa = PBXBuildFile; fileRef = 1AC3597D18CECF0B00F37B72 /* Bug-422.cpp */; };
		1AC35B3E18CECF0C00F37B72 /* Bug-422.cpp in Sources */ = {isa = PBXBuildFile; fileRef = 1AC3597D18CECF0B00F37B72 /* Bug-422.cpp */; };
		1AC35B3F18CECF0C00F37B72 /* Bug-458.cpp in Sources */ = {isa = PBXBuildFile; fileRef = 1AC3598018CECF0B00F37B72 /* Bug-458.cpp */; };
		1AC35B4018CECF0C00F37B72 /* Bug-458.cpp in Sources */ = {isa = PBXBuildFile; fileRef = 1AC3598018CECF0B00F37B72 /* Bug-458.cpp */; };
		1AC35B4118CECF0C00F37B72 /* QuestionContainerSprite.cpp in Sources */ = {isa = PBXBuildFile; fileRef = 1AC3598218CECF0B00F37B72 /* QuestionContainerSprite.cpp */; };
		1AC35B4218CECF0C00F37B72 /* QuestionContainerSprite.cpp in Sources */ = {isa = PBXBuildFile; fileRef = 1AC3598218CECF0B00F37B72 /* QuestionContainerSprite.cpp */; };
		1AC35B4318CECF0C00F37B72 /* Bug-624.cpp in Sources */ = {isa = PBXBuildFile; fileRef = 1AC3598418CECF0B00F37B72 /* Bug-624.cpp */; };
		1AC35B4418CECF0C00F37B72 /* Bug-624.cpp in Sources */ = {isa = PBXBuildFile; fileRef = 1AC3598418CECF0B00F37B72 /* Bug-624.cpp */; };
		1AC35B4518CECF0C00F37B72 /* Bug-886.cpp in Sources */ = {isa = PBXBuildFile; fileRef = 1AC3598618CECF0B00F37B72 /* Bug-886.cpp */; };
		1AC35B4618CECF0C00F37B72 /* Bug-886.cpp in Sources */ = {isa = PBXBuildFile; fileRef = 1AC3598618CECF0B00F37B72 /* Bug-886.cpp */; };
		1AC35B4718CECF0C00F37B72 /* Bug-899.cpp in Sources */ = {isa = PBXBuildFile; fileRef = 1AC3598818CECF0B00F37B72 /* Bug-899.cpp */; };
		1AC35B4818CECF0C00F37B72 /* Bug-899.cpp in Sources */ = {isa = PBXBuildFile; fileRef = 1AC3598818CECF0B00F37B72 /* Bug-899.cpp */; };
		1AC35B4918CECF0C00F37B72 /* Bug-914.cpp in Sources */ = {isa = PBXBuildFile; fileRef = 1AC3598A18CECF0B00F37B72 /* Bug-914.cpp */; };
		1AC35B4A18CECF0C00F37B72 /* Bug-914.cpp in Sources */ = {isa = PBXBuildFile; fileRef = 1AC3598A18CECF0B00F37B72 /* Bug-914.cpp */; };
		1AC35B4B18CECF0C00F37B72 /* BugsTest.cpp in Sources */ = {isa = PBXBuildFile; fileRef = 1AC3598C18CECF0B00F37B72 /* BugsTest.cpp */; };
		1AC35B4C18CECF0C00F37B72 /* BugsTest.cpp in Sources */ = {isa = PBXBuildFile; fileRef = 1AC3598C18CECF0B00F37B72 /* BugsTest.cpp */; };
		1AC35B4D18CECF0C00F37B72 /* ChipmunkTest.cpp in Sources */ = {isa = PBXBuildFile; fileRef = 1AC3598F18CECF0B00F37B72 /* ChipmunkTest.cpp */; };
		1AC35B4E18CECF0C00F37B72 /* ChipmunkTest.cpp in Sources */ = {isa = PBXBuildFile; fileRef = 1AC3598F18CECF0B00F37B72 /* ChipmunkTest.cpp */; };
		1AC35B4F18CECF0C00F37B72 /* ClickAndMoveTest.cpp in Sources */ = {isa = PBXBuildFile; fileRef = 1AC3599218CECF0B00F37B72 /* ClickAndMoveTest.cpp */; };
		1AC35B5018CECF0C00F37B72 /* ClickAndMoveTest.cpp in Sources */ = {isa = PBXBuildFile; fileRef = 1AC3599218CECF0B00F37B72 /* ClickAndMoveTest.cpp */; };
		1AC35B5118CECF0C00F37B72 /* ClippingNodeTest.cpp in Sources */ = {isa = PBXBuildFile; fileRef = 1AC3599518CECF0B00F37B72 /* ClippingNodeTest.cpp */; };
		1AC35B5218CECF0C00F37B72 /* ClippingNodeTest.cpp in Sources */ = {isa = PBXBuildFile; fileRef = 1AC3599518CECF0B00F37B72 /* ClippingNodeTest.cpp */; };
		1AC35B5318CECF0C00F37B72 /* CocosDenshionTest.cpp in Sources */ = {isa = PBXBuildFile; fileRef = 1AC3599818CECF0B00F37B72 /* CocosDenshionTest.cpp */; };
		1AC35B5418CECF0C00F37B72 /* CocosDenshionTest.cpp in Sources */ = {isa = PBXBuildFile; fileRef = 1AC3599818CECF0B00F37B72 /* CocosDenshionTest.cpp */; };
		1AC35B5518CECF0C00F37B72 /* ConfigurationTest.cpp in Sources */ = {isa = PBXBuildFile; fileRef = 1AC3599B18CECF0B00F37B72 /* ConfigurationTest.cpp */; };
		1AC35B5618CECF0C00F37B72 /* ConfigurationTest.cpp in Sources */ = {isa = PBXBuildFile; fileRef = 1AC3599B18CECF0B00F37B72 /* ConfigurationTest.cpp */; };
		1AC35B5718CECF0C00F37B72 /* ConsoleTest.cpp in Sources */ = {isa = PBXBuildFile; fileRef = 1AC3599E18CECF0B00F37B72 /* ConsoleTest.cpp */; };
		1AC35B5818CECF0C00F37B72 /* ConsoleTest.cpp in Sources */ = {isa = PBXBuildFile; fileRef = 1AC3599E18CECF0B00F37B72 /* ConsoleTest.cpp */; };
		1AC35B5918CECF0C00F37B72 /* controller.cpp in Sources */ = {isa = PBXBuildFile; fileRef = 1AC359A018CECF0B00F37B72 /* controller.cpp */; };
		1AC35B5A18CECF0C00F37B72 /* controller.cpp in Sources */ = {isa = PBXBuildFile; fileRef = 1AC359A018CECF0B00F37B72 /* controller.cpp */; };
		1AC35B5B18CECF0C00F37B72 /* CurlTest.cpp in Sources */ = {isa = PBXBuildFile; fileRef = 1AC359A318CECF0B00F37B72 /* CurlTest.cpp */; };
		1AC35B5C18CECF0C00F37B72 /* CurlTest.cpp in Sources */ = {isa = PBXBuildFile; fileRef = 1AC359A318CECF0B00F37B72 /* CurlTest.cpp */; };
		1AC35B5D18CECF0C00F37B72 /* CurrentLanguageTest.cpp in Sources */ = {isa = PBXBuildFile; fileRef = 1AC359A618CECF0B00F37B72 /* CurrentLanguageTest.cpp */; };
		1AC35B5E18CECF0C00F37B72 /* CurrentLanguageTest.cpp in Sources */ = {isa = PBXBuildFile; fileRef = 1AC359A618CECF0B00F37B72 /* CurrentLanguageTest.cpp */; };
		1AC35B5F18CECF0C00F37B72 /* DataVisitorTest.cpp in Sources */ = {isa = PBXBuildFile; fileRef = 1AC359A918CECF0B00F37B72 /* DataVisitorTest.cpp */; };
		1AC35B6018CECF0C00F37B72 /* DataVisitorTest.cpp in Sources */ = {isa = PBXBuildFile; fileRef = 1AC359A918CECF0B00F37B72 /* DataVisitorTest.cpp */; };
		1AC35B6118CECF0C00F37B72 /* DrawPrimitivesTest.cpp in Sources */ = {isa = PBXBuildFile; fileRef = 1AC359AC18CECF0B00F37B72 /* DrawPrimitivesTest.cpp */; };
		1AC35B6218CECF0C00F37B72 /* DrawPrimitivesTest.cpp in Sources */ = {isa = PBXBuildFile; fileRef = 1AC359AC18CECF0B00F37B72 /* DrawPrimitivesTest.cpp */; };
		1AC35B6318CECF0C00F37B72 /* EffectsAdvancedTest.cpp in Sources */ = {isa = PBXBuildFile; fileRef = 1AC359AF18CECF0B00F37B72 /* EffectsAdvancedTest.cpp */; };
		1AC35B6418CECF0C00F37B72 /* EffectsAdvancedTest.cpp in Sources */ = {isa = PBXBuildFile; fileRef = 1AC359AF18CECF0B00F37B72 /* EffectsAdvancedTest.cpp */; };
		1AC35B6518CECF0C00F37B72 /* EffectsTest.cpp in Sources */ = {isa = PBXBuildFile; fileRef = 1AC359B218CECF0B00F37B72 /* EffectsTest.cpp */; };
		1AC35B6618CECF0C00F37B72 /* EffectsTest.cpp in Sources */ = {isa = PBXBuildFile; fileRef = 1AC359B218CECF0B00F37B72 /* EffectsTest.cpp */; };
		1AC35B6718CECF0C00F37B72 /* AnimationsTestLayer.cpp in Sources */ = {isa = PBXBuildFile; fileRef = 1AC359B818CECF0B00F37B72 /* AnimationsTestLayer.cpp */; };
		1AC35B6818CECF0C00F37B72 /* AnimationsTestLayer.cpp in Sources */ = {isa = PBXBuildFile; fileRef = 1AC359B818CECF0B00F37B72 /* AnimationsTestLayer.cpp */; };
		1AC35B6918CECF0C00F37B72 /* ButtonTestLayer.cpp in Sources */ = {isa = PBXBuildFile; fileRef = 1AC359BB18CECF0B00F37B72 /* ButtonTestLayer.cpp */; };
		1AC35B6A18CECF0C00F37B72 /* ButtonTestLayer.cpp in Sources */ = {isa = PBXBuildFile; fileRef = 1AC359BB18CECF0B00F37B72 /* ButtonTestLayer.cpp */; };
		1AC35B6B18CECF0C00F37B72 /* CocosBuilderTest.cpp in Sources */ = {isa = PBXBuildFile; fileRef = 1AC359BE18CECF0B00F37B72 /* CocosBuilderTest.cpp */; };
		1AC35B6C18CECF0C00F37B72 /* CocosBuilderTest.cpp in Sources */ = {isa = PBXBuildFile; fileRef = 1AC359BE18CECF0B00F37B72 /* CocosBuilderTest.cpp */; };
		1AC35B6D18CECF0C00F37B72 /* HelloCocosBuilderLayer.cpp in Sources */ = {isa = PBXBuildFile; fileRef = 1AC359C118CECF0B00F37B72 /* HelloCocosBuilderLayer.cpp */; };
		1AC35B6E18CECF0C00F37B72 /* HelloCocosBuilderLayer.cpp in Sources */ = {isa = PBXBuildFile; fileRef = 1AC359C118CECF0B00F37B72 /* HelloCocosBuilderLayer.cpp */; };
		1AC35B6F18CECF0C00F37B72 /* MenuTestLayer.cpp in Sources */ = {isa = PBXBuildFile; fileRef = 1AC359C818CECF0B00F37B72 /* MenuTestLayer.cpp */; };
		1AC35B7018CECF0C00F37B72 /* MenuTestLayer.cpp in Sources */ = {isa = PBXBuildFile; fileRef = 1AC359C818CECF0B00F37B72 /* MenuTestLayer.cpp */; };
		1AC35B7118CECF0C00F37B72 /* TestHeaderLayer.cpp in Sources */ = {isa = PBXBuildFile; fileRef = 1AC359D518CECF0B00F37B72 /* TestHeaderLayer.cpp */; };
		1AC35B7218CECF0C00F37B72 /* TestHeaderLayer.cpp in Sources */ = {isa = PBXBuildFile; fileRef = 1AC359D518CECF0B00F37B72 /* TestHeaderLayer.cpp */; };
		1AC35B7318CECF0C00F37B72 /* TimelineCallbackTestLayer.cpp in Sources */ = {isa = PBXBuildFile; fileRef = 1AC359DA18CECF0B00F37B72 /* TimelineCallbackTestLayer.cpp */; };
		1AC35B7418CECF0C00F37B72 /* TimelineCallbackTestLayer.cpp in Sources */ = {isa = PBXBuildFile; fileRef = 1AC359DA18CECF0B00F37B72 /* TimelineCallbackTestLayer.cpp */; };
		1AC35B7518CECF0C00F37B72 /* ArmatureScene.cpp in Sources */ = {isa = PBXBuildFile; fileRef = 1AC359DD18CECF0B00F37B72 /* ArmatureScene.cpp */; };
		1AC35B7618CECF0C00F37B72 /* ArmatureScene.cpp in Sources */ = {isa = PBXBuildFile; fileRef = 1AC359DD18CECF0B00F37B72 /* ArmatureScene.cpp */; };
		1AC35B7718CECF0C00F37B72 /* ComponentsTestScene.cpp in Sources */ = {isa = PBXBuildFile; fileRef = 1AC359E018CECF0B00F37B72 /* ComponentsTestScene.cpp */; };
		1AC35B7818CECF0C00F37B72 /* ComponentsTestScene.cpp in Sources */ = {isa = PBXBuildFile; fileRef = 1AC359E018CECF0B00F37B72 /* ComponentsTestScene.cpp */; };
		1AC35B7918CECF0C00F37B72 /* EnemyController.cpp in Sources */ = {isa = PBXBuildFile; fileRef = 1AC359E218CECF0B00F37B72 /* EnemyController.cpp */; };
		1AC35B7A18CECF0C00F37B72 /* EnemyController.cpp in Sources */ = {isa = PBXBuildFile; fileRef = 1AC359E218CECF0B00F37B72 /* EnemyController.cpp */; };
		1AC35B7B18CECF0C00F37B72 /* GameOverScene.cpp in Sources */ = {isa = PBXBuildFile; fileRef = 1AC359E418CECF0B00F37B72 /* GameOverScene.cpp */; };
		1AC35B7C18CECF0C00F37B72 /* GameOverScene.cpp in Sources */ = {isa = PBXBuildFile; fileRef = 1AC359E418CECF0B00F37B72 /* GameOverScene.cpp */; };
		1AC35B7D18CECF0C00F37B72 /* PlayerController.cpp in Sources */ = {isa = PBXBuildFile; fileRef = 1AC359E618CECF0B00F37B72 /* PlayerController.cpp */; };
		1AC35B7E18CECF0C00F37B72 /* PlayerController.cpp in Sources */ = {isa = PBXBuildFile; fileRef = 1AC359E618CECF0B00F37B72 /* PlayerController.cpp */; };
		1AC35B7F18CECF0C00F37B72 /* ProjectileController.cpp in Sources */ = {isa = PBXBuildFile; fileRef = 1AC359E818CECF0B00F37B72 /* ProjectileController.cpp */; };
		1AC35B8018CECF0C00F37B72 /* ProjectileController.cpp in Sources */ = {isa = PBXBuildFile; fileRef = 1AC359E818CECF0B00F37B72 /* ProjectileController.cpp */; };
		1AC35B8118CECF0C00F37B72 /* SceneController.cpp in Sources */ = {isa = PBXBuildFile; fileRef = 1AC359EA18CECF0B00F37B72 /* SceneController.cpp */; };
		1AC35B8218CECF0C00F37B72 /* SceneController.cpp in Sources */ = {isa = PBXBuildFile; fileRef = 1AC359EA18CECF0B00F37B72 /* SceneController.cpp */; };
		1AC35BDB18CECF0C00F37B72 /* SceneEditorTest.cpp in Sources */ = {isa = PBXBuildFile; fileRef = 1AC35A5918CECF0B00F37B72 /* SceneEditorTest.cpp */; };
		1AC35BDC18CECF0C00F37B72 /* SceneEditorTest.cpp in Sources */ = {isa = PBXBuildFile; fileRef = 1AC35A5918CECF0B00F37B72 /* SceneEditorTest.cpp */; };
		1AC35BDD18CECF0C00F37B72 /* acts.cpp in Sources */ = {isa = PBXBuildFile; fileRef = 1AC35A5C18CECF0B00F37B72 /* acts.cpp */; };
		1AC35BDE18CECF0C00F37B72 /* acts.cpp in Sources */ = {isa = PBXBuildFile; fileRef = 1AC35A5C18CECF0B00F37B72 /* acts.cpp */; };
		1AC35BDF18CECF0C00F37B72 /* cons.cpp in Sources */ = {isa = PBXBuildFile; fileRef = 1AC35A5E18CECF0B00F37B72 /* cons.cpp */; };
		1AC35BE018CECF0C00F37B72 /* cons.cpp in Sources */ = {isa = PBXBuildFile; fileRef = 1AC35A5E18CECF0B00F37B72 /* cons.cpp */; };
		1AC35BE118CECF0C00F37B72 /* CCControlButtonTest.cpp in Sources */ = {isa = PBXBuildFile; fileRef = 1AC35A6318CECF0B00F37B72 /* CCControlButtonTest.cpp */; };
		1AC35BE218CECF0C00F37B72 /* CCControlButtonTest.cpp in Sources */ = {isa = PBXBuildFile; fileRef = 1AC35A6318CECF0B00F37B72 /* CCControlButtonTest.cpp */; };
		1AC35BE318CECF0C00F37B72 /* CCControlColourPickerTest.cpp in Sources */ = {isa = PBXBuildFile; fileRef = 1AC35A6618CECF0B00F37B72 /* CCControlColourPickerTest.cpp */; };
		1AC35BE418CECF0C00F37B72 /* CCControlColourPickerTest.cpp in Sources */ = {isa = PBXBuildFile; fileRef = 1AC35A6618CECF0B00F37B72 /* CCControlColourPickerTest.cpp */; };
		1AC35BE518CECF0C00F37B72 /* CCControlPotentiometerTest.cpp in Sources */ = {isa = PBXBuildFile; fileRef = 1AC35A6918CECF0B00F37B72 /* CCControlPotentiometerTest.cpp */; };
		1AC35BE618CECF0C00F37B72 /* CCControlPotentiometerTest.cpp in Sources */ = {isa = PBXBuildFile; fileRef = 1AC35A6918CECF0B00F37B72 /* CCControlPotentiometerTest.cpp */; };
		1AC35BE718CECF0C00F37B72 /* CCControlScene.cpp in Sources */ = {isa = PBXBuildFile; fileRef = 1AC35A6B18CECF0B00F37B72 /* CCControlScene.cpp */; };
		1AC35BE818CECF0C00F37B72 /* CCControlScene.cpp in Sources */ = {isa = PBXBuildFile; fileRef = 1AC35A6B18CECF0B00F37B72 /* CCControlScene.cpp */; };
		1AC35BE918CECF0C00F37B72 /* CCControlSceneManager.cpp in Sources */ = {isa = PBXBuildFile; fileRef = 1AC35A6D18CECF0B00F37B72 /* CCControlSceneManager.cpp */; };
		1AC35BEA18CECF0C00F37B72 /* CCControlSceneManager.cpp in Sources */ = {isa = PBXBuildFile; fileRef = 1AC35A6D18CECF0B00F37B72 /* CCControlSceneManager.cpp */; };
		1AC35BEB18CECF0C00F37B72 /* CCControlSliderTest.cpp in Sources */ = {isa = PBXBuildFile; fileRef = 1AC35A7018CECF0B00F37B72 /* CCControlSliderTest.cpp */; };
		1AC35BEC18CECF0C00F37B72 /* CCControlSliderTest.cpp in Sources */ = {isa = PBXBuildFile; fileRef = 1AC35A7018CECF0B00F37B72 /* CCControlSliderTest.cpp */; };
		1AC35BED18CECF0C00F37B72 /* CCControlStepperTest.cpp in Sources */ = {isa = PBXBuildFile; fileRef = 1AC35A7318CECF0B00F37B72 /* CCControlStepperTest.cpp */; };
		1AC35BEE18CECF0C00F37B72 /* CCControlStepperTest.cpp in Sources */ = {isa = PBXBuildFile; fileRef = 1AC35A7318CECF0B00F37B72 /* CCControlStepperTest.cpp */; };
		1AC35BEF18CECF0C00F37B72 /* CCControlSwitchTest.cpp in Sources */ = {isa = PBXBuildFile; fileRef = 1AC35A7618CECF0B00F37B72 /* CCControlSwitchTest.cpp */; };
		1AC35BF018CECF0C00F37B72 /* CCControlSwitchTest.cpp in Sources */ = {isa = PBXBuildFile; fileRef = 1AC35A7618CECF0B00F37B72 /* CCControlSwitchTest.cpp */; };
		1AC35BF318CECF0C00F37B72 /* ExtensionsTest.cpp in Sources */ = {isa = PBXBuildFile; fileRef = 1AC35A7B18CECF0B00F37B72 /* ExtensionsTest.cpp */; };
		1AC35BF418CECF0C00F37B72 /* ExtensionsTest.cpp in Sources */ = {isa = PBXBuildFile; fileRef = 1AC35A7B18CECF0B00F37B72 /* ExtensionsTest.cpp */; };
		1AC35BF518CECF0C00F37B72 /* HttpClientTest.cpp in Sources */ = {isa = PBXBuildFile; fileRef = 1AC35A7E18CECF0B00F37B72 /* HttpClientTest.cpp */; };
		1AC35BF618CECF0C00F37B72 /* HttpClientTest.cpp in Sources */ = {isa = PBXBuildFile; fileRef = 1AC35A7E18CECF0B00F37B72 /* HttpClientTest.cpp */; };
		1AC35BF718CECF0C00F37B72 /* SocketIOTest.cpp in Sources */ = {isa = PBXBuildFile; fileRef = 1AC35A8018CECF0B00F37B72 /* SocketIOTest.cpp */; };
		1AC35BF818CECF0C00F37B72 /* SocketIOTest.cpp in Sources */ = {isa = PBXBuildFile; fileRef = 1AC35A8018CECF0B00F37B72 /* SocketIOTest.cpp */; };
		1AC35BF918CECF0C00F37B72 /* WebSocketTest.cpp in Sources */ = {isa = PBXBuildFile; fileRef = 1AC35A8218CECF0B00F37B72 /* WebSocketTest.cpp */; };
		1AC35BFA18CECF0C00F37B72 /* WebSocketTest.cpp in Sources */ = {isa = PBXBuildFile; fileRef = 1AC35A8218CECF0B00F37B72 /* WebSocketTest.cpp */; };
		1AC35BFB18CECF0C00F37B72 /* NotificationCenterTest.cpp in Sources */ = {isa = PBXBuildFile; fileRef = 1AC35A8518CECF0B00F37B72 /* NotificationCenterTest.cpp */; };
		1AC35BFC18CECF0C00F37B72 /* NotificationCenterTest.cpp in Sources */ = {isa = PBXBuildFile; fileRef = 1AC35A8518CECF0B00F37B72 /* NotificationCenterTest.cpp */; };
		1AC35BFF18CECF0C00F37B72 /* CustomTableViewCell.cpp in Sources */ = {isa = PBXBuildFile; fileRef = 1AC35A8B18CECF0B00F37B72 /* CustomTableViewCell.cpp */; };
		1AC35C0018CECF0C00F37B72 /* CustomTableViewCell.cpp in Sources */ = {isa = PBXBuildFile; fileRef = 1AC35A8B18CECF0B00F37B72 /* CustomTableViewCell.cpp */; };
		1AC35C0118CECF0C00F37B72 /* TableViewTestScene.cpp in Sources */ = {isa = PBXBuildFile; fileRef = 1AC35A8D18CECF0B00F37B72 /* TableViewTestScene.cpp */; };
		1AC35C0218CECF0C00F37B72 /* TableViewTestScene.cpp in Sources */ = {isa = PBXBuildFile; fileRef = 1AC35A8D18CECF0B00F37B72 /* TableViewTestScene.cpp */; };
		1AC35C0318CECF0C00F37B72 /* FileUtilsTest.cpp in Sources */ = {isa = PBXBuildFile; fileRef = 1AC35A9018CECF0B00F37B72 /* FileUtilsTest.cpp */; };
		1AC35C0418CECF0C00F37B72 /* FileUtilsTest.cpp in Sources */ = {isa = PBXBuildFile; fileRef = 1AC35A9018CECF0B00F37B72 /* FileUtilsTest.cpp */; };
		1AC35C0518CECF0C00F37B72 /* FontTest.cpp in Sources */ = {isa = PBXBuildFile; fileRef = 1AC35A9318CECF0B00F37B72 /* FontTest.cpp */; };
		1AC35C0618CECF0C00F37B72 /* FontTest.cpp in Sources */ = {isa = PBXBuildFile; fileRef = 1AC35A9318CECF0B00F37B72 /* FontTest.cpp */; };
		1AC35C0718CECF0C00F37B72 /* MouseTest.cpp in Sources */ = {isa = PBXBuildFile; fileRef = 1AC35A9618CECF0B00F37B72 /* MouseTest.cpp */; };
		1AC35C0818CECF0C00F37B72 /* MouseTest.cpp in Sources */ = {isa = PBXBuildFile; fileRef = 1AC35A9618CECF0B00F37B72 /* MouseTest.cpp */; };
		1AC35C0918CECF0C00F37B72 /* IntervalTest.cpp in Sources */ = {isa = PBXBuildFile; fileRef = 1AC35A9918CECF0B00F37B72 /* IntervalTest.cpp */; };
		1AC35C0A18CECF0C00F37B72 /* IntervalTest.cpp in Sources */ = {isa = PBXBuildFile; fileRef = 1AC35A9918CECF0B00F37B72 /* IntervalTest.cpp */; };
		1AC35C0F18CECF0C00F37B72 /* LabelTest.cpp in Sources */ = {isa = PBXBuildFile; fileRef = 1AC35AA218CECF0C00F37B72 /* LabelTest.cpp */; };
		1AC35C1018CECF0C00F37B72 /* LabelTest.cpp in Sources */ = {isa = PBXBuildFile; fileRef = 1AC35AA218CECF0C00F37B72 /* LabelTest.cpp */; };
		1AC35C1118CECF0C00F37B72 /* LabelTestNew.cpp in Sources */ = {isa = PBXBuildFile; fileRef = 1AC35AA418CECF0C00F37B72 /* LabelTestNew.cpp */; };
		1AC35C1218CECF0C00F37B72 /* LabelTestNew.cpp in Sources */ = {isa = PBXBuildFile; fileRef = 1AC35AA418CECF0C00F37B72 /* LabelTestNew.cpp */; };
		1AC35C1318CECF0C00F37B72 /* LayerTest.cpp in Sources */ = {isa = PBXBuildFile; fileRef = 1AC35AA718CECF0C00F37B72 /* LayerTest.cpp */; };
		1AC35C1418CECF0C00F37B72 /* LayerTest.cpp in Sources */ = {isa = PBXBuildFile; fileRef = 1AC35AA718CECF0C00F37B72 /* LayerTest.cpp */; };
		1AC35C1518CECF0C00F37B72 /* MenuTest.cpp in Sources */ = {isa = PBXBuildFile; fileRef = 1AC35AAA18CECF0C00F37B72 /* MenuTest.cpp */; };
		1AC35C1618CECF0C00F37B72 /* MenuTest.cpp in Sources */ = {isa = PBXBuildFile; fileRef = 1AC35AAA18CECF0C00F37B72 /* MenuTest.cpp */; };
		1AC35C1718CECF0C00F37B72 /* MotionStreakTest.cpp in Sources */ = {isa = PBXBuildFile; fileRef = 1AC35AAD18CECF0C00F37B72 /* MotionStreakTest.cpp */; };
		1AC35C1818CECF0C00F37B72 /* MotionStreakTest.cpp in Sources */ = {isa = PBXBuildFile; fileRef = 1AC35AAD18CECF0C00F37B72 /* MotionStreakTest.cpp */; };
		1AC35C1918CECF0C00F37B72 /* MutiTouchTest.cpp in Sources */ = {isa = PBXBuildFile; fileRef = 1AC35AB018CECF0C00F37B72 /* MutiTouchTest.cpp */; };
		1AC35C1A18CECF0C00F37B72 /* MutiTouchTest.cpp in Sources */ = {isa = PBXBuildFile; fileRef = 1AC35AB018CECF0C00F37B72 /* MutiTouchTest.cpp */; };
		1AC35C1B18CECF0C00F37B72 /* NewEventDispatcherTest.cpp in Sources */ = {isa = PBXBuildFile; fileRef = 1AC35AB318CECF0C00F37B72 /* NewEventDispatcherTest.cpp */; };
		1AC35C1C18CECF0C00F37B72 /* NewEventDispatcherTest.cpp in Sources */ = {isa = PBXBuildFile; fileRef = 1AC35AB318CECF0C00F37B72 /* NewEventDispatcherTest.cpp */; };
		1AC35C1D18CECF0C00F37B72 /* NewRendererTest.cpp in Sources */ = {isa = PBXBuildFile; fileRef = 1AC35AB618CECF0C00F37B72 /* NewRendererTest.cpp */; };
		1AC35C1E18CECF0C00F37B72 /* NewRendererTest.cpp in Sources */ = {isa = PBXBuildFile; fileRef = 1AC35AB618CECF0C00F37B72 /* NewRendererTest.cpp */; };
		1AC35C1F18CECF0C00F37B72 /* NodeTest.cpp in Sources */ = {isa = PBXBuildFile; fileRef = 1AC35AB918CECF0C00F37B72 /* NodeTest.cpp */; };
		1AC35C2018CECF0C00F37B72 /* NodeTest.cpp in Sources */ = {isa = PBXBuildFile; fileRef = 1AC35AB918CECF0C00F37B72 /* NodeTest.cpp */; };
		1AC35C2118CECF0C00F37B72 /* ParallaxTest.cpp in Sources */ = {isa = PBXBuildFile; fileRef = 1AC35ABC18CECF0C00F37B72 /* ParallaxTest.cpp */; };
		1AC35C2218CECF0C00F37B72 /* ParallaxTest.cpp in Sources */ = {isa = PBXBuildFile; fileRef = 1AC35ABC18CECF0C00F37B72 /* ParallaxTest.cpp */; };
		1AC35C2318CECF0C00F37B72 /* ParticleTest.cpp in Sources */ = {isa = PBXBuildFile; fileRef = 1AC35ABF18CECF0C00F37B72 /* ParticleTest.cpp */; };
		1AC35C2418CECF0C00F37B72 /* ParticleTest.cpp in Sources */ = {isa = PBXBuildFile; fileRef = 1AC35ABF18CECF0C00F37B72 /* ParticleTest.cpp */; };
		1AC35C2518CECF0C00F37B72 /* PerformanceAllocTest.cpp in Sources */ = {isa = PBXBuildFile; fileRef = 1AC35AC218CECF0C00F37B72 /* PerformanceAllocTest.cpp */; };
		1AC35C2618CECF0C00F37B72 /* PerformanceAllocTest.cpp in Sources */ = {isa = PBXBuildFile; fileRef = 1AC35AC218CECF0C00F37B72 /* PerformanceAllocTest.cpp */; };
		1AC35C2718CECF0C00F37B72 /* PerformanceContainerTest.cpp in Sources */ = {isa = PBXBuildFile; fileRef = 1AC35AC418CECF0C00F37B72 /* PerformanceContainerTest.cpp */; };
		1AC35C2818CECF0C00F37B72 /* PerformanceContainerTest.cpp in Sources */ = {isa = PBXBuildFile; fileRef = 1AC35AC418CECF0C00F37B72 /* PerformanceContainerTest.cpp */; };
		1AC35C2918CECF0C00F37B72 /* PerformanceEventDispatcherTest.cpp in Sources */ = {isa = PBXBuildFile; fileRef = 1AC35AC618CECF0C00F37B72 /* PerformanceEventDispatcherTest.cpp */; };
		1AC35C2A18CECF0C00F37B72 /* PerformanceEventDispatcherTest.cpp in Sources */ = {isa = PBXBuildFile; fileRef = 1AC35AC618CECF0C00F37B72 /* PerformanceEventDispatcherTest.cpp */; };
		1AC35C2B18CECF0C00F37B72 /* PerformanceLabelTest.cpp in Sources */ = {isa = PBXBuildFile; fileRef = 1AC35AC818CECF0C00F37B72 /* PerformanceLabelTest.cpp */; };
		1AC35C2C18CECF0C00F37B72 /* PerformanceLabelTest.cpp in Sources */ = {isa = PBXBuildFile; fileRef = 1AC35AC818CECF0C00F37B72 /* PerformanceLabelTest.cpp */; };
		1AC35C2D18CECF0C00F37B72 /* PerformanceNodeChildrenTest.cpp in Sources */ = {isa = PBXBuildFile; fileRef = 1AC35ACA18CECF0C00F37B72 /* PerformanceNodeChildrenTest.cpp */; };
		1AC35C2E18CECF0C00F37B72 /* PerformanceNodeChildrenTest.cpp in Sources */ = {isa = PBXBuildFile; fileRef = 1AC35ACA18CECF0C00F37B72 /* PerformanceNodeChildrenTest.cpp */; };
		1AC35C2F18CECF0C00F37B72 /* PerformanceParticleTest.cpp in Sources */ = {isa = PBXBuildFile; fileRef = 1AC35ACC18CECF0C00F37B72 /* PerformanceParticleTest.cpp */; };
		1AC35C3018CECF0C00F37B72 /* PerformanceParticleTest.cpp in Sources */ = {isa = PBXBuildFile; fileRef = 1AC35ACC18CECF0C00F37B72 /* PerformanceParticleTest.cpp */; };
		1AC35C3118CECF0C00F37B72 /* PerformanceRendererTest.cpp in Sources */ = {isa = PBXBuildFile; fileRef = 1AC35ACE18CECF0C00F37B72 /* PerformanceRendererTest.cpp */; };
		1AC35C3218CECF0C00F37B72 /* PerformanceRendererTest.cpp in Sources */ = {isa = PBXBuildFile; fileRef = 1AC35ACE18CECF0C00F37B72 /* PerformanceRendererTest.cpp */; };
		1AC35C3318CECF0C00F37B72 /* PerformanceScenarioTest.cpp in Sources */ = {isa = PBXBuildFile; fileRef = 1AC35AD018CECF0C00F37B72 /* PerformanceScenarioTest.cpp */; };
		1AC35C3418CECF0C00F37B72 /* PerformanceScenarioTest.cpp in Sources */ = {isa = PBXBuildFile; fileRef = 1AC35AD018CECF0C00F37B72 /* PerformanceScenarioTest.cpp */; };
		1AC35C3518CECF0C00F37B72 /* PerformanceSpriteTest.cpp in Sources */ = {isa = PBXBuildFile; fileRef = 1AC35AD218CECF0C00F37B72 /* PerformanceSpriteTest.cpp */; };
		1AC35C3618CECF0C00F37B72 /* PerformanceSpriteTest.cpp in Sources */ = {isa = PBXBuildFile; fileRef = 1AC35AD218CECF0C00F37B72 /* PerformanceSpriteTest.cpp */; };
		1AC35C3718CECF0C00F37B72 /* PerformanceTest.cpp in Sources */ = {isa = PBXBuildFile; fileRef = 1AC35AD418CECF0C00F37B72 /* PerformanceTest.cpp */; };
		1AC35C3818CECF0C00F37B72 /* PerformanceTest.cpp in Sources */ = {isa = PBXBuildFile; fileRef = 1AC35AD418CECF0C00F37B72 /* PerformanceTest.cpp */; };
		1AC35C3918CECF0C00F37B72 /* PerformanceTextureTest.cpp in Sources */ = {isa = PBXBuildFile; fileRef = 1AC35AD618CECF0C00F37B72 /* PerformanceTextureTest.cpp */; };
		1AC35C3A18CECF0C00F37B72 /* PerformanceTextureTest.cpp in Sources */ = {isa = PBXBuildFile; fileRef = 1AC35AD618CECF0C00F37B72 /* PerformanceTextureTest.cpp */; };
		1AC35C3B18CECF0C00F37B72 /* PerformanceTouchesTest.cpp in Sources */ = {isa = PBXBuildFile; fileRef = 1AC35AD818CECF0C00F37B72 /* PerformanceTouchesTest.cpp */; };
		1AC35C3C18CECF0C00F37B72 /* PerformanceTouchesTest.cpp in Sources */ = {isa = PBXBuildFile; fileRef = 1AC35AD818CECF0C00F37B72 /* PerformanceTouchesTest.cpp */; };
		1AC35C3D18CECF0C00F37B72 /* PhysicsTest.cpp in Sources */ = {isa = PBXBuildFile; fileRef = 1AC35ADB18CECF0C00F37B72 /* PhysicsTest.cpp */; };
		1AC35C3E18CECF0C00F37B72 /* PhysicsTest.cpp in Sources */ = {isa = PBXBuildFile; fileRef = 1AC35ADB18CECF0C00F37B72 /* PhysicsTest.cpp */; };
		1AC35C3F18CECF0C00F37B72 /* ReleasePoolTest.cpp in Sources */ = {isa = PBXBuildFile; fileRef = 1AC35ADE18CECF0C00F37B72 /* ReleasePoolTest.cpp */; };
		1AC35C4018CECF0C00F37B72 /* ReleasePoolTest.cpp in Sources */ = {isa = PBXBuildFile; fileRef = 1AC35ADE18CECF0C00F37B72 /* ReleasePoolTest.cpp */; };
		1AC35C4118CECF0C00F37B72 /* RenderTextureTest.cpp in Sources */ = {isa = PBXBuildFile; fileRef = 1AC35AE118CECF0C00F37B72 /* RenderTextureTest.cpp */; };
		1AC35C4218CECF0C00F37B72 /* RenderTextureTest.cpp in Sources */ = {isa = PBXBuildFile; fileRef = 1AC35AE118CECF0C00F37B72 /* RenderTextureTest.cpp */; };
		1AC35C4318CECF0C00F37B72 /* RotateWorldTest.cpp in Sources */ = {isa = PBXBuildFile; fileRef = 1AC35AE418CECF0C00F37B72 /* RotateWorldTest.cpp */; };
		1AC35C4418CECF0C00F37B72 /* RotateWorldTest.cpp in Sources */ = {isa = PBXBuildFile; fileRef = 1AC35AE418CECF0C00F37B72 /* RotateWorldTest.cpp */; };
		1AC35C4518CECF0C00F37B72 /* SceneTest.cpp in Sources */ = {isa = PBXBuildFile; fileRef = 1AC35AE718CECF0C00F37B72 /* SceneTest.cpp */; };
		1AC35C4618CECF0C00F37B72 /* SceneTest.cpp in Sources */ = {isa = PBXBuildFile; fileRef = 1AC35AE718CECF0C00F37B72 /* SceneTest.cpp */; };
		1AC35C4718CECF0C00F37B72 /* SchedulerTest.cpp in Sources */ = {isa = PBXBuildFile; fileRef = 1AC35AEA18CECF0C00F37B72 /* SchedulerTest.cpp */; };
		1AC35C4818CECF0C00F37B72 /* SchedulerTest.cpp in Sources */ = {isa = PBXBuildFile; fileRef = 1AC35AEA18CECF0C00F37B72 /* SchedulerTest.cpp */; };
		1AC35C4918CECF0C00F37B72 /* ShaderTest.cpp in Sources */ = {isa = PBXBuildFile; fileRef = 1AC35AED18CECF0C00F37B72 /* ShaderTest.cpp */; };
		1AC35C4A18CECF0C00F37B72 /* ShaderTest.cpp in Sources */ = {isa = PBXBuildFile; fileRef = 1AC35AED18CECF0C00F37B72 /* ShaderTest.cpp */; };
		1AC35C4B18CECF0C00F37B72 /* ShaderTest2.cpp in Sources */ = {isa = PBXBuildFile; fileRef = 1AC35AEF18CECF0C00F37B72 /* ShaderTest2.cpp */; };
		1AC35C4C18CECF0C00F37B72 /* ShaderTest2.cpp in Sources */ = {isa = PBXBuildFile; fileRef = 1AC35AEF18CECF0C00F37B72 /* ShaderTest2.cpp */; };
		1AC35C4D18CECF0C00F37B72 /* SpineTest.cpp in Sources */ = {isa = PBXBuildFile; fileRef = 1AC35AF218CECF0C00F37B72 /* SpineTest.cpp */; };
		1AC35C4E18CECF0C00F37B72 /* SpineTest.cpp in Sources */ = {isa = PBXBuildFile; fileRef = 1AC35AF218CECF0C00F37B72 /* SpineTest.cpp */; };
		1AC35C4F18CECF0C00F37B72 /* SpriteTest.cpp in Sources */ = {isa = PBXBuildFile; fileRef = 1AC35AF518CECF0C00F37B72 /* SpriteTest.cpp */; };
		1AC35C5018CECF0C00F37B72 /* SpriteTest.cpp in Sources */ = {isa = PBXBuildFile; fileRef = 1AC35AF518CECF0C00F37B72 /* SpriteTest.cpp */; };
		1AC35C5118CECF0C00F37B72 /* testBasic.cpp in Sources */ = {isa = PBXBuildFile; fileRef = 1AC35AF718CECF0C00F37B72 /* testBasic.cpp */; };
		1AC35C5218CECF0C00F37B72 /* testBasic.cpp in Sources */ = {isa = PBXBuildFile; fileRef = 1AC35AF718CECF0C00F37B72 /* testBasic.cpp */; };
		1AC35C5318CECF0C00F37B72 /* TextInputTest.cpp in Sources */ = {isa = PBXBuildFile; fileRef = 1AC35AFC18CECF0C00F37B72 /* TextInputTest.cpp */; };
		1AC35C5418CECF0C00F37B72 /* TextInputTest.cpp in Sources */ = {isa = PBXBuildFile; fileRef = 1AC35AFC18CECF0C00F37B72 /* TextInputTest.cpp */; };
		1AC35C5518CECF0C00F37B72 /* Texture2dTest.cpp in Sources */ = {isa = PBXBuildFile; fileRef = 1AC35AFF18CECF0C00F37B72 /* Texture2dTest.cpp */; };
		1AC35C5618CECF0C00F37B72 /* Texture2dTest.cpp in Sources */ = {isa = PBXBuildFile; fileRef = 1AC35AFF18CECF0C00F37B72 /* Texture2dTest.cpp */; };
		1AC35C5718CECF0C00F37B72 /* TextureCacheTest.cpp in Sources */ = {isa = PBXBuildFile; fileRef = 1AC35B0218CECF0C00F37B72 /* TextureCacheTest.cpp */; };
		1AC35C5818CECF0C00F37B72 /* TextureCacheTest.cpp in Sources */ = {isa = PBXBuildFile; fileRef = 1AC35B0218CECF0C00F37B72 /* TextureCacheTest.cpp */; };
		1AC35C5918CECF0C00F37B72 /* TextureAtlasEncryptionTest.cpp in Sources */ = {isa = PBXBuildFile; fileRef = 1AC35B0518CECF0C00F37B72 /* TextureAtlasEncryptionTest.cpp */; };
		1AC35C5A18CECF0C00F37B72 /* TextureAtlasEncryptionTest.cpp in Sources */ = {isa = PBXBuildFile; fileRef = 1AC35B0518CECF0C00F37B72 /* TextureAtlasEncryptionTest.cpp */; };
		1AC35C5B18CECF0C00F37B72 /* TileMapTest.cpp in Sources */ = {isa = PBXBuildFile; fileRef = 1AC35B0818CECF0C00F37B72 /* TileMapTest.cpp */; };
		1AC35C5C18CECF0C00F37B72 /* TileMapTest.cpp in Sources */ = {isa = PBXBuildFile; fileRef = 1AC35B0818CECF0C00F37B72 /* TileMapTest.cpp */; };
		1AC35C5D18CECF0C00F37B72 /* Ball.cpp in Sources */ = {isa = PBXBuildFile; fileRef = 1AC35B0B18CECF0C00F37B72 /* Ball.cpp */; };
		1AC35C5E18CECF0C00F37B72 /* Ball.cpp in Sources */ = {isa = PBXBuildFile; fileRef = 1AC35B0B18CECF0C00F37B72 /* Ball.cpp */; };
		1AC35C5F18CECF0C00F37B72 /* Paddle.cpp in Sources */ = {isa = PBXBuildFile; fileRef = 1AC35B0D18CECF0C00F37B72 /* Paddle.cpp */; };
		1AC35C6018CECF0C00F37B72 /* Paddle.cpp in Sources */ = {isa = PBXBuildFile; fileRef = 1AC35B0D18CECF0C00F37B72 /* Paddle.cpp */; };
		1AC35C6118CECF0C00F37B72 /* TouchesTest.cpp in Sources */ = {isa = PBXBuildFile; fileRef = 1AC35B0F18CECF0C00F37B72 /* TouchesTest.cpp */; };
		1AC35C6218CECF0C00F37B72 /* TouchesTest.cpp in Sources */ = {isa = PBXBuildFile; fileRef = 1AC35B0F18CECF0C00F37B72 /* TouchesTest.cpp */; };
		1AC35C6318CECF0C00F37B72 /* TransitionsTest.cpp in Sources */ = {isa = PBXBuildFile; fileRef = 1AC35B1218CECF0C00F37B72 /* TransitionsTest.cpp */; };
		1AC35C6418CECF0C00F37B72 /* TransitionsTest.cpp in Sources */ = {isa = PBXBuildFile; fileRef = 1AC35B1218CECF0C00F37B72 /* TransitionsTest.cpp */; };
		1AC35C6518CECF0C00F37B72 /* UnitTest.cpp in Sources */ = {isa = PBXBuildFile; fileRef = 1AC35B1518CECF0C00F37B72 /* UnitTest.cpp */; };
		1AC35C6618CECF0C00F37B72 /* UnitTest.cpp in Sources */ = {isa = PBXBuildFile; fileRef = 1AC35B1518CECF0C00F37B72 /* UnitTest.cpp */; };
		1AC35C6718CECF0C00F37B72 /* UserDefaultTest.cpp in Sources */ = {isa = PBXBuildFile; fileRef = 1AC35B1818CECF0C00F37B72 /* UserDefaultTest.cpp */; };
		1AC35C6818CECF0C00F37B72 /* UserDefaultTest.cpp in Sources */ = {isa = PBXBuildFile; fileRef = 1AC35B1818CECF0C00F37B72 /* UserDefaultTest.cpp */; };
		1AC35C6918CECF0C00F37B72 /* VisibleRect.cpp in Sources */ = {isa = PBXBuildFile; fileRef = 1AC35B1A18CECF0C00F37B72 /* VisibleRect.cpp */; };
		1AC35C6A18CECF0C00F37B72 /* VisibleRect.cpp in Sources */ = {isa = PBXBuildFile; fileRef = 1AC35B1A18CECF0C00F37B72 /* VisibleRect.cpp */; };
		1AC35C6B18CECF0C00F37B72 /* ZwoptexTest.cpp in Sources */ = {isa = PBXBuildFile; fileRef = 1AC35B1D18CECF0C00F37B72 /* ZwoptexTest.cpp */; };
		1AC35C6C18CECF0C00F37B72 /* ZwoptexTest.cpp in Sources */ = {isa = PBXBuildFile; fileRef = 1AC35B1D18CECF0C00F37B72 /* ZwoptexTest.cpp */; };
		1AC35C8618CECF1400F37B72 /* RootViewController.mm in Sources */ = {isa = PBXBuildFile; fileRef = 1AC35C7018CECF1400F37B72 /* RootViewController.mm */; };
		1AC35C8718CECF1400F37B72 /* testsAppDelegate.mm in Sources */ = {isa = PBXBuildFile; fileRef = 1AC35C7218CECF1400F37B72 /* testsAppDelegate.mm */; };
		1AC35C8818CECF1400F37B72 /* Default-568h@2x.png in Resources */ = {isa = PBXBuildFile; fileRef = 1AC35C7318CECF1400F37B72 /* Default-568h@2x.png */; };
		1AC35C8918CECF1400F37B72 /* Default.png in Resources */ = {isa = PBXBuildFile; fileRef = 1AC35C7418CECF1400F37B72 /* Default.png */; };
		1AC35C8A18CECF1400F37B72 /* Default@2x.png in Resources */ = {isa = PBXBuildFile; fileRef = 1AC35C7518CECF1400F37B72 /* Default@2x.png */; };
		1AC35C8B18CECF1400F37B72 /* Icon-100.png in Resources */ = {isa = PBXBuildFile; fileRef = 1AC35C7618CECF1400F37B72 /* Icon-100.png */; };
		1AC35C8C18CECF1400F37B72 /* Icon-114.png in Resources */ = {isa = PBXBuildFile; fileRef = 1AC35C7718CECF1400F37B72 /* Icon-114.png */; };
		1AC35C8D18CECF1400F37B72 /* Icon-120.png in Resources */ = {isa = PBXBuildFile; fileRef = 1AC35C7818CECF1400F37B72 /* Icon-120.png */; };
		1AC35C8E18CECF1400F37B72 /* Icon-144.png in Resources */ = {isa = PBXBuildFile; fileRef = 1AC35C7918CECF1400F37B72 /* Icon-144.png */; };
		1AC35C8F18CECF1400F37B72 /* Icon-152.png in Resources */ = {isa = PBXBuildFile; fileRef = 1AC35C7A18CECF1400F37B72 /* Icon-152.png */; };
		1AC35C9018CECF1400F37B72 /* Icon-29.png in Resources */ = {isa = PBXBuildFile; fileRef = 1AC35C7B18CECF1400F37B72 /* Icon-29.png */; };
		1AC35C9118CECF1400F37B72 /* Icon-40.png in Resources */ = {isa = PBXBuildFile; fileRef = 1AC35C7C18CECF1400F37B72 /* Icon-40.png */; };
		1AC35C9218CECF1400F37B72 /* Icon-50.png in Resources */ = {isa = PBXBuildFile; fileRef = 1AC35C7D18CECF1400F37B72 /* Icon-50.png */; };
		1AC35C9318CECF1400F37B72 /* Icon-57.png in Resources */ = {isa = PBXBuildFile; fileRef = 1AC35C7E18CECF1400F37B72 /* Icon-57.png */; };
		1AC35C9418CECF1400F37B72 /* Icon-58.png in Resources */ = {isa = PBXBuildFile; fileRef = 1AC35C7F18CECF1400F37B72 /* Icon-58.png */; };
		1AC35C9518CECF1400F37B72 /* Icon-72.png in Resources */ = {isa = PBXBuildFile; fileRef = 1AC35C8018CECF1400F37B72 /* Icon-72.png */; };
		1AC35C9618CECF1400F37B72 /* Icon-76.png in Resources */ = {isa = PBXBuildFile; fileRef = 1AC35C8118CECF1400F37B72 /* Icon-76.png */; };
		1AC35C9718CECF1400F37B72 /* Icon-80.png in Resources */ = {isa = PBXBuildFile; fileRef = 1AC35C8218CECF1400F37B72 /* Icon-80.png */; };
		1AC35C9818CECF1400F37B72 /* main.m in Sources */ = {isa = PBXBuildFile; fileRef = 1AC35C8418CECF1400F37B72 /* main.m */; };
		1AC35CA318CECF1E00F37B72 /* InfoPlist.strings in Resources */ = {isa = PBXBuildFile; fileRef = 1AC35C9B18CECF1E00F37B72 /* InfoPlist.strings */; };
		1AC35CA418CECF1E00F37B72 /* MainMenu.xib in Resources */ = {isa = PBXBuildFile; fileRef = 1AC35C9D18CECF1E00F37B72 /* MainMenu.xib */; };
		1AC35CA518CECF1E00F37B72 /* Icon.icns in Resources */ = {isa = PBXBuildFile; fileRef = 1AC35C9F18CECF1E00F37B72 /* Icon.icns */; };
		1AC35CA618CECF1E00F37B72 /* main.cpp in Sources */ = {isa = PBXBuildFile; fileRef = 1AC35CA018CECF1E00F37B72 /* main.cpp */; };
		1AC35CCA18CED84500F37B72 /* animations in Resources */ = {isa = PBXBuildFile; fileRef = 1AC35CA918CED84500F37B72 /* animations */; };
		1AC35CCB18CED84500F37B72 /* animations in Resources */ = {isa = PBXBuildFile; fileRef = 1AC35CA918CED84500F37B72 /* animations */; };
		1AC35CD018CED84500F37B72 /* background.mp3 in Resources */ = {isa = PBXBuildFile; fileRef = 1AC35CAC18CED84500F37B72 /* background.mp3 */; };
		1AC35CD118CED84500F37B72 /* background.mp3 in Resources */ = {isa = PBXBuildFile; fileRef = 1AC35CAC18CED84500F37B72 /* background.mp3 */; };
		1AC35CD218CED84500F37B72 /* background.ogg in Resources */ = {isa = PBXBuildFile; fileRef = 1AC35CAD18CED84500F37B72 /* background.ogg */; };
		1AC35CD318CED84500F37B72 /* background.ogg in Resources */ = {isa = PBXBuildFile; fileRef = 1AC35CAD18CED84500F37B72 /* background.ogg */; };
		1AC35CD418CED84500F37B72 /* ccb in Resources */ = {isa = PBXBuildFile; fileRef = 1AC35CAE18CED84500F37B72 /* ccb */; };
		1AC35CD518CED84500F37B72 /* ccb in Resources */ = {isa = PBXBuildFile; fileRef = 1AC35CAE18CED84500F37B72 /* ccb */; };
		1AC35CD618CED84500F37B72 /* CocosBuilderExample.ccbproj in Resources */ = {isa = PBXBuildFile; fileRef = 1AC35CAF18CED84500F37B72 /* CocosBuilderExample.ccbproj */; };
		1AC35CD718CED84500F37B72 /* CocosBuilderExample.ccbproj in Resources */ = {isa = PBXBuildFile; fileRef = 1AC35CAF18CED84500F37B72 /* CocosBuilderExample.ccbproj */; };
		1AC35CD818CED84500F37B72 /* CocosBuilderExample.ccbresourcelog in Resources */ = {isa = PBXBuildFile; fileRef = 1AC35CB018CED84500F37B72 /* CocosBuilderExample.ccbresourcelog */; };
		1AC35CD918CED84500F37B72 /* CocosBuilderExample.ccbresourcelog in Resources */ = {isa = PBXBuildFile; fileRef = 1AC35CB018CED84500F37B72 /* CocosBuilderExample.ccbresourcelog */; };
		1AC35CDE18CED84500F37B72 /* components in Resources */ = {isa = PBXBuildFile; fileRef = 1AC35CB318CED84500F37B72 /* components */; };
		1AC35CDF18CED84500F37B72 /* components in Resources */ = {isa = PBXBuildFile; fileRef = 1AC35CB318CED84500F37B72 /* components */; };
		1AC35CE018CED84500F37B72 /* configs in Resources */ = {isa = PBXBuildFile; fileRef = 1AC35CB418CED84500F37B72 /* configs */; };
		1AC35CE118CED84500F37B72 /* configs in Resources */ = {isa = PBXBuildFile; fileRef = 1AC35CB418CED84500F37B72 /* configs */; };
		1AC35CE218CED84500F37B72 /* effect1.raw in Resources */ = {isa = PBXBuildFile; fileRef = 1AC35CB518CED84500F37B72 /* effect1.raw */; };
		1AC35CE318CED84500F37B72 /* effect1.raw in Resources */ = {isa = PBXBuildFile; fileRef = 1AC35CB518CED84500F37B72 /* effect1.raw */; };
		1AC35CE418CED84500F37B72 /* effect1.wav in Resources */ = {isa = PBXBuildFile; fileRef = 1AC35CB618CED84500F37B72 /* effect1.wav */; };
		1AC35CE518CED84500F37B72 /* effect1.wav in Resources */ = {isa = PBXBuildFile; fileRef = 1AC35CB618CED84500F37B72 /* effect1.wav */; };
		1AC35CE618CED84500F37B72 /* effect2.ogg in Resources */ = {isa = PBXBuildFile; fileRef = 1AC35CB718CED84500F37B72 /* effect2.ogg */; };
		1AC35CE718CED84500F37B72 /* effect2.ogg in Resources */ = {isa = PBXBuildFile; fileRef = 1AC35CB718CED84500F37B72 /* effect2.ogg */; };
		1AC35CE818CED84500F37B72 /* extensions in Resources */ = {isa = PBXBuildFile; fileRef = 1AC35CB818CED84500F37B72 /* extensions */; };
		1AC35CE918CED84500F37B72 /* extensions in Resources */ = {isa = PBXBuildFile; fileRef = 1AC35CB818CED84500F37B72 /* extensions */; };
		1AC35CEA18CED84500F37B72 /* fileLookup.plist in Resources */ = {isa = PBXBuildFile; fileRef = 1AC35CB918CED84500F37B72 /* fileLookup.plist */; };
		1AC35CEB18CED84500F37B72 /* fileLookup.plist in Resources */ = {isa = PBXBuildFile; fileRef = 1AC35CB918CED84500F37B72 /* fileLookup.plist */; };
		1AC35CEC18CED84500F37B72 /* fonts in Resources */ = {isa = PBXBuildFile; fileRef = 1AC35CBA18CED84500F37B72 /* fonts */; };
		1AC35CED18CED84500F37B72 /* fonts in Resources */ = {isa = PBXBuildFile; fileRef = 1AC35CBA18CED84500F37B72 /* fonts */; };
		1AC35CF018CED84500F37B72 /* hd in Resources */ = {isa = PBXBuildFile; fileRef = 1AC35CBC18CED84500F37B72 /* hd */; };
		1AC35CF118CED84500F37B72 /* hd in Resources */ = {isa = PBXBuildFile; fileRef = 1AC35CBC18CED84500F37B72 /* hd */; };
		1AC35CF218CED84500F37B72 /* Hello.png in Resources */ = {isa = PBXBuildFile; fileRef = 1AC35CBD18CED84500F37B72 /* Hello.png */; };
		1AC35CF318CED84500F37B72 /* Hello.png in Resources */ = {isa = PBXBuildFile; fileRef = 1AC35CBD18CED84500F37B72 /* Hello.png */; };
		1AC35CF418CED84500F37B72 /* Images in Resources */ = {isa = PBXBuildFile; fileRef = 1AC35CBE18CED84500F37B72 /* Images */; };
		1AC35CF518CED84500F37B72 /* Images in Resources */ = {isa = PBXBuildFile; fileRef = 1AC35CBE18CED84500F37B72 /* Images */; };
		1AC35CFA18CED84500F37B72 /* Misc in Resources */ = {isa = PBXBuildFile; fileRef = 1AC35CC118CED84500F37B72 /* Misc */; };
		1AC35CFB18CED84500F37B72 /* Misc in Resources */ = {isa = PBXBuildFile; fileRef = 1AC35CC118CED84500F37B72 /* Misc */; };
		1AC35CFC18CED84500F37B72 /* music.mid in Resources */ = {isa = PBXBuildFile; fileRef = 1AC35CC218CED84500F37B72 /* music.mid */; };
		1AC35CFD18CED84500F37B72 /* music.mid in Resources */ = {isa = PBXBuildFile; fileRef = 1AC35CC218CED84500F37B72 /* music.mid */; };
		1AC35CFE18CED84500F37B72 /* Particles in Resources */ = {isa = PBXBuildFile; fileRef = 1AC35CC318CED84500F37B72 /* Particles */; };
		1AC35CFF18CED84500F37B72 /* Particles in Resources */ = {isa = PBXBuildFile; fileRef = 1AC35CC318CED84500F37B72 /* Particles */; };
		1AC35D0018CED84500F37B72 /* pew-pew-lei.wav in Resources */ = {isa = PBXBuildFile; fileRef = 1AC35CC418CED84500F37B72 /* pew-pew-lei.wav */; };
		1AC35D0118CED84500F37B72 /* pew-pew-lei.wav in Resources */ = {isa = PBXBuildFile; fileRef = 1AC35CC418CED84500F37B72 /* pew-pew-lei.wav */; };
		1AC35D0418CED84500F37B72 /* Shaders in Resources */ = {isa = PBXBuildFile; fileRef = 1AC35CC618CED84500F37B72 /* Shaders */; };
		1AC35D0518CED84500F37B72 /* Shaders in Resources */ = {isa = PBXBuildFile; fileRef = 1AC35CC618CED84500F37B72 /* Shaders */; };
		1AC35D0618CED84500F37B72 /* spine in Resources */ = {isa = PBXBuildFile; fileRef = 1AC35CC718CED84500F37B72 /* spine */; };
		1AC35D0718CED84500F37B72 /* spine in Resources */ = {isa = PBXBuildFile; fileRef = 1AC35CC718CED84500F37B72 /* spine */; };
		1AC35D0818CED84500F37B72 /* TileMaps in Resources */ = {isa = PBXBuildFile; fileRef = 1AC35CC818CED84500F37B72 /* TileMaps */; };
		1AC35D0918CED84500F37B72 /* TileMaps in Resources */ = {isa = PBXBuildFile; fileRef = 1AC35CC818CED84500F37B72 /* TileMaps */; };
		1AC35D0A18CED84500F37B72 /* zwoptex in Resources */ = {isa = PBXBuildFile; fileRef = 1AC35CC918CED84500F37B72 /* zwoptex */; };
		1AC35D0B18CED84500F37B72 /* zwoptex in Resources */ = {isa = PBXBuildFile; fileRef = 1AC35CC918CED84500F37B72 /* zwoptex */; };
		1AC35D2918CEDE7200F37B72 /* res in Resources */ = {isa = PBXBuildFile; fileRef = 1AC35D2718CEDE7200F37B72 /* res */; };
		1AC35D2A18CEDE7200F37B72 /* res in Resources */ = {isa = PBXBuildFile; fileRef = 1AC35D2718CEDE7200F37B72 /* res */; };
		1AC35D2B18CEDE7200F37B72 /* src in Resources */ = {isa = PBXBuildFile; fileRef = 1AC35D2818CEDE7200F37B72 /* src */; };
		1AC35D2C18CEDE7200F37B72 /* src in Resources */ = {isa = PBXBuildFile; fileRef = 1AC35D2818CEDE7200F37B72 /* src */; };
		1AC35D3118CEDE8B00F37B72 /* AppDelegate.cpp in Sources */ = {isa = PBXBuildFile; fileRef = 1AC35D2F18CEDE8B00F37B72 /* AppDelegate.cpp */; };
		1AC35D3218CEDE8B00F37B72 /* AppDelegate.cpp in Sources */ = {isa = PBXBuildFile; fileRef = 1AC35D2F18CEDE8B00F37B72 /* AppDelegate.cpp */; };
		1AC35D4518CEDE9400F37B72 /* AppController.mm in Sources */ = {isa = PBXBuildFile; fileRef = 1AC35D3518CEDE9400F37B72 /* AppController.mm */; };
		1AC35D4618CEDE9400F37B72 /* Default-568h@2x.png in Resources */ = {isa = PBXBuildFile; fileRef = 1AC35D3618CEDE9400F37B72 /* Default-568h@2x.png */; };
		1AC35D4718CEDE9400F37B72 /* Default.png in Resources */ = {isa = PBXBuildFile; fileRef = 1AC35D3718CEDE9400F37B72 /* Default.png */; };
		1AC35D4818CEDE9400F37B72 /* Default@2x.png in Resources */ = {isa = PBXBuildFile; fileRef = 1AC35D3818CEDE9400F37B72 /* Default@2x.png */; };
		1AC35D4918CEDE9400F37B72 /* Icon-114.png in Resources */ = {isa = PBXBuildFile; fileRef = 1AC35D3A18CEDE9400F37B72 /* Icon-114.png */; };
		1AC35D4A18CEDE9400F37B72 /* Icon-120.png in Resources */ = {isa = PBXBuildFile; fileRef = 1AC35D3B18CEDE9400F37B72 /* Icon-120.png */; };
		1AC35D4B18CEDE9400F37B72 /* Icon-144.png in Resources */ = {isa = PBXBuildFile; fileRef = 1AC35D3C18CEDE9400F37B72 /* Icon-144.png */; };
		1AC35D4C18CEDE9400F37B72 /* Icon-152.png in Resources */ = {isa = PBXBuildFile; fileRef = 1AC35D3D18CEDE9400F37B72 /* Icon-152.png */; };
		1AC35D4D18CEDE9400F37B72 /* Icon-57.png in Resources */ = {isa = PBXBuildFile; fileRef = 1AC35D3E18CEDE9400F37B72 /* Icon-57.png */; };
		1AC35D4E18CEDE9400F37B72 /* Icon-72.png in Resources */ = {isa = PBXBuildFile; fileRef = 1AC35D3F18CEDE9400F37B72 /* Icon-72.png */; };
		1AC35D4F18CEDE9400F37B72 /* Icon-76.png in Resources */ = {isa = PBXBuildFile; fileRef = 1AC35D4018CEDE9400F37B72 /* Icon-76.png */; };
		1AC35D5118CEDE9400F37B72 /* main.m in Sources */ = {isa = PBXBuildFile; fileRef = 1AC35D4218CEDE9400F37B72 /* main.m */; };
		1AC35D5218CEDE9400F37B72 /* RootViewController.mm in Sources */ = {isa = PBXBuildFile; fileRef = 1AC35D4418CEDE9400F37B72 /* RootViewController.mm */; };
		1AC35D5C18CEDE9E00F37B72 /* InfoPlist.strings in Resources */ = {isa = PBXBuildFile; fileRef = 1AC35D5418CEDE9E00F37B72 /* InfoPlist.strings */; };
		1AC35D5D18CEDE9E00F37B72 /* MainMenu.xib in Resources */ = {isa = PBXBuildFile; fileRef = 1AC35D5618CEDE9E00F37B72 /* MainMenu.xib */; };
		1AC35D5E18CEDE9E00F37B72 /* Icon.icns in Resources */ = {isa = PBXBuildFile; fileRef = 1AC35D5918CEDE9E00F37B72 /* Icon.icns */; };
		1AC35D6018CEDE9E00F37B72 /* main.cpp in Sources */ = {isa = PBXBuildFile; fileRef = 1AC35D5B18CEDE9E00F37B72 /* main.cpp */; };
		1AC35D7518CEE58500F37B72 /* src in Resources */ = {isa = PBXBuildFile; fileRef = 1AC35D7418CEE58500F37B72 /* src */; };
		1AC35D7618CEE58500F37B72 /* src in Resources */ = {isa = PBXBuildFile; fileRef = 1AC35D7418CEE58500F37B72 /* src */; };
		1AC35D7918CEE59900F37B72 /* cocosbuilderRes in Resources */ = {isa = PBXBuildFile; fileRef = 1AC35D7818CEE59900F37B72 /* cocosbuilderRes */; };
		1AC35D7A18CEE59900F37B72 /* cocosbuilderRes in Resources */ = {isa = PBXBuildFile; fileRef = 1AC35D7818CEE59900F37B72 /* cocosbuilderRes */; };
		1AC35D8118CEE5B100F37B72 /* AppDelegate.cpp in Sources */ = {isa = PBXBuildFile; fileRef = 1AC35D7D18CEE5B100F37B72 /* AppDelegate.cpp */; };
		1AC35D8218CEE5B100F37B72 /* AppDelegate.cpp in Sources */ = {isa = PBXBuildFile; fileRef = 1AC35D7D18CEE5B100F37B72 /* AppDelegate.cpp */; };
		1AC35D8318CEE5B100F37B72 /* lua_assetsmanager_test_sample.cpp in Sources */ = {isa = PBXBuildFile; fileRef = 1AC35D7F18CEE5B100F37B72 /* lua_assetsmanager_test_sample.cpp */; };
		1AC35D8418CEE5B100F37B72 /* lua_assetsmanager_test_sample.cpp in Sources */ = {isa = PBXBuildFile; fileRef = 1AC35D7F18CEE5B100F37B72 /* lua_assetsmanager_test_sample.cpp */; };
		1AC35D9818CEE5D100F37B72 /* AppController.mm in Sources */ = {isa = PBXBuildFile; fileRef = 1AC35D8718CEE5D100F37B72 /* AppController.mm */; };
		1AC35D9918CEE5D100F37B72 /* Default-568h@2x.png in Resources */ = {isa = PBXBuildFile; fileRef = 1AC35D8818CEE5D100F37B72 /* Default-568h@2x.png */; };
		1AC35D9A18CEE5D100F37B72 /* Default.png in Resources */ = {isa = PBXBuildFile; fileRef = 1AC35D8918CEE5D100F37B72 /* Default.png */; };
		1AC35D9B18CEE5D100F37B72 /* Default@2x.png in Resources */ = {isa = PBXBuildFile; fileRef = 1AC35D8A18CEE5D100F37B72 /* Default@2x.png */; };
		1AC35D9C18CEE5D100F37B72 /* Icon-114.png in Resources */ = {isa = PBXBuildFile; fileRef = 1AC35D8B18CEE5D100F37B72 /* Icon-114.png */; };
		1AC35D9D18CEE5D100F37B72 /* Icon-120.png in Resources */ = {isa = PBXBuildFile; fileRef = 1AC35D8C18CEE5D100F37B72 /* Icon-120.png */; };
		1AC35D9E18CEE5D100F37B72 /* Icon-144.png in Resources */ = {isa = PBXBuildFile; fileRef = 1AC35D8D18CEE5D100F37B72 /* Icon-144.png */; };
		1AC35D9F18CEE5D100F37B72 /* Icon-152.png in Resources */ = {isa = PBXBuildFile; fileRef = 1AC35D8E18CEE5D100F37B72 /* Icon-152.png */; };
		1AC35DA018CEE5D100F37B72 /* Icon-57.png in Resources */ = {isa = PBXBuildFile; fileRef = 1AC35D8F18CEE5D100F37B72 /* Icon-57.png */; };
		1AC35DA118CEE5D100F37B72 /* Icon-72.png in Resources */ = {isa = PBXBuildFile; fileRef = 1AC35D9018CEE5D100F37B72 /* Icon-72.png */; };
		1AC35DA218CEE5D100F37B72 /* Icon-76.png in Resources */ = {isa = PBXBuildFile; fileRef = 1AC35D9118CEE5D100F37B72 /* Icon-76.png */; };
		1AC35DA418CEE5D100F37B72 /* LuaObjectCBridgeTest.mm in Sources */ = {isa = PBXBuildFile; fileRef = 1AC35D9418CEE5D100F37B72 /* LuaObjectCBridgeTest.mm */; };
		1AC35DA518CEE5D100F37B72 /* main.m in Sources */ = {isa = PBXBuildFile; fileRef = 1AC35D9518CEE5D100F37B72 /* main.m */; };
		1AC35DA618CEE5D100F37B72 /* RootViewController.mm in Sources */ = {isa = PBXBuildFile; fileRef = 1AC35D9718CEE5D100F37B72 /* RootViewController.mm */; };
		1AC35DB118CEE5DA00F37B72 /* InfoPlist.strings in Resources */ = {isa = PBXBuildFile; fileRef = 1AC35DA818CEE5DA00F37B72 /* InfoPlist.strings */; };
		1AC35DB218CEE5DA00F37B72 /* MainMenu.xib in Resources */ = {isa = PBXBuildFile; fileRef = 1AC35DAA18CEE5DA00F37B72 /* MainMenu.xib */; };
		1AC35DB318CEE5DA00F37B72 /* Icon.icns in Resources */ = {isa = PBXBuildFile; fileRef = 1AC35DAC18CEE5DA00F37B72 /* Icon.icns */; };
		1AC35DB518CEE5DA00F37B72 /* LuaObjectCBridgeTest.mm in Sources */ = {isa = PBXBuildFile; fileRef = 1AC35DAF18CEE5DA00F37B72 /* LuaObjectCBridgeTest.mm */; };
		1AC35DB618CEE5DA00F37B72 /* main.cpp in Sources */ = {isa = PBXBuildFile; fileRef = 1AC35DB018CEE5DA00F37B72 /* main.cpp */; };
		1AC35DB718CEE65100F37B72 /* animations in Resources */ = {isa = PBXBuildFile; fileRef = 1AC35CA918CED84500F37B72 /* animations */; };
		1AC35DB918CEE65100F37B72 /* ccb in Resources */ = {isa = PBXBuildFile; fileRef = 1AC35CAE18CED84500F37B72 /* ccb */; };
		1AC35DBB18CEE65100F37B72 /* components in Resources */ = {isa = PBXBuildFile; fileRef = 1AC35CB318CED84500F37B72 /* components */; };
		1AC35DBC18CEE65100F37B72 /* configs in Resources */ = {isa = PBXBuildFile; fileRef = 1AC35CB418CED84500F37B72 /* configs */; };
		1AC35DBD18CEE65100F37B72 /* extensions in Resources */ = {isa = PBXBuildFile; fileRef = 1AC35CB818CED84500F37B72 /* extensions */; };
		1AC35DBE18CEE65100F37B72 /* fonts in Resources */ = {isa = PBXBuildFile; fileRef = 1AC35CBA18CED84500F37B72 /* fonts */; };
		1AC35DBF18CEE65100F37B72 /* hd in Resources */ = {isa = PBXBuildFile; fileRef = 1AC35CBC18CED84500F37B72 /* hd */; };
		1AC35DC018CEE65100F37B72 /* Images in Resources */ = {isa = PBXBuildFile; fileRef = 1AC35CBE18CED84500F37B72 /* Images */; };
		1AC35DC318CEE65100F37B72 /* Misc in Resources */ = {isa = PBXBuildFile; fileRef = 1AC35CC118CED84500F37B72 /* Misc */; };
		1AC35DC418CEE65100F37B72 /* Particles in Resources */ = {isa = PBXBuildFile; fileRef = 1AC35CC318CED84500F37B72 /* Particles */; };
		1AC35DC618CEE65100F37B72 /* Shaders in Resources */ = {isa = PBXBuildFile; fileRef = 1AC35CC618CED84500F37B72 /* Shaders */; };
		1AC35DC718CEE65100F37B72 /* spine in Resources */ = {isa = PBXBuildFile; fileRef = 1AC35CC718CED84500F37B72 /* spine */; };
		1AC35DC818CEE65100F37B72 /* TileMaps in Resources */ = {isa = PBXBuildFile; fileRef = 1AC35CC818CED84500F37B72 /* TileMaps */; };
		1AC35DC918CEE65100F37B72 /* zwoptex in Resources */ = {isa = PBXBuildFile; fileRef = 1AC35CC918CED84500F37B72 /* zwoptex */; };
		1AC35DCA18CEE65200F37B72 /* animations in Resources */ = {isa = PBXBuildFile; fileRef = 1AC35CA918CED84500F37B72 /* animations */; };
		1AC35DCC18CEE65200F37B72 /* ccb in Resources */ = {isa = PBXBuildFile; fileRef = 1AC35CAE18CED84500F37B72 /* ccb */; };
		1AC35DCE18CEE65200F37B72 /* components in Resources */ = {isa = PBXBuildFile; fileRef = 1AC35CB318CED84500F37B72 /* components */; };
		1AC35DCF18CEE65200F37B72 /* configs in Resources */ = {isa = PBXBuildFile; fileRef = 1AC35CB418CED84500F37B72 /* configs */; };
		1AC35DD018CEE65200F37B72 /* extensions in Resources */ = {isa = PBXBuildFile; fileRef = 1AC35CB818CED84500F37B72 /* extensions */; };
		1AC35DD118CEE65200F37B72 /* fonts in Resources */ = {isa = PBXBuildFile; fileRef = 1AC35CBA18CED84500F37B72 /* fonts */; };
		1AC35DD218CEE65200F37B72 /* hd in Resources */ = {isa = PBXBuildFile; fileRef = 1AC35CBC18CED84500F37B72 /* hd */; };
		1AC35DD318CEE65200F37B72 /* Images in Resources */ = {isa = PBXBuildFile; fileRef = 1AC35CBE18CED84500F37B72 /* Images */; };
		1AC35DD618CEE65200F37B72 /* Misc in Resources */ = {isa = PBXBuildFile; fileRef = 1AC35CC118CED84500F37B72 /* Misc */; };
		1AC35DD718CEE65200F37B72 /* Particles in Resources */ = {isa = PBXBuildFile; fileRef = 1AC35CC318CED84500F37B72 /* Particles */; };
		1AC35DD918CEE65200F37B72 /* Shaders in Resources */ = {isa = PBXBuildFile; fileRef = 1AC35CC618CED84500F37B72 /* Shaders */; };
		1AC35DDA18CEE65200F37B72 /* spine in Resources */ = {isa = PBXBuildFile; fileRef = 1AC35CC718CED84500F37B72 /* spine */; };
		1AC35DDB18CEE65200F37B72 /* TileMaps in Resources */ = {isa = PBXBuildFile; fileRef = 1AC35CC818CED84500F37B72 /* TileMaps */; };
		1AC35DDC18CEE65200F37B72 /* zwoptex in Resources */ = {isa = PBXBuildFile; fileRef = 1AC35CC918CED84500F37B72 /* zwoptex */; };
		1AC35DDD18CEE65900F37B72 /* CocosBuilderExample.ccbproj in Resources */ = {isa = PBXBuildFile; fileRef = 1AC35CAF18CED84500F37B72 /* CocosBuilderExample.ccbproj */; };
		1AC35DDE18CEE65900F37B72 /* CocosBuilderExample.ccbresourcelog in Resources */ = {isa = PBXBuildFile; fileRef = 1AC35CB018CED84500F37B72 /* CocosBuilderExample.ccbresourcelog */; };
		1AC35DDF18CEE65900F37B72 /* music.mid in Resources */ = {isa = PBXBuildFile; fileRef = 1AC35CC218CED84500F37B72 /* music.mid */; };
		1AC35DE018CEE65900F37B72 /* background.mp3 in Resources */ = {isa = PBXBuildFile; fileRef = 1AC35CAC18CED84500F37B72 /* background.mp3 */; };
		1AC35DE118CEE65900F37B72 /* background.ogg in Resources */ = {isa = PBXBuildFile; fileRef = 1AC35CAD18CED84500F37B72 /* background.ogg */; };
		1AC35DE218CEE65900F37B72 /* effect2.ogg in Resources */ = {isa = PBXBuildFile; fileRef = 1AC35CB718CED84500F37B72 /* effect2.ogg */; };
		1AC35DE318CEE65900F37B72 /* fileLookup.plist in Resources */ = {isa = PBXBuildFile; fileRef = 1AC35CB918CED84500F37B72 /* fileLookup.plist */; };
		1AC35DE518CEE65900F37B72 /* Hello.png in Resources */ = {isa = PBXBuildFile; fileRef = 1AC35CBD18CED84500F37B72 /* Hello.png */; };
		1AC35DE618CEE65900F37B72 /* effect1.raw in Resources */ = {isa = PBXBuildFile; fileRef = 1AC35CB518CED84500F37B72 /* effect1.raw */; };
		1AC35DE918CEE65900F37B72 /* effect1.wav in Resources */ = {isa = PBXBuildFile; fileRef = 1AC35CB618CED84500F37B72 /* effect1.wav */; };
		1AC35DEA18CEE65900F37B72 /* pew-pew-lei.wav in Resources */ = {isa = PBXBuildFile; fileRef = 1AC35CC418CED84500F37B72 /* pew-pew-lei.wav */; };
		1AC35DEB18CEE65B00F37B72 /* CocosBuilderExample.ccbproj in Resources */ = {isa = PBXBuildFile; fileRef = 1AC35CAF18CED84500F37B72 /* CocosBuilderExample.ccbproj */; };
		1AC35DEC18CEE65B00F37B72 /* CocosBuilderExample.ccbresourcelog in Resources */ = {isa = PBXBuildFile; fileRef = 1AC35CB018CED84500F37B72 /* CocosBuilderExample.ccbresourcelog */; };
		1AC35DED18CEE65B00F37B72 /* music.mid in Resources */ = {isa = PBXBuildFile; fileRef = 1AC35CC218CED84500F37B72 /* music.mid */; };
		1AC35DEE18CEE65B00F37B72 /* background.mp3 in Resources */ = {isa = PBXBuildFile; fileRef = 1AC35CAC18CED84500F37B72 /* background.mp3 */; };
		1AC35DEF18CEE65B00F37B72 /* background.ogg in Resources */ = {isa = PBXBuildFile; fileRef = 1AC35CAD18CED84500F37B72 /* background.ogg */; };
		1AC35DF018CEE65B00F37B72 /* effect2.ogg in Resources */ = {isa = PBXBuildFile; fileRef = 1AC35CB718CED84500F37B72 /* effect2.ogg */; };
		1AC35DF118CEE65B00F37B72 /* fileLookup.plist in Resources */ = {isa = PBXBuildFile; fileRef = 1AC35CB918CED84500F37B72 /* fileLookup.plist */; };
		1AC35DF318CEE65B00F37B72 /* Hello.png in Resources */ = {isa = PBXBuildFile; fileRef = 1AC35CBD18CED84500F37B72 /* Hello.png */; };
		1AC35DF418CEE65B00F37B72 /* effect1.raw in Resources */ = {isa = PBXBuildFile; fileRef = 1AC35CB518CED84500F37B72 /* effect1.raw */; };
		1AC35DF718CEE65B00F37B72 /* effect1.wav in Resources */ = {isa = PBXBuildFile; fileRef = 1AC35CB618CED84500F37B72 /* effect1.wav */; };
		1AC35DF818CEE65B00F37B72 /* pew-pew-lei.wav in Resources */ = {isa = PBXBuildFile; fileRef = 1AC35CC418CED84500F37B72 /* pew-pew-lei.wav */; };
		1AF152D918FD252A00A52F3D /* PerformanceCallbackTest.cpp in Sources */ = {isa = PBXBuildFile; fileRef = 1AF152D718FD252A00A52F3D /* PerformanceCallbackTest.cpp */; };
		1AF152DA18FD252A00A52F3D /* PerformanceCallbackTest.cpp in Sources */ = {isa = PBXBuildFile; fileRef = 1AF152D718FD252A00A52F3D /* PerformanceCallbackTest.cpp */; };
		1F33634F18E37E840074764D /* RefPtrTest.cpp in Sources */ = {isa = PBXBuildFile; fileRef = 1F33634D18E37E840074764D /* RefPtrTest.cpp */; };
		1F33635018E37E840074764D /* RefPtrTest.cpp in Sources */ = {isa = PBXBuildFile; fileRef = 1F33634D18E37E840074764D /* RefPtrTest.cpp */; };
		29080D1C191B574B0066F8DF /* UITest.cpp in Sources */ = {isa = PBXBuildFile; fileRef = 29080D1A191B574B0066F8DF /* UITest.cpp */; };
		29080D1D191B574B0066F8DF /* UITest.cpp in Sources */ = {isa = PBXBuildFile; fileRef = 29080D1A191B574B0066F8DF /* UITest.cpp */; };
		29080D8D191B595E0066F8DF /* CocosGUIScene.cpp in Sources */ = {isa = PBXBuildFile; fileRef = 29080D1F191B595E0066F8DF /* CocosGUIScene.cpp */; };
		29080D8E191B595E0066F8DF /* CocosGUIScene.cpp in Sources */ = {isa = PBXBuildFile; fileRef = 29080D1F191B595E0066F8DF /* CocosGUIScene.cpp */; };
		29080D8F191B595E0066F8DF /* CocoStudioGUITest.cpp in Sources */ = {isa = PBXBuildFile; fileRef = 29080D21191B595E0066F8DF /* CocoStudioGUITest.cpp */; };
		29080D90191B595E0066F8DF /* CocoStudioGUITest.cpp in Sources */ = {isa = PBXBuildFile; fileRef = 29080D21191B595E0066F8DF /* CocoStudioGUITest.cpp */; };
		29080D91191B595E0066F8DF /* CustomGUIScene.cpp in Sources */ = {isa = PBXBuildFile; fileRef = 29080D23191B595E0066F8DF /* CustomGUIScene.cpp */; };
		29080D92191B595E0066F8DF /* CustomGUIScene.cpp in Sources */ = {isa = PBXBuildFile; fileRef = 29080D23191B595E0066F8DF /* CustomGUIScene.cpp */; };
		29080D93191B595E0066F8DF /* CustomImageTest.cpp in Sources */ = {isa = PBXBuildFile; fileRef = 29080D27191B595E0066F8DF /* CustomImageTest.cpp */; };
		29080D94191B595E0066F8DF /* CustomImageTest.cpp in Sources */ = {isa = PBXBuildFile; fileRef = 29080D27191B595E0066F8DF /* CustomImageTest.cpp */; };
		29080D95191B595E0066F8DF /* CustomParticleWidgetTest.cpp in Sources */ = {isa = PBXBuildFile; fileRef = 29080D2A191B595E0066F8DF /* CustomParticleWidgetTest.cpp */; };
		29080D96191B595E0066F8DF /* CustomParticleWidgetTest.cpp in Sources */ = {isa = PBXBuildFile; fileRef = 29080D2A191B595E0066F8DF /* CustomParticleWidgetTest.cpp */; };
		29080D97191B595E0066F8DF /* CustomImageView.cpp in Sources */ = {isa = PBXBuildFile; fileRef = 29080D2D191B595E0066F8DF /* CustomImageView.cpp */; };
		29080D98191B595E0066F8DF /* CustomImageView.cpp in Sources */ = {isa = PBXBuildFile; fileRef = 29080D2D191B595E0066F8DF /* CustomImageView.cpp */; };
		29080D99191B595E0066F8DF /* CustomImageViewReader.cpp in Sources */ = {isa = PBXBuildFile; fileRef = 29080D2F191B595E0066F8DF /* CustomImageViewReader.cpp */; };
		29080D9A191B595E0066F8DF /* CustomImageViewReader.cpp in Sources */ = {isa = PBXBuildFile; fileRef = 29080D2F191B595E0066F8DF /* CustomImageViewReader.cpp */; };
		29080D9B191B595E0066F8DF /* CustomParticleWidget.cpp in Sources */ = {isa = PBXBuildFile; fileRef = 29080D31191B595E0066F8DF /* CustomParticleWidget.cpp */; };
		29080D9C191B595E0066F8DF /* CustomParticleWidget.cpp in Sources */ = {isa = PBXBuildFile; fileRef = 29080D31191B595E0066F8DF /* CustomParticleWidget.cpp */; };
		29080D9D191B595E0066F8DF /* CustomParticleWidgetReader.cpp in Sources */ = {isa = PBXBuildFile; fileRef = 29080D33191B595E0066F8DF /* CustomParticleWidgetReader.cpp */; };
		29080D9E191B595E0066F8DF /* CustomParticleWidgetReader.cpp in Sources */ = {isa = PBXBuildFile; fileRef = 29080D33191B595E0066F8DF /* CustomParticleWidgetReader.cpp */; };
		29080D9F191B595E0066F8DF /* CustomReader.cpp in Sources */ = {isa = PBXBuildFile; fileRef = 29080D35191B595E0066F8DF /* CustomReader.cpp */; };
		29080DA0191B595E0066F8DF /* CustomReader.cpp in Sources */ = {isa = PBXBuildFile; fileRef = 29080D35191B595E0066F8DF /* CustomReader.cpp */; };
		29080DA1191B595E0066F8DF /* GUIEditorTest.cpp in Sources */ = {isa = PBXBuildFile; fileRef = 29080D37191B595E0066F8DF /* GUIEditorTest.cpp */; };
		29080DA2191B595E0066F8DF /* GUIEditorTest.cpp in Sources */ = {isa = PBXBuildFile; fileRef = 29080D37191B595E0066F8DF /* GUIEditorTest.cpp */; };
		29080DA3191B595E0066F8DF /* UIButtonTest.cpp in Sources */ = {isa = PBXBuildFile; fileRef = 29080D3A191B595E0066F8DF /* UIButtonTest.cpp */; };
		29080DA4191B595E0066F8DF /* UIButtonTest.cpp in Sources */ = {isa = PBXBuildFile; fileRef = 29080D3A191B595E0066F8DF /* UIButtonTest.cpp */; };
		29080DA5191B595E0066F8DF /* UIButtonTest_Editor.cpp in Sources */ = {isa = PBXBuildFile; fileRef = 29080D3C191B595E0066F8DF /* UIButtonTest_Editor.cpp */; };
		29080DA6191B595E0066F8DF /* UIButtonTest_Editor.cpp in Sources */ = {isa = PBXBuildFile; fileRef = 29080D3C191B595E0066F8DF /* UIButtonTest_Editor.cpp */; };
		29080DA7191B595E0066F8DF /* UICheckBoxTest.cpp in Sources */ = {isa = PBXBuildFile; fileRef = 29080D3F191B595E0066F8DF /* UICheckBoxTest.cpp */; };
		29080DA8191B595E0066F8DF /* UICheckBoxTest.cpp in Sources */ = {isa = PBXBuildFile; fileRef = 29080D3F191B595E0066F8DF /* UICheckBoxTest.cpp */; };
		29080DA9191B595E0066F8DF /* UICheckBoxTest_Editor.cpp in Sources */ = {isa = PBXBuildFile; fileRef = 29080D41191B595E0066F8DF /* UICheckBoxTest_Editor.cpp */; };
		29080DAA191B595E0066F8DF /* UICheckBoxTest_Editor.cpp in Sources */ = {isa = PBXBuildFile; fileRef = 29080D41191B595E0066F8DF /* UICheckBoxTest_Editor.cpp */; };
		29080DAB191B595E0066F8DF /* UIFocusTest.cpp in Sources */ = {isa = PBXBuildFile; fileRef = 29080D44191B595E0066F8DF /* UIFocusTest.cpp */; };
		29080DAC191B595E0066F8DF /* UIFocusTest.cpp in Sources */ = {isa = PBXBuildFile; fileRef = 29080D44191B595E0066F8DF /* UIFocusTest.cpp */; };
		29080DAD191B595E0066F8DF /* UIImageViewTest.cpp in Sources */ = {isa = PBXBuildFile; fileRef = 29080D47191B595E0066F8DF /* UIImageViewTest.cpp */; };
		29080DAE191B595E0066F8DF /* UIImageViewTest.cpp in Sources */ = {isa = PBXBuildFile; fileRef = 29080D47191B595E0066F8DF /* UIImageViewTest.cpp */; };
		29080DAF191B595E0066F8DF /* UIImageViewTest_Editor.cpp in Sources */ = {isa = PBXBuildFile; fileRef = 29080D49191B595E0066F8DF /* UIImageViewTest_Editor.cpp */; };
		29080DB0191B595E0066F8DF /* UIImageViewTest_Editor.cpp in Sources */ = {isa = PBXBuildFile; fileRef = 29080D49191B595E0066F8DF /* UIImageViewTest_Editor.cpp */; };
		29080DB1191B595E0066F8DF /* UILayoutTest.cpp in Sources */ = {isa = PBXBuildFile; fileRef = 29080D4C191B595E0066F8DF /* UILayoutTest.cpp */; };
		29080DB2191B595E0066F8DF /* UILayoutTest.cpp in Sources */ = {isa = PBXBuildFile; fileRef = 29080D4C191B595E0066F8DF /* UILayoutTest.cpp */; };
		29080DB3191B595E0066F8DF /* UILayoutTest_Editor.cpp in Sources */ = {isa = PBXBuildFile; fileRef = 29080D4E191B595E0066F8DF /* UILayoutTest_Editor.cpp */; };
		29080DB4191B595E0066F8DF /* UILayoutTest_Editor.cpp in Sources */ = {isa = PBXBuildFile; fileRef = 29080D4E191B595E0066F8DF /* UILayoutTest_Editor.cpp */; };
		29080DB5191B595E0066F8DF /* UIListViewTest.cpp in Sources */ = {isa = PBXBuildFile; fileRef = 29080D51191B595E0066F8DF /* UIListViewTest.cpp */; };
		29080DB6191B595E0066F8DF /* UIListViewTest.cpp in Sources */ = {isa = PBXBuildFile; fileRef = 29080D51191B595E0066F8DF /* UIListViewTest.cpp */; };
		29080DB7191B595E0066F8DF /* UIListViewTest_Editor.cpp in Sources */ = {isa = PBXBuildFile; fileRef = 29080D53191B595E0066F8DF /* UIListViewTest_Editor.cpp */; };
		29080DB8191B595E0066F8DF /* UIListViewTest_Editor.cpp in Sources */ = {isa = PBXBuildFile; fileRef = 29080D53191B595E0066F8DF /* UIListViewTest_Editor.cpp */; };
		29080DB9191B595E0066F8DF /* UILoadingBarTest.cpp in Sources */ = {isa = PBXBuildFile; fileRef = 29080D56191B595E0066F8DF /* UILoadingBarTest.cpp */; };
		29080DBA191B595E0066F8DF /* UILoadingBarTest.cpp in Sources */ = {isa = PBXBuildFile; fileRef = 29080D56191B595E0066F8DF /* UILoadingBarTest.cpp */; };
		29080DBB191B595E0066F8DF /* UILoadingBarTest_Editor.cpp in Sources */ = {isa = PBXBuildFile; fileRef = 29080D58191B595E0066F8DF /* UILoadingBarTest_Editor.cpp */; };
		29080DBC191B595E0066F8DF /* UILoadingBarTest_Editor.cpp in Sources */ = {isa = PBXBuildFile; fileRef = 29080D58191B595E0066F8DF /* UILoadingBarTest_Editor.cpp */; };
		29080DBD191B595E0066F8DF /* UIPageViewTest.cpp in Sources */ = {isa = PBXBuildFile; fileRef = 29080D5B191B595E0066F8DF /* UIPageViewTest.cpp */; };
		29080DBE191B595E0066F8DF /* UIPageViewTest.cpp in Sources */ = {isa = PBXBuildFile; fileRef = 29080D5B191B595E0066F8DF /* UIPageViewTest.cpp */; };
		29080DBF191B595E0066F8DF /* UIPageViewTest_Editor.cpp in Sources */ = {isa = PBXBuildFile; fileRef = 29080D5D191B595E0066F8DF /* UIPageViewTest_Editor.cpp */; };
		29080DC0191B595E0066F8DF /* UIPageViewTest_Editor.cpp in Sources */ = {isa = PBXBuildFile; fileRef = 29080D5D191B595E0066F8DF /* UIPageViewTest_Editor.cpp */; };
		29080DC1191B595E0066F8DF /* UIRichTextTest.cpp in Sources */ = {isa = PBXBuildFile; fileRef = 29080D60191B595E0066F8DF /* UIRichTextTest.cpp */; };
		29080DC2191B595E0066F8DF /* UIRichTextTest.cpp in Sources */ = {isa = PBXBuildFile; fileRef = 29080D60191B595E0066F8DF /* UIRichTextTest.cpp */; };
		29080DC3191B595E0066F8DF /* UIScene.cpp in Sources */ = {isa = PBXBuildFile; fileRef = 29080D62191B595E0066F8DF /* UIScene.cpp */; };
		29080DC4191B595E0066F8DF /* UIScene.cpp in Sources */ = {isa = PBXBuildFile; fileRef = 29080D62191B595E0066F8DF /* UIScene.cpp */; };
		29080DC5191B595E0066F8DF /* UIScene_Editor.cpp in Sources */ = {isa = PBXBuildFile; fileRef = 29080D64191B595E0066F8DF /* UIScene_Editor.cpp */; };
		29080DC6191B595E0066F8DF /* UIScene_Editor.cpp in Sources */ = {isa = PBXBuildFile; fileRef = 29080D64191B595E0066F8DF /* UIScene_Editor.cpp */; };
		29080DC7191B595E0066F8DF /* UISceneManager.cpp in Sources */ = {isa = PBXBuildFile; fileRef = 29080D66191B595E0066F8DF /* UISceneManager.cpp */; };
		29080DC8191B595E0066F8DF /* UISceneManager.cpp in Sources */ = {isa = PBXBuildFile; fileRef = 29080D66191B595E0066F8DF /* UISceneManager.cpp */; };
		29080DC9191B595E0066F8DF /* UISceneManager_Editor.cpp in Sources */ = {isa = PBXBuildFile; fileRef = 29080D68191B595E0066F8DF /* UISceneManager_Editor.cpp */; };
		29080DCA191B595E0066F8DF /* UISceneManager_Editor.cpp in Sources */ = {isa = PBXBuildFile; fileRef = 29080D68191B595E0066F8DF /* UISceneManager_Editor.cpp */; };
		29080DCB191B595E0066F8DF /* UIScrollViewTest.cpp in Sources */ = {isa = PBXBuildFile; fileRef = 29080D6B191B595E0066F8DF /* UIScrollViewTest.cpp */; };
		29080DCC191B595E0066F8DF /* UIScrollViewTest.cpp in Sources */ = {isa = PBXBuildFile; fileRef = 29080D6B191B595E0066F8DF /* UIScrollViewTest.cpp */; };
		29080DCD191B595E0066F8DF /* UIScrollViewTest_Editor.cpp in Sources */ = {isa = PBXBuildFile; fileRef = 29080D6D191B595E0066F8DF /* UIScrollViewTest_Editor.cpp */; };
		29080DCE191B595E0066F8DF /* UIScrollViewTest_Editor.cpp in Sources */ = {isa = PBXBuildFile; fileRef = 29080D6D191B595E0066F8DF /* UIScrollViewTest_Editor.cpp */; };
		29080DCF191B595E0066F8DF /* UISliderTest.cpp in Sources */ = {isa = PBXBuildFile; fileRef = 29080D70191B595E0066F8DF /* UISliderTest.cpp */; };
		29080DD0191B595E0066F8DF /* UISliderTest.cpp in Sources */ = {isa = PBXBuildFile; fileRef = 29080D70191B595E0066F8DF /* UISliderTest.cpp */; };
		29080DD1191B595E0066F8DF /* UISliderTest_Editor.cpp in Sources */ = {isa = PBXBuildFile; fileRef = 29080D72191B595E0066F8DF /* UISliderTest_Editor.cpp */; };
		29080DD2191B595E0066F8DF /* UISliderTest_Editor.cpp in Sources */ = {isa = PBXBuildFile; fileRef = 29080D72191B595E0066F8DF /* UISliderTest_Editor.cpp */; };
		29080DD3191B595E0066F8DF /* UITextAtlasTest.cpp in Sources */ = {isa = PBXBuildFile; fileRef = 29080D75191B595E0066F8DF /* UITextAtlasTest.cpp */; };
		29080DD4191B595E0066F8DF /* UITextAtlasTest.cpp in Sources */ = {isa = PBXBuildFile; fileRef = 29080D75191B595E0066F8DF /* UITextAtlasTest.cpp */; };
		29080DD5191B595E0066F8DF /* UITextAtlasTest_Editor.cpp in Sources */ = {isa = PBXBuildFile; fileRef = 29080D77191B595E0066F8DF /* UITextAtlasTest_Editor.cpp */; };
		29080DD6191B595E0066F8DF /* UITextAtlasTest_Editor.cpp in Sources */ = {isa = PBXBuildFile; fileRef = 29080D77191B595E0066F8DF /* UITextAtlasTest_Editor.cpp */; };
		29080DD7191B595E0066F8DF /* UITextBMFontTest.cpp in Sources */ = {isa = PBXBuildFile; fileRef = 29080D7A191B595E0066F8DF /* UITextBMFontTest.cpp */; };
		29080DD8191B595E0066F8DF /* UITextBMFontTest.cpp in Sources */ = {isa = PBXBuildFile; fileRef = 29080D7A191B595E0066F8DF /* UITextBMFontTest.cpp */; };
		29080DD9191B595E0066F8DF /* UITextBMFontTest_Editor.cpp in Sources */ = {isa = PBXBuildFile; fileRef = 29080D7C191B595E0066F8DF /* UITextBMFontTest_Editor.cpp */; };
		29080DDA191B595E0066F8DF /* UITextBMFontTest_Editor.cpp in Sources */ = {isa = PBXBuildFile; fileRef = 29080D7C191B595E0066F8DF /* UITextBMFontTest_Editor.cpp */; };
		29080DDB191B595E0066F8DF /* UITextFieldTest.cpp in Sources */ = {isa = PBXBuildFile; fileRef = 29080D7F191B595E0066F8DF /* UITextFieldTest.cpp */; };
		29080DDC191B595E0066F8DF /* UITextFieldTest.cpp in Sources */ = {isa = PBXBuildFile; fileRef = 29080D7F191B595E0066F8DF /* UITextFieldTest.cpp */; };
		29080DDD191B595E0066F8DF /* UITextFieldTest_Editor.cpp in Sources */ = {isa = PBXBuildFile; fileRef = 29080D81191B595E0066F8DF /* UITextFieldTest_Editor.cpp */; };
		29080DDE191B595E0066F8DF /* UITextFieldTest_Editor.cpp in Sources */ = {isa = PBXBuildFile; fileRef = 29080D81191B595E0066F8DF /* UITextFieldTest_Editor.cpp */; };
		29080DDF191B595E0066F8DF /* UITextTest.cpp in Sources */ = {isa = PBXBuildFile; fileRef = 29080D84191B595E0066F8DF /* UITextTest.cpp */; };
		29080DE0191B595E0066F8DF /* UITextTest.cpp in Sources */ = {isa = PBXBuildFile; fileRef = 29080D84191B595E0066F8DF /* UITextTest.cpp */; };
		29080DE1191B595E0066F8DF /* UITextTest_Editor.cpp in Sources */ = {isa = PBXBuildFile; fileRef = 29080D86191B595E0066F8DF /* UITextTest_Editor.cpp */; };
		29080DE2191B595E0066F8DF /* UITextTest_Editor.cpp in Sources */ = {isa = PBXBuildFile; fileRef = 29080D86191B595E0066F8DF /* UITextTest_Editor.cpp */; };
		29080DE3191B595E0066F8DF /* UIWidgetAddNodeTest.cpp in Sources */ = {isa = PBXBuildFile; fileRef = 29080D89191B595E0066F8DF /* UIWidgetAddNodeTest.cpp */; };
		29080DE4191B595E0066F8DF /* UIWidgetAddNodeTest.cpp in Sources */ = {isa = PBXBuildFile; fileRef = 29080D89191B595E0066F8DF /* UIWidgetAddNodeTest.cpp */; };
		29080DE5191B595E0066F8DF /* UIWidgetAddNodeTest_Editor.cpp in Sources */ = {isa = PBXBuildFile; fileRef = 29080D8B191B595E0066F8DF /* UIWidgetAddNodeTest_Editor.cpp */; };
		29080DE6191B595E0066F8DF /* UIWidgetAddNodeTest_Editor.cpp in Sources */ = {isa = PBXBuildFile; fileRef = 29080D8B191B595E0066F8DF /* UIWidgetAddNodeTest_Editor.cpp */; };
		290E94B5196FC16900694919 /* CocostudioParserTest.cpp in Sources */ = {isa = PBXBuildFile; fileRef = 290E94B3196FC16900694919 /* CocostudioParserTest.cpp */; };
		290E94B6196FC16900694919 /* CocostudioParserTest.cpp in Sources */ = {isa = PBXBuildFile; fileRef = 290E94B3196FC16900694919 /* CocostudioParserTest.cpp */; };
		292CF01419A1965E00E8E6A0 /* UIEditBoxTest.cpp in Sources */ = {isa = PBXBuildFile; fileRef = 292CF01219A1965E00E8E6A0 /* UIEditBoxTest.cpp */; };
		292CF01519A1965E00E8E6A0 /* UIEditBoxTest.cpp in Sources */ = {isa = PBXBuildFile; fileRef = 292CF01219A1965E00E8E6A0 /* UIEditBoxTest.cpp */; };
		295824591987415900F9746D /* UIScale9SpriteTest.cpp in Sources */ = {isa = PBXBuildFile; fileRef = 295824571987415900F9746D /* UIScale9SpriteTest.cpp */; };
		2958245A1987415900F9746D /* UIScale9SpriteTest.cpp in Sources */ = {isa = PBXBuildFile; fileRef = 295824571987415900F9746D /* UIScale9SpriteTest.cpp */; };
		298D7F6F19AC31F300FF096D /* UIWebViewTest.cpp in Sources */ = {isa = PBXBuildFile; fileRef = 298D7F6D19AC31F300FF096D /* UIWebViewTest.cpp */; };
		29AFEF6719ACCAA000F6B10A /* Test.html in Resources */ = {isa = PBXBuildFile; fileRef = 29AFEF6619ACCAA000F6B10A /* Test.html */; };
		29FBBBFE196A9ECD00E65826 /* CocostudioParserJsonTest.cpp in Sources */ = {isa = PBXBuildFile; fileRef = 29FBBBFC196A9ECD00E65826 /* CocostudioParserJsonTest.cpp */; };
		29FBBBFF196A9ECD00E65826 /* CocostudioParserJsonTest.cpp in Sources */ = {isa = PBXBuildFile; fileRef = 29FBBBFC196A9ECD00E65826 /* CocostudioParserJsonTest.cpp */; };
		3825CC491A2C982A00C92EA8 /* CustomRootNode.cpp in Sources */ = {isa = PBXBuildFile; fileRef = 3825CC431A2C982A00C92EA8 /* CustomRootNode.cpp */; };
		3825CC4A1A2C982A00C92EA8 /* CustomRootNode.cpp in Sources */ = {isa = PBXBuildFile; fileRef = 3825CC431A2C982A00C92EA8 /* CustomRootNode.cpp */; };
		3825CC4B1A2C982A00C92EA8 /* CustomRootNodeReader.cpp in Sources */ = {isa = PBXBuildFile; fileRef = 3825CC451A2C982A00C92EA8 /* CustomRootNodeReader.cpp */; };
		3825CC4C1A2C982A00C92EA8 /* CustomRootNodeReader.cpp in Sources */ = {isa = PBXBuildFile; fileRef = 3825CC451A2C982A00C92EA8 /* CustomRootNodeReader.cpp */; };
		3825CC4D1A2C982A00C92EA8 /* CustomWidgetCallbackBindTest.cpp in Sources */ = {isa = PBXBuildFile; fileRef = 3825CC471A2C982A00C92EA8 /* CustomWidgetCallbackBindTest.cpp */; };
		3825CC4E1A2C982A00C92EA8 /* CustomWidgetCallbackBindTest.cpp in Sources */ = {isa = PBXBuildFile; fileRef = 3825CC471A2C982A00C92EA8 /* CustomWidgetCallbackBindTest.cpp */; };
		38FA2E73194AEBE100FF2BE4 /* ActionTimelineTestScene.cpp in Sources */ = {isa = PBXBuildFile; fileRef = 38FA2E71194AEBE100FF2BE4 /* ActionTimelineTestScene.cpp */; };
		38FA2E74194AEBE100FF2BE4 /* ActionTimelineTestScene.cpp in Sources */ = {isa = PBXBuildFile; fileRef = 38FA2E71194AEBE100FF2BE4 /* ActionTimelineTestScene.cpp */; };
		38FA2E76194AECF800FF2BE4 /* ActionTimeline in Resources */ = {isa = PBXBuildFile; fileRef = 38FA2E75194AECF800FF2BE4 /* ActionTimeline */; };
		38FA2E77194AECF800FF2BE4 /* ActionTimeline in Resources */ = {isa = PBXBuildFile; fileRef = 38FA2E75194AECF800FF2BE4 /* ActionTimeline */; };
		3E2BDAD019BEA3410055CDCD /* NewAudioEngineTest.cpp in Sources */ = {isa = PBXBuildFile; fileRef = 3E2BDACE19BEA3410055CDCD /* NewAudioEngineTest.cpp */; };
		3E2BDAD219BEA3E20055CDCD /* audio in Resources */ = {isa = PBXBuildFile; fileRef = 3E2BDAD119BEA3E20055CDCD /* audio */; };
		3E2BDAFF19C5E5B40055CDCD /* audio in Resources */ = {isa = PBXBuildFile; fileRef = 3E2BDAD119BEA3E20055CDCD /* audio */; };
		3E2BDB0119C5E5D40055CDCD /* background.wav in Resources */ = {isa = PBXBuildFile; fileRef = 3E2BDB0019C5E5D40055CDCD /* background.wav */; };
		3E2BDB0219C5E5D40055CDCD /* background.wav in Resources */ = {isa = PBXBuildFile; fileRef = 3E2BDB0019C5E5D40055CDCD /* background.wav */; };
		3E2F27B919CFF4AF00E7C490 /* NewAudioEngineTest.cpp in Sources */ = {isa = PBXBuildFile; fileRef = 3E2BDACE19BEA3410055CDCD /* NewAudioEngineTest.cpp */; };
		3E2F27BA19CFF52300E7C490 /* audio in Resources */ = {isa = PBXBuildFile; fileRef = 3E2BDAD119BEA3E20055CDCD /* audio */; };
		3E2F27BB19CFF52A00E7C490 /* background.wav in Resources */ = {isa = PBXBuildFile; fileRef = 3E2BDB0019C5E5D40055CDCD /* background.wav */; };
		3E2F27BC19D00D7200E7C490 /* audio in Resources */ = {isa = PBXBuildFile; fileRef = 3E2BDAD119BEA3E20055CDCD /* audio */; };
		3E2F27BD19D00D7D00E7C490 /* background.wav in Resources */ = {isa = PBXBuildFile; fileRef = 3E2BDB0019C5E5D40055CDCD /* background.wav */; };
		3E6177221960FAED00DE83F5 /* libcocos2d iOS.a in Frameworks */ = {isa = PBXBuildFile; fileRef = 46A15FBE1807A4F9005B8026 /* libcocos2d iOS.a */; };
		3E6177241960FAED00DE83F5 /* CoreMotion.framework in Frameworks */ = {isa = PBXBuildFile; fileRef = D60AE43317F7FFE100757E4B /* CoreMotion.framework */; };
		3E6177251960FAED00DE83F5 /* libz.dylib in Frameworks */ = {isa = PBXBuildFile; fileRef = 15C6482E165F399D007D4F18 /* libz.dylib */; };
		3E6177261960FAED00DE83F5 /* Foundation.framework in Frameworks */ = {isa = PBXBuildFile; fileRef = 15C64832165F3AFD007D4F18 /* Foundation.framework */; };
		3E6177271960FAED00DE83F5 /* AudioToolbox.framework in Frameworks */ = {isa = PBXBuildFile; fileRef = 15C6482C165F3988007D4F18 /* AudioToolbox.framework */; };
		3E6177281960FAED00DE83F5 /* OpenAL.framework in Frameworks */ = {isa = PBXBuildFile; fileRef = 15C64828165F396B007D4F18 /* OpenAL.framework */; };
		3E6177291960FAED00DE83F5 /* QuartzCore.framework in Frameworks */ = {isa = PBXBuildFile; fileRef = 15C64826165F394E007D4F18 /* QuartzCore.framework */; };
		3E61772A1960FAED00DE83F5 /* CoreGraphics.framework in Frameworks */ = {isa = PBXBuildFile; fileRef = A07A52BB1783AEB80073F6A7 /* CoreGraphics.framework */; };
		3E61772B1960FAED00DE83F5 /* OpenGLES.framework in Frameworks */ = {isa = PBXBuildFile; fileRef = A07A52B91783AE900073F6A7 /* OpenGLES.framework */; };
		3E61772C1960FAED00DE83F5 /* UIKit.framework in Frameworks */ = {isa = PBXBuildFile; fileRef = A07A52B71783AE6D0073F6A7 /* UIKit.framework */; };
		3E61772D1960FAED00DE83F5 /* AVFoundation.framework in Frameworks */ = {isa = PBXBuildFile; fileRef = A07A52C11783B01F0073F6A7 /* AVFoundation.framework */; };
		3E6177331960FB3500DE83F5 /* AppDelegate.cpp in Sources */ = {isa = PBXBuildFile; fileRef = 3E6176B71960FA6300DE83F5 /* AppDelegate.cpp */; };
		3E6177341960FB3900DE83F5 /* GameControllerTest.cpp in Sources */ = {isa = PBXBuildFile; fileRef = 3E6176BA1960FA6300DE83F5 /* GameControllerTest.cpp */; };
		3E6177351960FB4000DE83F5 /* AppController.mm in Sources */ = {isa = PBXBuildFile; fileRef = 3E6176DE1960FA6300DE83F5 /* AppController.mm */; };
		3E6177361960FB5A00DE83F5 /* main.m in Sources */ = {isa = PBXBuildFile; fileRef = 3E6176EE1960FA6300DE83F5 /* main.m */; };
		3E6177371960FB5E00DE83F5 /* RootViewController.mm in Sources */ = {isa = PBXBuildFile; fileRef = 3E6176F01960FA6300DE83F5 /* RootViewController.mm */; };
		3E61773D1960FBD200DE83F5 /* GameController.framework in Frameworks */ = {isa = PBXBuildFile; fileRef = 3E61773C1960FBD100DE83F5 /* GameController.framework */; };
		3E6177F41960FEFE00DE83F5 /* fonts in Resources */ = {isa = PBXBuildFile; fileRef = 3E6177F01960FEFE00DE83F5 /* fonts */; };
		3E6177F51960FEFE00DE83F5 /* ipad in Resources */ = {isa = PBXBuildFile; fileRef = 3E6177F11960FEFE00DE83F5 /* ipad */; };
		3E6177F61960FEFE00DE83F5 /* ipadhd in Resources */ = {isa = PBXBuildFile; fileRef = 3E6177F21960FEFE00DE83F5 /* ipadhd */; };
		3E6177F71960FEFE00DE83F5 /* iphone in Resources */ = {isa = PBXBuildFile; fileRef = 3E6177F31960FEFE00DE83F5 /* iphone */; };
		3E6177F81960FF1800DE83F5 /* Default-568h@2x.png in Resources */ = {isa = PBXBuildFile; fileRef = 3E6176DF1960FA6300DE83F5 /* Default-568h@2x.png */; };
		3E6177F91960FF1800DE83F5 /* Default.png in Resources */ = {isa = PBXBuildFile; fileRef = 3E6176E01960FA6300DE83F5 /* Default.png */; };
		3E6177FA1960FF1800DE83F5 /* Default@2x.png in Resources */ = {isa = PBXBuildFile; fileRef = 3E6176E11960FA6300DE83F5 /* Default@2x.png */; };
		3E6177FB1960FF1800DE83F5 /* Icon-100.png in Resources */ = {isa = PBXBuildFile; fileRef = 3E6176E21960FA6300DE83F5 /* Icon-100.png */; };
		3E6177FC1960FF1800DE83F5 /* Icon-114.png in Resources */ = {isa = PBXBuildFile; fileRef = 3E6176E31960FA6300DE83F5 /* Icon-114.png */; };
		3E6177FD1960FF1800DE83F5 /* Icon-120.png in Resources */ = {isa = PBXBuildFile; fileRef = 3E6176E41960FA6300DE83F5 /* Icon-120.png */; };
		3E6177FE1960FF1800DE83F5 /* Icon-144.png in Resources */ = {isa = PBXBuildFile; fileRef = 3E6176E51960FA6300DE83F5 /* Icon-144.png */; };
		3E6177FF1960FF1800DE83F5 /* Icon-152.png in Resources */ = {isa = PBXBuildFile; fileRef = 3E6176E61960FA6300DE83F5 /* Icon-152.png */; };
		3E6178001960FF1800DE83F5 /* Icon-40.png in Resources */ = {isa = PBXBuildFile; fileRef = 3E6176E71960FA6300DE83F5 /* Icon-40.png */; };
		3E6178011960FF1800DE83F5 /* Icon-57.png in Resources */ = {isa = PBXBuildFile; fileRef = 3E6176E81960FA6300DE83F5 /* Icon-57.png */; };
		3E6178021960FF1800DE83F5 /* Icon-58.png in Resources */ = {isa = PBXBuildFile; fileRef = 3E6176E91960FA6300DE83F5 /* Icon-58.png */; };
		3E6178031960FF1800DE83F5 /* Icon-72.png in Resources */ = {isa = PBXBuildFile; fileRef = 3E6176EA1960FA6300DE83F5 /* Icon-72.png */; };
		3E6178041960FF1800DE83F5 /* Icon-76.png in Resources */ = {isa = PBXBuildFile; fileRef = 3E6176EB1960FA6300DE83F5 /* Icon-76.png */; };
		3E6178051960FF1800DE83F5 /* Icon-80.png in Resources */ = {isa = PBXBuildFile; fileRef = 3E6176EC1960FA6300DE83F5 /* Icon-80.png */; };
		3E92EA821921A1400094CD21 /* Sprite3DTest.cpp in Sources */ = {isa = PBXBuildFile; fileRef = 3E92EA801921A1400094CD21 /* Sprite3DTest.cpp */; };
		3E92EA831921A1400094CD21 /* Sprite3DTest.cpp in Sources */ = {isa = PBXBuildFile; fileRef = 3E92EA801921A1400094CD21 /* Sprite3DTest.cpp */; };
		3E92EA851921A7720094CD21 /* Sprite3DTest in Resources */ = {isa = PBXBuildFile; fileRef = 3E92EA841921A7720094CD21 /* Sprite3DTest */; };
		3E92EA861921A7720094CD21 /* Sprite3DTest in Resources */ = {isa = PBXBuildFile; fileRef = 3E92EA841921A7720094CD21 /* Sprite3DTest */; };
		3E9E75D0199324CB005B7047 /* Camera3DTest.cpp in Sources */ = {isa = PBXBuildFile; fileRef = 3E9E75CE199324CB005B7047 /* Camera3DTest.cpp */; };
		3E9E75D1199324CB005B7047 /* Camera3DTest.cpp in Sources */ = {isa = PBXBuildFile; fileRef = 3E9E75CE199324CB005B7047 /* Camera3DTest.cpp */; };
		3EA0FB5E191B92F100B170C8 /* cocosvideo.mp4 in Resources */ = {isa = PBXBuildFile; fileRef = 3EA0FB5D191B92F100B170C8 /* cocosvideo.mp4 */; };
		3EA0FB66191B933000B170C8 /* MediaPlayer.framework in Frameworks */ = {isa = PBXBuildFile; fileRef = 3EA0FB65191B933000B170C8 /* MediaPlayer.framework */; };
		3EA0FB72191C844400B170C8 /* UIVideoPlayerTest.cpp in Sources */ = {isa = PBXBuildFile; fileRef = 3EA0FB70191C844400B170C8 /* UIVideoPlayerTest.cpp */; };
		3EA530F71A3549AA001FDBD4 /* Particle3DTest.cpp in Sources */ = {isa = PBXBuildFile; fileRef = 3EA530F51A3549AA001FDBD4 /* Particle3DTest.cpp */; };
		3EA530F81A3549AA001FDBD4 /* Particle3DTest.cpp in Sources */ = {isa = PBXBuildFile; fileRef = 3EA530F51A3549AA001FDBD4 /* Particle3DTest.cpp */; };
		527B1F3019EF9819000A1F82 /* Default-667h@2x.png in Resources */ = {isa = PBXBuildFile; fileRef = 527B1F2E19EF9819000A1F82 /* Default-667h@2x.png */; };
		527B1F3119EF9819000A1F82 /* Default-736h@3x.png in Resources */ = {isa = PBXBuildFile; fileRef = 527B1F2F19EF9819000A1F82 /* Default-736h@3x.png */; };
		527B1F3419EF9CF8000A1F82 /* Default-667h@2x.png in Resources */ = {isa = PBXBuildFile; fileRef = 527B1F3219EF9CF8000A1F82 /* Default-667h@2x.png */; };
		527B1F3519EF9CF8000A1F82 /* Default-736h@3x.png in Resources */ = {isa = PBXBuildFile; fileRef = 527B1F3319EF9CF8000A1F82 /* Default-736h@3x.png */; };
		527B1F3819EFABC9000A1F82 /* Default-667h@2x.png in Resources */ = {isa = PBXBuildFile; fileRef = 527B1F3619EFABC9000A1F82 /* Default-667h@2x.png */; };
		527B1F3919EFABC9000A1F82 /* Default-736h@3x.png in Resources */ = {isa = PBXBuildFile; fileRef = 527B1F3719EFABC9000A1F82 /* Default-736h@3x.png */; };
		527B1F3C19EFACBB000A1F82 /* Default-667h@2x.png in Resources */ = {isa = PBXBuildFile; fileRef = 527B1F3A19EFACBB000A1F82 /* Default-667h@2x.png */; };
		527B1F3D19EFACBB000A1F82 /* Default-736h@3x.png in Resources */ = {isa = PBXBuildFile; fileRef = 527B1F3B19EFACBB000A1F82 /* Default-736h@3x.png */; };
		527B1F4019EFAD44000A1F82 /* Default-667h@2x.png in Resources */ = {isa = PBXBuildFile; fileRef = 527B1F3E19EFAD44000A1F82 /* Default-667h@2x.png */; };
		527B1F4119EFAD44000A1F82 /* Default-736h@3x.png in Resources */ = {isa = PBXBuildFile; fileRef = 527B1F3F19EFAD44000A1F82 /* Default-736h@3x.png */; };
		527B1F4419EFAE13000A1F82 /* Default-667h@2x.png in Resources */ = {isa = PBXBuildFile; fileRef = 527B1F4219EFAE13000A1F82 /* Default-667h@2x.png */; };
		527B1F4519EFAE13000A1F82 /* Default-736h@3x.png in Resources */ = {isa = PBXBuildFile; fileRef = 527B1F4319EFAE13000A1F82 /* Default-736h@3x.png */; };
		59620E8F1921E5CF002021B6 /* Bug-Child.cpp in Sources */ = {isa = PBXBuildFile; fileRef = 59620E8D1921E5CF002021B6 /* Bug-Child.cpp */; };
		59620E901921E5CF002021B6 /* Bug-Child.cpp in Sources */ = {isa = PBXBuildFile; fileRef = 59620E8D1921E5CF002021B6 /* Bug-Child.cpp */; };
		5EBEECB01995247000429821 /* DrawNode3D.cpp in Sources */ = {isa = PBXBuildFile; fileRef = 5EBEECAE1995247000429821 /* DrawNode3D.cpp */; };
		5EBEECB11995247000429821 /* DrawNode3D.cpp in Sources */ = {isa = PBXBuildFile; fileRef = 5EBEECAE1995247000429821 /* DrawNode3D.cpp */; };
		A05FCACA177C124500BE600E /* Cocoa.framework in Frameworks */ = {isa = PBXBuildFile; fileRef = 15C64822165F391E007D4F18 /* Cocoa.framework */; };
		A07A521E1783A1D20073F6A7 /* libz.dylib in Frameworks */ = {isa = PBXBuildFile; fileRef = 15C6482E165F399D007D4F18 /* libz.dylib */; };
		A07A521F1783A1D20073F6A7 /* Foundation.framework in Frameworks */ = {isa = PBXBuildFile; fileRef = 15C64832165F3AFD007D4F18 /* Foundation.framework */; };
		A07A52201783A1D20073F6A7 /* AudioToolbox.framework in Frameworks */ = {isa = PBXBuildFile; fileRef = 15C6482C165F3988007D4F18 /* AudioToolbox.framework */; };
		A07A52221783A1D20073F6A7 /* OpenAL.framework in Frameworks */ = {isa = PBXBuildFile; fileRef = 15C64828165F396B007D4F18 /* OpenAL.framework */; };
		A07A52231783A1D20073F6A7 /* QuartzCore.framework in Frameworks */ = {isa = PBXBuildFile; fileRef = 15C64826165F394E007D4F18 /* QuartzCore.framework */; };
		A07A52BE1783AF1E0073F6A7 /* CoreGraphics.framework in Frameworks */ = {isa = PBXBuildFile; fileRef = A07A52BB1783AEB80073F6A7 /* CoreGraphics.framework */; };
		A07A52BF1783AF210073F6A7 /* OpenGLES.framework in Frameworks */ = {isa = PBXBuildFile; fileRef = A07A52B91783AE900073F6A7 /* OpenGLES.framework */; };
		A07A52C01783AF250073F6A7 /* UIKit.framework in Frameworks */ = {isa = PBXBuildFile; fileRef = A07A52B71783AE6D0073F6A7 /* UIKit.framework */; };
		A07A52C31783B02C0073F6A7 /* AVFoundation.framework in Frameworks */ = {isa = PBXBuildFile; fileRef = A07A52C11783B01F0073F6A7 /* AVFoundation.framework */; };
		A5030C3519D059DA000E78E7 /* OpenURLTest.cpp in Sources */ = {isa = PBXBuildFile; fileRef = A5030C3319D059DA000E78E7 /* OpenURLTest.cpp */; };
		A5030C3619D059DA000E78E7 /* OpenURLTest.cpp in Sources */ = {isa = PBXBuildFile; fileRef = A5030C3319D059DA000E78E7 /* OpenURLTest.cpp */; };
		B2507B6B192589AF00FA4972 /* Shaders3D in Resources */ = {isa = PBXBuildFile; fileRef = B2507B6A192589AF00FA4972 /* Shaders3D */; };
		B2507B6C192589AF00FA4972 /* Shaders3D in Resources */ = {isa = PBXBuildFile; fileRef = B2507B6A192589AF00FA4972 /* Shaders3D */; };
		B609E67319C18DAD003D0074 /* BillBoardTest.cpp in Sources */ = {isa = PBXBuildFile; fileRef = B609E67119C18DAD003D0074 /* BillBoardTest.cpp */; };
		B609E67419C18DAD003D0074 /* BillBoardTest.cpp in Sources */ = {isa = PBXBuildFile; fileRef = B609E67119C18DAD003D0074 /* BillBoardTest.cpp */; };
		B621CE691A3E923000646956 /* Particle3D in Resources */ = {isa = PBXBuildFile; fileRef = B621CE681A3E923000646956 /* Particle3D */; };
		B621CE6A1A3E923000646956 /* Particle3D in Resources */ = {isa = PBXBuildFile; fileRef = B621CE681A3E923000646956 /* Particle3D */; };
		B6C039D919C95D83007207DC /* LightTest.cpp in Sources */ = {isa = PBXBuildFile; fileRef = B6C039D719C95D83007207DC /* LightTest.cpp */; };
		B6C039DA19C95D83007207DC /* LightTest.cpp in Sources */ = {isa = PBXBuildFile; fileRef = B6C039D719C95D83007207DC /* LightTest.cpp */; };
		C04F935A1941B05400E9FEAB /* TileMapTest2.cpp in Sources */ = {isa = PBXBuildFile; fileRef = C04F93581941B05400E9FEAB /* TileMapTest2.cpp */; };
		C04F935B1941B05400E9FEAB /* TileMapTest2.cpp in Sources */ = {isa = PBXBuildFile; fileRef = C04F93581941B05400E9FEAB /* TileMapTest2.cpp */; };
		C08689C118D370C90093E810 /* background.caf in Resources */ = {isa = PBXBuildFile; fileRef = C08689C018D370C90093E810 /* background.caf */; };
		C08689C218D370C90093E810 /* background.caf in Resources */ = {isa = PBXBuildFile; fileRef = C08689C018D370C90093E810 /* background.caf */; };
		C08689C318D370C90093E810 /* background.caf in Resources */ = {isa = PBXBuildFile; fileRef = C08689C018D370C90093E810 /* background.caf */; };
		C08689C418D370C90093E810 /* background.caf in Resources */ = {isa = PBXBuildFile; fileRef = C08689C018D370C90093E810 /* background.caf */; };
		D0FD03641A3B546400825BB5 /* AllocatorTest.cpp in Sources */ = {isa = PBXBuildFile; fileRef = D0FD03621A3B546400825BB5 /* AllocatorTest.cpp */; };
		D0FD03651A3B546400825BB5 /* AllocatorTest.cpp in Sources */ = {isa = PBXBuildFile; fileRef = D0FD03621A3B546400825BB5 /* AllocatorTest.cpp */; };
		D60AE43417F7FFE100757E4B /* CoreMotion.framework in Frameworks */ = {isa = PBXBuildFile; fileRef = D60AE43317F7FFE100757E4B /* CoreMotion.framework */; };
		EDCC747F17C455FD007B692C /* IOKit.framework in Frameworks */ = {isa = PBXBuildFile; fileRef = EDCC747E17C455FD007B692C /* IOKit.framework */; };
/* End PBXBuildFile section */

/* Begin PBXContainerItemProxy section */
		15427B84198B8ACB00DC375D /* PBXContainerItemProxy */ = {
			isa = PBXContainerItemProxy;
			containerPortal = 1ABCA27618CD90A40087CE3A /* cocos2d_lua_bindings.xcodeproj */;
			proxyType = 1;
			remoteGlobalIDString = 15EFA59E198B2DAA000C57D3;
			remoteInfo = "libluacocos2d iOS";
		};
		15427B94198B8BB400DC375D /* PBXContainerItemProxy */ = {
			isa = PBXContainerItemProxy;
			containerPortal = 1ABCA27618CD90A40087CE3A /* cocos2d_lua_bindings.xcodeproj */;
			proxyType = 1;
			remoteGlobalIDString = 15EFA59E198B2DAA000C57D3;
			remoteInfo = "libluacocos2d iOS";
		};
		15427B98198B8BDE00DC375D /* PBXContainerItemProxy */ = {
			isa = PBXContainerItemProxy;
			containerPortal = 46A15F9C1807A4F8005B8026 /* cocos2d_libs.xcodeproj */;
			proxyType = 1;
			remoteGlobalIDString = A07A4C241783777C0073F6A7;
			remoteInfo = "libcocos2d iOS";
		};
		15427B9C198B8C0500DC375D /* PBXContainerItemProxy */ = {
			isa = PBXContainerItemProxy;
			containerPortal = 1ABCA27618CD90A40087CE3A /* cocos2d_lua_bindings.xcodeproj */;
			proxyType = 1;
			remoteGlobalIDString = 15EFA59E198B2DAA000C57D3;
			remoteInfo = "libluacocos2d iOS";
		};
		15427BA4198B8C2E00DC375D /* PBXContainerItemProxy */ = {
			isa = PBXContainerItemProxy;
			containerPortal = 1ABCA27618CD90A40087CE3A /* cocos2d_lua_bindings.xcodeproj */;
			proxyType = 1;
			remoteGlobalIDString = 15C1C255198748D200A46ACC;
			remoteInfo = "libluacocos2d Mac";
		};
		15427BB4198B8C5000DC375D /* PBXContainerItemProxy */ = {
			isa = PBXContainerItemProxy;
			containerPortal = 1ABCA27618CD90A40087CE3A /* cocos2d_lua_bindings.xcodeproj */;
			proxyType = 1;
			remoteGlobalIDString = 15C1C255198748D200A46ACC;
			remoteInfo = "libluacocos2d Mac";
		};
		15CBA017196EE56C005877BB /* PBXContainerItemProxy */ = {
			isa = PBXContainerItemProxy;
			containerPortal = 46A15F9C1807A4F8005B8026 /* cocos2d_libs.xcodeproj */;
			proxyType = 1;
			remoteGlobalIDString = A07A4C241783777C0073F6A7;
			remoteInfo = "cocos2dx iOS";
		};
		15EFA257198A4A24000C57D3 /* PBXContainerItemProxy */ = {
			isa = PBXContainerItemProxy;
			containerPortal = 1ABCA27618CD90A40087CE3A /* cocos2d_lua_bindings.xcodeproj */;
			proxyType = 2;
			remoteGlobalIDString = 15C1C2CC198748D200A46ACC;
			remoteInfo = "libluacocos2d Mac";
		};
		15EFA664198B33EE000C57D3 /* PBXContainerItemProxy */ = {
			isa = PBXContainerItemProxy;
			containerPortal = 1ABCA27618CD90A40087CE3A /* cocos2d_lua_bindings.xcodeproj */;
			proxyType = 2;
			remoteGlobalIDString = 15EFA616198B2DAA000C57D3;
			remoteInfo = "libluacocos2d iOS";
		};
		1A0EE1C818CDF6DA004CD58F /* PBXContainerItemProxy */ = {
			isa = PBXContainerItemProxy;
			containerPortal = 46A15F9C1807A4F8005B8026 /* cocos2d_libs.xcodeproj */;
			proxyType = 1;
			remoteGlobalIDString = 1551A33E158F2AB200E66CFE;
			remoteInfo = "cocos2dx Mac";
		};
		1A0EE2BC18CDF733004CD58F /* PBXContainerItemProxy */ = {
			isa = PBXContainerItemProxy;
			containerPortal = 46A15F9C1807A4F8005B8026 /* cocos2d_libs.xcodeproj */;
			proxyType = 1;
			remoteGlobalIDString = 1551A33E158F2AB200E66CFE;
			remoteInfo = "cocos2dx Mac";
		};
		1A0EE31A18CDF775004CD58F /* PBXContainerItemProxy */ = {
			isa = PBXContainerItemProxy;
			containerPortal = 46A15F9C1807A4F8005B8026 /* cocos2d_libs.xcodeproj */;
			proxyType = 1;
			remoteGlobalIDString = A07A4C241783777C0073F6A7;
			remoteInfo = "cocos2dx iOS";
		};
		1AAF5341180E2F41000584C8 /* PBXContainerItemProxy */ = {
			isa = PBXContainerItemProxy;
			containerPortal = 46A15F9C1807A4F8005B8026 /* cocos2d_libs.xcodeproj */;
			proxyType = 1;
			remoteGlobalIDString = 1551A33E158F2AB200E66CFE;
			remoteInfo = "cocos2dx Mac";
		};
		1AAF53F4180E39C6000584C8 /* PBXContainerItemProxy */ = {
			isa = PBXContainerItemProxy;
			containerPortal = 46A15F9C1807A4F8005B8026 /* cocos2d_libs.xcodeproj */;
			proxyType = 1;
			remoteGlobalIDString = A07A4C241783777C0073F6A7;
			remoteInfo = "cocos2dx iOS";
		};
		1ABCA2B818CD92230087CE3A /* PBXContainerItemProxy */ = {
			isa = PBXContainerItemProxy;
			containerPortal = 46A15F9C1807A4F8005B8026 /* cocos2d_libs.xcodeproj */;
			proxyType = 1;
			remoteGlobalIDString = 1551A33E158F2AB200E66CFE;
			remoteInfo = "cocos2dx Mac";
		};
		1ABCA2F718CD93850087CE3A /* PBXContainerItemProxy */ = {
			isa = PBXContainerItemProxy;
			containerPortal = 46A15F9C1807A4F8005B8026 /* cocos2d_libs.xcodeproj */;
			proxyType = 1;
			remoteGlobalIDString = A07A4C241783777C0073F6A7;
			remoteInfo = "cocos2dx iOS";
		};
		1ADA8BA318CF277400AE24B9 /* PBXContainerItemProxy */ = {
			isa = PBXContainerItemProxy;
			containerPortal = 29B97313FDCFA39411CA2CEA /* Project object */;
			proxyType = 1;
			remoteGlobalIDString = 1A0EE1C618CDF6DA004CD58F;
			remoteInfo = "cpp-empty-test Mac";
		};
		1ADA8BA518CF277400AE24B9 /* PBXContainerItemProxy */ = {
			isa = PBXContainerItemProxy;
			containerPortal = 29B97313FDCFA39411CA2CEA /* Project object */;
			proxyType = 1;
			remoteGlobalIDString = 1ABCA28518CD91510087CE3A;
			remoteInfo = "lua-tests Mac";
		};
		1ADA8BA718CF277400AE24B9 /* PBXContainerItemProxy */ = {
			isa = PBXContainerItemProxy;
			containerPortal = 29B97313FDCFA39411CA2CEA /* Project object */;
			proxyType = 1;
			remoteGlobalIDString = 1A0EE2B818CDF733004CD58F;
			remoteInfo = "lua-empty-test Mac";
		};
		1ADA8BAB18CF277C00AE24B9 /* PBXContainerItemProxy */ = {
			isa = PBXContainerItemProxy;
			containerPortal = 29B97313FDCFA39411CA2CEA /* Project object */;
			proxyType = 1;
			remoteGlobalIDString = 1A0EE31818CDF775004CD58F;
			remoteInfo = "cpp-empty-test iOS";
		};
		1ADA8BAD18CF277C00AE24B9 /* PBXContainerItemProxy */ = {
			isa = PBXContainerItemProxy;
			containerPortal = 29B97313FDCFA39411CA2CEA /* Project object */;
			proxyType = 1;
			remoteGlobalIDString = 1ABCA2CC18CD93580087CE3A;
			remoteInfo = "lua-tests iOS";
		};
		1ADA8BAF18CF277C00AE24B9 /* PBXContainerItemProxy */ = {
			isa = PBXContainerItemProxy;
			containerPortal = 29B97313FDCFA39411CA2CEA /* Project object */;
			proxyType = 1;
			remoteGlobalIDString = 1A0EE41918CDF799004CD58F;
			remoteInfo = "lua-empty-test iOS";
		};
		3E6177011960FAED00DE83F5 /* PBXContainerItemProxy */ = {
			isa = PBXContainerItemProxy;
			containerPortal = 46A15F9C1807A4F8005B8026 /* cocos2d_libs.xcodeproj */;
			proxyType = 1;
			remoteGlobalIDString = A07A4C241783777C0073F6A7;
			remoteInfo = "cocos2dx iOS";
		};
		46A15FAF1807A4F9005B8026 /* PBXContainerItemProxy */ = {
			isa = PBXContainerItemProxy;
			containerPortal = 46A15F9C1807A4F8005B8026 /* cocos2d_libs.xcodeproj */;
			proxyType = 2;
			remoteGlobalIDString = 1551A33F158F2AB200E66CFE;
			remoteInfo = "cocos2dx Mac";
		};
		46A15FBD1807A4F9005B8026 /* PBXContainerItemProxy */ = {
			isa = PBXContainerItemProxy;
			containerPortal = 46A15F9C1807A4F8005B8026 /* cocos2d_libs.xcodeproj */;
			proxyType = 2;
			remoteGlobalIDString = A07A4D641783777C0073F6A7;
			remoteInfo = "cocos2dx iOS";
		};
		A035ACBF178246BD00987F6C /* PBXContainerItemProxy */ = {
			isa = PBXContainerItemProxy;
			containerPortal = 29B97313FDCFA39411CA2CEA /* Project object */;
			proxyType = 1;
			remoteGlobalIDString = 1D6058900D05DD3D006BFB54;
			remoteInfo = "Test cpp";
		};
		A07A526C1783AB980073F6A7 /* PBXContainerItemProxy */ = {
			isa = PBXContainerItemProxy;
			containerPortal = 29B97313FDCFA39411CA2CEA /* Project object */;
			proxyType = 1;
			remoteGlobalIDString = A07A517F1783A1D20073F6A7;
			remoteInfo = "Test cpp iOS";
		};
/* End PBXContainerItemProxy section */

/* Begin PBXFileReference section */
		150F918619DA409E00B89F57 /* lua_test_bindings.cpp */ = {isa = PBXFileReference; fileEncoding = 4; lastKnownFileType = sourcecode.cpp.cpp; path = lua_test_bindings.cpp; sourceTree = "<group>"; };
		150F918719DA409E00B89F57 /* lua_test_bindings.h */ = {isa = PBXFileReference; fileEncoding = 4; lastKnownFileType = sourcecode.c.h; path = lua_test_bindings.h; sourceTree = "<group>"; };
		15427B76198B750300DC375D /* lua_module_register.h */ = {isa = PBXFileReference; fileEncoding = 4; lastKnownFileType = sourcecode.c.h; path = lua_module_register.h; sourceTree = "<group>"; };
		15427B77198B843300DC375D /* lua_module_register.h */ = {isa = PBXFileReference; fileEncoding = 4; lastKnownFileType = sourcecode.c.h; path = lua_module_register.h; sourceTree = "<group>"; };
		15427B7B198B880100DC375D /* lua_cocos2dx_controller_manual.cpp */ = {isa = PBXFileReference; fileEncoding = 4; lastKnownFileType = sourcecode.cpp.cpp; name = lua_cocos2dx_controller_manual.cpp; path = "../../../../cocos/scripting/lua-bindings/manual/controller/lua_cocos2dx_controller_manual.cpp"; sourceTree = "<group>"; };
		15427B7C198B880100DC375D /* lua_cocos2dx_controller_manual.hpp */ = {isa = PBXFileReference; fileEncoding = 4; lastKnownFileType = sourcecode.cpp.h; name = lua_cocos2dx_controller_manual.hpp; path = "../../../../cocos/scripting/lua-bindings/manual/controller/lua_cocos2dx_controller_manual.hpp"; sourceTree = "<group>"; };
		15B3709219EE5D1000ABE682 /* Manifests */ = {isa = PBXFileReference; lastKnownFileType = folder; name = Manifests; path = "../tests/cpp-tests/Resources/Manifests"; sourceTree = "<group>"; };
		15B3709619EE5DBA00ABE682 /* AssetsManagerExTest.cpp */ = {isa = PBXFileReference; fileEncoding = 4; lastKnownFileType = sourcecode.cpp.cpp; path = AssetsManagerExTest.cpp; sourceTree = "<group>"; };
		15B3709719EE5DBA00ABE682 /* AssetsManagerExTest.h */ = {isa = PBXFileReference; fileEncoding = 4; lastKnownFileType = sourcecode.c.h; path = AssetsManagerExTest.h; sourceTree = "<group>"; };
		15C64822165F391E007D4F18 /* Cocoa.framework */ = {isa = PBXFileReference; lastKnownFileType = wrapper.framework; name = Cocoa.framework; path = Platforms/MacOSX.platform/Developer/SDKs/MacOSX10.8.sdk/System/Library/Frameworks/Cocoa.framework; sourceTree = DEVELOPER_DIR; };
		15C64824165F3934007D4F18 /* OpenGL.framework */ = {isa = PBXFileReference; lastKnownFileType = wrapper.framework; name = OpenGL.framework; path = Platforms/MacOSX.platform/Developer/SDKs/MacOSX10.8.sdk/System/Library/Frameworks/OpenGL.framework; sourceTree = DEVELOPER_DIR; };
		15C64826165F394E007D4F18 /* QuartzCore.framework */ = {isa = PBXFileReference; lastKnownFileType = wrapper.framework; name = QuartzCore.framework; path = Platforms/MacOSX.platform/Developer/SDKs/MacOSX10.8.sdk/System/Library/Frameworks/QuartzCore.framework; sourceTree = DEVELOPER_DIR; };
		15C64828165F396B007D4F18 /* OpenAL.framework */ = {isa = PBXFileReference; lastKnownFileType = wrapper.framework; name = OpenAL.framework; path = Platforms/MacOSX.platform/Developer/SDKs/MacOSX10.8.sdk/System/Library/Frameworks/OpenAL.framework; sourceTree = DEVELOPER_DIR; };
		15C6482A165F3979007D4F18 /* ApplicationServices.framework */ = {isa = PBXFileReference; lastKnownFileType = wrapper.framework; name = ApplicationServices.framework; path = Platforms/MacOSX.platform/Developer/SDKs/MacOSX10.8.sdk/System/Library/Frameworks/ApplicationServices.framework; sourceTree = DEVELOPER_DIR; };
		15C6482C165F3988007D4F18 /* AudioToolbox.framework */ = {isa = PBXFileReference; lastKnownFileType = wrapper.framework; name = AudioToolbox.framework; path = Platforms/MacOSX.platform/Developer/SDKs/MacOSX10.8.sdk/System/Library/Frameworks/AudioToolbox.framework; sourceTree = DEVELOPER_DIR; };
		15C6482E165F399D007D4F18 /* libz.dylib */ = {isa = PBXFileReference; lastKnownFileType = "compiled.mach-o.dylib"; name = libz.dylib; path = Platforms/MacOSX.platform/Developer/SDKs/MacOSX10.8.sdk/usr/lib/libz.dylib; sourceTree = DEVELOPER_DIR; };
		15C64832165F3AFD007D4F18 /* Foundation.framework */ = {isa = PBXFileReference; lastKnownFileType = wrapper.framework; name = Foundation.framework; path = Platforms/MacOSX.platform/Developer/SDKs/MacOSX10.8.sdk/System/Library/Frameworks/Foundation.framework; sourceTree = DEVELOPER_DIR; };
		15CBA063196EE56C005877BB /* lua-game-controller-test iOS.app */ = {isa = PBXFileReference; explicitFileType = wrapper.application; includeInIndex = 0; path = "lua-game-controller-test iOS.app"; sourceTree = BUILT_PRODUCTS_DIR; };
		15CBA08B196EE66D005877BB /* AppDelegate.cpp */ = {isa = PBXFileReference; fileEncoding = 4; lastKnownFileType = sourcecode.cpp.cpp; path = AppDelegate.cpp; sourceTree = "<group>"; };
		15CBA08C196EE66D005877BB /* AppDelegate.h */ = {isa = PBXFileReference; fileEncoding = 4; lastKnownFileType = sourcecode.c.h; path = AppDelegate.h; sourceTree = "<group>"; };
		15CBA53E196EE671005877BB /* AppController.h */ = {isa = PBXFileReference; fileEncoding = 4; lastKnownFileType = sourcecode.c.h; path = AppController.h; sourceTree = "<group>"; };
		15CBA53F196EE671005877BB /* AppController.mm */ = {isa = PBXFileReference; fileEncoding = 4; lastKnownFileType = sourcecode.cpp.objcpp; path = AppController.mm; sourceTree = "<group>"; };
		15CBA540196EE671005877BB /* Default-568h@2x.png */ = {isa = PBXFileReference; lastKnownFileType = image.png; path = "Default-568h@2x.png"; sourceTree = "<group>"; };
		15CBA541196EE671005877BB /* Default.png */ = {isa = PBXFileReference; lastKnownFileType = image.png; path = Default.png; sourceTree = "<group>"; };
		15CBA542196EE671005877BB /* Default@2x.png */ = {isa = PBXFileReference; lastKnownFileType = image.png; path = "Default@2x.png"; sourceTree = "<group>"; };
		15CBA543196EE671005877BB /* HelloLua_Prefix.pch */ = {isa = PBXFileReference; fileEncoding = 4; lastKnownFileType = sourcecode.c.h; path = HelloLua_Prefix.pch; sourceTree = "<group>"; };
		15CBA544196EE671005877BB /* Icon-114.png */ = {isa = PBXFileReference; lastKnownFileType = image.png; path = "Icon-114.png"; sourceTree = "<group>"; };
		15CBA545196EE671005877BB /* Icon-120.png */ = {isa = PBXFileReference; lastKnownFileType = image.png; path = "Icon-120.png"; sourceTree = "<group>"; };
		15CBA546196EE671005877BB /* Icon-144.png */ = {isa = PBXFileReference; lastKnownFileType = image.png; path = "Icon-144.png"; sourceTree = "<group>"; };
		15CBA547196EE671005877BB /* Icon-152.png */ = {isa = PBXFileReference; lastKnownFileType = image.png; path = "Icon-152.png"; sourceTree = "<group>"; };
		15CBA548196EE671005877BB /* Icon-57.png */ = {isa = PBXFileReference; lastKnownFileType = image.png; path = "Icon-57.png"; sourceTree = "<group>"; };
		15CBA549196EE671005877BB /* Icon-72.png */ = {isa = PBXFileReference; lastKnownFileType = image.png; path = "Icon-72.png"; sourceTree = "<group>"; };
		15CBA54A196EE671005877BB /* Icon-76.png */ = {isa = PBXFileReference; lastKnownFileType = image.png; path = "Icon-76.png"; sourceTree = "<group>"; };
		15CBA54B196EE671005877BB /* Info.plist */ = {isa = PBXFileReference; fileEncoding = 4; lastKnownFileType = text.plist.xml; path = Info.plist; sourceTree = "<group>"; };
		15CBA54C196EE671005877BB /* main.m */ = {isa = PBXFileReference; fileEncoding = 4; lastKnownFileType = sourcecode.c.objc; path = main.m; sourceTree = "<group>"; };
		15CBA54D196EE671005877BB /* RootViewController.h */ = {isa = PBXFileReference; fileEncoding = 4; lastKnownFileType = sourcecode.c.h; path = RootViewController.h; sourceTree = "<group>"; };
		15CBA54E196EE671005877BB /* RootViewController.mm */ = {isa = PBXFileReference; fileEncoding = 4; lastKnownFileType = sourcecode.cpp.objcpp; path = RootViewController.mm; sourceTree = "<group>"; };
		15CBA9A4196EE6B1005877BB /* src */ = {isa = PBXFileReference; lastKnownFileType = folder; path = src; sourceTree = "<group>"; };
		15CBA9A7196EE6DB005877BB /* .gitignore */ = {isa = PBXFileReference; fileEncoding = 4; lastKnownFileType = text; path = .gitignore; sourceTree = "<group>"; };
		15CBA9C0196EE943005877BB /* Foundation.framework */ = {isa = PBXFileReference; lastKnownFileType = wrapper.framework; name = Foundation.framework; path = Platforms/iPhoneOS.platform/Developer/SDKs/iPhoneOS7.1.sdk/System/Library/Frameworks/Foundation.framework; sourceTree = DEVELOPER_DIR; };
		15CBA9C2196EE951005877BB /* AVFoundation.framework */ = {isa = PBXFileReference; lastKnownFileType = wrapper.framework; name = AVFoundation.framework; path = Platforms/iPhoneOS.platform/Developer/SDKs/iPhoneOS7.1.sdk/System/Library/Frameworks/AVFoundation.framework; sourceTree = DEVELOPER_DIR; };
		15CBA9C4196EE962005877BB /* UIKit.framework */ = {isa = PBXFileReference; lastKnownFileType = wrapper.framework; name = UIKit.framework; path = Platforms/iPhoneOS.platform/Developer/SDKs/iPhoneOS7.1.sdk/System/Library/Frameworks/UIKit.framework; sourceTree = DEVELOPER_DIR; };
		15CBA9C6196EE971005877BB /* OpenGLES.framework */ = {isa = PBXFileReference; lastKnownFileType = wrapper.framework; name = OpenGLES.framework; path = Platforms/iPhoneOS.platform/Developer/SDKs/iPhoneOS7.1.sdk/System/Library/Frameworks/OpenGLES.framework; sourceTree = DEVELOPER_DIR; };
		15CBA9C8196EE97F005877BB /* CoreGraphics.framework */ = {isa = PBXFileReference; lastKnownFileType = wrapper.framework; name = CoreGraphics.framework; path = Platforms/iPhoneOS.platform/Developer/SDKs/iPhoneOS7.1.sdk/System/Library/Frameworks/CoreGraphics.framework; sourceTree = DEVELOPER_DIR; };
		15CBA9D3196EEA33005877BB /* OpenAL.framework */ = {isa = PBXFileReference; lastKnownFileType = wrapper.framework; name = OpenAL.framework; path = Platforms/iPhoneOS.platform/Developer/SDKs/iPhoneOS7.1.sdk/System/Library/Frameworks/OpenAL.framework; sourceTree = DEVELOPER_DIR; };
		15CBA9D6196EEA63005877BB /* AudioToolbox.framework */ = {isa = PBXFileReference; lastKnownFileType = wrapper.framework; name = AudioToolbox.framework; path = Platforms/iPhoneOS.platform/Developer/SDKs/iPhoneOS7.1.sdk/System/Library/Frameworks/AudioToolbox.framework; sourceTree = DEVELOPER_DIR; };
		15CBA9D8196EEA7D005877BB /* QuartzCore.framework */ = {isa = PBXFileReference; lastKnownFileType = wrapper.framework; name = QuartzCore.framework; path = Platforms/iPhoneOS.platform/Developer/SDKs/iPhoneOS7.1.sdk/System/Library/Frameworks/QuartzCore.framework; sourceTree = DEVELOPER_DIR; };
		15CBA9DA196EEA90005877BB /* CoreMotion.framework */ = {isa = PBXFileReference; lastKnownFileType = wrapper.framework; name = CoreMotion.framework; path = Platforms/iPhoneOS.platform/Developer/SDKs/iPhoneOS7.1.sdk/System/Library/Frameworks/CoreMotion.framework; sourceTree = DEVELOPER_DIR; };
		15CBA9DC196EEAA6005877BB /* libz.dylib */ = {isa = PBXFileReference; lastKnownFileType = "compiled.mach-o.dylib"; name = libz.dylib; path = Platforms/iPhoneOS.platform/Developer/SDKs/iPhoneOS7.1.sdk/usr/lib/libz.dylib; sourceTree = DEVELOPER_DIR; };
		15CBA9EB196F7BD8005877BB /* lua_cocos2dx_controller_auto.cpp */ = {isa = PBXFileReference; fileEncoding = 4; lastKnownFileType = sourcecode.cpp.cpp; name = lua_cocos2dx_controller_auto.cpp; path = "../../../../cocos/scripting/lua-bindings/auto/lua_cocos2dx_controller_auto.cpp"; sourceTree = "<group>"; };
		15CBA9EC196F7BD8005877BB /* lua_cocos2dx_controller_auto.hpp */ = {isa = PBXFileReference; fileEncoding = 4; lastKnownFileType = sourcecode.cpp.h; name = lua_cocos2dx_controller_auto.hpp; path = "../../../../cocos/scripting/lua-bindings/auto/lua_cocos2dx_controller_auto.hpp"; sourceTree = "<group>"; };
		15EE465A19A7200300AF29F1 /* libcurl.a */ = {isa = PBXFileReference; lastKnownFileType = archive.ar; name = libcurl.a; path = ../external/curl/prebuilt/ios/libcurl.a; sourceTree = "<group>"; };
		1A0EE2B218CDF6DA004CD58F /* cpp-empty-test Mac.app */ = {isa = PBXFileReference; explicitFileType = wrapper.application; includeInIndex = 0; path = "cpp-empty-test Mac.app"; sourceTree = BUILT_PRODUCTS_DIR; };
		1A0EE31418CDF733004CD58F /* lua-empty-test Mac.app */ = {isa = PBXFileReference; explicitFileType = wrapper.application; includeInIndex = 0; path = "lua-empty-test Mac.app"; sourceTree = BUILT_PRODUCTS_DIR; };
		1A0EE41318CDF775004CD58F /* cpp-empty-test iOS.app */ = {isa = PBXFileReference; explicitFileType = wrapper.application; includeInIndex = 0; path = "cpp-empty-test iOS.app"; sourceTree = BUILT_PRODUCTS_DIR; };
		1A0EE47E18CDF799004CD58F /* lua-empty-test iOS.app */ = {isa = PBXFileReference; explicitFileType = wrapper.application; includeInIndex = 0; path = "lua-empty-test iOS.app"; sourceTree = BUILT_PRODUCTS_DIR; };
		1A221C9B191771E300FD2BE4 /* ccs-res */ = {isa = PBXFileReference; lastKnownFileType = folder; name = "ccs-res"; path = "../tests/cpp-tests/Resources/ccs-res"; sourceTree = "<group>"; };
		1A97ABFE1A1DC3E30076D9CC /* PerformanceMathTest.cpp */ = {isa = PBXFileReference; fileEncoding = 4; lastKnownFileType = sourcecode.cpp.cpp; path = PerformanceMathTest.cpp; sourceTree = "<group>"; };
		1A97ABFF1A1DC3E30076D9CC /* PerformanceMathTest.h */ = {isa = PBXFileReference; fileEncoding = 4; lastKnownFileType = sourcecode.c.h; path = PerformanceMathTest.h; sourceTree = "<group>"; };
		1A9F808C177E98A600D9A1CB /* libcurl.dylib */ = {isa = PBXFileReference; lastKnownFileType = "compiled.mach-o.dylib"; name = libcurl.dylib; path = usr/lib/libcurl.dylib; sourceTree = SDKROOT; };
		1ABCA27618CD90A40087CE3A /* cocos2d_lua_bindings.xcodeproj */ = {isa = PBXFileReference; lastKnownFileType = "wrapper.pb-project"; name = cocos2d_lua_bindings.xcodeproj; path = "../cocos/scripting/lua-bindings/proj.ios_mac/cocos2d_lua_bindings.xcodeproj"; sourceTree = "<group>"; };
		1ABCA28618CD91510087CE3A /* lua-tests Mac.app */ = {isa = PBXFileReference; explicitFileType = wrapper.application; includeInIndex = 0; path = "lua-tests Mac.app"; sourceTree = BUILT_PRODUCTS_DIR; };
		1ABCA28918CD91510087CE3A /* AppKit.framework */ = {isa = PBXFileReference; lastKnownFileType = wrapper.framework; name = AppKit.framework; path = System/Library/Frameworks/AppKit.framework; sourceTree = SDKROOT; };
		1ABCA28A18CD91510087CE3A /* CoreData.framework */ = {isa = PBXFileReference; lastKnownFileType = wrapper.framework; name = CoreData.framework; path = System/Library/Frameworks/CoreData.framework; sourceTree = SDKROOT; };
		1ABCA28B18CD91510087CE3A /* Foundation.framework */ = {isa = PBXFileReference; lastKnownFileType = wrapper.framework; name = Foundation.framework; path = System/Library/Frameworks/Foundation.framework; sourceTree = SDKROOT; };
		1ABCA2A518CD91520087CE3A /* XCTest.framework */ = {isa = PBXFileReference; lastKnownFileType = wrapper.framework; name = XCTest.framework; path = Library/Frameworks/XCTest.framework; sourceTree = DEVELOPER_DIR; };
		1ABCA2CD18CD93580087CE3A /* lua-tests iOS.app */ = {isa = PBXFileReference; explicitFileType = wrapper.application; includeInIndex = 0; path = "lua-tests iOS.app"; sourceTree = BUILT_PRODUCTS_DIR; };
		1ABCA35418CD9A820087CE3A /* OpenGL.framework */ = {isa = PBXFileReference; lastKnownFileType = wrapper.framework; name = OpenGL.framework; path = System/Library/Frameworks/OpenGL.framework; sourceTree = SDKROOT; };
		1ABCA35618CD9A890087CE3A /* QuartzCore.framework */ = {isa = PBXFileReference; lastKnownFileType = wrapper.framework; name = QuartzCore.framework; path = System/Library/Frameworks/QuartzCore.framework; sourceTree = SDKROOT; };
		1ABCA35818CD9A8F0087CE3A /* OpenAL.framework */ = {isa = PBXFileReference; lastKnownFileType = wrapper.framework; name = OpenAL.framework; path = System/Library/Frameworks/OpenAL.framework; sourceTree = SDKROOT; };
		1ABCA35A18CD9A950087CE3A /* ApplicationServices.framework */ = {isa = PBXFileReference; lastKnownFileType = wrapper.framework; name = ApplicationServices.framework; path = System/Library/Frameworks/ApplicationServices.framework; sourceTree = SDKROOT; };
		1ABCA35C18CD9A9E0087CE3A /* AudioToolbox.framework */ = {isa = PBXFileReference; lastKnownFileType = wrapper.framework; name = AudioToolbox.framework; path = System/Library/Frameworks/AudioToolbox.framework; sourceTree = SDKROOT; };
		1ABCA36018CD9AC00087CE3A /* libz.dylib */ = {isa = PBXFileReference; lastKnownFileType = "compiled.mach-o.dylib"; name = libz.dylib; path = usr/lib/libz.dylib; sourceTree = SDKROOT; };
		1ABCA39C18CD9ED80087CE3A /* AVFoundation.framework */ = {isa = PBXFileReference; lastKnownFileType = wrapper.framework; name = AVFoundation.framework; path = Platforms/iPhoneOS.platform/Developer/SDKs/iPhoneOS7.0.sdk/System/Library/Frameworks/AVFoundation.framework; sourceTree = DEVELOPER_DIR; };
		1ABCA39E18CD9EE50087CE3A /* UIKit.framework */ = {isa = PBXFileReference; lastKnownFileType = wrapper.framework; name = UIKit.framework; path = Platforms/iPhoneOS.platform/Developer/SDKs/iPhoneOS7.0.sdk/System/Library/Frameworks/UIKit.framework; sourceTree = DEVELOPER_DIR; };
		1ABCA3A018CD9EF60087CE3A /* OpenGLES.framework */ = {isa = PBXFileReference; lastKnownFileType = wrapper.framework; name = OpenGLES.framework; path = Platforms/iPhoneOS.platform/Developer/SDKs/iPhoneOS7.0.sdk/System/Library/Frameworks/OpenGLES.framework; sourceTree = DEVELOPER_DIR; };
		1ABCA3A218CD9EFE0087CE3A /* CoreGraphics.framework */ = {isa = PBXFileReference; lastKnownFileType = wrapper.framework; name = CoreGraphics.framework; path = Platforms/iPhoneOS.platform/Developer/SDKs/iPhoneOS7.0.sdk/System/Library/Frameworks/CoreGraphics.framework; sourceTree = DEVELOPER_DIR; };
		1ABCA3A418CD9F060087CE3A /* QuartzCore.framework */ = {isa = PBXFileReference; lastKnownFileType = wrapper.framework; name = QuartzCore.framework; path = Platforms/iPhoneOS.platform/Developer/SDKs/iPhoneOS7.0.sdk/System/Library/Frameworks/QuartzCore.framework; sourceTree = DEVELOPER_DIR; };
		1ABCA3A618CD9F0D0087CE3A /* OpenAL.framework */ = {isa = PBXFileReference; lastKnownFileType = wrapper.framework; name = OpenAL.framework; path = Platforms/iPhoneOS.platform/Developer/SDKs/iPhoneOS7.0.sdk/System/Library/Frameworks/OpenAL.framework; sourceTree = DEVELOPER_DIR; };
		1ABCA3A818CD9F130087CE3A /* AudioToolbox.framework */ = {isa = PBXFileReference; lastKnownFileType = wrapper.framework; name = AudioToolbox.framework; path = Platforms/iPhoneOS.platform/Developer/SDKs/iPhoneOS7.0.sdk/System/Library/Frameworks/AudioToolbox.framework; sourceTree = DEVELOPER_DIR; };
		1ABCA3AF18CDA06D0087CE3A /* libz.dylib */ = {isa = PBXFileReference; lastKnownFileType = "compiled.mach-o.dylib"; name = libz.dylib; path = Platforms/iPhoneOS.platform/Developer/SDKs/iPhoneOS7.0.sdk/usr/lib/libz.dylib; sourceTree = DEVELOPER_DIR; };
		1AC358BB18CEC1BF00F37B72 /* AppDelegate.cpp */ = {isa = PBXFileReference; fileEncoding = 4; lastKnownFileType = sourcecode.cpp.cpp; path = AppDelegate.cpp; sourceTree = "<group>"; };
		1AC358BC18CEC1BF00F37B72 /* AppDelegate.h */ = {isa = PBXFileReference; fileEncoding = 4; lastKnownFileType = sourcecode.c.h; path = AppDelegate.h; sourceTree = "<group>"; };
		1AC358BD18CEC1BF00F37B72 /* AppMacros.h */ = {isa = PBXFileReference; fileEncoding = 4; lastKnownFileType = sourcecode.c.h; path = AppMacros.h; sourceTree = "<group>"; };
		1AC358BE18CEC1BF00F37B72 /* HelloWorldScene.cpp */ = {isa = PBXFileReference; fileEncoding = 4; lastKnownFileType = sourcecode.cpp.cpp; path = HelloWorldScene.cpp; sourceTree = "<group>"; };
		1AC358BF18CEC1BF00F37B72 /* HelloWorldScene.h */ = {isa = PBXFileReference; fileEncoding = 4; lastKnownFileType = sourcecode.c.h; path = HelloWorldScene.h; sourceTree = "<group>"; };
		1AC358C518CEC1CA00F37B72 /* AppController.h */ = {isa = PBXFileReference; fileEncoding = 4; lastKnownFileType = sourcecode.c.h; path = AppController.h; sourceTree = "<group>"; };
		1AC358C618CEC1CA00F37B72 /* AppController.mm */ = {isa = PBXFileReference; fileEncoding = 4; lastKnownFileType = sourcecode.cpp.objcpp; path = AppController.mm; sourceTree = "<group>"; };
		1AC358C718CEC1CA00F37B72 /* Default-568h@2x.png */ = {isa = PBXFileReference; lastKnownFileType = image.png; path = "Default-568h@2x.png"; sourceTree = "<group>"; };
		1AC358C818CEC1CA00F37B72 /* Default.png */ = {isa = PBXFileReference; lastKnownFileType = image.png; path = Default.png; sourceTree = "<group>"; };
		1AC358C918CEC1CA00F37B72 /* Default@2x.png */ = {isa = PBXFileReference; lastKnownFileType = image.png; path = "Default@2x.png"; sourceTree = "<group>"; };
		1AC358CC18CEC1CB00F37B72 /* Icon-100.png */ = {isa = PBXFileReference; lastKnownFileType = image.png; path = "Icon-100.png"; sourceTree = "<group>"; };
		1AC358CD18CEC1CB00F37B72 /* Icon-114.png */ = {isa = PBXFileReference; lastKnownFileType = image.png; path = "Icon-114.png"; sourceTree = "<group>"; };
		1AC358CE18CEC1CB00F37B72 /* Icon-120.png */ = {isa = PBXFileReference; lastKnownFileType = image.png; path = "Icon-120.png"; sourceTree = "<group>"; };
		1AC358CF18CEC1CB00F37B72 /* Icon-144.png */ = {isa = PBXFileReference; lastKnownFileType = image.png; path = "Icon-144.png"; sourceTree = "<group>"; };
		1AC358D018CEC1CB00F37B72 /* Icon-152.png */ = {isa = PBXFileReference; lastKnownFileType = image.png; path = "Icon-152.png"; sourceTree = "<group>"; };
		1AC358D118CEC1CB00F37B72 /* Icon-40.png */ = {isa = PBXFileReference; lastKnownFileType = image.png; path = "Icon-40.png"; sourceTree = "<group>"; };
		1AC358D218CEC1CB00F37B72 /* Icon-57.png */ = {isa = PBXFileReference; lastKnownFileType = image.png; path = "Icon-57.png"; sourceTree = "<group>"; };
		1AC358D318CEC1CB00F37B72 /* Icon-58.png */ = {isa = PBXFileReference; lastKnownFileType = image.png; path = "Icon-58.png"; sourceTree = "<group>"; };
		1AC358D418CEC1CB00F37B72 /* Icon-72.png */ = {isa = PBXFileReference; lastKnownFileType = image.png; path = "Icon-72.png"; sourceTree = "<group>"; };
		1AC358D518CEC1CB00F37B72 /* Icon-76.png */ = {isa = PBXFileReference; lastKnownFileType = image.png; path = "Icon-76.png"; sourceTree = "<group>"; };
		1AC358D618CEC1CB00F37B72 /* Icon-80.png */ = {isa = PBXFileReference; lastKnownFileType = image.png; path = "Icon-80.png"; sourceTree = "<group>"; };
		1AC358D718CEC1CB00F37B72 /* main.m */ = {isa = PBXFileReference; fileEncoding = 4; lastKnownFileType = sourcecode.c.objc; path = main.m; sourceTree = "<group>"; };
		1AC358D818CEC1CB00F37B72 /* RootViewController.h */ = {isa = PBXFileReference; fileEncoding = 4; lastKnownFileType = sourcecode.c.h; path = RootViewController.h; sourceTree = "<group>"; };
		1AC358D918CEC1CB00F37B72 /* RootViewController.mm */ = {isa = PBXFileReference; fileEncoding = 4; lastKnownFileType = sourcecode.cpp.objcpp; path = RootViewController.mm; sourceTree = "<group>"; };
		1AC358EE18CEC1D400F37B72 /* en */ = {isa = PBXFileReference; lastKnownFileType = text.plist.strings; name = en; path = en.lproj/InfoPlist.strings; sourceTree = "<group>"; };
		1AC358F018CEC1D400F37B72 /* en */ = {isa = PBXFileReference; lastKnownFileType = file.xib; name = en; path = en.lproj/MainMenu.xib; sourceTree = "<group>"; };
		1AC358F318CEC1D400F37B72 /* Icon.icns */ = {isa = PBXFileReference; lastKnownFileType = image.icns; path = Icon.icns; sourceTree = "<group>"; };
		1AC358F418CEC1D400F37B72 /* main.cpp */ = {isa = PBXFileReference; fileEncoding = 4; lastKnownFileType = sourcecode.cpp.cpp; path = main.cpp; sourceTree = "<group>"; };
		1AC358FE18CEC1FB00F37B72 /* bang.png */ = {isa = PBXFileReference; lastKnownFileType = image.png; name = bang.png; path = "../tests/cpp-empty-test/Resources/bang.png"; sourceTree = "<group>"; };
		1AC358FF18CEC1FB00F37B72 /* fonts */ = {isa = PBXFileReference; lastKnownFileType = folder; name = fonts; path = "../tests/cpp-empty-test/Resources/fonts"; sourceTree = "<group>"; };
		1AC3590018CEC1FB00F37B72 /* ipad */ = {isa = PBXFileReference; lastKnownFileType = folder; name = ipad; path = "../tests/cpp-empty-test/Resources/ipad"; sourceTree = "<group>"; };
		1AC3590118CEC1FB00F37B72 /* ipadhd */ = {isa = PBXFileReference; lastKnownFileType = folder; name = ipadhd; path = "../tests/cpp-empty-test/Resources/ipadhd"; sourceTree = "<group>"; };
		1AC3590218CEC1FB00F37B72 /* iphone */ = {isa = PBXFileReference; lastKnownFileType = folder; name = iphone; path = "../tests/cpp-empty-test/Resources/iphone"; sourceTree = "<group>"; };
		1AC3590D18CEC25300F37B72 /* Info.plist */ = {isa = PBXFileReference; fileEncoding = 4; lastKnownFileType = text.plist.xml; path = Info.plist; sourceTree = "<group>"; };
		1AC3590F18CEC26700F37B72 /* Info.plist */ = {isa = PBXFileReference; fileEncoding = 4; lastKnownFileType = text.plist.xml; path = Info.plist; sourceTree = "<group>"; };
		1AC3592918CECF0A00F37B72 /* ActionManagerTest.cpp */ = {isa = PBXFileReference; fileEncoding = 4; lastKnownFileType = sourcecode.cpp.cpp; path = ActionManagerTest.cpp; sourceTree = "<group>"; };
		1AC3592A18CECF0A00F37B72 /* ActionManagerTest.h */ = {isa = PBXFileReference; fileEncoding = 4; lastKnownFileType = sourcecode.c.h; path = ActionManagerTest.h; sourceTree = "<group>"; };
		1AC3592C18CECF0A00F37B72 /* ActionsEaseTest.cpp */ = {isa = PBXFileReference; fileEncoding = 4; lastKnownFileType = sourcecode.cpp.cpp; path = ActionsEaseTest.cpp; sourceTree = "<group>"; };
		1AC3592D18CECF0A00F37B72 /* ActionsEaseTest.h */ = {isa = PBXFileReference; fileEncoding = 4; lastKnownFileType = sourcecode.c.h; path = ActionsEaseTest.h; sourceTree = "<group>"; };
		1AC3592F18CECF0A00F37B72 /* ActionsProgressTest.cpp */ = {isa = PBXFileReference; fileEncoding = 4; lastKnownFileType = sourcecode.cpp.cpp; path = ActionsProgressTest.cpp; sourceTree = "<group>"; };
		1AC3593018CECF0A00F37B72 /* ActionsProgressTest.h */ = {isa = PBXFileReference; fileEncoding = 4; lastKnownFileType = sourcecode.c.h; path = ActionsProgressTest.h; sourceTree = "<group>"; };
		1AC3593218CECF0A00F37B72 /* ActionsTest.cpp */ = {isa = PBXFileReference; fileEncoding = 4; lastKnownFileType = sourcecode.cpp.cpp; path = ActionsTest.cpp; sourceTree = "<group>"; };
		1AC3593318CECF0A00F37B72 /* ActionsTest.h */ = {isa = PBXFileReference; fileEncoding = 4; lastKnownFileType = sourcecode.c.h; path = ActionsTest.h; sourceTree = "<group>"; };
		1AC3593418CECF0A00F37B72 /* AppDelegate.cpp */ = {isa = PBXFileReference; fileEncoding = 4; lastKnownFileType = sourcecode.cpp.cpp; path = AppDelegate.cpp; sourceTree = "<group>"; };
		1AC3593518CECF0A00F37B72 /* AppDelegate.h */ = {isa = PBXFileReference; fileEncoding = 4; lastKnownFileType = sourcecode.c.h; path = AppDelegate.h; sourceTree = "<group>"; };
		1AC3593618CECF0A00F37B72 /* BaseTest.cpp */ = {isa = PBXFileReference; fileEncoding = 4; lastKnownFileType = sourcecode.cpp.cpp; path = BaseTest.cpp; sourceTree = "<group>"; };
		1AC3593718CECF0A00F37B72 /* BaseTest.h */ = {isa = PBXFileReference; fileEncoding = 4; lastKnownFileType = sourcecode.c.h; path = BaseTest.h; sourceTree = "<group>"; };
		1AC3593918CECF0A00F37B72 /* Box2dTest.cpp */ = {isa = PBXFileReference; fileEncoding = 4; lastKnownFileType = sourcecode.cpp.cpp; path = Box2dTest.cpp; sourceTree = "<group>"; };
		1AC3593A18CECF0A00F37B72 /* Box2dTest.h */ = {isa = PBXFileReference; fileEncoding = 4; lastKnownFileType = sourcecode.c.h; path = Box2dTest.h; sourceTree = "<group>"; };
		1AC3593C18CECF0A00F37B72 /* Box2dView.cpp */ = {isa = PBXFileReference; fileEncoding = 4; lastKnownFileType = sourcecode.cpp.cpp; path = Box2dView.cpp; sourceTree = "<group>"; };
		1AC3593D18CECF0A00F37B72 /* Box2dView.h */ = {isa = PBXFileReference; fileEncoding = 4; lastKnownFileType = sourcecode.c.h; path = Box2dView.h; sourceTree = "<group>"; };
		1AC3593E18CECF0A00F37B72 /* GLES-Render.cpp */ = {isa = PBXFileReference; fileEncoding = 4; lastKnownFileType = sourcecode.cpp.cpp; path = "GLES-Render.cpp"; sourceTree = "<group>"; };
		1AC3593F18CECF0A00F37B72 /* GLES-Render.h */ = {isa = PBXFileReference; fileEncoding = 4; lastKnownFileType = sourcecode.c.h; path = "GLES-Render.h"; sourceTree = "<group>"; };
		1AC3594018CECF0A00F37B72 /* Test.cpp */ = {isa = PBXFileReference; fileEncoding = 4; lastKnownFileType = sourcecode.cpp.cpp; path = Test.cpp; sourceTree = "<group>"; };
		1AC3594118CECF0A00F37B72 /* Test.h */ = {isa = PBXFileReference; fileEncoding = 4; lastKnownFileType = sourcecode.c.h; path = Test.h; sourceTree = "<group>"; };
		1AC3594218CECF0A00F37B72 /* TestEntries.cpp */ = {isa = PBXFileReference; fileEncoding = 4; lastKnownFileType = sourcecode.cpp.cpp; path = TestEntries.cpp; sourceTree = "<group>"; };
		1AC3594418CECF0B00F37B72 /* AddPair.h */ = {isa = PBXFileReference; fileEncoding = 4; lastKnownFileType = sourcecode.c.h; path = AddPair.h; sourceTree = "<group>"; };
		1AC3594518CECF0B00F37B72 /* ApplyForce.h */ = {isa = PBXFileReference; fileEncoding = 4; lastKnownFileType = sourcecode.c.h; path = ApplyForce.h; sourceTree = "<group>"; };
		1AC3594618CECF0B00F37B72 /* BodyTypes.h */ = {isa = PBXFileReference; fileEncoding = 4; lastKnownFileType = sourcecode.c.h; path = BodyTypes.h; sourceTree = "<group>"; };
		1AC3594718CECF0B00F37B72 /* Breakable.h */ = {isa = PBXFileReference; fileEncoding = 4; lastKnownFileType = sourcecode.c.h; path = Breakable.h; sourceTree = "<group>"; };
		1AC3594818CECF0B00F37B72 /* Bridge.h */ = {isa = PBXFileReference; fileEncoding = 4; lastKnownFileType = sourcecode.c.h; path = Bridge.h; sourceTree = "<group>"; };
		1AC3594918CECF0B00F37B72 /* BulletTest.h */ = {isa = PBXFileReference; fileEncoding = 4; lastKnownFileType = sourcecode.c.h; path = BulletTest.h; sourceTree = "<group>"; };
		1AC3594A18CECF0B00F37B72 /* Cantilever.h */ = {isa = PBXFileReference; fileEncoding = 4; lastKnownFileType = sourcecode.c.h; path = Cantilever.h; sourceTree = "<group>"; };
		1AC3594B18CECF0B00F37B72 /* Car.h */ = {isa = PBXFileReference; fileEncoding = 4; lastKnownFileType = sourcecode.c.h; path = Car.h; sourceTree = "<group>"; };
		1AC3594C18CECF0B00F37B72 /* Chain.h */ = {isa = PBXFileReference; fileEncoding = 4; lastKnownFileType = sourcecode.c.h; path = Chain.h; sourceTree = "<group>"; };
		1AC3594D18CECF0B00F37B72 /* CharacterCollision.h */ = {isa = PBXFileReference; fileEncoding = 4; lastKnownFileType = sourcecode.c.h; path = CharacterCollision.h; sourceTree = "<group>"; };
		1AC3594E18CECF0B00F37B72 /* CollisionFiltering.h */ = {isa = PBXFileReference; fileEncoding = 4; lastKnownFileType = sourcecode.c.h; path = CollisionFiltering.h; sourceTree = "<group>"; };
		1AC3594F18CECF0B00F37B72 /* CollisionProcessing.h */ = {isa = PBXFileReference; fileEncoding = 4; lastKnownFileType = sourcecode.c.h; path = CollisionProcessing.h; sourceTree = "<group>"; };
		1AC3595018CECF0B00F37B72 /* CompoundShapes.h */ = {isa = PBXFileReference; fileEncoding = 4; lastKnownFileType = sourcecode.c.h; path = CompoundShapes.h; sourceTree = "<group>"; };
		1AC3595118CECF0B00F37B72 /* Confined.h */ = {isa = PBXFileReference; fileEncoding = 4; lastKnownFileType = sourcecode.c.h; path = Confined.h; sourceTree = "<group>"; };
		1AC3595218CECF0B00F37B72 /* ContinuousTest.h */ = {isa = PBXFileReference; fileEncoding = 4; lastKnownFileType = sourcecode.c.h; path = ContinuousTest.h; sourceTree = "<group>"; };
		1AC3595318CECF0B00F37B72 /* ConvexHull.h */ = {isa = PBXFileReference; fileEncoding = 4; lastKnownFileType = sourcecode.c.h; path = ConvexHull.h; sourceTree = "<group>"; };
		1AC3595418CECF0B00F37B72 /* ConveyorBelt.h */ = {isa = PBXFileReference; fileEncoding = 4; lastKnownFileType = sourcecode.c.h; path = ConveyorBelt.h; sourceTree = "<group>"; };
		1AC3595518CECF0B00F37B72 /* DistanceTest.h */ = {isa = PBXFileReference; fileEncoding = 4; lastKnownFileType = sourcecode.c.h; path = DistanceTest.h; sourceTree = "<group>"; };
		1AC3595618CECF0B00F37B72 /* Dominos.h */ = {isa = PBXFileReference; fileEncoding = 4; lastKnownFileType = sourcecode.c.h; path = Dominos.h; sourceTree = "<group>"; };
		1AC3595718CECF0B00F37B72 /* DumpShell.h */ = {isa = PBXFileReference; fileEncoding = 4; lastKnownFileType = sourcecode.c.h; path = DumpShell.h; sourceTree = "<group>"; };
		1AC3595818CECF0B00F37B72 /* DynamicTreeTest.h */ = {isa = PBXFileReference; fileEncoding = 4; lastKnownFileType = sourcecode.c.h; path = DynamicTreeTest.h; sourceTree = "<group>"; };
		1AC3595918CECF0B00F37B72 /* EdgeShapes.h */ = {isa = PBXFileReference; fileEncoding = 4; lastKnownFileType = sourcecode.c.h; path = EdgeShapes.h; sourceTree = "<group>"; };
		1AC3595A18CECF0B00F37B72 /* EdgeTest.h */ = {isa = PBXFileReference; fileEncoding = 4; lastKnownFileType = sourcecode.c.h; path = EdgeTest.h; sourceTree = "<group>"; };
		1AC3595B18CECF0B00F37B72 /* Gears.h */ = {isa = PBXFileReference; fileEncoding = 4; lastKnownFileType = sourcecode.c.h; path = Gears.h; sourceTree = "<group>"; };
		1AC3595C18CECF0B00F37B72 /* Mobile.h */ = {isa = PBXFileReference; fileEncoding = 4; lastKnownFileType = sourcecode.c.h; path = Mobile.h; sourceTree = "<group>"; };
		1AC3595D18CECF0B00F37B72 /* MobileBalanced.h */ = {isa = PBXFileReference; fileEncoding = 4; lastKnownFileType = sourcecode.c.h; path = MobileBalanced.h; sourceTree = "<group>"; };
		1AC3595E18CECF0B00F37B72 /* MotorJoint.h */ = {isa = PBXFileReference; fileEncoding = 4; lastKnownFileType = sourcecode.c.h; path = MotorJoint.h; sourceTree = "<group>"; };
		1AC3595F18CECF0B00F37B72 /* OneSidedPlatform.h */ = {isa = PBXFileReference; fileEncoding = 4; lastKnownFileType = sourcecode.c.h; path = OneSidedPlatform.h; sourceTree = "<group>"; };
		1AC3596018CECF0B00F37B72 /* Pinball.h */ = {isa = PBXFileReference; fileEncoding = 4; lastKnownFileType = sourcecode.c.h; path = Pinball.h; sourceTree = "<group>"; };
		1AC3596118CECF0B00F37B72 /* PolyCollision.h */ = {isa = PBXFileReference; fileEncoding = 4; lastKnownFileType = sourcecode.c.h; path = PolyCollision.h; sourceTree = "<group>"; };
		1AC3596218CECF0B00F37B72 /* PolyShapes.h */ = {isa = PBXFileReference; fileEncoding = 4; lastKnownFileType = sourcecode.c.h; path = PolyShapes.h; sourceTree = "<group>"; };
		1AC3596318CECF0B00F37B72 /* Prismatic.h */ = {isa = PBXFileReference; fileEncoding = 4; lastKnownFileType = sourcecode.c.h; path = Prismatic.h; sourceTree = "<group>"; };
		1AC3596418CECF0B00F37B72 /* Pulleys.h */ = {isa = PBXFileReference; fileEncoding = 4; lastKnownFileType = sourcecode.c.h; path = Pulleys.h; sourceTree = "<group>"; };
		1AC3596518CECF0B00F37B72 /* Pyramid.h */ = {isa = PBXFileReference; fileEncoding = 4; lastKnownFileType = sourcecode.c.h; path = Pyramid.h; sourceTree = "<group>"; };
		1AC3596618CECF0B00F37B72 /* RayCast.h */ = {isa = PBXFileReference; fileEncoding = 4; lastKnownFileType = sourcecode.c.h; path = RayCast.h; sourceTree = "<group>"; };
		1AC3596718CECF0B00F37B72 /* Revolute.h */ = {isa = PBXFileReference; fileEncoding = 4; lastKnownFileType = sourcecode.c.h; path = Revolute.h; sourceTree = "<group>"; };
		1AC3596818CECF0B00F37B72 /* Rope.h */ = {isa = PBXFileReference; fileEncoding = 4; lastKnownFileType = sourcecode.c.h; path = Rope.h; sourceTree = "<group>"; };
		1AC3596918CECF0B00F37B72 /* RopeJoint.h */ = {isa = PBXFileReference; fileEncoding = 4; lastKnownFileType = sourcecode.c.h; path = RopeJoint.h; sourceTree = "<group>"; };
		1AC3596A18CECF0B00F37B72 /* SensorTest.h */ = {isa = PBXFileReference; fileEncoding = 4; lastKnownFileType = sourcecode.c.h; path = SensorTest.h; sourceTree = "<group>"; };
		1AC3596B18CECF0B00F37B72 /* ShapeEditing.h */ = {isa = PBXFileReference; fileEncoding = 4; lastKnownFileType = sourcecode.c.h; path = ShapeEditing.h; sourceTree = "<group>"; };
		1AC3596C18CECF0B00F37B72 /* SliderCrank.h */ = {isa = PBXFileReference; fileEncoding = 4; lastKnownFileType = sourcecode.c.h; path = SliderCrank.h; sourceTree = "<group>"; };
		1AC3596D18CECF0B00F37B72 /* SphereStack.h */ = {isa = PBXFileReference; fileEncoding = 4; lastKnownFileType = sourcecode.c.h; path = SphereStack.h; sourceTree = "<group>"; };
		1AC3596E18CECF0B00F37B72 /* TheoJansen.h */ = {isa = PBXFileReference; fileEncoding = 4; lastKnownFileType = sourcecode.c.h; path = TheoJansen.h; sourceTree = "<group>"; };
		1AC3596F18CECF0B00F37B72 /* Tiles.h */ = {isa = PBXFileReference; fileEncoding = 4; lastKnownFileType = sourcecode.c.h; path = Tiles.h; sourceTree = "<group>"; };
		1AC3597018CECF0B00F37B72 /* TimeOfImpact.h */ = {isa = PBXFileReference; fileEncoding = 4; lastKnownFileType = sourcecode.c.h; path = TimeOfImpact.h; sourceTree = "<group>"; };
		1AC3597118CECF0B00F37B72 /* Tumbler.h */ = {isa = PBXFileReference; fileEncoding = 4; lastKnownFileType = sourcecode.c.h; path = Tumbler.h; sourceTree = "<group>"; };
		1AC3597218CECF0B00F37B72 /* VaryingFriction.h */ = {isa = PBXFileReference; fileEncoding = 4; lastKnownFileType = sourcecode.c.h; path = VaryingFriction.h; sourceTree = "<group>"; };
		1AC3597318CECF0B00F37B72 /* VaryingRestitution.h */ = {isa = PBXFileReference; fileEncoding = 4; lastKnownFileType = sourcecode.c.h; path = VaryingRestitution.h; sourceTree = "<group>"; };
		1AC3597418CECF0B00F37B72 /* VerticalStack.h */ = {isa = PBXFileReference; fileEncoding = 4; lastKnownFileType = sourcecode.c.h; path = VerticalStack.h; sourceTree = "<group>"; };
		1AC3597518CECF0B00F37B72 /* Web.h */ = {isa = PBXFileReference; fileEncoding = 4; lastKnownFileType = sourcecode.c.h; path = Web.h; sourceTree = "<group>"; };
		1AC3597718CECF0B00F37B72 /* Bug-1159.cpp */ = {isa = PBXFileReference; fileEncoding = 4; lastKnownFileType = sourcecode.cpp.cpp; path = "Bug-1159.cpp"; sourceTree = "<group>"; };
		1AC3597818CECF0B00F37B72 /* Bug-1159.h */ = {isa = PBXFileReference; fileEncoding = 4; lastKnownFileType = sourcecode.c.h; path = "Bug-1159.h"; sourceTree = "<group>"; };
		1AC3597918CECF0B00F37B72 /* Bug-1174.cpp */ = {isa = PBXFileReference; fileEncoding = 4; lastKnownFileType = sourcecode.cpp.cpp; path = "Bug-1174.cpp"; sourceTree = "<group>"; };
		1AC3597A18CECF0B00F37B72 /* Bug-1174.h */ = {isa = PBXFileReference; fileEncoding = 4; lastKnownFileType = sourcecode.c.h; path = "Bug-1174.h"; sourceTree = "<group>"; };
		1AC3597B18CECF0B00F37B72 /* Bug-350.cpp */ = {isa = PBXFileReference; fileEncoding = 4; lastKnownFileType = sourcecode.cpp.cpp; path = "Bug-350.cpp"; sourceTree = "<group>"; };
		1AC3597C18CECF0B00F37B72 /* Bug-350.h */ = {isa = PBXFileReference; fileEncoding = 4; lastKnownFileType = sourcecode.c.h; path = "Bug-350.h"; sourceTree = "<group>"; };
		1AC3597D18CECF0B00F37B72 /* Bug-422.cpp */ = {isa = PBXFileReference; fileEncoding = 4; lastKnownFileType = sourcecode.cpp.cpp; path = "Bug-422.cpp"; sourceTree = "<group>"; };
		1AC3597E18CECF0B00F37B72 /* Bug-422.h */ = {isa = PBXFileReference; fileEncoding = 4; lastKnownFileType = sourcecode.c.h; path = "Bug-422.h"; sourceTree = "<group>"; };
		1AC3598018CECF0B00F37B72 /* Bug-458.cpp */ = {isa = PBXFileReference; fileEncoding = 4; lastKnownFileType = sourcecode.cpp.cpp; path = "Bug-458.cpp"; sourceTree = "<group>"; };
		1AC3598118CECF0B00F37B72 /* Bug-458.h */ = {isa = PBXFileReference; fileEncoding = 4; lastKnownFileType = sourcecode.c.h; path = "Bug-458.h"; sourceTree = "<group>"; };
		1AC3598218CECF0B00F37B72 /* QuestionContainerSprite.cpp */ = {isa = PBXFileReference; fileEncoding = 4; lastKnownFileType = sourcecode.cpp.cpp; path = QuestionContainerSprite.cpp; sourceTree = "<group>"; };
		1AC3598318CECF0B00F37B72 /* QuestionContainerSprite.h */ = {isa = PBXFileReference; fileEncoding = 4; lastKnownFileType = sourcecode.c.h; path = QuestionContainerSprite.h; sourceTree = "<group>"; };
		1AC3598418CECF0B00F37B72 /* Bug-624.cpp */ = {isa = PBXFileReference; fileEncoding = 4; lastKnownFileType = sourcecode.cpp.cpp; path = "Bug-624.cpp"; sourceTree = "<group>"; };
		1AC3598518CECF0B00F37B72 /* Bug-624.h */ = {isa = PBXFileReference; fileEncoding = 4; lastKnownFileType = sourcecode.c.h; path = "Bug-624.h"; sourceTree = "<group>"; };
		1AC3598618CECF0B00F37B72 /* Bug-886.cpp */ = {isa = PBXFileReference; fileEncoding = 4; lastKnownFileType = sourcecode.cpp.cpp; path = "Bug-886.cpp"; sourceTree = "<group>"; };
		1AC3598718CECF0B00F37B72 /* Bug-886.h */ = {isa = PBXFileReference; fileEncoding = 4; lastKnownFileType = sourcecode.c.h; path = "Bug-886.h"; sourceTree = "<group>"; };
		1AC3598818CECF0B00F37B72 /* Bug-899.cpp */ = {isa = PBXFileReference; fileEncoding = 4; lastKnownFileType = sourcecode.cpp.cpp; path = "Bug-899.cpp"; sourceTree = "<group>"; };
		1AC3598918CECF0B00F37B72 /* Bug-899.h */ = {isa = PBXFileReference; fileEncoding = 4; lastKnownFileType = sourcecode.c.h; path = "Bug-899.h"; sourceTree = "<group>"; };
		1AC3598A18CECF0B00F37B72 /* Bug-914.cpp */ = {isa = PBXFileReference; fileEncoding = 4; lastKnownFileType = sourcecode.cpp.cpp; path = "Bug-914.cpp"; sourceTree = "<group>"; };
		1AC3598B18CECF0B00F37B72 /* Bug-914.h */ = {isa = PBXFileReference; fileEncoding = 4; lastKnownFileType = sourcecode.c.h; path = "Bug-914.h"; sourceTree = "<group>"; };
		1AC3598C18CECF0B00F37B72 /* BugsTest.cpp */ = {isa = PBXFileReference; fileEncoding = 4; lastKnownFileType = sourcecode.cpp.cpp; path = BugsTest.cpp; sourceTree = "<group>"; };
		1AC3598D18CECF0B00F37B72 /* BugsTest.h */ = {isa = PBXFileReference; fileEncoding = 4; lastKnownFileType = sourcecode.c.h; path = BugsTest.h; sourceTree = "<group>"; };
		1AC3598F18CECF0B00F37B72 /* ChipmunkTest.cpp */ = {isa = PBXFileReference; fileEncoding = 4; lastKnownFileType = sourcecode.cpp.cpp; path = ChipmunkTest.cpp; sourceTree = "<group>"; };
		1AC3599018CECF0B00F37B72 /* ChipmunkTest.h */ = {isa = PBXFileReference; fileEncoding = 4; lastKnownFileType = sourcecode.c.h; path = ChipmunkTest.h; sourceTree = "<group>"; };
		1AC3599218CECF0B00F37B72 /* ClickAndMoveTest.cpp */ = {isa = PBXFileReference; fileEncoding = 4; lastKnownFileType = sourcecode.cpp.cpp; path = ClickAndMoveTest.cpp; sourceTree = "<group>"; };
		1AC3599318CECF0B00F37B72 /* ClickAndMoveTest.h */ = {isa = PBXFileReference; fileEncoding = 4; lastKnownFileType = sourcecode.c.h; path = ClickAndMoveTest.h; sourceTree = "<group>"; };
		1AC3599518CECF0B00F37B72 /* ClippingNodeTest.cpp */ = {isa = PBXFileReference; fileEncoding = 4; lastKnownFileType = sourcecode.cpp.cpp; lineEnding = 0; path = ClippingNodeTest.cpp; sourceTree = "<group>"; xcLanguageSpecificationIdentifier = xcode.lang.cpp; };
		1AC3599618CECF0B00F37B72 /* ClippingNodeTest.h */ = {isa = PBXFileReference; fileEncoding = 4; lastKnownFileType = sourcecode.c.h; path = ClippingNodeTest.h; sourceTree = "<group>"; };
		1AC3599818CECF0B00F37B72 /* CocosDenshionTest.cpp */ = {isa = PBXFileReference; fileEncoding = 4; lastKnownFileType = sourcecode.cpp.cpp; path = CocosDenshionTest.cpp; sourceTree = "<group>"; };
		1AC3599918CECF0B00F37B72 /* CocosDenshionTest.h */ = {isa = PBXFileReference; fileEncoding = 4; lastKnownFileType = sourcecode.c.h; path = CocosDenshionTest.h; sourceTree = "<group>"; };
		1AC3599B18CECF0B00F37B72 /* ConfigurationTest.cpp */ = {isa = PBXFileReference; fileEncoding = 4; lastKnownFileType = sourcecode.cpp.cpp; path = ConfigurationTest.cpp; sourceTree = "<group>"; };
		1AC3599C18CECF0B00F37B72 /* ConfigurationTest.h */ = {isa = PBXFileReference; fileEncoding = 4; lastKnownFileType = sourcecode.c.h; path = ConfigurationTest.h; sourceTree = "<group>"; };
		1AC3599E18CECF0B00F37B72 /* ConsoleTest.cpp */ = {isa = PBXFileReference; fileEncoding = 4; lastKnownFileType = sourcecode.cpp.cpp; path = ConsoleTest.cpp; sourceTree = "<group>"; };
		1AC3599F18CECF0B00F37B72 /* ConsoleTest.h */ = {isa = PBXFileReference; fileEncoding = 4; lastKnownFileType = sourcecode.c.h; path = ConsoleTest.h; sourceTree = "<group>"; };
		1AC359A018CECF0B00F37B72 /* controller.cpp */ = {isa = PBXFileReference; fileEncoding = 4; lastKnownFileType = sourcecode.cpp.cpp; path = controller.cpp; sourceTree = "<group>"; };
		1AC359A118CECF0B00F37B72 /* controller.h */ = {isa = PBXFileReference; fileEncoding = 4; lastKnownFileType = sourcecode.c.h; path = controller.h; sourceTree = "<group>"; };
		1AC359A318CECF0B00F37B72 /* CurlTest.cpp */ = {isa = PBXFileReference; fileEncoding = 4; lastKnownFileType = sourcecode.cpp.cpp; path = CurlTest.cpp; sourceTree = "<group>"; };
		1AC359A418CECF0B00F37B72 /* CurlTest.h */ = {isa = PBXFileReference; fileEncoding = 4; lastKnownFileType = sourcecode.c.h; path = CurlTest.h; sourceTree = "<group>"; };
		1AC359A618CECF0B00F37B72 /* CurrentLanguageTest.cpp */ = {isa = PBXFileReference; fileEncoding = 4; lastKnownFileType = sourcecode.cpp.cpp; path = CurrentLanguageTest.cpp; sourceTree = "<group>"; };
		1AC359A718CECF0B00F37B72 /* CurrentLanguageTest.h */ = {isa = PBXFileReference; fileEncoding = 4; lastKnownFileType = sourcecode.c.h; path = CurrentLanguageTest.h; sourceTree = "<group>"; };
		1AC359A918CECF0B00F37B72 /* DataVisitorTest.cpp */ = {isa = PBXFileReference; fileEncoding = 4; lastKnownFileType = sourcecode.cpp.cpp; path = DataVisitorTest.cpp; sourceTree = "<group>"; };
		1AC359AA18CECF0B00F37B72 /* DataVisitorTest.h */ = {isa = PBXFileReference; fileEncoding = 4; lastKnownFileType = sourcecode.c.h; path = DataVisitorTest.h; sourceTree = "<group>"; };
		1AC359AC18CECF0B00F37B72 /* DrawPrimitivesTest.cpp */ = {isa = PBXFileReference; fileEncoding = 4; lastKnownFileType = sourcecode.cpp.cpp; path = DrawPrimitivesTest.cpp; sourceTree = "<group>"; };
		1AC359AD18CECF0B00F37B72 /* DrawPrimitivesTest.h */ = {isa = PBXFileReference; fileEncoding = 4; lastKnownFileType = sourcecode.c.h; path = DrawPrimitivesTest.h; sourceTree = "<group>"; };
		1AC359AF18CECF0B00F37B72 /* EffectsAdvancedTest.cpp */ = {isa = PBXFileReference; fileEncoding = 4; lastKnownFileType = sourcecode.cpp.cpp; path = EffectsAdvancedTest.cpp; sourceTree = "<group>"; };
		1AC359B018CECF0B00F37B72 /* EffectsAdvancedTest.h */ = {isa = PBXFileReference; fileEncoding = 4; lastKnownFileType = sourcecode.c.h; path = EffectsAdvancedTest.h; sourceTree = "<group>"; };
		1AC359B218CECF0B00F37B72 /* EffectsTest.cpp */ = {isa = PBXFileReference; fileEncoding = 4; lastKnownFileType = sourcecode.cpp.cpp; path = EffectsTest.cpp; sourceTree = "<group>"; };
		1AC359B318CECF0B00F37B72 /* EffectsTest.h */ = {isa = PBXFileReference; fileEncoding = 4; lastKnownFileType = sourcecode.c.h; path = EffectsTest.h; sourceTree = "<group>"; };
		1AC359B718CECF0B00F37B72 /* AnimationsLayerLoader.h */ = {isa = PBXFileReference; fileEncoding = 4; lastKnownFileType = sourcecode.c.h; path = AnimationsLayerLoader.h; sourceTree = "<group>"; };
		1AC359B818CECF0B00F37B72 /* AnimationsTestLayer.cpp */ = {isa = PBXFileReference; fileEncoding = 4; lastKnownFileType = sourcecode.cpp.cpp; path = AnimationsTestLayer.cpp; sourceTree = "<group>"; };
		1AC359B918CECF0B00F37B72 /* AnimationsTestLayer.h */ = {isa = PBXFileReference; fileEncoding = 4; lastKnownFileType = sourcecode.c.h; path = AnimationsTestLayer.h; sourceTree = "<group>"; };
		1AC359BB18CECF0B00F37B72 /* ButtonTestLayer.cpp */ = {isa = PBXFileReference; fileEncoding = 4; lastKnownFileType = sourcecode.cpp.cpp; path = ButtonTestLayer.cpp; sourceTree = "<group>"; };
		1AC359BC18CECF0B00F37B72 /* ButtonTestLayer.h */ = {isa = PBXFileReference; fileEncoding = 4; lastKnownFileType = sourcecode.c.h; path = ButtonTestLayer.h; sourceTree = "<group>"; };
		1AC359BD18CECF0B00F37B72 /* ButtonTestLayerLoader.h */ = {isa = PBXFileReference; fileEncoding = 4; lastKnownFileType = sourcecode.c.h; path = ButtonTestLayerLoader.h; sourceTree = "<group>"; };
		1AC359BE18CECF0B00F37B72 /* CocosBuilderTest.cpp */ = {isa = PBXFileReference; fileEncoding = 4; lastKnownFileType = sourcecode.cpp.cpp; path = CocosBuilderTest.cpp; sourceTree = "<group>"; };
		1AC359BF18CECF0B00F37B72 /* CocosBuilderTest.h */ = {isa = PBXFileReference; fileEncoding = 4; lastKnownFileType = sourcecode.c.h; path = CocosBuilderTest.h; sourceTree = "<group>"; };
		1AC359C118CECF0B00F37B72 /* HelloCocosBuilderLayer.cpp */ = {isa = PBXFileReference; fileEncoding = 4; lastKnownFileType = sourcecode.cpp.cpp; path = HelloCocosBuilderLayer.cpp; sourceTree = "<group>"; };
		1AC359C218CECF0B00F37B72 /* HelloCocosBuilderLayer.h */ = {isa = PBXFileReference; fileEncoding = 4; lastKnownFileType = sourcecode.c.h; path = HelloCocosBuilderLayer.h; sourceTree = "<group>"; };
		1AC359C318CECF0B00F37B72 /* HelloCocosBuilderLayerLoader.h */ = {isa = PBXFileReference; fileEncoding = 4; lastKnownFileType = sourcecode.c.h; path = HelloCocosBuilderLayerLoader.h; sourceTree = "<group>"; };
		1AC359C518CECF0B00F37B72 /* LabelTestLayer.h */ = {isa = PBXFileReference; fileEncoding = 4; lastKnownFileType = sourcecode.c.h; path = LabelTestLayer.h; sourceTree = "<group>"; };
		1AC359C618CECF0B00F37B72 /* LabelTestLayerLoader.h */ = {isa = PBXFileReference; fileEncoding = 4; lastKnownFileType = sourcecode.c.h; path = LabelTestLayerLoader.h; sourceTree = "<group>"; };
		1AC359C818CECF0B00F37B72 /* MenuTestLayer.cpp */ = {isa = PBXFileReference; fileEncoding = 4; lastKnownFileType = sourcecode.cpp.cpp; path = MenuTestLayer.cpp; sourceTree = "<group>"; };
		1AC359C918CECF0B00F37B72 /* MenuTestLayer.h */ = {isa = PBXFileReference; fileEncoding = 4; lastKnownFileType = sourcecode.c.h; path = MenuTestLayer.h; sourceTree = "<group>"; };
		1AC359CA18CECF0B00F37B72 /* MenuTestLayerLoader.h */ = {isa = PBXFileReference; fileEncoding = 4; lastKnownFileType = sourcecode.c.h; path = MenuTestLayerLoader.h; sourceTree = "<group>"; };
		1AC359CC18CECF0B00F37B72 /* ParticleSystemTestLayer.h */ = {isa = PBXFileReference; fileEncoding = 4; lastKnownFileType = sourcecode.c.h; path = ParticleSystemTestLayer.h; sourceTree = "<group>"; };
		1AC359CD18CECF0B00F37B72 /* ParticleSystemTestLayerLoader.h */ = {isa = PBXFileReference; fileEncoding = 4; lastKnownFileType = sourcecode.c.h; path = ParticleSystemTestLayerLoader.h; sourceTree = "<group>"; };
		1AC359CF18CECF0B00F37B72 /* ScrollViewTestLayer.h */ = {isa = PBXFileReference; fileEncoding = 4; lastKnownFileType = sourcecode.c.h; path = ScrollViewTestLayer.h; sourceTree = "<group>"; };
		1AC359D018CECF0B00F37B72 /* ScrollViewTestLayerLoader.h */ = {isa = PBXFileReference; fileEncoding = 4; lastKnownFileType = sourcecode.c.h; path = ScrollViewTestLayerLoader.h; sourceTree = "<group>"; };
		1AC359D218CECF0B00F37B72 /* SpriteTestLayer.h */ = {isa = PBXFileReference; fileEncoding = 4; lastKnownFileType = sourcecode.c.h; path = SpriteTestLayer.h; sourceTree = "<group>"; };
		1AC359D318CECF0B00F37B72 /* SpriteTestLayerLoader.h */ = {isa = PBXFileReference; fileEncoding = 4; lastKnownFileType = sourcecode.c.h; path = SpriteTestLayerLoader.h; sourceTree = "<group>"; };
		1AC359D518CECF0B00F37B72 /* TestHeaderLayer.cpp */ = {isa = PBXFileReference; fileEncoding = 4; lastKnownFileType = sourcecode.cpp.cpp; path = TestHeaderLayer.cpp; sourceTree = "<group>"; };
		1AC359D618CECF0B00F37B72 /* TestHeaderLayer.h */ = {isa = PBXFileReference; fileEncoding = 4; lastKnownFileType = sourcecode.c.h; path = TestHeaderLayer.h; sourceTree = "<group>"; };
		1AC359D718CECF0B00F37B72 /* TestHeaderLayerLoader.h */ = {isa = PBXFileReference; fileEncoding = 4; lastKnownFileType = sourcecode.c.h; path = TestHeaderLayerLoader.h; sourceTree = "<group>"; };
		1AC359D918CECF0B00F37B72 /* TimelineCallbackLayerLoader.h */ = {isa = PBXFileReference; fileEncoding = 4; lastKnownFileType = sourcecode.c.h; path = TimelineCallbackLayerLoader.h; sourceTree = "<group>"; };
		1AC359DA18CECF0B00F37B72 /* TimelineCallbackTestLayer.cpp */ = {isa = PBXFileReference; fileEncoding = 4; lastKnownFileType = sourcecode.cpp.cpp; path = TimelineCallbackTestLayer.cpp; sourceTree = "<group>"; };
		1AC359DB18CECF0B00F37B72 /* TimelineCallbackTestLayer.h */ = {isa = PBXFileReference; fileEncoding = 4; lastKnownFileType = sourcecode.c.h; path = TimelineCallbackTestLayer.h; sourceTree = "<group>"; };
		1AC359DD18CECF0B00F37B72 /* ArmatureScene.cpp */ = {isa = PBXFileReference; fileEncoding = 4; lastKnownFileType = sourcecode.cpp.cpp; lineEnding = 0; path = ArmatureScene.cpp; sourceTree = "<group>"; xcLanguageSpecificationIdentifier = xcode.lang.cpp; };
		1AC359DE18CECF0B00F37B72 /* ArmatureScene.h */ = {isa = PBXFileReference; fileEncoding = 4; lastKnownFileType = sourcecode.c.h; path = ArmatureScene.h; sourceTree = "<group>"; };
		1AC359E018CECF0B00F37B72 /* ComponentsTestScene.cpp */ = {isa = PBXFileReference; fileEncoding = 4; lastKnownFileType = sourcecode.cpp.cpp; path = ComponentsTestScene.cpp; sourceTree = "<group>"; };
		1AC359E118CECF0B00F37B72 /* ComponentsTestScene.h */ = {isa = PBXFileReference; fileEncoding = 4; lastKnownFileType = sourcecode.c.h; path = ComponentsTestScene.h; sourceTree = "<group>"; };
		1AC359E218CECF0B00F37B72 /* EnemyController.cpp */ = {isa = PBXFileReference; fileEncoding = 4; lastKnownFileType = sourcecode.cpp.cpp; path = EnemyController.cpp; sourceTree = "<group>"; };
		1AC359E318CECF0B00F37B72 /* EnemyController.h */ = {isa = PBXFileReference; fileEncoding = 4; lastKnownFileType = sourcecode.c.h; path = EnemyController.h; sourceTree = "<group>"; };
		1AC359E418CECF0B00F37B72 /* GameOverScene.cpp */ = {isa = PBXFileReference; fileEncoding = 4; lastKnownFileType = sourcecode.cpp.cpp; path = GameOverScene.cpp; sourceTree = "<group>"; };
		1AC359E518CECF0B00F37B72 /* GameOverScene.h */ = {isa = PBXFileReference; fileEncoding = 4; lastKnownFileType = sourcecode.c.h; path = GameOverScene.h; sourceTree = "<group>"; };
		1AC359E618CECF0B00F37B72 /* PlayerController.cpp */ = {isa = PBXFileReference; fileEncoding = 4; lastKnownFileType = sourcecode.cpp.cpp; path = PlayerController.cpp; sourceTree = "<group>"; };
		1AC359E718CECF0B00F37B72 /* PlayerController.h */ = {isa = PBXFileReference; fileEncoding = 4; lastKnownFileType = sourcecode.c.h; path = PlayerController.h; sourceTree = "<group>"; };
		1AC359E818CECF0B00F37B72 /* ProjectileController.cpp */ = {isa = PBXFileReference; fileEncoding = 4; lastKnownFileType = sourcecode.cpp.cpp; path = ProjectileController.cpp; sourceTree = "<group>"; };
		1AC359E918CECF0B00F37B72 /* ProjectileController.h */ = {isa = PBXFileReference; fileEncoding = 4; lastKnownFileType = sourcecode.c.h; path = ProjectileController.h; sourceTree = "<group>"; };
		1AC359EA18CECF0B00F37B72 /* SceneController.cpp */ = {isa = PBXFileReference; fileEncoding = 4; lastKnownFileType = sourcecode.cpp.cpp; path = SceneController.cpp; sourceTree = "<group>"; };
		1AC359EB18CECF0B00F37B72 /* SceneController.h */ = {isa = PBXFileReference; fileEncoding = 4; lastKnownFileType = sourcecode.c.h; path = SceneController.h; sourceTree = "<group>"; };
		1AC35A5918CECF0B00F37B72 /* SceneEditorTest.cpp */ = {isa = PBXFileReference; fileEncoding = 4; lastKnownFileType = sourcecode.cpp.cpp; path = SceneEditorTest.cpp; sourceTree = "<group>"; };
		1AC35A5A18CECF0B00F37B72 /* SceneEditorTest.h */ = {isa = PBXFileReference; fileEncoding = 4; lastKnownFileType = sourcecode.c.h; path = SceneEditorTest.h; sourceTree = "<group>"; };
		1AC35A5C18CECF0B00F37B72 /* acts.cpp */ = {isa = PBXFileReference; fileEncoding = 4; lastKnownFileType = sourcecode.cpp.cpp; path = acts.cpp; sourceTree = "<group>"; };
		1AC35A5D18CECF0B00F37B72 /* acts.h */ = {isa = PBXFileReference; fileEncoding = 4; lastKnownFileType = sourcecode.c.h; path = acts.h; sourceTree = "<group>"; };
		1AC35A5E18CECF0B00F37B72 /* cons.cpp */ = {isa = PBXFileReference; fileEncoding = 4; lastKnownFileType = sourcecode.cpp.cpp; path = cons.cpp; sourceTree = "<group>"; };
		1AC35A5F18CECF0B00F37B72 /* cons.h */ = {isa = PBXFileReference; fileEncoding = 4; lastKnownFileType = sourcecode.c.h; path = cons.h; sourceTree = "<group>"; };
		1AC35A6018CECF0B00F37B72 /* EventDef.h */ = {isa = PBXFileReference; fileEncoding = 4; lastKnownFileType = sourcecode.c.h; path = EventDef.h; sourceTree = "<group>"; };
		1AC35A6318CECF0B00F37B72 /* CCControlButtonTest.cpp */ = {isa = PBXFileReference; fileEncoding = 4; lastKnownFileType = sourcecode.cpp.cpp; path = CCControlButtonTest.cpp; sourceTree = "<group>"; };
		1AC35A6418CECF0B00F37B72 /* CCControlButtonTest.h */ = {isa = PBXFileReference; fileEncoding = 4; lastKnownFileType = sourcecode.c.h; path = CCControlButtonTest.h; sourceTree = "<group>"; };
		1AC35A6618CECF0B00F37B72 /* CCControlColourPickerTest.cpp */ = {isa = PBXFileReference; fileEncoding = 4; lastKnownFileType = sourcecode.cpp.cpp; path = CCControlColourPickerTest.cpp; sourceTree = "<group>"; };
		1AC35A6718CECF0B00F37B72 /* CCControlColourPickerTest.h */ = {isa = PBXFileReference; fileEncoding = 4; lastKnownFileType = sourcecode.c.h; path = CCControlColourPickerTest.h; sourceTree = "<group>"; };
		1AC35A6918CECF0B00F37B72 /* CCControlPotentiometerTest.cpp */ = {isa = PBXFileReference; fileEncoding = 4; lastKnownFileType = sourcecode.cpp.cpp; path = CCControlPotentiometerTest.cpp; sourceTree = "<group>"; };
		1AC35A6A18CECF0B00F37B72 /* CCControlPotentiometerTest.h */ = {isa = PBXFileReference; fileEncoding = 4; lastKnownFileType = sourcecode.c.h; path = CCControlPotentiometerTest.h; sourceTree = "<group>"; };
		1AC35A6B18CECF0B00F37B72 /* CCControlScene.cpp */ = {isa = PBXFileReference; fileEncoding = 4; lastKnownFileType = sourcecode.cpp.cpp; path = CCControlScene.cpp; sourceTree = "<group>"; };
		1AC35A6C18CECF0B00F37B72 /* CCControlScene.h */ = {isa = PBXFileReference; fileEncoding = 4; lastKnownFileType = sourcecode.c.h; path = CCControlScene.h; sourceTree = "<group>"; };
		1AC35A6D18CECF0B00F37B72 /* CCControlSceneManager.cpp */ = {isa = PBXFileReference; fileEncoding = 4; lastKnownFileType = sourcecode.cpp.cpp; path = CCControlSceneManager.cpp; sourceTree = "<group>"; };
		1AC35A6E18CECF0B00F37B72 /* CCControlSceneManager.h */ = {isa = PBXFileReference; fileEncoding = 4; lastKnownFileType = sourcecode.c.h; path = CCControlSceneManager.h; sourceTree = "<group>"; };
		1AC35A7018CECF0B00F37B72 /* CCControlSliderTest.cpp */ = {isa = PBXFileReference; fileEncoding = 4; lastKnownFileType = sourcecode.cpp.cpp; path = CCControlSliderTest.cpp; sourceTree = "<group>"; };
		1AC35A7118CECF0B00F37B72 /* CCControlSliderTest.h */ = {isa = PBXFileReference; fileEncoding = 4; lastKnownFileType = sourcecode.c.h; path = CCControlSliderTest.h; sourceTree = "<group>"; };
		1AC35A7318CECF0B00F37B72 /* CCControlStepperTest.cpp */ = {isa = PBXFileReference; fileEncoding = 4; lastKnownFileType = sourcecode.cpp.cpp; path = CCControlStepperTest.cpp; sourceTree = "<group>"; };
		1AC35A7418CECF0B00F37B72 /* CCControlStepperTest.h */ = {isa = PBXFileReference; fileEncoding = 4; lastKnownFileType = sourcecode.c.h; path = CCControlStepperTest.h; sourceTree = "<group>"; };
		1AC35A7618CECF0B00F37B72 /* CCControlSwitchTest.cpp */ = {isa = PBXFileReference; fileEncoding = 4; lastKnownFileType = sourcecode.cpp.cpp; path = CCControlSwitchTest.cpp; sourceTree = "<group>"; };
		1AC35A7718CECF0B00F37B72 /* CCControlSwitchTest.h */ = {isa = PBXFileReference; fileEncoding = 4; lastKnownFileType = sourcecode.c.h; path = CCControlSwitchTest.h; sourceTree = "<group>"; };
		1AC35A7B18CECF0B00F37B72 /* ExtensionsTest.cpp */ = {isa = PBXFileReference; fileEncoding = 4; lastKnownFileType = sourcecode.cpp.cpp; path = ExtensionsTest.cpp; sourceTree = "<group>"; };
		1AC35A7C18CECF0B00F37B72 /* ExtensionsTest.h */ = {isa = PBXFileReference; fileEncoding = 4; lastKnownFileType = sourcecode.c.h; path = ExtensionsTest.h; sourceTree = "<group>"; };
		1AC35A7E18CECF0B00F37B72 /* HttpClientTest.cpp */ = {isa = PBXFileReference; fileEncoding = 4; lastKnownFileType = sourcecode.cpp.cpp; path = HttpClientTest.cpp; sourceTree = "<group>"; };
		1AC35A7F18CECF0B00F37B72 /* HttpClientTest.h */ = {isa = PBXFileReference; fileEncoding = 4; lastKnownFileType = sourcecode.c.h; path = HttpClientTest.h; sourceTree = "<group>"; };
		1AC35A8018CECF0B00F37B72 /* SocketIOTest.cpp */ = {isa = PBXFileReference; fileEncoding = 4; lastKnownFileType = sourcecode.cpp.cpp; path = SocketIOTest.cpp; sourceTree = "<group>"; };
		1AC35A8118CECF0B00F37B72 /* SocketIOTest.h */ = {isa = PBXFileReference; fileEncoding = 4; lastKnownFileType = sourcecode.c.h; path = SocketIOTest.h; sourceTree = "<group>"; };
		1AC35A8218CECF0B00F37B72 /* WebSocketTest.cpp */ = {isa = PBXFileReference; fileEncoding = 4; lastKnownFileType = sourcecode.cpp.cpp; path = WebSocketTest.cpp; sourceTree = "<group>"; };
		1AC35A8318CECF0B00F37B72 /* WebSocketTest.h */ = {isa = PBXFileReference; fileEncoding = 4; lastKnownFileType = sourcecode.c.h; path = WebSocketTest.h; sourceTree = "<group>"; };
		1AC35A8518CECF0B00F37B72 /* NotificationCenterTest.cpp */ = {isa = PBXFileReference; fileEncoding = 4; lastKnownFileType = sourcecode.cpp.cpp; path = NotificationCenterTest.cpp; sourceTree = "<group>"; };
		1AC35A8618CECF0B00F37B72 /* NotificationCenterTest.h */ = {isa = PBXFileReference; fileEncoding = 4; lastKnownFileType = sourcecode.c.h; path = NotificationCenterTest.h; sourceTree = "<group>"; };
		1AC35A8B18CECF0B00F37B72 /* CustomTableViewCell.cpp */ = {isa = PBXFileReference; fileEncoding = 4; lastKnownFileType = sourcecode.cpp.cpp; path = CustomTableViewCell.cpp; sourceTree = "<group>"; };
		1AC35A8C18CECF0B00F37B72 /* CustomTableViewCell.h */ = {isa = PBXFileReference; fileEncoding = 4; lastKnownFileType = sourcecode.c.h; path = CustomTableViewCell.h; sourceTree = "<group>"; };
		1AC35A8D18CECF0B00F37B72 /* TableViewTestScene.cpp */ = {isa = PBXFileReference; fileEncoding = 4; lastKnownFileType = sourcecode.cpp.cpp; path = TableViewTestScene.cpp; sourceTree = "<group>"; };
		1AC35A8E18CECF0B00F37B72 /* TableViewTestScene.h */ = {isa = PBXFileReference; fileEncoding = 4; lastKnownFileType = sourcecode.c.h; path = TableViewTestScene.h; sourceTree = "<group>"; };
		1AC35A9018CECF0B00F37B72 /* FileUtilsTest.cpp */ = {isa = PBXFileReference; fileEncoding = 4; lastKnownFileType = sourcecode.cpp.cpp; path = FileUtilsTest.cpp; sourceTree = "<group>"; };
		1AC35A9118CECF0B00F37B72 /* FileUtilsTest.h */ = {isa = PBXFileReference; fileEncoding = 4; lastKnownFileType = sourcecode.c.h; path = FileUtilsTest.h; sourceTree = "<group>"; };
		1AC35A9318CECF0B00F37B72 /* FontTest.cpp */ = {isa = PBXFileReference; fileEncoding = 4; lastKnownFileType = sourcecode.cpp.cpp; path = FontTest.cpp; sourceTree = "<group>"; };
		1AC35A9418CECF0B00F37B72 /* FontTest.h */ = {isa = PBXFileReference; fileEncoding = 4; lastKnownFileType = sourcecode.c.h; path = FontTest.h; sourceTree = "<group>"; };
		1AC35A9618CECF0B00F37B72 /* MouseTest.cpp */ = {isa = PBXFileReference; fileEncoding = 4; lastKnownFileType = sourcecode.cpp.cpp; path = MouseTest.cpp; sourceTree = "<group>"; };
		1AC35A9718CECF0B00F37B72 /* MouseTest.h */ = {isa = PBXFileReference; fileEncoding = 4; lastKnownFileType = sourcecode.c.h; path = MouseTest.h; sourceTree = "<group>"; };
		1AC35A9918CECF0B00F37B72 /* IntervalTest.cpp */ = {isa = PBXFileReference; fileEncoding = 4; lastKnownFileType = sourcecode.cpp.cpp; path = IntervalTest.cpp; sourceTree = "<group>"; };
		1AC35A9A18CECF0B00F37B72 /* IntervalTest.h */ = {isa = PBXFileReference; fileEncoding = 4; lastKnownFileType = sourcecode.c.h; path = IntervalTest.h; sourceTree = "<group>"; };
		1AC35AA218CECF0C00F37B72 /* LabelTest.cpp */ = {isa = PBXFileReference; fileEncoding = 4; lastKnownFileType = sourcecode.cpp.cpp; lineEnding = 0; path = LabelTest.cpp; sourceTree = "<group>"; xcLanguageSpecificationIdentifier = xcode.lang.cpp; };
		1AC35AA318CECF0C00F37B72 /* LabelTest.h */ = {isa = PBXFileReference; fileEncoding = 4; lastKnownFileType = sourcecode.c.h; path = LabelTest.h; sourceTree = "<group>"; };
		1AC35AA418CECF0C00F37B72 /* LabelTestNew.cpp */ = {isa = PBXFileReference; fileEncoding = 4; lastKnownFileType = sourcecode.cpp.cpp; path = LabelTestNew.cpp; sourceTree = "<group>"; };
		1AC35AA518CECF0C00F37B72 /* LabelTestNew.h */ = {isa = PBXFileReference; fileEncoding = 4; lastKnownFileType = sourcecode.c.h; path = LabelTestNew.h; sourceTree = "<group>"; };
		1AC35AA718CECF0C00F37B72 /* LayerTest.cpp */ = {isa = PBXFileReference; fileEncoding = 4; lastKnownFileType = sourcecode.cpp.cpp; path = LayerTest.cpp; sourceTree = "<group>"; };
		1AC35AA818CECF0C00F37B72 /* LayerTest.h */ = {isa = PBXFileReference; fileEncoding = 4; lastKnownFileType = sourcecode.c.h; path = LayerTest.h; sourceTree = "<group>"; };
		1AC35AAA18CECF0C00F37B72 /* MenuTest.cpp */ = {isa = PBXFileReference; fileEncoding = 4; lastKnownFileType = sourcecode.cpp.cpp; path = MenuTest.cpp; sourceTree = "<group>"; };
		1AC35AAB18CECF0C00F37B72 /* MenuTest.h */ = {isa = PBXFileReference; fileEncoding = 4; lastKnownFileType = sourcecode.c.h; path = MenuTest.h; sourceTree = "<group>"; };
		1AC35AAD18CECF0C00F37B72 /* MotionStreakTest.cpp */ = {isa = PBXFileReference; fileEncoding = 4; lastKnownFileType = sourcecode.cpp.cpp; path = MotionStreakTest.cpp; sourceTree = "<group>"; };
		1AC35AAE18CECF0C00F37B72 /* MotionStreakTest.h */ = {isa = PBXFileReference; fileEncoding = 4; lastKnownFileType = sourcecode.c.h; path = MotionStreakTest.h; sourceTree = "<group>"; };
		1AC35AB018CECF0C00F37B72 /* MutiTouchTest.cpp */ = {isa = PBXFileReference; fileEncoding = 4; lastKnownFileType = sourcecode.cpp.cpp; lineEnding = 0; path = MutiTouchTest.cpp; sourceTree = "<group>"; xcLanguageSpecificationIdentifier = xcode.lang.cpp; };
		1AC35AB118CECF0C00F37B72 /* MutiTouchTest.h */ = {isa = PBXFileReference; fileEncoding = 4; lastKnownFileType = sourcecode.c.h; path = MutiTouchTest.h; sourceTree = "<group>"; };
		1AC35AB318CECF0C00F37B72 /* NewEventDispatcherTest.cpp */ = {isa = PBXFileReference; fileEncoding = 4; lastKnownFileType = sourcecode.cpp.cpp; path = NewEventDispatcherTest.cpp; sourceTree = "<group>"; };
		1AC35AB418CECF0C00F37B72 /* NewEventDispatcherTest.h */ = {isa = PBXFileReference; fileEncoding = 4; lastKnownFileType = sourcecode.c.h; path = NewEventDispatcherTest.h; sourceTree = "<group>"; };
		1AC35AB618CECF0C00F37B72 /* NewRendererTest.cpp */ = {isa = PBXFileReference; fileEncoding = 4; lastKnownFileType = sourcecode.cpp.cpp; path = NewRendererTest.cpp; sourceTree = "<group>"; };
		1AC35AB718CECF0C00F37B72 /* NewRendererTest.h */ = {isa = PBXFileReference; fileEncoding = 4; lastKnownFileType = sourcecode.c.h; path = NewRendererTest.h; sourceTree = "<group>"; };
		1AC35AB918CECF0C00F37B72 /* NodeTest.cpp */ = {isa = PBXFileReference; fileEncoding = 4; lastKnownFileType = sourcecode.cpp.cpp; lineEnding = 0; path = NodeTest.cpp; sourceTree = "<group>"; xcLanguageSpecificationIdentifier = xcode.lang.cpp; };
		1AC35ABA18CECF0C00F37B72 /* NodeTest.h */ = {isa = PBXFileReference; fileEncoding = 4; lastKnownFileType = sourcecode.c.h; path = NodeTest.h; sourceTree = "<group>"; };
		1AC35ABC18CECF0C00F37B72 /* ParallaxTest.cpp */ = {isa = PBXFileReference; fileEncoding = 4; lastKnownFileType = sourcecode.cpp.cpp; path = ParallaxTest.cpp; sourceTree = "<group>"; };
		1AC35ABD18CECF0C00F37B72 /* ParallaxTest.h */ = {isa = PBXFileReference; fileEncoding = 4; lastKnownFileType = sourcecode.c.h; path = ParallaxTest.h; sourceTree = "<group>"; };
		1AC35ABF18CECF0C00F37B72 /* ParticleTest.cpp */ = {isa = PBXFileReference; fileEncoding = 4; lastKnownFileType = sourcecode.cpp.cpp; path = ParticleTest.cpp; sourceTree = "<group>"; };
		1AC35AC018CECF0C00F37B72 /* ParticleTest.h */ = {isa = PBXFileReference; fileEncoding = 4; lastKnownFileType = sourcecode.c.h; path = ParticleTest.h; sourceTree = "<group>"; };
		1AC35AC218CECF0C00F37B72 /* PerformanceAllocTest.cpp */ = {isa = PBXFileReference; fileEncoding = 4; lastKnownFileType = sourcecode.cpp.cpp; path = PerformanceAllocTest.cpp; sourceTree = "<group>"; };
		1AC35AC318CECF0C00F37B72 /* PerformanceAllocTest.h */ = {isa = PBXFileReference; fileEncoding = 4; lastKnownFileType = sourcecode.c.h; path = PerformanceAllocTest.h; sourceTree = "<group>"; };
		1AC35AC418CECF0C00F37B72 /* PerformanceContainerTest.cpp */ = {isa = PBXFileReference; fileEncoding = 4; lastKnownFileType = sourcecode.cpp.cpp; path = PerformanceContainerTest.cpp; sourceTree = "<group>"; };
		1AC35AC518CECF0C00F37B72 /* PerformanceContainerTest.h */ = {isa = PBXFileReference; fileEncoding = 4; lastKnownFileType = sourcecode.c.h; path = PerformanceContainerTest.h; sourceTree = "<group>"; };
		1AC35AC618CECF0C00F37B72 /* PerformanceEventDispatcherTest.cpp */ = {isa = PBXFileReference; fileEncoding = 4; lastKnownFileType = sourcecode.cpp.cpp; path = PerformanceEventDispatcherTest.cpp; sourceTree = "<group>"; };
		1AC35AC718CECF0C00F37B72 /* PerformanceEventDispatcherTest.h */ = {isa = PBXFileReference; fileEncoding = 4; lastKnownFileType = sourcecode.c.h; path = PerformanceEventDispatcherTest.h; sourceTree = "<group>"; };
		1AC35AC818CECF0C00F37B72 /* PerformanceLabelTest.cpp */ = {isa = PBXFileReference; fileEncoding = 4; lastKnownFileType = sourcecode.cpp.cpp; path = PerformanceLabelTest.cpp; sourceTree = "<group>"; };
		1AC35AC918CECF0C00F37B72 /* PerformanceLabelTest.h */ = {isa = PBXFileReference; fileEncoding = 4; lastKnownFileType = sourcecode.c.h; path = PerformanceLabelTest.h; sourceTree = "<group>"; };
		1AC35ACA18CECF0C00F37B72 /* PerformanceNodeChildrenTest.cpp */ = {isa = PBXFileReference; fileEncoding = 4; lastKnownFileType = sourcecode.cpp.cpp; path = PerformanceNodeChildrenTest.cpp; sourceTree = "<group>"; };
		1AC35ACB18CECF0C00F37B72 /* PerformanceNodeChildrenTest.h */ = {isa = PBXFileReference; fileEncoding = 4; lastKnownFileType = sourcecode.c.h; path = PerformanceNodeChildrenTest.h; sourceTree = "<group>"; };
		1AC35ACC18CECF0C00F37B72 /* PerformanceParticleTest.cpp */ = {isa = PBXFileReference; fileEncoding = 4; lastKnownFileType = sourcecode.cpp.cpp; path = PerformanceParticleTest.cpp; sourceTree = "<group>"; };
		1AC35ACD18CECF0C00F37B72 /* PerformanceParticleTest.h */ = {isa = PBXFileReference; fileEncoding = 4; lastKnownFileType = sourcecode.c.h; path = PerformanceParticleTest.h; sourceTree = "<group>"; };
		1AC35ACE18CECF0C00F37B72 /* PerformanceRendererTest.cpp */ = {isa = PBXFileReference; fileEncoding = 4; lastKnownFileType = sourcecode.cpp.cpp; path = PerformanceRendererTest.cpp; sourceTree = "<group>"; };
		1AC35ACF18CECF0C00F37B72 /* PerformanceRendererTest.h */ = {isa = PBXFileReference; fileEncoding = 4; lastKnownFileType = sourcecode.c.h; path = PerformanceRendererTest.h; sourceTree = "<group>"; };
		1AC35AD018CECF0C00F37B72 /* PerformanceScenarioTest.cpp */ = {isa = PBXFileReference; fileEncoding = 4; lastKnownFileType = sourcecode.cpp.cpp; path = PerformanceScenarioTest.cpp; sourceTree = "<group>"; };
		1AC35AD118CECF0C00F37B72 /* PerformanceScenarioTest.h */ = {isa = PBXFileReference; fileEncoding = 4; lastKnownFileType = sourcecode.c.h; path = PerformanceScenarioTest.h; sourceTree = "<group>"; };
		1AC35AD218CECF0C00F37B72 /* PerformanceSpriteTest.cpp */ = {isa = PBXFileReference; fileEncoding = 4; lastKnownFileType = sourcecode.cpp.cpp; path = PerformanceSpriteTest.cpp; sourceTree = "<group>"; };
		1AC35AD318CECF0C00F37B72 /* PerformanceSpriteTest.h */ = {isa = PBXFileReference; fileEncoding = 4; lastKnownFileType = sourcecode.c.h; path = PerformanceSpriteTest.h; sourceTree = "<group>"; };
		1AC35AD418CECF0C00F37B72 /* PerformanceTest.cpp */ = {isa = PBXFileReference; fileEncoding = 4; lastKnownFileType = sourcecode.cpp.cpp; path = PerformanceTest.cpp; sourceTree = "<group>"; };
		1AC35AD518CECF0C00F37B72 /* PerformanceTest.h */ = {isa = PBXFileReference; fileEncoding = 4; lastKnownFileType = sourcecode.c.h; path = PerformanceTest.h; sourceTree = "<group>"; };
		1AC35AD618CECF0C00F37B72 /* PerformanceTextureTest.cpp */ = {isa = PBXFileReference; fileEncoding = 4; lastKnownFileType = sourcecode.cpp.cpp; path = PerformanceTextureTest.cpp; sourceTree = "<group>"; };
		1AC35AD718CECF0C00F37B72 /* PerformanceTextureTest.h */ = {isa = PBXFileReference; fileEncoding = 4; lastKnownFileType = sourcecode.c.h; path = PerformanceTextureTest.h; sourceTree = "<group>"; };
		1AC35AD818CECF0C00F37B72 /* PerformanceTouchesTest.cpp */ = {isa = PBXFileReference; fileEncoding = 4; lastKnownFileType = sourcecode.cpp.cpp; path = PerformanceTouchesTest.cpp; sourceTree = "<group>"; };
		1AC35AD918CECF0C00F37B72 /* PerformanceTouchesTest.h */ = {isa = PBXFileReference; fileEncoding = 4; lastKnownFileType = sourcecode.c.h; path = PerformanceTouchesTest.h; sourceTree = "<group>"; };
		1AC35ADB18CECF0C00F37B72 /* PhysicsTest.cpp */ = {isa = PBXFileReference; fileEncoding = 4; lastKnownFileType = sourcecode.cpp.cpp; path = PhysicsTest.cpp; sourceTree = "<group>"; };
		1AC35ADC18CECF0C00F37B72 /* PhysicsTest.h */ = {isa = PBXFileReference; fileEncoding = 4; lastKnownFileType = sourcecode.c.h; path = PhysicsTest.h; sourceTree = "<group>"; };
		1AC35ADE18CECF0C00F37B72 /* ReleasePoolTest.cpp */ = {isa = PBXFileReference; fileEncoding = 4; lastKnownFileType = sourcecode.cpp.cpp; path = ReleasePoolTest.cpp; sourceTree = "<group>"; };
		1AC35ADF18CECF0C00F37B72 /* ReleasePoolTest.h */ = {isa = PBXFileReference; fileEncoding = 4; lastKnownFileType = sourcecode.c.h; path = ReleasePoolTest.h; sourceTree = "<group>"; };
		1AC35AE118CECF0C00F37B72 /* RenderTextureTest.cpp */ = {isa = PBXFileReference; fileEncoding = 4; lastKnownFileType = sourcecode.cpp.cpp; path = RenderTextureTest.cpp; sourceTree = "<group>"; };
		1AC35AE218CECF0C00F37B72 /* RenderTextureTest.h */ = {isa = PBXFileReference; fileEncoding = 4; lastKnownFileType = sourcecode.c.h; path = RenderTextureTest.h; sourceTree = "<group>"; };
		1AC35AE418CECF0C00F37B72 /* RotateWorldTest.cpp */ = {isa = PBXFileReference; fileEncoding = 4; lastKnownFileType = sourcecode.cpp.cpp; path = RotateWorldTest.cpp; sourceTree = "<group>"; };
		1AC35AE518CECF0C00F37B72 /* RotateWorldTest.h */ = {isa = PBXFileReference; fileEncoding = 4; lastKnownFileType = sourcecode.c.h; path = RotateWorldTest.h; sourceTree = "<group>"; };
		1AC35AE718CECF0C00F37B72 /* SceneTest.cpp */ = {isa = PBXFileReference; fileEncoding = 4; lastKnownFileType = sourcecode.cpp.cpp; path = SceneTest.cpp; sourceTree = "<group>"; };
		1AC35AE818CECF0C00F37B72 /* SceneTest.h */ = {isa = PBXFileReference; fileEncoding = 4; lastKnownFileType = sourcecode.c.h; path = SceneTest.h; sourceTree = "<group>"; };
		1AC35AEA18CECF0C00F37B72 /* SchedulerTest.cpp */ = {isa = PBXFileReference; fileEncoding = 4; lastKnownFileType = sourcecode.cpp.cpp; path = SchedulerTest.cpp; sourceTree = "<group>"; };
		1AC35AEB18CECF0C00F37B72 /* SchedulerTest.h */ = {isa = PBXFileReference; fileEncoding = 4; lastKnownFileType = sourcecode.c.h; path = SchedulerTest.h; sourceTree = "<group>"; };
		1AC35AED18CECF0C00F37B72 /* ShaderTest.cpp */ = {isa = PBXFileReference; fileEncoding = 4; lastKnownFileType = sourcecode.cpp.cpp; path = ShaderTest.cpp; sourceTree = "<group>"; };
		1AC35AEE18CECF0C00F37B72 /* ShaderTest.h */ = {isa = PBXFileReference; fileEncoding = 4; lastKnownFileType = sourcecode.c.h; path = ShaderTest.h; sourceTree = "<group>"; };
		1AC35AEF18CECF0C00F37B72 /* ShaderTest2.cpp */ = {isa = PBXFileReference; fileEncoding = 4; lastKnownFileType = sourcecode.cpp.cpp; path = ShaderTest2.cpp; sourceTree = "<group>"; };
		1AC35AF018CECF0C00F37B72 /* ShaderTest2.h */ = {isa = PBXFileReference; fileEncoding = 4; lastKnownFileType = sourcecode.c.h; path = ShaderTest2.h; sourceTree = "<group>"; };
		1AC35AF218CECF0C00F37B72 /* SpineTest.cpp */ = {isa = PBXFileReference; fileEncoding = 4; lastKnownFileType = sourcecode.cpp.cpp; path = SpineTest.cpp; sourceTree = "<group>"; };
		1AC35AF318CECF0C00F37B72 /* SpineTest.h */ = {isa = PBXFileReference; fileEncoding = 4; lastKnownFileType = sourcecode.c.h; path = SpineTest.h; sourceTree = "<group>"; };
		1AC35AF518CECF0C00F37B72 /* SpriteTest.cpp */ = {isa = PBXFileReference; fileEncoding = 4; lastKnownFileType = sourcecode.cpp.cpp; lineEnding = 0; path = SpriteTest.cpp; sourceTree = "<group>"; xcLanguageSpecificationIdentifier = xcode.lang.cpp; };
		1AC35AF618CECF0C00F37B72 /* SpriteTest.h */ = {isa = PBXFileReference; fileEncoding = 4; lastKnownFileType = sourcecode.c.h; path = SpriteTest.h; sourceTree = "<group>"; };
		1AC35AF718CECF0C00F37B72 /* testBasic.cpp */ = {isa = PBXFileReference; fileEncoding = 4; lastKnownFileType = sourcecode.cpp.cpp; path = testBasic.cpp; sourceTree = "<group>"; };
		1AC35AF818CECF0C00F37B72 /* testBasic.h */ = {isa = PBXFileReference; fileEncoding = 4; lastKnownFileType = sourcecode.c.h; path = testBasic.h; sourceTree = "<group>"; };
		1AC35AF918CECF0C00F37B72 /* testResource.h */ = {isa = PBXFileReference; fileEncoding = 4; lastKnownFileType = sourcecode.c.h; path = testResource.h; sourceTree = "<group>"; };
		1AC35AFA18CECF0C00F37B72 /* tests.h */ = {isa = PBXFileReference; fileEncoding = 4; lastKnownFileType = sourcecode.c.h; path = tests.h; sourceTree = "<group>"; };
		1AC35AFC18CECF0C00F37B72 /* TextInputTest.cpp */ = {isa = PBXFileReference; fileEncoding = 4; lastKnownFileType = sourcecode.cpp.cpp; path = TextInputTest.cpp; sourceTree = "<group>"; };
		1AC35AFD18CECF0C00F37B72 /* TextInputTest.h */ = {isa = PBXFileReference; fileEncoding = 4; lastKnownFileType = sourcecode.c.h; path = TextInputTest.h; sourceTree = "<group>"; };
		1AC35AFF18CECF0C00F37B72 /* Texture2dTest.cpp */ = {isa = PBXFileReference; fileEncoding = 4; lastKnownFileType = sourcecode.cpp.cpp; path = Texture2dTest.cpp; sourceTree = "<group>"; };
		1AC35B0018CECF0C00F37B72 /* Texture2dTest.h */ = {isa = PBXFileReference; fileEncoding = 4; lastKnownFileType = sourcecode.c.h; path = Texture2dTest.h; sourceTree = "<group>"; };
		1AC35B0218CECF0C00F37B72 /* TextureCacheTest.cpp */ = {isa = PBXFileReference; fileEncoding = 4; lastKnownFileType = sourcecode.cpp.cpp; path = TextureCacheTest.cpp; sourceTree = "<group>"; };
		1AC35B0318CECF0C00F37B72 /* TextureCacheTest.h */ = {isa = PBXFileReference; fileEncoding = 4; lastKnownFileType = sourcecode.c.h; path = TextureCacheTest.h; sourceTree = "<group>"; };
		1AC35B0518CECF0C00F37B72 /* TextureAtlasEncryptionTest.cpp */ = {isa = PBXFileReference; fileEncoding = 4; lastKnownFileType = sourcecode.cpp.cpp; path = TextureAtlasEncryptionTest.cpp; sourceTree = "<group>"; };
		1AC35B0618CECF0C00F37B72 /* TextureAtlasEncryptionTest.h */ = {isa = PBXFileReference; fileEncoding = 4; lastKnownFileType = sourcecode.c.h; path = TextureAtlasEncryptionTest.h; sourceTree = "<group>"; };
		1AC35B0818CECF0C00F37B72 /* TileMapTest.cpp */ = {isa = PBXFileReference; fileEncoding = 4; lastKnownFileType = sourcecode.cpp.cpp; path = TileMapTest.cpp; sourceTree = "<group>"; };
		1AC35B0918CECF0C00F37B72 /* TileMapTest.h */ = {isa = PBXFileReference; fileEncoding = 4; lastKnownFileType = sourcecode.c.h; path = TileMapTest.h; sourceTree = "<group>"; };
		1AC35B0B18CECF0C00F37B72 /* Ball.cpp */ = {isa = PBXFileReference; fileEncoding = 4; lastKnownFileType = sourcecode.cpp.cpp; path = Ball.cpp; sourceTree = "<group>"; };
		1AC35B0C18CECF0C00F37B72 /* Ball.h */ = {isa = PBXFileReference; fileEncoding = 4; lastKnownFileType = sourcecode.c.h; path = Ball.h; sourceTree = "<group>"; };
		1AC35B0D18CECF0C00F37B72 /* Paddle.cpp */ = {isa = PBXFileReference; fileEncoding = 4; lastKnownFileType = sourcecode.cpp.cpp; path = Paddle.cpp; sourceTree = "<group>"; };
		1AC35B0E18CECF0C00F37B72 /* Paddle.h */ = {isa = PBXFileReference; fileEncoding = 4; lastKnownFileType = sourcecode.c.h; path = Paddle.h; sourceTree = "<group>"; };
		1AC35B0F18CECF0C00F37B72 /* TouchesTest.cpp */ = {isa = PBXFileReference; fileEncoding = 4; lastKnownFileType = sourcecode.cpp.cpp; path = TouchesTest.cpp; sourceTree = "<group>"; };
		1AC35B1018CECF0C00F37B72 /* TouchesTest.h */ = {isa = PBXFileReference; fileEncoding = 4; lastKnownFileType = sourcecode.c.h; path = TouchesTest.h; sourceTree = "<group>"; };
		1AC35B1218CECF0C00F37B72 /* TransitionsTest.cpp */ = {isa = PBXFileReference; fileEncoding = 4; lastKnownFileType = sourcecode.cpp.cpp; path = TransitionsTest.cpp; sourceTree = "<group>"; };
		1AC35B1318CECF0C00F37B72 /* TransitionsTest.h */ = {isa = PBXFileReference; fileEncoding = 4; lastKnownFileType = sourcecode.c.h; path = TransitionsTest.h; sourceTree = "<group>"; };
		1AC35B1518CECF0C00F37B72 /* UnitTest.cpp */ = {isa = PBXFileReference; fileEncoding = 4; lastKnownFileType = sourcecode.cpp.cpp; path = UnitTest.cpp; sourceTree = "<group>"; };
		1AC35B1618CECF0C00F37B72 /* UnitTest.h */ = {isa = PBXFileReference; fileEncoding = 4; lastKnownFileType = sourcecode.c.h; path = UnitTest.h; sourceTree = "<group>"; };
		1AC35B1818CECF0C00F37B72 /* UserDefaultTest.cpp */ = {isa = PBXFileReference; fileEncoding = 4; lastKnownFileType = sourcecode.cpp.cpp; path = UserDefaultTest.cpp; sourceTree = "<group>"; };
		1AC35B1918CECF0C00F37B72 /* UserDefaultTest.h */ = {isa = PBXFileReference; fileEncoding = 4; lastKnownFileType = sourcecode.c.h; path = UserDefaultTest.h; sourceTree = "<group>"; };
		1AC35B1A18CECF0C00F37B72 /* VisibleRect.cpp */ = {isa = PBXFileReference; fileEncoding = 4; lastKnownFileType = sourcecode.cpp.cpp; path = VisibleRect.cpp; sourceTree = "<group>"; };
		1AC35B1B18CECF0C00F37B72 /* VisibleRect.h */ = {isa = PBXFileReference; fileEncoding = 4; lastKnownFileType = sourcecode.c.h; path = VisibleRect.h; sourceTree = "<group>"; };
		1AC35B1D18CECF0C00F37B72 /* ZwoptexTest.cpp */ = {isa = PBXFileReference; fileEncoding = 4; lastKnownFileType = sourcecode.cpp.cpp; path = ZwoptexTest.cpp; sourceTree = "<group>"; };
		1AC35B1E18CECF0C00F37B72 /* ZwoptexTest.h */ = {isa = PBXFileReference; fileEncoding = 4; lastKnownFileType = sourcecode.c.h; path = ZwoptexTest.h; sourceTree = "<group>"; };
		1AC35C6F18CECF1400F37B72 /* RootViewController.h */ = {isa = PBXFileReference; fileEncoding = 4; lastKnownFileType = sourcecode.c.h; path = RootViewController.h; sourceTree = "<group>"; };
		1AC35C7018CECF1400F37B72 /* RootViewController.mm */ = {isa = PBXFileReference; fileEncoding = 4; lastKnownFileType = sourcecode.cpp.objcpp; path = RootViewController.mm; sourceTree = "<group>"; };
		1AC35C7118CECF1400F37B72 /* testsAppDelegate.h */ = {isa = PBXFileReference; fileEncoding = 4; lastKnownFileType = sourcecode.c.h; path = testsAppDelegate.h; sourceTree = "<group>"; };
		1AC35C7218CECF1400F37B72 /* testsAppDelegate.mm */ = {isa = PBXFileReference; fileEncoding = 4; lastKnownFileType = sourcecode.cpp.objcpp; path = testsAppDelegate.mm; sourceTree = "<group>"; };
		1AC35C7318CECF1400F37B72 /* Default-568h@2x.png */ = {isa = PBXFileReference; lastKnownFileType = image.png; path = "Default-568h@2x.png"; sourceTree = "<group>"; };
		1AC35C7418CECF1400F37B72 /* Default.png */ = {isa = PBXFileReference; lastKnownFileType = image.png; path = Default.png; sourceTree = "<group>"; };
		1AC35C7518CECF1400F37B72 /* Default@2x.png */ = {isa = PBXFileReference; lastKnownFileType = image.png; path = "Default@2x.png"; sourceTree = "<group>"; };
		1AC35C7618CECF1400F37B72 /* Icon-100.png */ = {isa = PBXFileReference; lastKnownFileType = image.png; path = "Icon-100.png"; sourceTree = "<group>"; };
		1AC35C7718CECF1400F37B72 /* Icon-114.png */ = {isa = PBXFileReference; lastKnownFileType = image.png; path = "Icon-114.png"; sourceTree = "<group>"; };
		1AC35C7818CECF1400F37B72 /* Icon-120.png */ = {isa = PBXFileReference; lastKnownFileType = image.png; path = "Icon-120.png"; sourceTree = "<group>"; };
		1AC35C7918CECF1400F37B72 /* Icon-144.png */ = {isa = PBXFileReference; lastKnownFileType = image.png; path = "Icon-144.png"; sourceTree = "<group>"; };
		1AC35C7A18CECF1400F37B72 /* Icon-152.png */ = {isa = PBXFileReference; lastKnownFileType = image.png; path = "Icon-152.png"; sourceTree = "<group>"; };
		1AC35C7B18CECF1400F37B72 /* Icon-29.png */ = {isa = PBXFileReference; lastKnownFileType = image.png; path = "Icon-29.png"; sourceTree = "<group>"; };
		1AC35C7C18CECF1400F37B72 /* Icon-40.png */ = {isa = PBXFileReference; lastKnownFileType = image.png; path = "Icon-40.png"; sourceTree = "<group>"; };
		1AC35C7D18CECF1400F37B72 /* Icon-50.png */ = {isa = PBXFileReference; lastKnownFileType = image.png; path = "Icon-50.png"; sourceTree = "<group>"; };
		1AC35C7E18CECF1400F37B72 /* Icon-57.png */ = {isa = PBXFileReference; lastKnownFileType = image.png; path = "Icon-57.png"; sourceTree = "<group>"; };
		1AC35C7F18CECF1400F37B72 /* Icon-58.png */ = {isa = PBXFileReference; lastKnownFileType = image.png; path = "Icon-58.png"; sourceTree = "<group>"; };
		1AC35C8018CECF1400F37B72 /* Icon-72.png */ = {isa = PBXFileReference; lastKnownFileType = image.png; path = "Icon-72.png"; sourceTree = "<group>"; };
		1AC35C8118CECF1400F37B72 /* Icon-76.png */ = {isa = PBXFileReference; lastKnownFileType = image.png; path = "Icon-76.png"; sourceTree = "<group>"; };
		1AC35C8218CECF1400F37B72 /* Icon-80.png */ = {isa = PBXFileReference; lastKnownFileType = image.png; path = "Icon-80.png"; sourceTree = "<group>"; };
		1AC35C8418CECF1400F37B72 /* main.m */ = {isa = PBXFileReference; fileEncoding = 4; lastKnownFileType = sourcecode.c.objc; path = main.m; sourceTree = "<group>"; };
		1AC35C9C18CECF1E00F37B72 /* en */ = {isa = PBXFileReference; lastKnownFileType = text.plist.strings; name = en; path = en.lproj/InfoPlist.strings; sourceTree = "<group>"; };
		1AC35C9E18CECF1E00F37B72 /* en */ = {isa = PBXFileReference; lastKnownFileType = file.xib; name = en; path = en.lproj/MainMenu.xib; sourceTree = "<group>"; };
		1AC35C9F18CECF1E00F37B72 /* Icon.icns */ = {isa = PBXFileReference; lastKnownFileType = image.icns; path = Icon.icns; sourceTree = "<group>"; };
		1AC35CA018CECF1E00F37B72 /* main.cpp */ = {isa = PBXFileReference; fileEncoding = 4; lastKnownFileType = sourcecode.cpp.cpp; path = main.cpp; sourceTree = "<group>"; };
		1AC35CA918CED84500F37B72 /* animations */ = {isa = PBXFileReference; lastKnownFileType = folder; name = animations; path = "../tests/cpp-tests/Resources/animations"; sourceTree = "<group>"; };
		1AC35CAC18CED84500F37B72 /* background.mp3 */ = {isa = PBXFileReference; lastKnownFileType = audio.mp3; name = background.mp3; path = "../tests/cpp-tests/Resources/background.mp3"; sourceTree = "<group>"; };
		1AC35CAD18CED84500F37B72 /* background.ogg */ = {isa = PBXFileReference; lastKnownFileType = file; name = background.ogg; path = "../tests/cpp-tests/Resources/background.ogg"; sourceTree = "<group>"; };
		1AC35CAE18CED84500F37B72 /* ccb */ = {isa = PBXFileReference; lastKnownFileType = folder; name = ccb; path = "../tests/cpp-tests/Resources/ccb"; sourceTree = "<group>"; };
		1AC35CAF18CED84500F37B72 /* CocosBuilderExample.ccbproj */ = {isa = PBXFileReference; fileEncoding = 4; lastKnownFileType = text.xml; name = CocosBuilderExample.ccbproj; path = "../tests/cpp-tests/Resources/CocosBuilderExample.ccbproj"; sourceTree = "<group>"; };
		1AC35CB018CED84500F37B72 /* CocosBuilderExample.ccbresourcelog */ = {isa = PBXFileReference; fileEncoding = 4; lastKnownFileType = text; name = CocosBuilderExample.ccbresourcelog; path = "../tests/cpp-tests/Resources/CocosBuilderExample.ccbresourcelog"; sourceTree = "<group>"; };
		1AC35CB318CED84500F37B72 /* components */ = {isa = PBXFileReference; lastKnownFileType = folder; name = components; path = "../tests/cpp-tests/Resources/components"; sourceTree = "<group>"; };
		1AC35CB418CED84500F37B72 /* configs */ = {isa = PBXFileReference; lastKnownFileType = folder; name = configs; path = "../tests/cpp-tests/Resources/configs"; sourceTree = "<group>"; };
		1AC35CB518CED84500F37B72 /* effect1.raw */ = {isa = PBXFileReference; lastKnownFileType = file; name = effect1.raw; path = "../tests/cpp-tests/Resources/effect1.raw"; sourceTree = "<group>"; };
		1AC35CB618CED84500F37B72 /* effect1.wav */ = {isa = PBXFileReference; lastKnownFileType = audio.wav; name = effect1.wav; path = "../tests/cpp-tests/Resources/effect1.wav"; sourceTree = "<group>"; };
		1AC35CB718CED84500F37B72 /* effect2.ogg */ = {isa = PBXFileReference; lastKnownFileType = file; name = effect2.ogg; path = "../tests/cpp-tests/Resources/effect2.ogg"; sourceTree = "<group>"; };
		1AC35CB818CED84500F37B72 /* extensions */ = {isa = PBXFileReference; lastKnownFileType = folder; name = extensions; path = "../tests/cpp-tests/Resources/extensions"; sourceTree = "<group>"; };
		1AC35CB918CED84500F37B72 /* fileLookup.plist */ = {isa = PBXFileReference; fileEncoding = 4; lastKnownFileType = text.plist.xml; name = fileLookup.plist; path = "../tests/cpp-tests/Resources/fileLookup.plist"; sourceTree = "<group>"; };
		1AC35CBA18CED84500F37B72 /* fonts */ = {isa = PBXFileReference; lastKnownFileType = folder; name = fonts; path = "../tests/cpp-tests/Resources/fonts"; sourceTree = "<group>"; };
		1AC35CBC18CED84500F37B72 /* hd */ = {isa = PBXFileReference; lastKnownFileType = folder; name = hd; path = "../tests/cpp-tests/Resources/hd"; sourceTree = "<group>"; };
		1AC35CBD18CED84500F37B72 /* Hello.png */ = {isa = PBXFileReference; lastKnownFileType = image.png; name = Hello.png; path = "../tests/cpp-tests/Resources/Hello.png"; sourceTree = "<group>"; };
		1AC35CBE18CED84500F37B72 /* Images */ = {isa = PBXFileReference; lastKnownFileType = folder; name = Images; path = "../tests/cpp-tests/Resources/Images"; sourceTree = "<group>"; };
		1AC35CC118CED84500F37B72 /* Misc */ = {isa = PBXFileReference; lastKnownFileType = folder; name = Misc; path = "../tests/cpp-tests/Resources/Misc"; sourceTree = "<group>"; };
		1AC35CC218CED84500F37B72 /* music.mid */ = {isa = PBXFileReference; lastKnownFileType = audio.midi; name = music.mid; path = "../tests/cpp-tests/Resources/music.mid"; sourceTree = "<group>"; };
		1AC35CC318CED84500F37B72 /* Particles */ = {isa = PBXFileReference; lastKnownFileType = folder; name = Particles; path = "../tests/cpp-tests/Resources/Particles"; sourceTree = "<group>"; };
		1AC35CC418CED84500F37B72 /* pew-pew-lei.wav */ = {isa = PBXFileReference; lastKnownFileType = audio.wav; name = "pew-pew-lei.wav"; path = "../tests/cpp-tests/Resources/pew-pew-lei.wav"; sourceTree = "<group>"; };
		1AC35CC618CED84500F37B72 /* Shaders */ = {isa = PBXFileReference; lastKnownFileType = folder; name = Shaders; path = "../tests/cpp-tests/Resources/Shaders"; sourceTree = "<group>"; };
		1AC35CC718CED84500F37B72 /* spine */ = {isa = PBXFileReference; lastKnownFileType = folder; name = spine; path = "../tests/cpp-tests/Resources/spine"; sourceTree = "<group>"; };
		1AC35CC818CED84500F37B72 /* TileMaps */ = {isa = PBXFileReference; lastKnownFileType = folder; name = TileMaps; path = "../tests/cpp-tests/Resources/TileMaps"; sourceTree = "<group>"; };
		1AC35CC918CED84500F37B72 /* zwoptex */ = {isa = PBXFileReference; lastKnownFileType = folder; name = zwoptex; path = "../tests/cpp-tests/Resources/zwoptex"; sourceTree = "<group>"; };
		1AC35D0C18CED89100F37B72 /* Info.plist */ = {isa = PBXFileReference; fileEncoding = 4; lastKnownFileType = text.plist.xml; path = Info.plist; sourceTree = "<group>"; };
		1AC35D0E18CED89E00F37B72 /* Info.plist */ = {isa = PBXFileReference; fileEncoding = 4; lastKnownFileType = text.plist.xml; path = Info.plist; sourceTree = "<group>"; };
		1AC35D2718CEDE7200F37B72 /* res */ = {isa = PBXFileReference; lastKnownFileType = folder; name = res; path = "../tests/lua-empty-test/res"; sourceTree = "<group>"; };
		1AC35D2818CEDE7200F37B72 /* src */ = {isa = PBXFileReference; lastKnownFileType = folder; name = src; path = "../tests/lua-empty-test/src"; sourceTree = "<group>"; };
		1AC35D2F18CEDE8B00F37B72 /* AppDelegate.cpp */ = {isa = PBXFileReference; fileEncoding = 4; lastKnownFileType = sourcecode.cpp.cpp; path = AppDelegate.cpp; sourceTree = "<group>"; };
		1AC35D3018CEDE8B00F37B72 /* AppDelegate.h */ = {isa = PBXFileReference; fileEncoding = 4; lastKnownFileType = sourcecode.c.h; path = AppDelegate.h; sourceTree = "<group>"; };
		1AC35D3418CEDE9400F37B72 /* AppController.h */ = {isa = PBXFileReference; fileEncoding = 4; lastKnownFileType = sourcecode.c.h; path = AppController.h; sourceTree = "<group>"; };
		1AC35D3518CEDE9400F37B72 /* AppController.mm */ = {isa = PBXFileReference; fileEncoding = 4; lastKnownFileType = sourcecode.cpp.objcpp; path = AppController.mm; sourceTree = "<group>"; };
		1AC35D3618CEDE9400F37B72 /* Default-568h@2x.png */ = {isa = PBXFileReference; lastKnownFileType = image.png; path = "Default-568h@2x.png"; sourceTree = "<group>"; };
		1AC35D3718CEDE9400F37B72 /* Default.png */ = {isa = PBXFileReference; lastKnownFileType = image.png; path = Default.png; sourceTree = "<group>"; };
		1AC35D3818CEDE9400F37B72 /* Default@2x.png */ = {isa = PBXFileReference; lastKnownFileType = image.png; path = "Default@2x.png"; sourceTree = "<group>"; };
		1AC35D3918CEDE9400F37B72 /* HelloLua_Prefix.pch */ = {isa = PBXFileReference; fileEncoding = 4; lastKnownFileType = sourcecode.c.h; path = HelloLua_Prefix.pch; sourceTree = "<group>"; };
		1AC35D3A18CEDE9400F37B72 /* Icon-114.png */ = {isa = PBXFileReference; lastKnownFileType = image.png; path = "Icon-114.png"; sourceTree = "<group>"; };
		1AC35D3B18CEDE9400F37B72 /* Icon-120.png */ = {isa = PBXFileReference; lastKnownFileType = image.png; path = "Icon-120.png"; sourceTree = "<group>"; };
		1AC35D3C18CEDE9400F37B72 /* Icon-144.png */ = {isa = PBXFileReference; lastKnownFileType = image.png; path = "Icon-144.png"; sourceTree = "<group>"; };
		1AC35D3D18CEDE9400F37B72 /* Icon-152.png */ = {isa = PBXFileReference; lastKnownFileType = image.png; path = "Icon-152.png"; sourceTree = "<group>"; };
		1AC35D3E18CEDE9400F37B72 /* Icon-57.png */ = {isa = PBXFileReference; lastKnownFileType = image.png; path = "Icon-57.png"; sourceTree = "<group>"; };
		1AC35D3F18CEDE9400F37B72 /* Icon-72.png */ = {isa = PBXFileReference; lastKnownFileType = image.png; path = "Icon-72.png"; sourceTree = "<group>"; };
		1AC35D4018CEDE9400F37B72 /* Icon-76.png */ = {isa = PBXFileReference; lastKnownFileType = image.png; path = "Icon-76.png"; sourceTree = "<group>"; };
		1AC35D4118CEDE9400F37B72 /* Info.plist */ = {isa = PBXFileReference; fileEncoding = 4; lastKnownFileType = text.plist.xml; path = Info.plist; sourceTree = "<group>"; };
		1AC35D4218CEDE9400F37B72 /* main.m */ = {isa = PBXFileReference; fileEncoding = 4; lastKnownFileType = sourcecode.c.objc; path = main.m; sourceTree = "<group>"; };
		1AC35D4318CEDE9400F37B72 /* RootViewController.h */ = {isa = PBXFileReference; fileEncoding = 4; lastKnownFileType = sourcecode.c.h; path = RootViewController.h; sourceTree = "<group>"; };
		1AC35D4418CEDE9400F37B72 /* RootViewController.mm */ = {isa = PBXFileReference; fileEncoding = 4; lastKnownFileType = sourcecode.cpp.objcpp; path = RootViewController.mm; sourceTree = "<group>"; };
		1AC35D5518CEDE9E00F37B72 /* en */ = {isa = PBXFileReference; lastKnownFileType = text.plist.strings; name = en; path = en.lproj/InfoPlist.strings; sourceTree = "<group>"; };
		1AC35D5718CEDE9E00F37B72 /* en */ = {isa = PBXFileReference; lastKnownFileType = file.xib; name = en; path = en.lproj/MainMenu.xib; sourceTree = "<group>"; };
		1AC35D5818CEDE9E00F37B72 /* HelloLua_Prefix.pch */ = {isa = PBXFileReference; fileEncoding = 4; lastKnownFileType = sourcecode.c.h; path = HelloLua_Prefix.pch; sourceTree = "<group>"; };
		1AC35D5918CEDE9E00F37B72 /* Icon.icns */ = {isa = PBXFileReference; lastKnownFileType = image.icns; path = Icon.icns; sourceTree = "<group>"; };
		1AC35D5A18CEDE9E00F37B72 /* Info.plist */ = {isa = PBXFileReference; fileEncoding = 4; lastKnownFileType = text.plist.xml; path = Info.plist; sourceTree = "<group>"; };
		1AC35D5B18CEDE9E00F37B72 /* main.cpp */ = {isa = PBXFileReference; fileEncoding = 4; lastKnownFileType = sourcecode.cpp.cpp; path = main.cpp; sourceTree = "<group>"; };
		1AC35D7418CEE58500F37B72 /* src */ = {isa = PBXFileReference; lastKnownFileType = folder; name = src; path = "../tests/lua-tests/src"; sourceTree = "<group>"; };
		1AC35D7818CEE59900F37B72 /* cocosbuilderRes */ = {isa = PBXFileReference; lastKnownFileType = folder; name = cocosbuilderRes; path = "../tests/lua-tests/res/cocosbuilderRes"; sourceTree = "<group>"; };
		1AC35D7D18CEE5B100F37B72 /* AppDelegate.cpp */ = {isa = PBXFileReference; fileEncoding = 4; lastKnownFileType = sourcecode.cpp.cpp; path = AppDelegate.cpp; sourceTree = "<group>"; };
		1AC35D7E18CEE5B100F37B72 /* AppDelegate.h */ = {isa = PBXFileReference; fileEncoding = 4; lastKnownFileType = sourcecode.c.h; path = AppDelegate.h; sourceTree = "<group>"; };
		1AC35D7F18CEE5B100F37B72 /* lua_assetsmanager_test_sample.cpp */ = {isa = PBXFileReference; fileEncoding = 4; lastKnownFileType = sourcecode.cpp.cpp; path = lua_assetsmanager_test_sample.cpp; sourceTree = "<group>"; };
		1AC35D8018CEE5B100F37B72 /* lua_assetsmanager_test_sample.h */ = {isa = PBXFileReference; fileEncoding = 4; lastKnownFileType = sourcecode.c.h; path = lua_assetsmanager_test_sample.h; sourceTree = "<group>"; };
		1AC35D8618CEE5D100F37B72 /* AppController.h */ = {isa = PBXFileReference; fileEncoding = 4; lastKnownFileType = sourcecode.c.h; path = AppController.h; sourceTree = "<group>"; };
		1AC35D8718CEE5D100F37B72 /* AppController.mm */ = {isa = PBXFileReference; fileEncoding = 4; lastKnownFileType = sourcecode.cpp.objcpp; path = AppController.mm; sourceTree = "<group>"; };
		1AC35D8818CEE5D100F37B72 /* Default-568h@2x.png */ = {isa = PBXFileReference; lastKnownFileType = image.png; path = "Default-568h@2x.png"; sourceTree = "<group>"; };
		1AC35D8918CEE5D100F37B72 /* Default.png */ = {isa = PBXFileReference; lastKnownFileType = image.png; path = Default.png; sourceTree = "<group>"; };
		1AC35D8A18CEE5D100F37B72 /* Default@2x.png */ = {isa = PBXFileReference; lastKnownFileType = image.png; path = "Default@2x.png"; sourceTree = "<group>"; };
		1AC35D8B18CEE5D100F37B72 /* Icon-114.png */ = {isa = PBXFileReference; lastKnownFileType = image.png; path = "Icon-114.png"; sourceTree = "<group>"; };
		1AC35D8C18CEE5D100F37B72 /* Icon-120.png */ = {isa = PBXFileReference; lastKnownFileType = image.png; path = "Icon-120.png"; sourceTree = "<group>"; };
		1AC35D8D18CEE5D100F37B72 /* Icon-144.png */ = {isa = PBXFileReference; lastKnownFileType = image.png; path = "Icon-144.png"; sourceTree = "<group>"; };
		1AC35D8E18CEE5D100F37B72 /* Icon-152.png */ = {isa = PBXFileReference; lastKnownFileType = image.png; path = "Icon-152.png"; sourceTree = "<group>"; };
		1AC35D8F18CEE5D100F37B72 /* Icon-57.png */ = {isa = PBXFileReference; lastKnownFileType = image.png; path = "Icon-57.png"; sourceTree = "<group>"; };
		1AC35D9018CEE5D100F37B72 /* Icon-72.png */ = {isa = PBXFileReference; lastKnownFileType = image.png; path = "Icon-72.png"; sourceTree = "<group>"; };
		1AC35D9118CEE5D100F37B72 /* Icon-76.png */ = {isa = PBXFileReference; lastKnownFileType = image.png; path = "Icon-76.png"; sourceTree = "<group>"; };
		1AC35D9218CEE5D100F37B72 /* Info.plist */ = {isa = PBXFileReference; fileEncoding = 4; lastKnownFileType = text.plist.xml; path = Info.plist; sourceTree = "<group>"; };
		1AC35D9318CEE5D100F37B72 /* LuaObjectCBridgeTest.h */ = {isa = PBXFileReference; fileEncoding = 4; lastKnownFileType = sourcecode.c.h; path = LuaObjectCBridgeTest.h; sourceTree = "<group>"; };
		1AC35D9418CEE5D100F37B72 /* LuaObjectCBridgeTest.mm */ = {isa = PBXFileReference; fileEncoding = 4; lastKnownFileType = sourcecode.cpp.objcpp; path = LuaObjectCBridgeTest.mm; sourceTree = "<group>"; };
		1AC35D9518CEE5D100F37B72 /* main.m */ = {isa = PBXFileReference; fileEncoding = 4; lastKnownFileType = sourcecode.c.objc; path = main.m; sourceTree = "<group>"; };
		1AC35D9618CEE5D100F37B72 /* RootViewController.h */ = {isa = PBXFileReference; fileEncoding = 4; lastKnownFileType = sourcecode.c.h; path = RootViewController.h; sourceTree = "<group>"; };
		1AC35D9718CEE5D100F37B72 /* RootViewController.mm */ = {isa = PBXFileReference; fileEncoding = 4; lastKnownFileType = sourcecode.cpp.objcpp; path = RootViewController.mm; sourceTree = "<group>"; };
		1AC35DA918CEE5DA00F37B72 /* en */ = {isa = PBXFileReference; lastKnownFileType = text.plist.strings; name = en; path = en.lproj/InfoPlist.strings; sourceTree = "<group>"; };
		1AC35DAB18CEE5DA00F37B72 /* en */ = {isa = PBXFileReference; lastKnownFileType = file.xib; name = en; path = en.lproj/MainMenu.xib; sourceTree = "<group>"; };
		1AC35DAC18CEE5DA00F37B72 /* Icon.icns */ = {isa = PBXFileReference; lastKnownFileType = image.icns; path = Icon.icns; sourceTree = "<group>"; };
		1AC35DAD18CEE5DA00F37B72 /* Info.plist */ = {isa = PBXFileReference; fileEncoding = 4; lastKnownFileType = text.plist.xml; path = Info.plist; sourceTree = "<group>"; };
		1AC35DAE18CEE5DA00F37B72 /* LuaObjectCBridgeTest.h */ = {isa = PBXFileReference; fileEncoding = 4; lastKnownFileType = sourcecode.c.h; path = LuaObjectCBridgeTest.h; sourceTree = "<group>"; };
		1AC35DAF18CEE5DA00F37B72 /* LuaObjectCBridgeTest.mm */ = {isa = PBXFileReference; fileEncoding = 4; lastKnownFileType = sourcecode.cpp.objcpp; path = LuaObjectCBridgeTest.mm; sourceTree = "<group>"; };
		1AC35DB018CEE5DA00F37B72 /* main.cpp */ = {isa = PBXFileReference; fileEncoding = 4; lastKnownFileType = sourcecode.cpp.cpp; path = main.cpp; sourceTree = "<group>"; };
		1AF152D718FD252A00A52F3D /* PerformanceCallbackTest.cpp */ = {isa = PBXFileReference; fileEncoding = 4; lastKnownFileType = sourcecode.cpp.cpp; path = PerformanceCallbackTest.cpp; sourceTree = "<group>"; };
		1AF152D818FD252A00A52F3D /* PerformanceCallbackTest.h */ = {isa = PBXFileReference; fileEncoding = 4; lastKnownFileType = sourcecode.c.h; path = PerformanceCallbackTest.h; sourceTree = "<group>"; };
		1D6058910D05DD3D006BFB54 /* cpp-tests Mac.app */ = {isa = PBXFileReference; explicitFileType = wrapper.application; includeInIndex = 0; path = "cpp-tests Mac.app"; sourceTree = BUILT_PRODUCTS_DIR; };
		1F33634D18E37E840074764D /* RefPtrTest.cpp */ = {isa = PBXFileReference; fileEncoding = 4; lastKnownFileType = sourcecode.cpp.cpp; path = RefPtrTest.cpp; sourceTree = "<group>"; };
		1F33634E18E37E840074764D /* RefPtrTest.h */ = {isa = PBXFileReference; fileEncoding = 4; lastKnownFileType = sourcecode.c.h; path = RefPtrTest.h; sourceTree = "<group>"; };
		29080D1A191B574B0066F8DF /* UITest.cpp */ = {isa = PBXFileReference; fileEncoding = 4; lastKnownFileType = sourcecode.cpp.cpp; name = UITest.cpp; path = UITest/UITest.cpp; sourceTree = "<group>"; };
		29080D1B191B574B0066F8DF /* UITest.h */ = {isa = PBXFileReference; fileEncoding = 4; lastKnownFileType = sourcecode.c.h; name = UITest.h; path = UITest/UITest.h; sourceTree = "<group>"; };
		29080D1F191B595E0066F8DF /* CocosGUIScene.cpp */ = {isa = PBXFileReference; fileEncoding = 4; lastKnownFileType = sourcecode.cpp.cpp; path = CocosGUIScene.cpp; sourceTree = "<group>"; };
		29080D20191B595E0066F8DF /* CocosGUIScene.h */ = {isa = PBXFileReference; fileEncoding = 4; lastKnownFileType = sourcecode.c.h; path = CocosGUIScene.h; sourceTree = "<group>"; };
		29080D21191B595E0066F8DF /* CocoStudioGUITest.cpp */ = {isa = PBXFileReference; fileEncoding = 4; lastKnownFileType = sourcecode.cpp.cpp; name = CocoStudioGUITest.cpp; path = UITest/CocoStudioGUITest/CocoStudioGUITest.cpp; sourceTree = "<group>"; };
		29080D22191B595E0066F8DF /* CocoStudioGUITest.h */ = {isa = PBXFileReference; fileEncoding = 4; lastKnownFileType = sourcecode.c.h; name = CocoStudioGUITest.h; path = UITest/CocoStudioGUITest/CocoStudioGUITest.h; sourceTree = "<group>"; };
		29080D23191B595E0066F8DF /* CustomGUIScene.cpp */ = {isa = PBXFileReference; fileEncoding = 4; lastKnownFileType = sourcecode.cpp.cpp; name = CustomGUIScene.cpp; path = ../CustomGUIScene.cpp; sourceTree = "<group>"; };
		29080D24191B595E0066F8DF /* CustomGUIScene.h */ = {isa = PBXFileReference; fileEncoding = 4; lastKnownFileType = sourcecode.c.h; name = CustomGUIScene.h; path = ../CustomGUIScene.h; sourceTree = "<group>"; };
		29080D27191B595E0066F8DF /* CustomImageTest.cpp */ = {isa = PBXFileReference; fileEncoding = 4; lastKnownFileType = sourcecode.cpp.cpp; path = CustomImageTest.cpp; sourceTree = "<group>"; };
		29080D28191B595E0066F8DF /* CustomImageTest.h */ = {isa = PBXFileReference; fileEncoding = 4; lastKnownFileType = sourcecode.c.h; path = CustomImageTest.h; sourceTree = "<group>"; };
		29080D2A191B595E0066F8DF /* CustomParticleWidgetTest.cpp */ = {isa = PBXFileReference; fileEncoding = 4; lastKnownFileType = sourcecode.cpp.cpp; path = CustomParticleWidgetTest.cpp; sourceTree = "<group>"; };
		29080D2B191B595E0066F8DF /* CustomParticleWidgetTest.h */ = {isa = PBXFileReference; fileEncoding = 4; lastKnownFileType = sourcecode.c.h; path = CustomParticleWidgetTest.h; sourceTree = "<group>"; };
		29080D2D191B595E0066F8DF /* CustomImageView.cpp */ = {isa = PBXFileReference; fileEncoding = 4; lastKnownFileType = sourcecode.cpp.cpp; path = CustomImageView.cpp; sourceTree = "<group>"; };
		29080D2E191B595E0066F8DF /* CustomImageView.h */ = {isa = PBXFileReference; fileEncoding = 4; lastKnownFileType = sourcecode.c.h; path = CustomImageView.h; sourceTree = "<group>"; };
		29080D2F191B595E0066F8DF /* CustomImageViewReader.cpp */ = {isa = PBXFileReference; fileEncoding = 4; lastKnownFileType = sourcecode.cpp.cpp; path = CustomImageViewReader.cpp; sourceTree = "<group>"; };
		29080D30191B595E0066F8DF /* CustomImageViewReader.h */ = {isa = PBXFileReference; fileEncoding = 4; lastKnownFileType = sourcecode.c.h; path = CustomImageViewReader.h; sourceTree = "<group>"; };
		29080D31191B595E0066F8DF /* CustomParticleWidget.cpp */ = {isa = PBXFileReference; fileEncoding = 4; lastKnownFileType = sourcecode.cpp.cpp; path = CustomParticleWidget.cpp; sourceTree = "<group>"; };
		29080D32191B595E0066F8DF /* CustomParticleWidget.h */ = {isa = PBXFileReference; fileEncoding = 4; lastKnownFileType = sourcecode.c.h; path = CustomParticleWidget.h; sourceTree = "<group>"; };
		29080D33191B595E0066F8DF /* CustomParticleWidgetReader.cpp */ = {isa = PBXFileReference; fileEncoding = 4; lastKnownFileType = sourcecode.cpp.cpp; path = CustomParticleWidgetReader.cpp; sourceTree = "<group>"; };
		29080D34191B595E0066F8DF /* CustomParticleWidgetReader.h */ = {isa = PBXFileReference; fileEncoding = 4; lastKnownFileType = sourcecode.c.h; path = CustomParticleWidgetReader.h; sourceTree = "<group>"; };
		29080D35191B595E0066F8DF /* CustomReader.cpp */ = {isa = PBXFileReference; fileEncoding = 4; lastKnownFileType = sourcecode.cpp.cpp; path = CustomReader.cpp; sourceTree = "<group>"; };
		29080D36191B595E0066F8DF /* CustomReader.h */ = {isa = PBXFileReference; fileEncoding = 4; lastKnownFileType = sourcecode.c.h; path = CustomReader.h; sourceTree = "<group>"; };
		29080D37191B595E0066F8DF /* GUIEditorTest.cpp */ = {isa = PBXFileReference; fileEncoding = 4; lastKnownFileType = sourcecode.cpp.cpp; path = GUIEditorTest.cpp; sourceTree = "<group>"; };
		29080D38191B595E0066F8DF /* GUIEditorTest.h */ = {isa = PBXFileReference; fileEncoding = 4; lastKnownFileType = sourcecode.c.h; path = GUIEditorTest.h; sourceTree = "<group>"; };
		29080D3A191B595E0066F8DF /* UIButtonTest.cpp */ = {isa = PBXFileReference; fileEncoding = 4; lastKnownFileType = sourcecode.cpp.cpp; path = UIButtonTest.cpp; sourceTree = "<group>"; };
		29080D3B191B595E0066F8DF /* UIButtonTest.h */ = {isa = PBXFileReference; fileEncoding = 4; lastKnownFileType = sourcecode.c.h; path = UIButtonTest.h; sourceTree = "<group>"; };
		29080D3C191B595E0066F8DF /* UIButtonTest_Editor.cpp */ = {isa = PBXFileReference; fileEncoding = 4; lastKnownFileType = sourcecode.cpp.cpp; path = UIButtonTest_Editor.cpp; sourceTree = "<group>"; };
		29080D3D191B595E0066F8DF /* UIButtonTest_Editor.h */ = {isa = PBXFileReference; fileEncoding = 4; lastKnownFileType = sourcecode.c.h; path = UIButtonTest_Editor.h; sourceTree = "<group>"; };
		29080D3F191B595E0066F8DF /* UICheckBoxTest.cpp */ = {isa = PBXFileReference; fileEncoding = 4; lastKnownFileType = sourcecode.cpp.cpp; path = UICheckBoxTest.cpp; sourceTree = "<group>"; };
		29080D40191B595E0066F8DF /* UICheckBoxTest.h */ = {isa = PBXFileReference; fileEncoding = 4; lastKnownFileType = sourcecode.c.h; path = UICheckBoxTest.h; sourceTree = "<group>"; };
		29080D41191B595E0066F8DF /* UICheckBoxTest_Editor.cpp */ = {isa = PBXFileReference; fileEncoding = 4; lastKnownFileType = sourcecode.cpp.cpp; path = UICheckBoxTest_Editor.cpp; sourceTree = "<group>"; };
		29080D42191B595E0066F8DF /* UICheckBoxTest_Editor.h */ = {isa = PBXFileReference; fileEncoding = 4; lastKnownFileType = sourcecode.c.h; path = UICheckBoxTest_Editor.h; sourceTree = "<group>"; };
		29080D44191B595E0066F8DF /* UIFocusTest.cpp */ = {isa = PBXFileReference; fileEncoding = 4; lastKnownFileType = sourcecode.cpp.cpp; path = UIFocusTest.cpp; sourceTree = "<group>"; };
		29080D45191B595E0066F8DF /* UIFocusTest.h */ = {isa = PBXFileReference; fileEncoding = 4; lastKnownFileType = sourcecode.c.h; path = UIFocusTest.h; sourceTree = "<group>"; };
		29080D47191B595E0066F8DF /* UIImageViewTest.cpp */ = {isa = PBXFileReference; fileEncoding = 4; lastKnownFileType = sourcecode.cpp.cpp; path = UIImageViewTest.cpp; sourceTree = "<group>"; };
		29080D48191B595E0066F8DF /* UIImageViewTest.h */ = {isa = PBXFileReference; fileEncoding = 4; lastKnownFileType = sourcecode.c.h; path = UIImageViewTest.h; sourceTree = "<group>"; };
		29080D49191B595E0066F8DF /* UIImageViewTest_Editor.cpp */ = {isa = PBXFileReference; fileEncoding = 4; lastKnownFileType = sourcecode.cpp.cpp; path = UIImageViewTest_Editor.cpp; sourceTree = "<group>"; };
		29080D4A191B595E0066F8DF /* UIImageViewTest_Editor.h */ = {isa = PBXFileReference; fileEncoding = 4; lastKnownFileType = sourcecode.c.h; path = UIImageViewTest_Editor.h; sourceTree = "<group>"; };
		29080D4C191B595E0066F8DF /* UILayoutTest.cpp */ = {isa = PBXFileReference; fileEncoding = 4; lastKnownFileType = sourcecode.cpp.cpp; path = UILayoutTest.cpp; sourceTree = "<group>"; };
		29080D4D191B595E0066F8DF /* UILayoutTest.h */ = {isa = PBXFileReference; fileEncoding = 4; lastKnownFileType = sourcecode.c.h; path = UILayoutTest.h; sourceTree = "<group>"; };
		29080D4E191B595E0066F8DF /* UILayoutTest_Editor.cpp */ = {isa = PBXFileReference; fileEncoding = 4; lastKnownFileType = sourcecode.cpp.cpp; path = UILayoutTest_Editor.cpp; sourceTree = "<group>"; };
		29080D4F191B595E0066F8DF /* UILayoutTest_Editor.h */ = {isa = PBXFileReference; fileEncoding = 4; lastKnownFileType = sourcecode.c.h; path = UILayoutTest_Editor.h; sourceTree = "<group>"; };
		29080D51191B595E0066F8DF /* UIListViewTest.cpp */ = {isa = PBXFileReference; fileEncoding = 4; lastKnownFileType = sourcecode.cpp.cpp; path = UIListViewTest.cpp; sourceTree = "<group>"; };
		29080D52191B595E0066F8DF /* UIListViewTest.h */ = {isa = PBXFileReference; fileEncoding = 4; lastKnownFileType = sourcecode.c.h; path = UIListViewTest.h; sourceTree = "<group>"; };
		29080D53191B595E0066F8DF /* UIListViewTest_Editor.cpp */ = {isa = PBXFileReference; fileEncoding = 4; lastKnownFileType = sourcecode.cpp.cpp; path = UIListViewTest_Editor.cpp; sourceTree = "<group>"; };
		29080D54191B595E0066F8DF /* UIListViewTest_Editor.h */ = {isa = PBXFileReference; fileEncoding = 4; lastKnownFileType = sourcecode.c.h; path = UIListViewTest_Editor.h; sourceTree = "<group>"; };
		29080D56191B595E0066F8DF /* UILoadingBarTest.cpp */ = {isa = PBXFileReference; fileEncoding = 4; lastKnownFileType = sourcecode.cpp.cpp; path = UILoadingBarTest.cpp; sourceTree = "<group>"; };
		29080D57191B595E0066F8DF /* UILoadingBarTest.h */ = {isa = PBXFileReference; fileEncoding = 4; lastKnownFileType = sourcecode.c.h; path = UILoadingBarTest.h; sourceTree = "<group>"; };
		29080D58191B595E0066F8DF /* UILoadingBarTest_Editor.cpp */ = {isa = PBXFileReference; fileEncoding = 4; lastKnownFileType = sourcecode.cpp.cpp; path = UILoadingBarTest_Editor.cpp; sourceTree = "<group>"; };
		29080D59191B595E0066F8DF /* UILoadingBarTest_Editor.h */ = {isa = PBXFileReference; fileEncoding = 4; lastKnownFileType = sourcecode.c.h; path = UILoadingBarTest_Editor.h; sourceTree = "<group>"; };
		29080D5B191B595E0066F8DF /* UIPageViewTest.cpp */ = {isa = PBXFileReference; fileEncoding = 4; lastKnownFileType = sourcecode.cpp.cpp; path = UIPageViewTest.cpp; sourceTree = "<group>"; };
		29080D5C191B595E0066F8DF /* UIPageViewTest.h */ = {isa = PBXFileReference; fileEncoding = 4; lastKnownFileType = sourcecode.c.h; path = UIPageViewTest.h; sourceTree = "<group>"; };
		29080D5D191B595E0066F8DF /* UIPageViewTest_Editor.cpp */ = {isa = PBXFileReference; fileEncoding = 4; lastKnownFileType = sourcecode.cpp.cpp; path = UIPageViewTest_Editor.cpp; sourceTree = "<group>"; };
		29080D5E191B595E0066F8DF /* UIPageViewTest_Editor.h */ = {isa = PBXFileReference; fileEncoding = 4; lastKnownFileType = sourcecode.c.h; path = UIPageViewTest_Editor.h; sourceTree = "<group>"; };
		29080D60191B595E0066F8DF /* UIRichTextTest.cpp */ = {isa = PBXFileReference; fileEncoding = 4; lastKnownFileType = sourcecode.cpp.cpp; path = UIRichTextTest.cpp; sourceTree = "<group>"; };
		29080D61191B595E0066F8DF /* UIRichTextTest.h */ = {isa = PBXFileReference; fileEncoding = 4; lastKnownFileType = sourcecode.c.h; path = UIRichTextTest.h; sourceTree = "<group>"; };
		29080D62191B595E0066F8DF /* UIScene.cpp */ = {isa = PBXFileReference; fileEncoding = 4; lastKnownFileType = sourcecode.cpp.cpp; path = UIScene.cpp; sourceTree = "<group>"; };
		29080D63191B595E0066F8DF /* UIScene.h */ = {isa = PBXFileReference; fileEncoding = 4; lastKnownFileType = sourcecode.c.h; path = UIScene.h; sourceTree = "<group>"; };
		29080D64191B595E0066F8DF /* UIScene_Editor.cpp */ = {isa = PBXFileReference; fileEncoding = 4; lastKnownFileType = sourcecode.cpp.cpp; path = UIScene_Editor.cpp; sourceTree = "<group>"; };
		29080D65191B595E0066F8DF /* UIScene_Editor.h */ = {isa = PBXFileReference; fileEncoding = 4; lastKnownFileType = sourcecode.c.h; path = UIScene_Editor.h; sourceTree = "<group>"; };
		29080D66191B595E0066F8DF /* UISceneManager.cpp */ = {isa = PBXFileReference; fileEncoding = 4; lastKnownFileType = sourcecode.cpp.cpp; path = UISceneManager.cpp; sourceTree = "<group>"; };
		29080D67191B595E0066F8DF /* UISceneManager.h */ = {isa = PBXFileReference; fileEncoding = 4; lastKnownFileType = sourcecode.c.h; path = UISceneManager.h; sourceTree = "<group>"; };
		29080D68191B595E0066F8DF /* UISceneManager_Editor.cpp */ = {isa = PBXFileReference; fileEncoding = 4; lastKnownFileType = sourcecode.cpp.cpp; path = UISceneManager_Editor.cpp; sourceTree = "<group>"; };
		29080D69191B595E0066F8DF /* UISceneManager_Editor.h */ = {isa = PBXFileReference; fileEncoding = 4; lastKnownFileType = sourcecode.c.h; path = UISceneManager_Editor.h; sourceTree = "<group>"; };
		29080D6B191B595E0066F8DF /* UIScrollViewTest.cpp */ = {isa = PBXFileReference; fileEncoding = 4; lastKnownFileType = sourcecode.cpp.cpp; path = UIScrollViewTest.cpp; sourceTree = "<group>"; };
		29080D6C191B595E0066F8DF /* UIScrollViewTest.h */ = {isa = PBXFileReference; fileEncoding = 4; lastKnownFileType = sourcecode.c.h; path = UIScrollViewTest.h; sourceTree = "<group>"; };
		29080D6D191B595E0066F8DF /* UIScrollViewTest_Editor.cpp */ = {isa = PBXFileReference; fileEncoding = 4; lastKnownFileType = sourcecode.cpp.cpp; path = UIScrollViewTest_Editor.cpp; sourceTree = "<group>"; };
		29080D6E191B595E0066F8DF /* UIScrollViewTest_Editor.h */ = {isa = PBXFileReference; fileEncoding = 4; lastKnownFileType = sourcecode.c.h; path = UIScrollViewTest_Editor.h; sourceTree = "<group>"; };
		29080D70191B595E0066F8DF /* UISliderTest.cpp */ = {isa = PBXFileReference; fileEncoding = 4; lastKnownFileType = sourcecode.cpp.cpp; path = UISliderTest.cpp; sourceTree = "<group>"; };
		29080D71191B595E0066F8DF /* UISliderTest.h */ = {isa = PBXFileReference; fileEncoding = 4; lastKnownFileType = sourcecode.c.h; path = UISliderTest.h; sourceTree = "<group>"; };
		29080D72191B595E0066F8DF /* UISliderTest_Editor.cpp */ = {isa = PBXFileReference; fileEncoding = 4; lastKnownFileType = sourcecode.cpp.cpp; path = UISliderTest_Editor.cpp; sourceTree = "<group>"; };
		29080D73191B595E0066F8DF /* UISliderTest_Editor.h */ = {isa = PBXFileReference; fileEncoding = 4; lastKnownFileType = sourcecode.c.h; path = UISliderTest_Editor.h; sourceTree = "<group>"; };
		29080D75191B595E0066F8DF /* UITextAtlasTest.cpp */ = {isa = PBXFileReference; fileEncoding = 4; lastKnownFileType = sourcecode.cpp.cpp; path = UITextAtlasTest.cpp; sourceTree = "<group>"; };
		29080D76191B595E0066F8DF /* UITextAtlasTest.h */ = {isa = PBXFileReference; fileEncoding = 4; lastKnownFileType = sourcecode.c.h; path = UITextAtlasTest.h; sourceTree = "<group>"; };
		29080D77191B595E0066F8DF /* UITextAtlasTest_Editor.cpp */ = {isa = PBXFileReference; fileEncoding = 4; lastKnownFileType = sourcecode.cpp.cpp; path = UITextAtlasTest_Editor.cpp; sourceTree = "<group>"; };
		29080D78191B595E0066F8DF /* UITextAtlasTest_Editor.h */ = {isa = PBXFileReference; fileEncoding = 4; lastKnownFileType = sourcecode.c.h; path = UITextAtlasTest_Editor.h; sourceTree = "<group>"; };
		29080D7A191B595E0066F8DF /* UITextBMFontTest.cpp */ = {isa = PBXFileReference; fileEncoding = 4; lastKnownFileType = sourcecode.cpp.cpp; path = UITextBMFontTest.cpp; sourceTree = "<group>"; };
		29080D7B191B595E0066F8DF /* UITextBMFontTest.h */ = {isa = PBXFileReference; fileEncoding = 4; lastKnownFileType = sourcecode.c.h; path = UITextBMFontTest.h; sourceTree = "<group>"; };
		29080D7C191B595E0066F8DF /* UITextBMFontTest_Editor.cpp */ = {isa = PBXFileReference; fileEncoding = 4; lastKnownFileType = sourcecode.cpp.cpp; path = UITextBMFontTest_Editor.cpp; sourceTree = "<group>"; };
		29080D7D191B595E0066F8DF /* UITextBMFontTest_Editor.h */ = {isa = PBXFileReference; fileEncoding = 4; lastKnownFileType = sourcecode.c.h; path = UITextBMFontTest_Editor.h; sourceTree = "<group>"; };
		29080D7F191B595E0066F8DF /* UITextFieldTest.cpp */ = {isa = PBXFileReference; fileEncoding = 4; lastKnownFileType = sourcecode.cpp.cpp; path = UITextFieldTest.cpp; sourceTree = "<group>"; };
		29080D80191B595E0066F8DF /* UITextFieldTest.h */ = {isa = PBXFileReference; fileEncoding = 4; lastKnownFileType = sourcecode.c.h; path = UITextFieldTest.h; sourceTree = "<group>"; };
		29080D81191B595E0066F8DF /* UITextFieldTest_Editor.cpp */ = {isa = PBXFileReference; fileEncoding = 4; lastKnownFileType = sourcecode.cpp.cpp; path = UITextFieldTest_Editor.cpp; sourceTree = "<group>"; };
		29080D82191B595E0066F8DF /* UITextFieldTest_Editor.h */ = {isa = PBXFileReference; fileEncoding = 4; lastKnownFileType = sourcecode.c.h; path = UITextFieldTest_Editor.h; sourceTree = "<group>"; };
		29080D84191B595E0066F8DF /* UITextTest.cpp */ = {isa = PBXFileReference; fileEncoding = 4; lastKnownFileType = sourcecode.cpp.cpp; path = UITextTest.cpp; sourceTree = "<group>"; };
		29080D85191B595E0066F8DF /* UITextTest.h */ = {isa = PBXFileReference; fileEncoding = 4; lastKnownFileType = sourcecode.c.h; path = UITextTest.h; sourceTree = "<group>"; };
		29080D86191B595E0066F8DF /* UITextTest_Editor.cpp */ = {isa = PBXFileReference; fileEncoding = 4; lastKnownFileType = sourcecode.cpp.cpp; path = UITextTest_Editor.cpp; sourceTree = "<group>"; };
		29080D87191B595E0066F8DF /* UITextTest_Editor.h */ = {isa = PBXFileReference; fileEncoding = 4; lastKnownFileType = sourcecode.c.h; path = UITextTest_Editor.h; sourceTree = "<group>"; };
		29080D89191B595E0066F8DF /* UIWidgetAddNodeTest.cpp */ = {isa = PBXFileReference; fileEncoding = 4; lastKnownFileType = sourcecode.cpp.cpp; path = UIWidgetAddNodeTest.cpp; sourceTree = "<group>"; };
		29080D8A191B595E0066F8DF /* UIWidgetAddNodeTest.h */ = {isa = PBXFileReference; fileEncoding = 4; lastKnownFileType = sourcecode.c.h; path = UIWidgetAddNodeTest.h; sourceTree = "<group>"; };
		29080D8B191B595E0066F8DF /* UIWidgetAddNodeTest_Editor.cpp */ = {isa = PBXFileReference; fileEncoding = 4; lastKnownFileType = sourcecode.cpp.cpp; path = UIWidgetAddNodeTest_Editor.cpp; sourceTree = "<group>"; };
		29080D8C191B595E0066F8DF /* UIWidgetAddNodeTest_Editor.h */ = {isa = PBXFileReference; fileEncoding = 4; lastKnownFileType = sourcecode.c.h; path = UIWidgetAddNodeTest_Editor.h; sourceTree = "<group>"; };
		290E94B3196FC16900694919 /* CocostudioParserTest.cpp */ = {isa = PBXFileReference; fileEncoding = 4; lastKnownFileType = sourcecode.cpp.cpp; name = CocostudioParserTest.cpp; path = ../CocostudioParserTest.cpp; sourceTree = "<group>"; };
		290E94B4196FC16900694919 /* CocostudioParserTest.h */ = {isa = PBXFileReference; fileEncoding = 4; lastKnownFileType = sourcecode.c.h; name = CocostudioParserTest.h; path = ../CocostudioParserTest.h; sourceTree = "<group>"; };
		292CF01219A1965E00E8E6A0 /* UIEditBoxTest.cpp */ = {isa = PBXFileReference; fileEncoding = 4; lastKnownFileType = sourcecode.cpp.cpp; path = UIEditBoxTest.cpp; sourceTree = "<group>"; };
		292CF01319A1965E00E8E6A0 /* UIEditBoxTest.h */ = {isa = PBXFileReference; fileEncoding = 4; lastKnownFileType = sourcecode.c.h; path = UIEditBoxTest.h; sourceTree = "<group>"; };
		295824571987415900F9746D /* UIScale9SpriteTest.cpp */ = {isa = PBXFileReference; fileEncoding = 4; lastKnownFileType = sourcecode.cpp.cpp; path = UIScale9SpriteTest.cpp; sourceTree = "<group>"; };
		295824581987415900F9746D /* UIScale9SpriteTest.h */ = {isa = PBXFileReference; fileEncoding = 4; lastKnownFileType = sourcecode.c.h; path = UIScale9SpriteTest.h; sourceTree = "<group>"; };
		298D7F6D19AC31F300FF096D /* UIWebViewTest.cpp */ = {isa = PBXFileReference; fileEncoding = 4; lastKnownFileType = sourcecode.cpp.cpp; name = UIWebViewTest.cpp; path = UIWebViewTest/UIWebViewTest.cpp; sourceTree = "<group>"; };
		298D7F6E19AC31F300FF096D /* UIWebViewTest.h */ = {isa = PBXFileReference; fileEncoding = 4; lastKnownFileType = sourcecode.c.h; name = UIWebViewTest.h; path = UIWebViewTest/UIWebViewTest.h; sourceTree = "<group>"; };
		29AFEF6619ACCAA000F6B10A /* Test.html */ = {isa = PBXFileReference; fileEncoding = 4; lastKnownFileType = text.html; name = Test.html; path = "../tests/cpp-tests/Resources/Test.html"; sourceTree = "<group>"; };
		29FBBBFC196A9ECD00E65826 /* CocostudioParserJsonTest.cpp */ = {isa = PBXFileReference; fileEncoding = 4; lastKnownFileType = sourcecode.cpp.cpp; path = CocostudioParserJsonTest.cpp; sourceTree = "<group>"; };
		29FBBBFD196A9ECD00E65826 /* CocostudioParserJsonTest.h */ = {isa = PBXFileReference; fileEncoding = 4; lastKnownFileType = sourcecode.c.h; path = CocostudioParserJsonTest.h; sourceTree = "<group>"; };
		3825CC431A2C982A00C92EA8 /* CustomRootNode.cpp */ = {isa = PBXFileReference; fileEncoding = 4; lastKnownFileType = sourcecode.cpp.cpp; path = CustomRootNode.cpp; sourceTree = "<group>"; };
		3825CC441A2C982A00C92EA8 /* CustomRootNode.h */ = {isa = PBXFileReference; fileEncoding = 4; lastKnownFileType = sourcecode.c.h; path = CustomRootNode.h; sourceTree = "<group>"; };
		3825CC451A2C982A00C92EA8 /* CustomRootNodeReader.cpp */ = {isa = PBXFileReference; fileEncoding = 4; lastKnownFileType = sourcecode.cpp.cpp; path = CustomRootNodeReader.cpp; sourceTree = "<group>"; };
		3825CC461A2C982A00C92EA8 /* CustomRootNodeReader.h */ = {isa = PBXFileReference; fileEncoding = 4; lastKnownFileType = sourcecode.c.h; path = CustomRootNodeReader.h; sourceTree = "<group>"; };
		3825CC471A2C982A00C92EA8 /* CustomWidgetCallbackBindTest.cpp */ = {isa = PBXFileReference; fileEncoding = 4; lastKnownFileType = sourcecode.cpp.cpp; path = CustomWidgetCallbackBindTest.cpp; sourceTree = "<group>"; };
		3825CC481A2C982A00C92EA8 /* CustomWidgetCallbackBindTest.h */ = {isa = PBXFileReference; fileEncoding = 4; lastKnownFileType = sourcecode.c.h; path = CustomWidgetCallbackBindTest.h; sourceTree = "<group>"; };
		38FA2E71194AEBE100FF2BE4 /* ActionTimelineTestScene.cpp */ = {isa = PBXFileReference; fileEncoding = 4; lastKnownFileType = sourcecode.cpp.cpp; path = ActionTimelineTestScene.cpp; sourceTree = "<group>"; };
		38FA2E72194AEBE100FF2BE4 /* ActionTimelineTestScene.h */ = {isa = PBXFileReference; fileEncoding = 4; lastKnownFileType = sourcecode.c.h; path = ActionTimelineTestScene.h; sourceTree = "<group>"; };
		38FA2E75194AECF800FF2BE4 /* ActionTimeline */ = {isa = PBXFileReference; lastKnownFileType = folder; name = ActionTimeline; path = "../tests/cpp-tests/Resources/ActionTimeline"; sourceTree = "<group>"; };
		3E2BDACE19BEA3410055CDCD /* NewAudioEngineTest.cpp */ = {isa = PBXFileReference; fileEncoding = 4; lastKnownFileType = sourcecode.cpp.cpp; path = NewAudioEngineTest.cpp; sourceTree = "<group>"; };
		3E2BDACF19BEA3410055CDCD /* NewAudioEngineTest.h */ = {isa = PBXFileReference; fileEncoding = 4; lastKnownFileType = sourcecode.c.h; path = NewAudioEngineTest.h; sourceTree = "<group>"; };
		3E2BDAD119BEA3E20055CDCD /* audio */ = {isa = PBXFileReference; lastKnownFileType = folder; name = audio; path = "../tests/cpp-tests/Resources/audio"; sourceTree = "<group>"; };
		3E2BDB0019C5E5D40055CDCD /* background.wav */ = {isa = PBXFileReference; lastKnownFileType = audio.wav; name = background.wav; path = "../tests/cpp-tests/Resources/background.wav"; sourceTree = "<group>"; };
		3E6176B71960FA6300DE83F5 /* AppDelegate.cpp */ = {isa = PBXFileReference; lastKnownFileType = sourcecode.cpp.cpp; path = AppDelegate.cpp; sourceTree = "<group>"; };
		3E6176B81960FA6300DE83F5 /* AppDelegate.h */ = {isa = PBXFileReference; lastKnownFileType = sourcecode.c.h; path = AppDelegate.h; sourceTree = "<group>"; };
		3E6176B91960FA6300DE83F5 /* AppMacros.h */ = {isa = PBXFileReference; lastKnownFileType = sourcecode.c.h; path = AppMacros.h; sourceTree = "<group>"; };
		3E6176BA1960FA6300DE83F5 /* GameControllerTest.cpp */ = {isa = PBXFileReference; lastKnownFileType = sourcecode.cpp.cpp; path = GameControllerTest.cpp; sourceTree = "<group>"; };
		3E6176BB1960FA6300DE83F5 /* GameControllerTest.h */ = {isa = PBXFileReference; lastKnownFileType = sourcecode.c.h; path = GameControllerTest.h; sourceTree = "<group>"; };
		3E6176DD1960FA6300DE83F5 /* AppController.h */ = {isa = PBXFileReference; lastKnownFileType = sourcecode.c.h; path = AppController.h; sourceTree = "<group>"; };
		3E6176DE1960FA6300DE83F5 /* AppController.mm */ = {isa = PBXFileReference; lastKnownFileType = sourcecode.cpp.objcpp; path = AppController.mm; sourceTree = "<group>"; };
		3E6176DF1960FA6300DE83F5 /* Default-568h@2x.png */ = {isa = PBXFileReference; lastKnownFileType = image.png; path = "Default-568h@2x.png"; sourceTree = "<group>"; };
		3E6176E01960FA6300DE83F5 /* Default.png */ = {isa = PBXFileReference; lastKnownFileType = image.png; path = Default.png; sourceTree = "<group>"; };
		3E6176E11960FA6300DE83F5 /* Default@2x.png */ = {isa = PBXFileReference; lastKnownFileType = image.png; path = "Default@2x.png"; sourceTree = "<group>"; };
		3E6176E21960FA6300DE83F5 /* Icon-100.png */ = {isa = PBXFileReference; lastKnownFileType = image.png; path = "Icon-100.png"; sourceTree = "<group>"; };
		3E6176E31960FA6300DE83F5 /* Icon-114.png */ = {isa = PBXFileReference; lastKnownFileType = image.png; path = "Icon-114.png"; sourceTree = "<group>"; };
		3E6176E41960FA6300DE83F5 /* Icon-120.png */ = {isa = PBXFileReference; lastKnownFileType = image.png; path = "Icon-120.png"; sourceTree = "<group>"; };
		3E6176E51960FA6300DE83F5 /* Icon-144.png */ = {isa = PBXFileReference; lastKnownFileType = image.png; path = "Icon-144.png"; sourceTree = "<group>"; };
		3E6176E61960FA6300DE83F5 /* Icon-152.png */ = {isa = PBXFileReference; lastKnownFileType = image.png; path = "Icon-152.png"; sourceTree = "<group>"; };
		3E6176E71960FA6300DE83F5 /* Icon-40.png */ = {isa = PBXFileReference; lastKnownFileType = image.png; path = "Icon-40.png"; sourceTree = "<group>"; };
		3E6176E81960FA6300DE83F5 /* Icon-57.png */ = {isa = PBXFileReference; lastKnownFileType = image.png; path = "Icon-57.png"; sourceTree = "<group>"; };
		3E6176E91960FA6300DE83F5 /* Icon-58.png */ = {isa = PBXFileReference; lastKnownFileType = image.png; path = "Icon-58.png"; sourceTree = "<group>"; };
		3E6176EA1960FA6300DE83F5 /* Icon-72.png */ = {isa = PBXFileReference; lastKnownFileType = image.png; path = "Icon-72.png"; sourceTree = "<group>"; };
		3E6176EB1960FA6300DE83F5 /* Icon-76.png */ = {isa = PBXFileReference; lastKnownFileType = image.png; path = "Icon-76.png"; sourceTree = "<group>"; };
		3E6176EC1960FA6300DE83F5 /* Icon-80.png */ = {isa = PBXFileReference; lastKnownFileType = image.png; path = "Icon-80.png"; sourceTree = "<group>"; };
		3E6176ED1960FA6300DE83F5 /* Info.plist */ = {isa = PBXFileReference; lastKnownFileType = text.plist.xml; path = Info.plist; sourceTree = "<group>"; };
		3E6176EE1960FA6300DE83F5 /* main.m */ = {isa = PBXFileReference; lastKnownFileType = sourcecode.c.objc; path = main.m; sourceTree = "<group>"; };
		3E6176EF1960FA6300DE83F5 /* RootViewController.h */ = {isa = PBXFileReference; lastKnownFileType = sourcecode.c.h; path = RootViewController.h; sourceTree = "<group>"; };
		3E6176F01960FA6300DE83F5 /* RootViewController.mm */ = {isa = PBXFileReference; lastKnownFileType = sourcecode.cpp.objcpp; path = RootViewController.mm; sourceTree = "<group>"; };
		3E6177311960FAED00DE83F5 /* game-controller-test IOS.app */ = {isa = PBXFileReference; explicitFileType = wrapper.application; includeInIndex = 0; path = "game-controller-test IOS.app"; sourceTree = BUILT_PRODUCTS_DIR; };
		3E6177381960FBB800DE83F5 /* SystemConfiguration.framework */ = {isa = PBXFileReference; lastKnownFileType = wrapper.framework; name = SystemConfiguration.framework; path = Platforms/iPhoneOS.platform/Developer/SDKs/iPhoneOS7.1.sdk/System/Library/Frameworks/SystemConfiguration.framework; sourceTree = DEVELOPER_DIR; };
		3E61773A1960FBC300DE83F5 /* CFNetwork.framework */ = {isa = PBXFileReference; lastKnownFileType = wrapper.framework; name = CFNetwork.framework; path = Platforms/iPhoneOS.platform/Developer/SDKs/iPhoneOS7.1.sdk/System/Library/Frameworks/CFNetwork.framework; sourceTree = DEVELOPER_DIR; };
		3E61773C1960FBD100DE83F5 /* GameController.framework */ = {isa = PBXFileReference; lastKnownFileType = wrapper.framework; name = GameController.framework; path = Platforms/iPhoneOS.platform/Developer/SDKs/iPhoneOS7.1.sdk/System/Library/Frameworks/GameController.framework; sourceTree = DEVELOPER_DIR; };
		3E6177F01960FEFE00DE83F5 /* fonts */ = {isa = PBXFileReference; lastKnownFileType = folder; name = fonts; path = Resources/fonts; sourceTree = "<group>"; };
		3E6177F11960FEFE00DE83F5 /* ipad */ = {isa = PBXFileReference; lastKnownFileType = folder; name = ipad; path = Resources/ipad; sourceTree = "<group>"; };
		3E6177F21960FEFE00DE83F5 /* ipadhd */ = {isa = PBXFileReference; lastKnownFileType = folder; name = ipadhd; path = Resources/ipadhd; sourceTree = "<group>"; };
		3E6177F31960FEFE00DE83F5 /* iphone */ = {isa = PBXFileReference; lastKnownFileType = folder; name = iphone; path = Resources/iphone; sourceTree = "<group>"; };
		3E92EA801921A1400094CD21 /* Sprite3DTest.cpp */ = {isa = PBXFileReference; fileEncoding = 4; lastKnownFileType = sourcecode.cpp.cpp; name = Sprite3DTest.cpp; path = Sprite3DTest/Sprite3DTest.cpp; sourceTree = "<group>"; };
		3E92EA811921A1400094CD21 /* Sprite3DTest.h */ = {isa = PBXFileReference; fileEncoding = 4; lastKnownFileType = sourcecode.c.h; name = Sprite3DTest.h; path = Sprite3DTest/Sprite3DTest.h; sourceTree = "<group>"; };
		3E92EA841921A7720094CD21 /* Sprite3DTest */ = {isa = PBXFileReference; lastKnownFileType = folder; name = Sprite3DTest; path = "../tests/cpp-tests/Resources/Sprite3DTest"; sourceTree = "<group>"; };
		3E9E75CE199324CB005B7047 /* Camera3DTest.cpp */ = {isa = PBXFileReference; fileEncoding = 4; lastKnownFileType = sourcecode.cpp.cpp; name = Camera3DTest.cpp; path = Camera3DTest/Camera3DTest.cpp; sourceTree = "<group>"; };
		3E9E75CF199324CB005B7047 /* Camera3DTest.h */ = {isa = PBXFileReference; fileEncoding = 4; lastKnownFileType = sourcecode.c.h; name = Camera3DTest.h; path = Camera3DTest/Camera3DTest.h; sourceTree = "<group>"; };
		3EA0FB5D191B92F100B170C8 /* cocosvideo.mp4 */ = {isa = PBXFileReference; lastKnownFileType = file; name = cocosvideo.mp4; path = "../tests/cpp-tests/Resources/cocosvideo.mp4"; sourceTree = "<group>"; };
		3EA0FB65191B933000B170C8 /* MediaPlayer.framework */ = {isa = PBXFileReference; lastKnownFileType = wrapper.framework; name = MediaPlayer.framework; path = Platforms/iPhoneOS.platform/Developer/SDKs/iPhoneOS7.1.sdk/System/Library/Frameworks/MediaPlayer.framework; sourceTree = DEVELOPER_DIR; };
		3EA0FB70191C844400B170C8 /* UIVideoPlayerTest.cpp */ = {isa = PBXFileReference; fileEncoding = 4; lastKnownFileType = sourcecode.cpp.cpp; path = UIVideoPlayerTest.cpp; sourceTree = "<group>"; };
		3EA0FB71191C844400B170C8 /* UIVideoPlayerTest.h */ = {isa = PBXFileReference; fileEncoding = 4; lastKnownFileType = sourcecode.c.h; path = UIVideoPlayerTest.h; sourceTree = "<group>"; };
		3EA530F51A3549AA001FDBD4 /* Particle3DTest.cpp */ = {isa = PBXFileReference; fileEncoding = 4; lastKnownFileType = sourcecode.cpp.cpp; name = Particle3DTest.cpp; path = Particle3DTest/Particle3DTest.cpp; sourceTree = "<group>"; };
		3EA530F61A3549AA001FDBD4 /* Particle3DTest.h */ = {isa = PBXFileReference; fileEncoding = 4; lastKnownFileType = sourcecode.c.h; name = Particle3DTest.h; path = Particle3DTest/Particle3DTest.h; sourceTree = "<group>"; };
		46A15F9C1807A4F8005B8026 /* cocos2d_libs.xcodeproj */ = {isa = PBXFileReference; lastKnownFileType = "wrapper.pb-project"; path = cocos2d_libs.xcodeproj; sourceTree = "<group>"; };
		527B1F2E19EF9819000A1F82 /* Default-667h@2x.png */ = {isa = PBXFileReference; lastKnownFileType = image.png; path = "Default-667h@2x.png"; sourceTree = "<group>"; };
		527B1F2F19EF9819000A1F82 /* Default-736h@3x.png */ = {isa = PBXFileReference; lastKnownFileType = image.png; path = "Default-736h@3x.png"; sourceTree = "<group>"; };
		527B1F3219EF9CF8000A1F82 /* Default-667h@2x.png */ = {isa = PBXFileReference; lastKnownFileType = image.png; path = "Default-667h@2x.png"; sourceTree = "<group>"; };
		527B1F3319EF9CF8000A1F82 /* Default-736h@3x.png */ = {isa = PBXFileReference; lastKnownFileType = image.png; path = "Default-736h@3x.png"; sourceTree = "<group>"; };
		527B1F3619EFABC9000A1F82 /* Default-667h@2x.png */ = {isa = PBXFileReference; lastKnownFileType = image.png; path = "Default-667h@2x.png"; sourceTree = "<group>"; };
		527B1F3719EFABC9000A1F82 /* Default-736h@3x.png */ = {isa = PBXFileReference; lastKnownFileType = image.png; path = "Default-736h@3x.png"; sourceTree = "<group>"; };
		527B1F3A19EFACBB000A1F82 /* Default-667h@2x.png */ = {isa = PBXFileReference; lastKnownFileType = image.png; path = "Default-667h@2x.png"; sourceTree = "<group>"; };
		527B1F3B19EFACBB000A1F82 /* Default-736h@3x.png */ = {isa = PBXFileReference; lastKnownFileType = image.png; path = "Default-736h@3x.png"; sourceTree = "<group>"; };
		527B1F3E19EFAD44000A1F82 /* Default-667h@2x.png */ = {isa = PBXFileReference; lastKnownFileType = image.png; path = "Default-667h@2x.png"; sourceTree = "<group>"; };
		527B1F3F19EFAD44000A1F82 /* Default-736h@3x.png */ = {isa = PBXFileReference; lastKnownFileType = image.png; path = "Default-736h@3x.png"; sourceTree = "<group>"; };
		527B1F4219EFAE13000A1F82 /* Default-667h@2x.png */ = {isa = PBXFileReference; lastKnownFileType = image.png; path = "Default-667h@2x.png"; sourceTree = "<group>"; };
		527B1F4319EFAE13000A1F82 /* Default-736h@3x.png */ = {isa = PBXFileReference; lastKnownFileType = image.png; path = "Default-736h@3x.png"; sourceTree = "<group>"; };
		59620E8D1921E5CF002021B6 /* Bug-Child.cpp */ = {isa = PBXFileReference; fileEncoding = 4; lastKnownFileType = sourcecode.cpp.cpp; path = "Bug-Child.cpp"; sourceTree = "<group>"; };
		59620E8E1921E5CF002021B6 /* Bug-Child.h */ = {isa = PBXFileReference; fileEncoding = 4; lastKnownFileType = sourcecode.c.h; path = "Bug-Child.h"; sourceTree = "<group>"; };
		5EBEECAE1995247000429821 /* DrawNode3D.cpp */ = {isa = PBXFileReference; fileEncoding = 4; lastKnownFileType = sourcecode.cpp.cpp; name = DrawNode3D.cpp; path = Sprite3DTest/DrawNode3D.cpp; sourceTree = "<group>"; };
		5EBEECAF1995247000429821 /* DrawNode3D.h */ = {isa = PBXFileReference; fileEncoding = 4; lastKnownFileType = sourcecode.c.h; name = DrawNode3D.h; path = Sprite3DTest/DrawNode3D.h; sourceTree = "<group>"; };
		70A7F72D191D3E4900F0F206 /* shaderTest.psh.h */ = {isa = PBXFileReference; lastKnownFileType = sourcecode.c.h; path = shaderTest.psh.h; sourceTree = "<group>"; };
		70A7F730191D421B00F0F206 /* ShaderTest.vsh.h */ = {isa = PBXFileReference; lastKnownFileType = sourcecode.c.h; path = ShaderTest.vsh.h; sourceTree = "<group>"; };
		A035A71117822E9E00987F6C /* libsqlite3.dylib */ = {isa = PBXFileReference; lastKnownFileType = "compiled.mach-o.dylib"; name = libsqlite3.dylib; path = usr/lib/libsqlite3.dylib; sourceTree = SDKROOT; };
		A07A52291783A1D20073F6A7 /* cpp-tests iOS.app */ = {isa = PBXFileReference; explicitFileType = wrapper.application; includeInIndex = 0; path = "cpp-tests iOS.app"; sourceTree = BUILT_PRODUCTS_DIR; };
		A07A52B71783AE6D0073F6A7 /* UIKit.framework */ = {isa = PBXFileReference; lastKnownFileType = wrapper.framework; name = UIKit.framework; path = Platforms/iPhoneOS.platform/Developer/SDKs/iPhoneOS6.1.sdk/System/Library/Frameworks/UIKit.framework; sourceTree = DEVELOPER_DIR; };
		A07A52B91783AE900073F6A7 /* OpenGLES.framework */ = {isa = PBXFileReference; lastKnownFileType = wrapper.framework; name = OpenGLES.framework; path = Platforms/iPhoneOS.platform/Developer/SDKs/iPhoneOS6.1.sdk/System/Library/Frameworks/OpenGLES.framework; sourceTree = DEVELOPER_DIR; };
		A07A52BB1783AEB80073F6A7 /* CoreGraphics.framework */ = {isa = PBXFileReference; lastKnownFileType = wrapper.framework; name = CoreGraphics.framework; path = Platforms/iPhoneOS.platform/Developer/SDKs/iPhoneOS6.1.sdk/System/Library/Frameworks/CoreGraphics.framework; sourceTree = DEVELOPER_DIR; };
		A07A52C11783B01F0073F6A7 /* AVFoundation.framework */ = {isa = PBXFileReference; lastKnownFileType = wrapper.framework; name = AVFoundation.framework; path = Platforms/iPhoneOS.platform/Developer/SDKs/iPhoneOS6.1.sdk/System/Library/Frameworks/AVFoundation.framework; sourceTree = DEVELOPER_DIR; };
		A5030C3319D059DA000E78E7 /* OpenURLTest.cpp */ = {isa = PBXFileReference; fileEncoding = 4; lastKnownFileType = sourcecode.cpp.cpp; name = OpenURLTest.cpp; path = OpenURLTest/OpenURLTest.cpp; sourceTree = "<group>"; };
		A5030C3419D059DA000E78E7 /* OpenURLTest.h */ = {isa = PBXFileReference; fileEncoding = 4; lastKnownFileType = sourcecode.c.h; name = OpenURLTest.h; path = OpenURLTest/OpenURLTest.h; sourceTree = "<group>"; };
		B2507B6A192589AF00FA4972 /* Shaders3D */ = {isa = PBXFileReference; lastKnownFileType = folder; name = Shaders3D; path = "../tests/cpp-tests/Resources/Shaders3D"; sourceTree = "<group>"; };
		B609E67119C18DAD003D0074 /* BillBoardTest.cpp */ = {isa = PBXFileReference; fileEncoding = 4; lastKnownFileType = sourcecode.cpp.cpp; name = BillBoardTest.cpp; path = BillBoardTest/BillBoardTest.cpp; sourceTree = "<group>"; };
		B609E67219C18DAD003D0074 /* BillBoardTest.h */ = {isa = PBXFileReference; fileEncoding = 4; lastKnownFileType = sourcecode.c.h; name = BillBoardTest.h; path = BillBoardTest/BillBoardTest.h; sourceTree = "<group>"; };
		B621CE681A3E923000646956 /* Particle3D */ = {isa = PBXFileReference; lastKnownFileType = folder; name = Particle3D; path = "../tests/cpp-tests/Resources/Particle3D"; sourceTree = "<group>"; };
		B6C039D719C95D83007207DC /* LightTest.cpp */ = {isa = PBXFileReference; fileEncoding = 4; lastKnownFileType = sourcecode.cpp.cpp; name = LightTest.cpp; path = LightTest/LightTest.cpp; sourceTree = "<group>"; };
		B6C039D819C95D83007207DC /* LightTest.h */ = {isa = PBXFileReference; fileEncoding = 4; lastKnownFileType = sourcecode.c.h; name = LightTest.h; path = LightTest/LightTest.h; sourceTree = "<group>"; };
		C04F93581941B05400E9FEAB /* TileMapTest2.cpp */ = {isa = PBXFileReference; fileEncoding = 4; lastKnownFileType = sourcecode.cpp.cpp; path = TileMapTest2.cpp; sourceTree = "<group>"; };
		C04F93591941B05400E9FEAB /* TileMapTest2.h */ = {isa = PBXFileReference; fileEncoding = 4; lastKnownFileType = sourcecode.c.h; path = TileMapTest2.h; sourceTree = "<group>"; };
		C08689C018D370C90093E810 /* background.caf */ = {isa = PBXFileReference; lastKnownFileType = file; name = background.caf; path = "../tests/cpp-tests/Resources/background.caf"; sourceTree = "<group>"; };
		D0FD03621A3B546400825BB5 /* AllocatorTest.cpp */ = {isa = PBXFileReference; fileEncoding = 4; lastKnownFileType = sourcecode.cpp.cpp; name = AllocatorTest.cpp; path = AllocatorTest/AllocatorTest.cpp; sourceTree = "<group>"; };
		D0FD03631A3B546400825BB5 /* AllocatorTest.h */ = {isa = PBXFileReference; fileEncoding = 4; lastKnownFileType = sourcecode.c.h; name = AllocatorTest.h; path = AllocatorTest/AllocatorTest.h; sourceTree = "<group>"; };
		D60AE43317F7FFE100757E4B /* CoreMotion.framework */ = {isa = PBXFileReference; lastKnownFileType = wrapper.framework; name = CoreMotion.framework; path = Platforms/iPhoneOS.platform/Developer/SDKs/iPhoneOS7.0.sdk/System/Library/Frameworks/CoreMotion.framework; sourceTree = DEVELOPER_DIR; };
		EDCC747E17C455FD007B692C /* IOKit.framework */ = {isa = PBXFileReference; lastKnownFileType = wrapper.framework; name = IOKit.framework; path = System/Library/Frameworks/IOKit.framework; sourceTree = SDKROOT; };
/* End PBXFileReference section */

/* Begin PBXFrameworksBuildPhase section */
		15CBA025196EE56C005877BB /* Frameworks */ = {
			isa = PBXFrameworksBuildPhase;
			buildActionMask = 2147483647;
			files = (
				15427B7A198B87AA00DC375D /* libcocos2d iOS.a in Frameworks */,
				15427B79198B879900DC375D /* libluacocos2d iOS.a in Frameworks */,
				15CBA9E0196EEBD4005877BB /* MediaPlayer.framework in Frameworks */,
				15CBA9DE196EEAF8005877BB /* GameController.framework in Frameworks */,
				15CBA9DD196EEAA6005877BB /* libz.dylib in Frameworks */,
				15CBA9DB196EEA90005877BB /* CoreMotion.framework in Frameworks */,
				15CBA9D7196EEA63005877BB /* AudioToolbox.framework in Frameworks */,
				15CBA9D4196EEA33005877BB /* OpenAL.framework in Frameworks */,
				15CBA9D9196EEA7D005877BB /* QuartzCore.framework in Frameworks */,
				15CBA9D5196EEA43005877BB /* CoreGraphics.framework in Frameworks */,
				15CBA9D2196EEA33005877BB /* OpenGLES.framework in Frameworks */,
				15CBA9D0196EEA05005877BB /* UIKit.framework in Frameworks */,
				15CBA9CF196EE9FB005877BB /* AVFoundation.framework in Frameworks */,
				15CBA9D1196EEA1D005877BB /* Foundation.framework in Frameworks */,
			);
			runOnlyForDeploymentPostprocessing = 0;
		};
		1A0EE29F18CDF6DA004CD58F /* Frameworks */ = {
			isa = PBXFrameworksBuildPhase;
			buildActionMask = 2147483647;
			files = (
				1A0EE2A218CDF6DA004CD58F /* libcocos2d Mac.a in Frameworks */,
				1A0EE2A518CDF6DA004CD58F /* IOKit.framework in Frameworks */,
				1A0EE2A618CDF6DA004CD58F /* libcurl.dylib in Frameworks */,
				1A0EE2A718CDF6DA004CD58F /* libz.dylib in Frameworks */,
				1A0EE2A818CDF6DA004CD58F /* Foundation.framework in Frameworks */,
				1A0EE2A918CDF6DA004CD58F /* AudioToolbox.framework in Frameworks */,
				1A0EE2AA18CDF6DA004CD58F /* ApplicationServices.framework in Frameworks */,
				1A0EE2AB18CDF6DA004CD58F /* OpenAL.framework in Frameworks */,
				1A0EE2AC18CDF6DA004CD58F /* QuartzCore.framework in Frameworks */,
				1A0EE2AD18CDF6DA004CD58F /* OpenGL.framework in Frameworks */,
				1A0EE2AE18CDF6DA004CD58F /* Cocoa.framework in Frameworks */,
			);
			runOnlyForDeploymentPostprocessing = 0;
		};
		1A0EE2C818CDF733004CD58F /* Frameworks */ = {
			isa = PBXFrameworksBuildPhase;
			buildActionMask = 2147483647;
			files = (
				15EFA270198B25B9000C57D3 /* libcocos2d Mac.a in Frameworks */,
				15EFA25B198A4A47000C57D3 /* libluacocos2d Mac.a in Frameworks */,
				1A0EE2C918CDF733004CD58F /* libcurl.dylib in Frameworks */,
				1A0EE2CA18CDF733004CD58F /* libz.dylib in Frameworks */,
				1A0EE2CB18CDF733004CD58F /* IOKit.framework in Frameworks */,
				1A0EE2CC18CDF733004CD58F /* Foundation.framework in Frameworks */,
				1A0EE2CD18CDF733004CD58F /* AudioToolbox.framework in Frameworks */,
				1A0EE2CE18CDF733004CD58F /* ApplicationServices.framework in Frameworks */,
				1A0EE2CF18CDF733004CD58F /* OpenAL.framework in Frameworks */,
				1A0EE2D018CDF733004CD58F /* QuartzCore.framework in Frameworks */,
				1A0EE2D118CDF733004CD58F /* OpenGL.framework in Frameworks */,
				1A0EE2D718CDF733004CD58F /* Cocoa.framework in Frameworks */,
			);
			runOnlyForDeploymentPostprocessing = 0;
		};
		1A0EE40018CDF775004CD58F /* Frameworks */ = {
			isa = PBXFrameworksBuildPhase;
			buildActionMask = 2147483647;
			files = (
				1A0EE40318CDF775004CD58F /* libcocos2d iOS.a in Frameworks */,
				1A0EE40618CDF775004CD58F /* CoreMotion.framework in Frameworks */,
				1A0EE40718CDF775004CD58F /* libz.dylib in Frameworks */,
				1A0EE40818CDF775004CD58F /* Foundation.framework in Frameworks */,
				1A0EE40918CDF775004CD58F /* AudioToolbox.framework in Frameworks */,
				1A0EE40A18CDF775004CD58F /* OpenAL.framework in Frameworks */,
				1A0EE40B18CDF775004CD58F /* QuartzCore.framework in Frameworks */,
				1A0EE40C18CDF775004CD58F /* CoreGraphics.framework in Frameworks */,
				1A0EE40D18CDF775004CD58F /* OpenGLES.framework in Frameworks */,
				1A0EE40E18CDF775004CD58F /* UIKit.framework in Frameworks */,
				1A0EE40F18CDF775004CD58F /* AVFoundation.framework in Frameworks */,
			);
			runOnlyForDeploymentPostprocessing = 0;
		};
		1A0EE42B18CDF799004CD58F /* Frameworks */ = {
			isa = PBXFrameworksBuildPhase;
			buildActionMask = 2147483647;
			files = (
				15AE17DB19A7235300C27E9E /* libcurl.a in Frameworks */,
				15EFA68B198B3AD8000C57D3 /* libcocos2d iOS.a in Frameworks */,
				15EFA68D198B3AD8000C57D3 /* libluacocos2d iOS.a in Frameworks */,
				15AECE25195D467D00907DB0 /* MediaPlayer.framework in Frameworks */,
				1A0EE42C18CDF799004CD58F /* libz.dylib in Frameworks */,
				1A0EE42D18CDF799004CD58F /* CoreMotion.framework in Frameworks */,
				1A0EE42E18CDF799004CD58F /* AudioToolbox.framework in Frameworks */,
				1A0EE42F18CDF799004CD58F /* OpenAL.framework in Frameworks */,
				1A0EE43018CDF799004CD58F /* QuartzCore.framework in Frameworks */,
				1A0EE43118CDF799004CD58F /* CoreGraphics.framework in Frameworks */,
				1A0EE43218CDF799004CD58F /* OpenGLES.framework in Frameworks */,
				1A0EE43318CDF799004CD58F /* UIKit.framework in Frameworks */,
				1A0EE43418CDF799004CD58F /* AVFoundation.framework in Frameworks */,
				1A0EE43518CDF799004CD58F /* Foundation.framework in Frameworks */,
			);
			runOnlyForDeploymentPostprocessing = 0;
		};
		1ABCA28318CD91510087CE3A /* Frameworks */ = {
			isa = PBXFrameworksBuildPhase;
			buildActionMask = 2147483647;
			files = (
				15EFA273198B265A000C57D3 /* libluacocos2d Mac.a in Frameworks */,
				1ABCA2C318CD92420087CE3A /* libcocos2d Mac.a in Frameworks */,
				1ABCA36218CD9AC60087CE3A /* libcurl.dylib in Frameworks */,
				1ABCA36118CD9AC00087CE3A /* libz.dylib in Frameworks */,
				1ABCA35F18CD9AAE0087CE3A /* IOKit.framework in Frameworks */,
				1ABCA35E18CD9AA50087CE3A /* Foundation.framework in Frameworks */,
				1ABCA35D18CD9A9E0087CE3A /* AudioToolbox.framework in Frameworks */,
				1ABCA35B18CD9A950087CE3A /* ApplicationServices.framework in Frameworks */,
				1ABCA35918CD9A8F0087CE3A /* OpenAL.framework in Frameworks */,
				1ABCA35718CD9A890087CE3A /* QuartzCore.framework in Frameworks */,
				1ABCA35518CD9A820087CE3A /* OpenGL.framework in Frameworks */,
				1ABCA28718CD91510087CE3A /* Cocoa.framework in Frameworks */,
			);
			runOnlyForDeploymentPostprocessing = 0;
		};
		1ABCA2CA18CD93580087CE3A /* Frameworks */ = {
			isa = PBXFrameworksBuildPhase;
			buildActionMask = 2147483647;
			files = (
				15AE17DC19A725A000C27E9E /* libcurl.a in Frameworks */,
				15EFA66F198B356E000C57D3 /* libluacocos2d iOS.a in Frameworks */,
				15EFA666198B34D7000C57D3 /* libcocos2d iOS.a in Frameworks */,
				15AECE0B195C0F8A00907DB0 /* MediaPlayer.framework in Frameworks */,
				1ABCA3B018CDA06D0087CE3A /* libz.dylib in Frameworks */,
				1ABCA3AA18CD9F1A0087CE3A /* CoreMotion.framework in Frameworks */,
				1ABCA3A918CD9F130087CE3A /* AudioToolbox.framework in Frameworks */,
				1ABCA3A718CD9F0D0087CE3A /* OpenAL.framework in Frameworks */,
				1ABCA3A518CD9F060087CE3A /* QuartzCore.framework in Frameworks */,
				1ABCA3A318CD9EFE0087CE3A /* CoreGraphics.framework in Frameworks */,
				1ABCA3A118CD9EF60087CE3A /* OpenGLES.framework in Frameworks */,
				1ABCA39F18CD9EE50087CE3A /* UIKit.framework in Frameworks */,
				1ABCA39D18CD9ED80087CE3A /* AVFoundation.framework in Frameworks */,
				1ABCA2CE18CD93580087CE3A /* Foundation.framework in Frameworks */,
			);
			runOnlyForDeploymentPostprocessing = 0;
		};
		1D60588F0D05DD3D006BFB54 /* Frameworks */ = {
			isa = PBXFrameworksBuildPhase;
			buildActionMask = 2147483647;
			files = (
				1AAF534D180E2F4E000584C8 /* libcocos2d Mac.a in Frameworks */,
				EDCC747F17C455FD007B692C /* IOKit.framework in Frameworks */,
				1A9F808D177E98A600D9A1CB /* libcurl.dylib in Frameworks */,
				15C6482F165F399D007D4F18 /* libz.dylib in Frameworks */,
				15C64833165F3AFD007D4F18 /* Foundation.framework in Frameworks */,
				15C6482D165F3988007D4F18 /* AudioToolbox.framework in Frameworks */,
				15C6482B165F3979007D4F18 /* ApplicationServices.framework in Frameworks */,
				15C64829165F396B007D4F18 /* OpenAL.framework in Frameworks */,
				15C64827165F394E007D4F18 /* QuartzCore.framework in Frameworks */,
				15C64825165F3934007D4F18 /* OpenGL.framework in Frameworks */,
				A05FCACA177C124500BE600E /* Cocoa.framework in Frameworks */,
			);
			runOnlyForDeploymentPostprocessing = 0;
		};
		3E6177201960FAED00DE83F5 /* Frameworks */ = {
			isa = PBXFrameworksBuildPhase;
			buildActionMask = 2147483647;
			files = (
				3E61773D1960FBD200DE83F5 /* GameController.framework in Frameworks */,
				3E6177221960FAED00DE83F5 /* libcocos2d iOS.a in Frameworks */,
				3E6177241960FAED00DE83F5 /* CoreMotion.framework in Frameworks */,
				3E6177251960FAED00DE83F5 /* libz.dylib in Frameworks */,
				3E6177261960FAED00DE83F5 /* Foundation.framework in Frameworks */,
				3E6177271960FAED00DE83F5 /* AudioToolbox.framework in Frameworks */,
				3E6177281960FAED00DE83F5 /* OpenAL.framework in Frameworks */,
				3E6177291960FAED00DE83F5 /* QuartzCore.framework in Frameworks */,
				3E61772A1960FAED00DE83F5 /* CoreGraphics.framework in Frameworks */,
				3E61772B1960FAED00DE83F5 /* OpenGLES.framework in Frameworks */,
				3E61772C1960FAED00DE83F5 /* UIKit.framework in Frameworks */,
				3E61772D1960FAED00DE83F5 /* AVFoundation.framework in Frameworks */,
			);
			runOnlyForDeploymentPostprocessing = 0;
		};
		A07A52171783A1D20073F6A7 /* Frameworks */ = {
			isa = PBXFrameworksBuildPhase;
			buildActionMask = 2147483647;
			files = (
				15EE465B19A7200300AF29F1 /* libcurl.a in Frameworks */,
				3EA0FB66191B933000B170C8 /* MediaPlayer.framework in Frameworks */,
				1AAF5400180E39D4000584C8 /* libcocos2d iOS.a in Frameworks */,
				D60AE43417F7FFE100757E4B /* CoreMotion.framework in Frameworks */,
				A07A521E1783A1D20073F6A7 /* libz.dylib in Frameworks */,
				A07A521F1783A1D20073F6A7 /* Foundation.framework in Frameworks */,
				A07A52201783A1D20073F6A7 /* AudioToolbox.framework in Frameworks */,
				A07A52221783A1D20073F6A7 /* OpenAL.framework in Frameworks */,
				A07A52231783A1D20073F6A7 /* QuartzCore.framework in Frameworks */,
				A07A52BE1783AF1E0073F6A7 /* CoreGraphics.framework in Frameworks */,
				A07A52BF1783AF210073F6A7 /* OpenGLES.framework in Frameworks */,
				A07A52C01783AF250073F6A7 /* UIKit.framework in Frameworks */,
				A07A52C31783B02C0073F6A7 /* AVFoundation.framework in Frameworks */,
			);
			runOnlyForDeploymentPostprocessing = 0;
		};
/* End PBXFrameworksBuildPhase section */

/* Begin PBXGroup section */
		15B3709519EE5DBA00ABE682 /* AssetsManagerExTest */ = {
			isa = PBXGroup;
			children = (
				15B3709619EE5DBA00ABE682 /* AssetsManagerExTest.cpp */,
				15B3709719EE5DBA00ABE682 /* AssetsManagerExTest.h */,
			);
			path = AssetsManagerExTest;
			sourceTree = "<group>";
		};
		15CBA087196EE66D005877BB /* lua-game-controller-test */ = {
			isa = PBXGroup;
			children = (
				15CBA089196EE66D005877BB /* project */,
				15CBA9A6196EE6DB005877BB /* res */,
				15CBA9A4196EE6B1005877BB /* src */,
			);
			name = "lua-game-controller-test";
			path = "../tests/lua-game-controller-test";
			sourceTree = "<group>";
		};
		15CBA089196EE66D005877BB /* project */ = {
			isa = PBXGroup;
			children = (
				15CBA08A196EE66D005877BB /* Classes */,
				15CBA53D196EE671005877BB /* proj.ios */,
			);
			path = project;
			sourceTree = "<group>";
		};
		15CBA08A196EE66D005877BB /* Classes */ = {
			isa = PBXGroup;
			children = (
				15427B7B198B880100DC375D /* lua_cocos2dx_controller_manual.cpp */,
				15427B7C198B880100DC375D /* lua_cocos2dx_controller_manual.hpp */,
				15CBA9EB196F7BD8005877BB /* lua_cocos2dx_controller_auto.cpp */,
				15CBA9EC196F7BD8005877BB /* lua_cocos2dx_controller_auto.hpp */,
				15CBA08B196EE66D005877BB /* AppDelegate.cpp */,
				15CBA08C196EE66D005877BB /* AppDelegate.h */,
			);
			path = Classes;
			sourceTree = "<group>";
		};
		15CBA53D196EE671005877BB /* proj.ios */ = {
			isa = PBXGroup;
			children = (
				527B1F3619EFABC9000A1F82 /* Default-667h@2x.png */,
				527B1F3719EFABC9000A1F82 /* Default-736h@3x.png */,
				15CBA53E196EE671005877BB /* AppController.h */,
				15CBA53F196EE671005877BB /* AppController.mm */,
				15CBA540196EE671005877BB /* Default-568h@2x.png */,
				15CBA541196EE671005877BB /* Default.png */,
				15CBA542196EE671005877BB /* Default@2x.png */,
				15CBA543196EE671005877BB /* HelloLua_Prefix.pch */,
				15CBA544196EE671005877BB /* Icon-114.png */,
				15CBA545196EE671005877BB /* Icon-120.png */,
				15CBA546196EE671005877BB /* Icon-144.png */,
				15CBA547196EE671005877BB /* Icon-152.png */,
				15CBA548196EE671005877BB /* Icon-57.png */,
				15CBA549196EE671005877BB /* Icon-72.png */,
				15CBA54A196EE671005877BB /* Icon-76.png */,
				15CBA54B196EE671005877BB /* Info.plist */,
				15CBA54C196EE671005877BB /* main.m */,
				15CBA54D196EE671005877BB /* RootViewController.h */,
				15CBA54E196EE671005877BB /* RootViewController.mm */,
			);
			path = proj.ios;
			sourceTree = "<group>";
		};
		15CBA9A6196EE6DB005877BB /* res */ = {
			isa = PBXGroup;
			children = (
				15CBA9A7196EE6DB005877BB /* .gitignore */,
			);
			path = res;
			sourceTree = "<group>";
		};
		19C28FACFE9D520D11CA2CBB /* Products */ = {
			isa = PBXGroup;
			children = (
				1D6058910D05DD3D006BFB54 /* cpp-tests Mac.app */,
				A07A52291783A1D20073F6A7 /* cpp-tests iOS.app */,
				1ABCA28618CD91510087CE3A /* lua-tests Mac.app */,
				1ABCA2CD18CD93580087CE3A /* lua-tests iOS.app */,
				1A0EE2B218CDF6DA004CD58F /* cpp-empty-test Mac.app */,
				1A0EE31418CDF733004CD58F /* lua-empty-test Mac.app */,
				1A0EE41318CDF775004CD58F /* cpp-empty-test iOS.app */,
				1A0EE47E18CDF799004CD58F /* lua-empty-test iOS.app */,
				3E6177311960FAED00DE83F5 /* game-controller-test IOS.app */,
				15CBA063196EE56C005877BB /* lua-game-controller-test iOS.app */,
			);
			name = Products;
			sourceTree = "<group>";
		};
		1ABCA27718CD90A40087CE3A /* Products */ = {
			isa = PBXGroup;
			children = (
				15EFA258198A4A24000C57D3 /* libluacocos2d Mac.a */,
				15EFA665198B33EE000C57D3 /* libluacocos2d iOS.a */,
			);
			name = Products;
			sourceTree = "<group>";
		};
		1ABCA28818CD91510087CE3A /* Other Frameworks */ = {
			isa = PBXGroup;
			children = (
				1ABCA28918CD91510087CE3A /* AppKit.framework */,
				1ABCA28A18CD91510087CE3A /* CoreData.framework */,
				1ABCA28B18CD91510087CE3A /* Foundation.framework */,
			);
			name = "Other Frameworks";
			sourceTree = "<group>";
		};
		1AC358B618CEC19F00F37B72 /* cpp-empty-test */ = {
			isa = PBXGroup;
			children = (
				1AC358BA18CEC1BF00F37B72 /* Classes */,
				1AC358C418CEC1CA00F37B72 /* proj.ios */,
				1AC358EC18CEC1D400F37B72 /* proj.mac */,
				1AC358FD18CEC1EF00F37B72 /* Resources */,
			);
			name = "cpp-empty-test";
			sourceTree = "<group>";
		};
		1AC358BA18CEC1BF00F37B72 /* Classes */ = {
			isa = PBXGroup;
			children = (
				1AC358BB18CEC1BF00F37B72 /* AppDelegate.cpp */,
				1AC358BC18CEC1BF00F37B72 /* AppDelegate.h */,
				1AC358BD18CEC1BF00F37B72 /* AppMacros.h */,
				1AC358BE18CEC1BF00F37B72 /* HelloWorldScene.cpp */,
				1AC358BF18CEC1BF00F37B72 /* HelloWorldScene.h */,
			);
			name = Classes;
			path = "../tests/cpp-empty-test/Classes";
			sourceTree = "<group>";
		};
		1AC358C418CEC1CA00F37B72 /* proj.ios */ = {
			isa = PBXGroup;
			children = (
				527B1F2E19EF9819000A1F82 /* Default-667h@2x.png */,
				527B1F2F19EF9819000A1F82 /* Default-736h@3x.png */,
				1AC358C518CEC1CA00F37B72 /* AppController.h */,
				1AC358C618CEC1CA00F37B72 /* AppController.mm */,
				1AC358C718CEC1CA00F37B72 /* Default-568h@2x.png */,
				1AC358C818CEC1CA00F37B72 /* Default.png */,
				1AC358C918CEC1CA00F37B72 /* Default@2x.png */,
				1AC358CC18CEC1CB00F37B72 /* Icon-100.png */,
				1AC358CD18CEC1CB00F37B72 /* Icon-114.png */,
				1AC358CE18CEC1CB00F37B72 /* Icon-120.png */,
				1AC358CF18CEC1CB00F37B72 /* Icon-144.png */,
				1AC358D018CEC1CB00F37B72 /* Icon-152.png */,
				1AC358D118CEC1CB00F37B72 /* Icon-40.png */,
				1AC358D218CEC1CB00F37B72 /* Icon-57.png */,
				1AC358D318CEC1CB00F37B72 /* Icon-58.png */,
				1AC358D418CEC1CB00F37B72 /* Icon-72.png */,
				1AC358D518CEC1CB00F37B72 /* Icon-76.png */,
				1AC358D618CEC1CB00F37B72 /* Icon-80.png */,
				1AC3590F18CEC26700F37B72 /* Info.plist */,
				1AC358D718CEC1CB00F37B72 /* main.m */,
				1AC358D818CEC1CB00F37B72 /* RootViewController.h */,
				1AC358D918CEC1CB00F37B72 /* RootViewController.mm */,
			);
			name = proj.ios;
			path = "../tests/cpp-empty-test/proj.ios";
			sourceTree = "<group>";
		};
		1AC358EC18CEC1D400F37B72 /* proj.mac */ = {
			isa = PBXGroup;
			children = (
				1AC358F318CEC1D400F37B72 /* Icon.icns */,
				1AC3590D18CEC25300F37B72 /* Info.plist */,
				1AC358ED18CEC1D400F37B72 /* InfoPlist.strings */,
				1AC358F418CEC1D400F37B72 /* main.cpp */,
				1AC358EF18CEC1D400F37B72 /* MainMenu.xib */,
			);
			name = proj.mac;
			path = "../tests/cpp-empty-test/proj.mac";
			sourceTree = "<group>";
		};
		1AC358FD18CEC1EF00F37B72 /* Resources */ = {
			isa = PBXGroup;
			children = (
				1AC358FE18CEC1FB00F37B72 /* bang.png */,
				1AC358FF18CEC1FB00F37B72 /* fonts */,
				1AC3590018CEC1FB00F37B72 /* ipad */,
				1AC3590118CEC1FB00F37B72 /* ipadhd */,
				1AC3590218CEC1FB00F37B72 /* iphone */,
			);
			name = Resources;
			sourceTree = "<group>";
		};
		1AC3592118CECEFF00F37B72 /* cpp-tests */ = {
			isa = PBXGroup;
			children = (
				1AC3592418CECF0A00F37B72 /* Classes */,
				1AC35C6D18CECF1400F37B72 /* proj.ios */,
				1AC35C9A18CECF1E00F37B72 /* proj.mac */,
				1AC35CA818CED83500F37B72 /* Resources */,
			);
			name = "cpp-tests";
			sourceTree = "<group>";
		};
		1AC3592418CECF0A00F37B72 /* Classes */ = {
			isa = PBXGroup;
			children = (
<<<<<<< HEAD
				3EA530F41A354983001FDBD4 /* Particle3DTest */,
=======
				D0FD03611A3B543700825BB5 /* AllocatorTest */,
>>>>>>> a1a41d9f
				B6C039D619C95D28007207DC /* LightTest */,
				B609E67019C18D90003D0074 /* BillBoardTest */,
				3E2BDACD19BEA3410055CDCD /* NewAudioEngineTest */,
				3E9E75CB199324A8005B7047 /* Camera3DTest */,
				1AC3592818CECF0A00F37B72 /* ActionManagerTest */,
				1AC3592B18CECF0A00F37B72 /* ActionsEaseTest */,
				1AC3592E18CECF0A00F37B72 /* ActionsProgressTest */,
				1AC3593118CECF0A00F37B72 /* ActionsTest */,
				1AC3593418CECF0A00F37B72 /* AppDelegate.cpp */,
				1AC3593518CECF0A00F37B72 /* AppDelegate.h */,
				1AC3593618CECF0A00F37B72 /* BaseTest.cpp */,
				1AC3593718CECF0A00F37B72 /* BaseTest.h */,
				1AC3593818CECF0A00F37B72 /* Box2DTest */,
				1AC3593B18CECF0A00F37B72 /* Box2DTestBed */,
				1AC3597618CECF0B00F37B72 /* BugsTest */,
				1AC3598E18CECF0B00F37B72 /* ChipmunkTest */,
				1AC3599118CECF0B00F37B72 /* ClickAndMoveTest */,
				1AC3599418CECF0B00F37B72 /* ClippingNodeTest */,
				1AC3599718CECF0B00F37B72 /* CocosDenshionTest */,
				1AC3599A18CECF0B00F37B72 /* ConfigurationTest */,
				1AC3599D18CECF0B00F37B72 /* ConsoleTest */,
				1AC359A018CECF0B00F37B72 /* controller.cpp */,
				1AC359A118CECF0B00F37B72 /* controller.h */,
				1AC359A218CECF0B00F37B72 /* CurlTest */,
				1AC359A518CECF0B00F37B72 /* CurrentLanguageTest */,
				1AC359A818CECF0B00F37B72 /* DataVisitorTest */,
				1AC359AB18CECF0B00F37B72 /* DrawPrimitivesTest */,
				1AC359AE18CECF0B00F37B72 /* EffectsAdvancedTest */,
				1AC359B118CECF0B00F37B72 /* EffectsTest */,
				1AC359B418CECF0B00F37B72 /* ExtensionsTest */,
				1AC35A8F18CECF0B00F37B72 /* FileUtilsTest */,
				1AC35A9218CECF0B00F37B72 /* FontTest */,
				1AC35A9518CECF0B00F37B72 /* InputTest */,
				1AC35A9818CECF0B00F37B72 /* IntervalTest */,
				1AC35AA118CECF0B00F37B72 /* LabelTest */,
				1AC35AA618CECF0C00F37B72 /* LayerTest */,
				1AC35AA918CECF0C00F37B72 /* MenuTest */,
				1AC35AAC18CECF0C00F37B72 /* MotionStreakTest */,
				1AC35AAF18CECF0C00F37B72 /* MutiTouchTest */,
				1AC35AB218CECF0C00F37B72 /* NewEventDispatcherTest */,
				1AC35AB518CECF0C00F37B72 /* NewRendererTest */,
				1AC35AB818CECF0C00F37B72 /* NodeTest */,
				1AC35ABB18CECF0C00F37B72 /* ParallaxTest */,
				1AC35ABE18CECF0C00F37B72 /* ParticleTest */,
				1AC35AC118CECF0C00F37B72 /* PerformanceTest */,
				1AC35ADA18CECF0C00F37B72 /* PhysicsTest */,
				1AC35ADD18CECF0C00F37B72 /* ReleasePoolTest */,
				1AC35AE018CECF0C00F37B72 /* RenderTextureTest */,
				1AC35AE318CECF0C00F37B72 /* RotateWorldTest */,
				1AC35AE618CECF0C00F37B72 /* SceneTest */,
				1AC35AE918CECF0C00F37B72 /* SchedulerTest */,
				1AC35AEC18CECF0C00F37B72 /* ShaderTest */,
				1AC35AF118CECF0C00F37B72 /* SpineTest */,
				3E92EA7D1921A0C60094CD21 /* Sprite3DTest */,
				1AC35AF418CECF0C00F37B72 /* SpriteTest */,
				1AC35AF718CECF0C00F37B72 /* testBasic.cpp */,
				1AC35AF818CECF0C00F37B72 /* testBasic.h */,
				1AC35AF918CECF0C00F37B72 /* testResource.h */,
				1AC35AFA18CECF0C00F37B72 /* tests.h */,
				1AC35AFB18CECF0C00F37B72 /* TextInputTest */,
				1AC35AFE18CECF0C00F37B72 /* Texture2dTest */,
				1AC35B0118CECF0C00F37B72 /* TextureCacheTest */,
				1AC35B0418CECF0C00F37B72 /* TexturePackerEncryptionTest */,
				1AC35B0718CECF0C00F37B72 /* TileMapTest */,
				1AC35B0A18CECF0C00F37B72 /* TouchesTest */,
				1AC35B1118CECF0C00F37B72 /* TransitionsTest */,
				29080D17191B571F0066F8DF /* UITest */,
				1AC35B1418CECF0C00F37B72 /* UnitTest */,
				1AC35B1718CECF0C00F37B72 /* UserDefaultTest */,
				1AC35B1A18CECF0C00F37B72 /* VisibleRect.cpp */,
				1AC35B1B18CECF0C00F37B72 /* VisibleRect.h */,
				A5030C3219D059AB000E78E7 /* OpenURLTest */,
				1AC35B1C18CECF0C00F37B72 /* ZwoptexTest */,
			);
			name = Classes;
			path = "../tests/cpp-tests/Classes";
			sourceTree = "<group>";
		};
		1AC3592818CECF0A00F37B72 /* ActionManagerTest */ = {
			isa = PBXGroup;
			children = (
				1AC3592918CECF0A00F37B72 /* ActionManagerTest.cpp */,
				1AC3592A18CECF0A00F37B72 /* ActionManagerTest.h */,
			);
			path = ActionManagerTest;
			sourceTree = "<group>";
		};
		1AC3592B18CECF0A00F37B72 /* ActionsEaseTest */ = {
			isa = PBXGroup;
			children = (
				1AC3592C18CECF0A00F37B72 /* ActionsEaseTest.cpp */,
				1AC3592D18CECF0A00F37B72 /* ActionsEaseTest.h */,
			);
			path = ActionsEaseTest;
			sourceTree = "<group>";
		};
		1AC3592E18CECF0A00F37B72 /* ActionsProgressTest */ = {
			isa = PBXGroup;
			children = (
				1AC3592F18CECF0A00F37B72 /* ActionsProgressTest.cpp */,
				1AC3593018CECF0A00F37B72 /* ActionsProgressTest.h */,
			);
			path = ActionsProgressTest;
			sourceTree = "<group>";
		};
		1AC3593118CECF0A00F37B72 /* ActionsTest */ = {
			isa = PBXGroup;
			children = (
				1AC3593218CECF0A00F37B72 /* ActionsTest.cpp */,
				1AC3593318CECF0A00F37B72 /* ActionsTest.h */,
			);
			path = ActionsTest;
			sourceTree = "<group>";
		};
		1AC3593818CECF0A00F37B72 /* Box2DTest */ = {
			isa = PBXGroup;
			children = (
				1AC3593918CECF0A00F37B72 /* Box2dTest.cpp */,
				1AC3593A18CECF0A00F37B72 /* Box2dTest.h */,
			);
			path = Box2DTest;
			sourceTree = "<group>";
		};
		1AC3593B18CECF0A00F37B72 /* Box2DTestBed */ = {
			isa = PBXGroup;
			children = (
				1AC3593C18CECF0A00F37B72 /* Box2dView.cpp */,
				1AC3593D18CECF0A00F37B72 /* Box2dView.h */,
				1AC3593E18CECF0A00F37B72 /* GLES-Render.cpp */,
				1AC3593F18CECF0A00F37B72 /* GLES-Render.h */,
				1AC3594018CECF0A00F37B72 /* Test.cpp */,
				1AC3594118CECF0A00F37B72 /* Test.h */,
				1AC3594218CECF0A00F37B72 /* TestEntries.cpp */,
				1AC3594318CECF0A00F37B72 /* Tests */,
			);
			path = Box2DTestBed;
			sourceTree = "<group>";
		};
		1AC3594318CECF0A00F37B72 /* Tests */ = {
			isa = PBXGroup;
			children = (
				1AC3594418CECF0B00F37B72 /* AddPair.h */,
				1AC3594518CECF0B00F37B72 /* ApplyForce.h */,
				1AC3594618CECF0B00F37B72 /* BodyTypes.h */,
				1AC3594718CECF0B00F37B72 /* Breakable.h */,
				1AC3594818CECF0B00F37B72 /* Bridge.h */,
				1AC3594918CECF0B00F37B72 /* BulletTest.h */,
				1AC3594A18CECF0B00F37B72 /* Cantilever.h */,
				1AC3594B18CECF0B00F37B72 /* Car.h */,
				1AC3594C18CECF0B00F37B72 /* Chain.h */,
				1AC3594D18CECF0B00F37B72 /* CharacterCollision.h */,
				1AC3594E18CECF0B00F37B72 /* CollisionFiltering.h */,
				1AC3594F18CECF0B00F37B72 /* CollisionProcessing.h */,
				1AC3595018CECF0B00F37B72 /* CompoundShapes.h */,
				1AC3595118CECF0B00F37B72 /* Confined.h */,
				1AC3595218CECF0B00F37B72 /* ContinuousTest.h */,
				1AC3595318CECF0B00F37B72 /* ConvexHull.h */,
				1AC3595418CECF0B00F37B72 /* ConveyorBelt.h */,
				1AC3595518CECF0B00F37B72 /* DistanceTest.h */,
				1AC3595618CECF0B00F37B72 /* Dominos.h */,
				1AC3595718CECF0B00F37B72 /* DumpShell.h */,
				1AC3595818CECF0B00F37B72 /* DynamicTreeTest.h */,
				1AC3595918CECF0B00F37B72 /* EdgeShapes.h */,
				1AC3595A18CECF0B00F37B72 /* EdgeTest.h */,
				1AC3595B18CECF0B00F37B72 /* Gears.h */,
				1AC3595C18CECF0B00F37B72 /* Mobile.h */,
				1AC3595D18CECF0B00F37B72 /* MobileBalanced.h */,
				1AC3595E18CECF0B00F37B72 /* MotorJoint.h */,
				1AC3595F18CECF0B00F37B72 /* OneSidedPlatform.h */,
				1AC3596018CECF0B00F37B72 /* Pinball.h */,
				1AC3596118CECF0B00F37B72 /* PolyCollision.h */,
				1AC3596218CECF0B00F37B72 /* PolyShapes.h */,
				1AC3596318CECF0B00F37B72 /* Prismatic.h */,
				1AC3596418CECF0B00F37B72 /* Pulleys.h */,
				1AC3596518CECF0B00F37B72 /* Pyramid.h */,
				1AC3596618CECF0B00F37B72 /* RayCast.h */,
				1AC3596718CECF0B00F37B72 /* Revolute.h */,
				1AC3596818CECF0B00F37B72 /* Rope.h */,
				1AC3596918CECF0B00F37B72 /* RopeJoint.h */,
				1AC3596A18CECF0B00F37B72 /* SensorTest.h */,
				1AC3596B18CECF0B00F37B72 /* ShapeEditing.h */,
				1AC3596C18CECF0B00F37B72 /* SliderCrank.h */,
				1AC3596D18CECF0B00F37B72 /* SphereStack.h */,
				1AC3596E18CECF0B00F37B72 /* TheoJansen.h */,
				1AC3596F18CECF0B00F37B72 /* Tiles.h */,
				1AC3597018CECF0B00F37B72 /* TimeOfImpact.h */,
				1AC3597118CECF0B00F37B72 /* Tumbler.h */,
				1AC3597218CECF0B00F37B72 /* VaryingFriction.h */,
				1AC3597318CECF0B00F37B72 /* VaryingRestitution.h */,
				1AC3597418CECF0B00F37B72 /* VerticalStack.h */,
				1AC3597518CECF0B00F37B72 /* Web.h */,
			);
			path = Tests;
			sourceTree = "<group>";
		};
		1AC3597618CECF0B00F37B72 /* BugsTest */ = {
			isa = PBXGroup;
			children = (
				1AC3597718CECF0B00F37B72 /* Bug-1159.cpp */,
				1AC3597818CECF0B00F37B72 /* Bug-1159.h */,
				1AC3597918CECF0B00F37B72 /* Bug-1174.cpp */,
				1AC3597A18CECF0B00F37B72 /* Bug-1174.h */,
				1AC3597B18CECF0B00F37B72 /* Bug-350.cpp */,
				1AC3597C18CECF0B00F37B72 /* Bug-350.h */,
				1AC3597D18CECF0B00F37B72 /* Bug-422.cpp */,
				1AC3597E18CECF0B00F37B72 /* Bug-422.h */,
				1AC3597F18CECF0B00F37B72 /* Bug-458 */,
				1AC3598418CECF0B00F37B72 /* Bug-624.cpp */,
				1AC3598518CECF0B00F37B72 /* Bug-624.h */,
				1AC3598618CECF0B00F37B72 /* Bug-886.cpp */,
				1AC3598718CECF0B00F37B72 /* Bug-886.h */,
				1AC3598818CECF0B00F37B72 /* Bug-899.cpp */,
				1AC3598918CECF0B00F37B72 /* Bug-899.h */,
				1AC3598A18CECF0B00F37B72 /* Bug-914.cpp */,
				1AC3598B18CECF0B00F37B72 /* Bug-914.h */,
				1AC3598C18CECF0B00F37B72 /* BugsTest.cpp */,
				1AC3598D18CECF0B00F37B72 /* BugsTest.h */,
				59620E8D1921E5CF002021B6 /* Bug-Child.cpp */,
				59620E8E1921E5CF002021B6 /* Bug-Child.h */,
			);
			path = BugsTest;
			sourceTree = "<group>";
		};
		1AC3597F18CECF0B00F37B72 /* Bug-458 */ = {
			isa = PBXGroup;
			children = (
				1AC3598018CECF0B00F37B72 /* Bug-458.cpp */,
				1AC3598118CECF0B00F37B72 /* Bug-458.h */,
				1AC3598218CECF0B00F37B72 /* QuestionContainerSprite.cpp */,
				1AC3598318CECF0B00F37B72 /* QuestionContainerSprite.h */,
			);
			path = "Bug-458";
			sourceTree = "<group>";
		};
		1AC3598E18CECF0B00F37B72 /* ChipmunkTest */ = {
			isa = PBXGroup;
			children = (
				1AC3598F18CECF0B00F37B72 /* ChipmunkTest.cpp */,
				1AC3599018CECF0B00F37B72 /* ChipmunkTest.h */,
			);
			path = ChipmunkTest;
			sourceTree = "<group>";
		};
		1AC3599118CECF0B00F37B72 /* ClickAndMoveTest */ = {
			isa = PBXGroup;
			children = (
				1AC3599218CECF0B00F37B72 /* ClickAndMoveTest.cpp */,
				1AC3599318CECF0B00F37B72 /* ClickAndMoveTest.h */,
			);
			path = ClickAndMoveTest;
			sourceTree = "<group>";
		};
		1AC3599418CECF0B00F37B72 /* ClippingNodeTest */ = {
			isa = PBXGroup;
			children = (
				1AC3599518CECF0B00F37B72 /* ClippingNodeTest.cpp */,
				1AC3599618CECF0B00F37B72 /* ClippingNodeTest.h */,
			);
			path = ClippingNodeTest;
			sourceTree = "<group>";
		};
		1AC3599718CECF0B00F37B72 /* CocosDenshionTest */ = {
			isa = PBXGroup;
			children = (
				1AC3599818CECF0B00F37B72 /* CocosDenshionTest.cpp */,
				1AC3599918CECF0B00F37B72 /* CocosDenshionTest.h */,
			);
			path = CocosDenshionTest;
			sourceTree = "<group>";
		};
		1AC3599A18CECF0B00F37B72 /* ConfigurationTest */ = {
			isa = PBXGroup;
			children = (
				1AC3599B18CECF0B00F37B72 /* ConfigurationTest.cpp */,
				1AC3599C18CECF0B00F37B72 /* ConfigurationTest.h */,
			);
			path = ConfigurationTest;
			sourceTree = "<group>";
		};
		1AC3599D18CECF0B00F37B72 /* ConsoleTest */ = {
			isa = PBXGroup;
			children = (
				1AC3599E18CECF0B00F37B72 /* ConsoleTest.cpp */,
				1AC3599F18CECF0B00F37B72 /* ConsoleTest.h */,
			);
			path = ConsoleTest;
			sourceTree = "<group>";
		};
		1AC359A218CECF0B00F37B72 /* CurlTest */ = {
			isa = PBXGroup;
			children = (
				1AC359A318CECF0B00F37B72 /* CurlTest.cpp */,
				1AC359A418CECF0B00F37B72 /* CurlTest.h */,
			);
			path = CurlTest;
			sourceTree = "<group>";
		};
		1AC359A518CECF0B00F37B72 /* CurrentLanguageTest */ = {
			isa = PBXGroup;
			children = (
				1AC359A618CECF0B00F37B72 /* CurrentLanguageTest.cpp */,
				1AC359A718CECF0B00F37B72 /* CurrentLanguageTest.h */,
			);
			path = CurrentLanguageTest;
			sourceTree = "<group>";
		};
		1AC359A818CECF0B00F37B72 /* DataVisitorTest */ = {
			isa = PBXGroup;
			children = (
				1AC359A918CECF0B00F37B72 /* DataVisitorTest.cpp */,
				1AC359AA18CECF0B00F37B72 /* DataVisitorTest.h */,
			);
			path = DataVisitorTest;
			sourceTree = "<group>";
		};
		1AC359AB18CECF0B00F37B72 /* DrawPrimitivesTest */ = {
			isa = PBXGroup;
			children = (
				1AC359AC18CECF0B00F37B72 /* DrawPrimitivesTest.cpp */,
				1AC359AD18CECF0B00F37B72 /* DrawPrimitivesTest.h */,
			);
			path = DrawPrimitivesTest;
			sourceTree = "<group>";
		};
		1AC359AE18CECF0B00F37B72 /* EffectsAdvancedTest */ = {
			isa = PBXGroup;
			children = (
				1AC359AF18CECF0B00F37B72 /* EffectsAdvancedTest.cpp */,
				1AC359B018CECF0B00F37B72 /* EffectsAdvancedTest.h */,
			);
			path = EffectsAdvancedTest;
			sourceTree = "<group>";
		};
		1AC359B118CECF0B00F37B72 /* EffectsTest */ = {
			isa = PBXGroup;
			children = (
				1AC359B218CECF0B00F37B72 /* EffectsTest.cpp */,
				1AC359B318CECF0B00F37B72 /* EffectsTest.h */,
			);
			path = EffectsTest;
			sourceTree = "<group>";
		};
		1AC359B418CECF0B00F37B72 /* ExtensionsTest */ = {
			isa = PBXGroup;
			children = (
				15B3709519EE5DBA00ABE682 /* AssetsManagerExTest */,
				38FA2E70194AEBE100FF2BE4 /* CocoStudioActionTimelineTest */,
				1AC359B518CECF0B00F37B72 /* CocosBuilderTest */,
				1AC359DC18CECF0B00F37B72 /* CocoStudioArmatureTest */,
				1AC359DF18CECF0B00F37B72 /* CocoStudioComponentsTest */,
				1AC35A5818CECF0B00F37B72 /* CocoStudioSceneTest */,
				1AC35A6118CECF0B00F37B72 /* ControlExtensionTest */,
				1AC35A7B18CECF0B00F37B72 /* ExtensionsTest.cpp */,
				1AC35A7C18CECF0B00F37B72 /* ExtensionsTest.h */,
				1AC35A7D18CECF0B00F37B72 /* NetworkTest */,
				1AC35A8418CECF0B00F37B72 /* NotificationCenterTest */,
				1AC35A8A18CECF0B00F37B72 /* TableViewTest */,
			);
			path = ExtensionsTest;
			sourceTree = "<group>";
		};
		1AC359B518CECF0B00F37B72 /* CocosBuilderTest */ = {
			isa = PBXGroup;
			children = (
				1AC359B618CECF0B00F37B72 /* AnimationsTest */,
				1AC359BA18CECF0B00F37B72 /* ButtonTest */,
				1AC359BE18CECF0B00F37B72 /* CocosBuilderTest.cpp */,
				1AC359BF18CECF0B00F37B72 /* CocosBuilderTest.h */,
				1AC359C018CECF0B00F37B72 /* HelloCocosBuilder */,
				1AC359C418CECF0B00F37B72 /* LabelTest */,
				1AC359C718CECF0B00F37B72 /* MenuTest */,
				1AC359CB18CECF0B00F37B72 /* ParticleSystemTest */,
				1AC359CE18CECF0B00F37B72 /* ScrollViewTest */,
				1AC359D118CECF0B00F37B72 /* SpriteTest */,
				1AC359D418CECF0B00F37B72 /* TestHeader */,
				1AC359D818CECF0B00F37B72 /* TimelineCallbackTest */,
			);
			path = CocosBuilderTest;
			sourceTree = "<group>";
		};
		1AC359B618CECF0B00F37B72 /* AnimationsTest */ = {
			isa = PBXGroup;
			children = (
				1AC359B718CECF0B00F37B72 /* AnimationsLayerLoader.h */,
				1AC359B818CECF0B00F37B72 /* AnimationsTestLayer.cpp */,
				1AC359B918CECF0B00F37B72 /* AnimationsTestLayer.h */,
			);
			path = AnimationsTest;
			sourceTree = "<group>";
		};
		1AC359BA18CECF0B00F37B72 /* ButtonTest */ = {
			isa = PBXGroup;
			children = (
				1AC359BB18CECF0B00F37B72 /* ButtonTestLayer.cpp */,
				1AC359BC18CECF0B00F37B72 /* ButtonTestLayer.h */,
				1AC359BD18CECF0B00F37B72 /* ButtonTestLayerLoader.h */,
			);
			path = ButtonTest;
			sourceTree = "<group>";
		};
		1AC359C018CECF0B00F37B72 /* HelloCocosBuilder */ = {
			isa = PBXGroup;
			children = (
				1AC359C118CECF0B00F37B72 /* HelloCocosBuilderLayer.cpp */,
				1AC359C218CECF0B00F37B72 /* HelloCocosBuilderLayer.h */,
				1AC359C318CECF0B00F37B72 /* HelloCocosBuilderLayerLoader.h */,
			);
			path = HelloCocosBuilder;
			sourceTree = "<group>";
		};
		1AC359C418CECF0B00F37B72 /* LabelTest */ = {
			isa = PBXGroup;
			children = (
				1AC359C518CECF0B00F37B72 /* LabelTestLayer.h */,
				1AC359C618CECF0B00F37B72 /* LabelTestLayerLoader.h */,
			);
			path = LabelTest;
			sourceTree = "<group>";
		};
		1AC359C718CECF0B00F37B72 /* MenuTest */ = {
			isa = PBXGroup;
			children = (
				1AC359C818CECF0B00F37B72 /* MenuTestLayer.cpp */,
				1AC359C918CECF0B00F37B72 /* MenuTestLayer.h */,
				1AC359CA18CECF0B00F37B72 /* MenuTestLayerLoader.h */,
			);
			path = MenuTest;
			sourceTree = "<group>";
		};
		1AC359CB18CECF0B00F37B72 /* ParticleSystemTest */ = {
			isa = PBXGroup;
			children = (
				1AC359CC18CECF0B00F37B72 /* ParticleSystemTestLayer.h */,
				1AC359CD18CECF0B00F37B72 /* ParticleSystemTestLayerLoader.h */,
			);
			path = ParticleSystemTest;
			sourceTree = "<group>";
		};
		1AC359CE18CECF0B00F37B72 /* ScrollViewTest */ = {
			isa = PBXGroup;
			children = (
				1AC359CF18CECF0B00F37B72 /* ScrollViewTestLayer.h */,
				1AC359D018CECF0B00F37B72 /* ScrollViewTestLayerLoader.h */,
			);
			path = ScrollViewTest;
			sourceTree = "<group>";
		};
		1AC359D118CECF0B00F37B72 /* SpriteTest */ = {
			isa = PBXGroup;
			children = (
				1AC359D218CECF0B00F37B72 /* SpriteTestLayer.h */,
				1AC359D318CECF0B00F37B72 /* SpriteTestLayerLoader.h */,
			);
			path = SpriteTest;
			sourceTree = "<group>";
		};
		1AC359D418CECF0B00F37B72 /* TestHeader */ = {
			isa = PBXGroup;
			children = (
				1AC359D518CECF0B00F37B72 /* TestHeaderLayer.cpp */,
				1AC359D618CECF0B00F37B72 /* TestHeaderLayer.h */,
				1AC359D718CECF0B00F37B72 /* TestHeaderLayerLoader.h */,
			);
			path = TestHeader;
			sourceTree = "<group>";
		};
		1AC359D818CECF0B00F37B72 /* TimelineCallbackTest */ = {
			isa = PBXGroup;
			children = (
				1AC359D918CECF0B00F37B72 /* TimelineCallbackLayerLoader.h */,
				1AC359DA18CECF0B00F37B72 /* TimelineCallbackTestLayer.cpp */,
				1AC359DB18CECF0B00F37B72 /* TimelineCallbackTestLayer.h */,
			);
			path = TimelineCallbackTest;
			sourceTree = "<group>";
		};
		1AC359DC18CECF0B00F37B72 /* CocoStudioArmatureTest */ = {
			isa = PBXGroup;
			children = (
				1AC359DD18CECF0B00F37B72 /* ArmatureScene.cpp */,
				1AC359DE18CECF0B00F37B72 /* ArmatureScene.h */,
			);
			path = CocoStudioArmatureTest;
			sourceTree = "<group>";
		};
		1AC359DF18CECF0B00F37B72 /* CocoStudioComponentsTest */ = {
			isa = PBXGroup;
			children = (
				1AC359E018CECF0B00F37B72 /* ComponentsTestScene.cpp */,
				1AC359E118CECF0B00F37B72 /* ComponentsTestScene.h */,
				1AC359E218CECF0B00F37B72 /* EnemyController.cpp */,
				1AC359E318CECF0B00F37B72 /* EnemyController.h */,
				1AC359E418CECF0B00F37B72 /* GameOverScene.cpp */,
				1AC359E518CECF0B00F37B72 /* GameOverScene.h */,
				1AC359E618CECF0B00F37B72 /* PlayerController.cpp */,
				1AC359E718CECF0B00F37B72 /* PlayerController.h */,
				1AC359E818CECF0B00F37B72 /* ProjectileController.cpp */,
				1AC359E918CECF0B00F37B72 /* ProjectileController.h */,
				1AC359EA18CECF0B00F37B72 /* SceneController.cpp */,
				1AC359EB18CECF0B00F37B72 /* SceneController.h */,
			);
			path = CocoStudioComponentsTest;
			sourceTree = "<group>";
		};
		1AC35A5818CECF0B00F37B72 /* CocoStudioSceneTest */ = {
			isa = PBXGroup;
			children = (
				1AC35A5918CECF0B00F37B72 /* SceneEditorTest.cpp */,
				1AC35A5A18CECF0B00F37B72 /* SceneEditorTest.h */,
				1AC35A5B18CECF0B00F37B72 /* TriggerCode */,
			);
			path = CocoStudioSceneTest;
			sourceTree = "<group>";
		};
		1AC35A5B18CECF0B00F37B72 /* TriggerCode */ = {
			isa = PBXGroup;
			children = (
				1AC35A5C18CECF0B00F37B72 /* acts.cpp */,
				1AC35A5D18CECF0B00F37B72 /* acts.h */,
				1AC35A5E18CECF0B00F37B72 /* cons.cpp */,
				1AC35A5F18CECF0B00F37B72 /* cons.h */,
				1AC35A6018CECF0B00F37B72 /* EventDef.h */,
			);
			path = TriggerCode;
			sourceTree = "<group>";
		};
		1AC35A6118CECF0B00F37B72 /* ControlExtensionTest */ = {
			isa = PBXGroup;
			children = (
				1AC35A6218CECF0B00F37B72 /* CCControlButtonTest */,
				1AC35A6518CECF0B00F37B72 /* CCControlColourPicker */,
				1AC35A6818CECF0B00F37B72 /* CCControlPotentiometerTest */,
				1AC35A6B18CECF0B00F37B72 /* CCControlScene.cpp */,
				1AC35A6C18CECF0B00F37B72 /* CCControlScene.h */,
				1AC35A6D18CECF0B00F37B72 /* CCControlSceneManager.cpp */,
				1AC35A6E18CECF0B00F37B72 /* CCControlSceneManager.h */,
				1AC35A6F18CECF0B00F37B72 /* CCControlSliderTest */,
				1AC35A7218CECF0B00F37B72 /* CCControlStepperTest */,
				1AC35A7518CECF0B00F37B72 /* CCControlSwitchTest */,
			);
			path = ControlExtensionTest;
			sourceTree = "<group>";
		};
		1AC35A6218CECF0B00F37B72 /* CCControlButtonTest */ = {
			isa = PBXGroup;
			children = (
				1AC35A6318CECF0B00F37B72 /* CCControlButtonTest.cpp */,
				1AC35A6418CECF0B00F37B72 /* CCControlButtonTest.h */,
			);
			path = CCControlButtonTest;
			sourceTree = "<group>";
		};
		1AC35A6518CECF0B00F37B72 /* CCControlColourPicker */ = {
			isa = PBXGroup;
			children = (
				1AC35A6618CECF0B00F37B72 /* CCControlColourPickerTest.cpp */,
				1AC35A6718CECF0B00F37B72 /* CCControlColourPickerTest.h */,
			);
			path = CCControlColourPicker;
			sourceTree = "<group>";
		};
		1AC35A6818CECF0B00F37B72 /* CCControlPotentiometerTest */ = {
			isa = PBXGroup;
			children = (
				1AC35A6918CECF0B00F37B72 /* CCControlPotentiometerTest.cpp */,
				1AC35A6A18CECF0B00F37B72 /* CCControlPotentiometerTest.h */,
			);
			path = CCControlPotentiometerTest;
			sourceTree = "<group>";
		};
		1AC35A6F18CECF0B00F37B72 /* CCControlSliderTest */ = {
			isa = PBXGroup;
			children = (
				1AC35A7018CECF0B00F37B72 /* CCControlSliderTest.cpp */,
				1AC35A7118CECF0B00F37B72 /* CCControlSliderTest.h */,
			);
			path = CCControlSliderTest;
			sourceTree = "<group>";
		};
		1AC35A7218CECF0B00F37B72 /* CCControlStepperTest */ = {
			isa = PBXGroup;
			children = (
				1AC35A7318CECF0B00F37B72 /* CCControlStepperTest.cpp */,
				1AC35A7418CECF0B00F37B72 /* CCControlStepperTest.h */,
			);
			path = CCControlStepperTest;
			sourceTree = "<group>";
		};
		1AC35A7518CECF0B00F37B72 /* CCControlSwitchTest */ = {
			isa = PBXGroup;
			children = (
				1AC35A7618CECF0B00F37B72 /* CCControlSwitchTest.cpp */,
				1AC35A7718CECF0B00F37B72 /* CCControlSwitchTest.h */,
			);
			path = CCControlSwitchTest;
			sourceTree = "<group>";
		};
		1AC35A7D18CECF0B00F37B72 /* NetworkTest */ = {
			isa = PBXGroup;
			children = (
				1AC35A7E18CECF0B00F37B72 /* HttpClientTest.cpp */,
				1AC35A7F18CECF0B00F37B72 /* HttpClientTest.h */,
				1AC35A8018CECF0B00F37B72 /* SocketIOTest.cpp */,
				1AC35A8118CECF0B00F37B72 /* SocketIOTest.h */,
				1AC35A8218CECF0B00F37B72 /* WebSocketTest.cpp */,
				1AC35A8318CECF0B00F37B72 /* WebSocketTest.h */,
			);
			path = NetworkTest;
			sourceTree = "<group>";
		};
		1AC35A8418CECF0B00F37B72 /* NotificationCenterTest */ = {
			isa = PBXGroup;
			children = (
				1AC35A8518CECF0B00F37B72 /* NotificationCenterTest.cpp */,
				1AC35A8618CECF0B00F37B72 /* NotificationCenterTest.h */,
			);
			path = NotificationCenterTest;
			sourceTree = "<group>";
		};
		1AC35A8A18CECF0B00F37B72 /* TableViewTest */ = {
			isa = PBXGroup;
			children = (
				1AC35A8B18CECF0B00F37B72 /* CustomTableViewCell.cpp */,
				1AC35A8C18CECF0B00F37B72 /* CustomTableViewCell.h */,
				1AC35A8D18CECF0B00F37B72 /* TableViewTestScene.cpp */,
				1AC35A8E18CECF0B00F37B72 /* TableViewTestScene.h */,
			);
			path = TableViewTest;
			sourceTree = "<group>";
		};
		1AC35A8F18CECF0B00F37B72 /* FileUtilsTest */ = {
			isa = PBXGroup;
			children = (
				1AC35A9018CECF0B00F37B72 /* FileUtilsTest.cpp */,
				1AC35A9118CECF0B00F37B72 /* FileUtilsTest.h */,
			);
			path = FileUtilsTest;
			sourceTree = "<group>";
		};
		1AC35A9218CECF0B00F37B72 /* FontTest */ = {
			isa = PBXGroup;
			children = (
				1AC35A9318CECF0B00F37B72 /* FontTest.cpp */,
				1AC35A9418CECF0B00F37B72 /* FontTest.h */,
			);
			path = FontTest;
			sourceTree = "<group>";
		};
		1AC35A9518CECF0B00F37B72 /* InputTest */ = {
			isa = PBXGroup;
			children = (
				1AC35A9618CECF0B00F37B72 /* MouseTest.cpp */,
				1AC35A9718CECF0B00F37B72 /* MouseTest.h */,
			);
			path = InputTest;
			sourceTree = "<group>";
		};
		1AC35A9818CECF0B00F37B72 /* IntervalTest */ = {
			isa = PBXGroup;
			children = (
				1AC35A9918CECF0B00F37B72 /* IntervalTest.cpp */,
				1AC35A9A18CECF0B00F37B72 /* IntervalTest.h */,
			);
			path = IntervalTest;
			sourceTree = "<group>";
		};
		1AC35AA118CECF0B00F37B72 /* LabelTest */ = {
			isa = PBXGroup;
			children = (
				1AC35AA218CECF0C00F37B72 /* LabelTest.cpp */,
				1AC35AA318CECF0C00F37B72 /* LabelTest.h */,
				1AC35AA418CECF0C00F37B72 /* LabelTestNew.cpp */,
				1AC35AA518CECF0C00F37B72 /* LabelTestNew.h */,
			);
			path = LabelTest;
			sourceTree = "<group>";
		};
		1AC35AA618CECF0C00F37B72 /* LayerTest */ = {
			isa = PBXGroup;
			children = (
				1AC35AA718CECF0C00F37B72 /* LayerTest.cpp */,
				1AC35AA818CECF0C00F37B72 /* LayerTest.h */,
			);
			path = LayerTest;
			sourceTree = "<group>";
		};
		1AC35AA918CECF0C00F37B72 /* MenuTest */ = {
			isa = PBXGroup;
			children = (
				1AC35AAA18CECF0C00F37B72 /* MenuTest.cpp */,
				1AC35AAB18CECF0C00F37B72 /* MenuTest.h */,
			);
			path = MenuTest;
			sourceTree = "<group>";
		};
		1AC35AAC18CECF0C00F37B72 /* MotionStreakTest */ = {
			isa = PBXGroup;
			children = (
				1AC35AAD18CECF0C00F37B72 /* MotionStreakTest.cpp */,
				1AC35AAE18CECF0C00F37B72 /* MotionStreakTest.h */,
			);
			path = MotionStreakTest;
			sourceTree = "<group>";
		};
		1AC35AAF18CECF0C00F37B72 /* MutiTouchTest */ = {
			isa = PBXGroup;
			children = (
				1AC35AB018CECF0C00F37B72 /* MutiTouchTest.cpp */,
				1AC35AB118CECF0C00F37B72 /* MutiTouchTest.h */,
			);
			path = MutiTouchTest;
			sourceTree = "<group>";
		};
		1AC35AB218CECF0C00F37B72 /* NewEventDispatcherTest */ = {
			isa = PBXGroup;
			children = (
				1AC35AB318CECF0C00F37B72 /* NewEventDispatcherTest.cpp */,
				1AC35AB418CECF0C00F37B72 /* NewEventDispatcherTest.h */,
			);
			path = NewEventDispatcherTest;
			sourceTree = "<group>";
		};
		1AC35AB518CECF0C00F37B72 /* NewRendererTest */ = {
			isa = PBXGroup;
			children = (
				1AC35AB618CECF0C00F37B72 /* NewRendererTest.cpp */,
				1AC35AB718CECF0C00F37B72 /* NewRendererTest.h */,
			);
			path = NewRendererTest;
			sourceTree = "<group>";
		};
		1AC35AB818CECF0C00F37B72 /* NodeTest */ = {
			isa = PBXGroup;
			children = (
				1AC35AB918CECF0C00F37B72 /* NodeTest.cpp */,
				1AC35ABA18CECF0C00F37B72 /* NodeTest.h */,
			);
			path = NodeTest;
			sourceTree = "<group>";
		};
		1AC35ABB18CECF0C00F37B72 /* ParallaxTest */ = {
			isa = PBXGroup;
			children = (
				1AC35ABC18CECF0C00F37B72 /* ParallaxTest.cpp */,
				1AC35ABD18CECF0C00F37B72 /* ParallaxTest.h */,
			);
			path = ParallaxTest;
			sourceTree = "<group>";
		};
		1AC35ABE18CECF0C00F37B72 /* ParticleTest */ = {
			isa = PBXGroup;
			children = (
				1AC35ABF18CECF0C00F37B72 /* ParticleTest.cpp */,
				1AC35AC018CECF0C00F37B72 /* ParticleTest.h */,
			);
			path = ParticleTest;
			sourceTree = "<group>";
		};
		1AC35AC118CECF0C00F37B72 /* PerformanceTest */ = {
			isa = PBXGroup;
			children = (
				1AC35AC218CECF0C00F37B72 /* PerformanceAllocTest.cpp */,
				1AC35AC318CECF0C00F37B72 /* PerformanceAllocTest.h */,
				1AF152D718FD252A00A52F3D /* PerformanceCallbackTest.cpp */,
				1AF152D818FD252A00A52F3D /* PerformanceCallbackTest.h */,
				1AC35AC418CECF0C00F37B72 /* PerformanceContainerTest.cpp */,
				1AC35AC518CECF0C00F37B72 /* PerformanceContainerTest.h */,
				1AC35AC618CECF0C00F37B72 /* PerformanceEventDispatcherTest.cpp */,
				1AC35AC718CECF0C00F37B72 /* PerformanceEventDispatcherTest.h */,
				1AC35AC818CECF0C00F37B72 /* PerformanceLabelTest.cpp */,
				1AC35AC918CECF0C00F37B72 /* PerformanceLabelTest.h */,
				1A97ABFE1A1DC3E30076D9CC /* PerformanceMathTest.cpp */,
				1A97ABFF1A1DC3E30076D9CC /* PerformanceMathTest.h */,
				1AC35ACA18CECF0C00F37B72 /* PerformanceNodeChildrenTest.cpp */,
				1AC35ACB18CECF0C00F37B72 /* PerformanceNodeChildrenTest.h */,
				1AC35ACC18CECF0C00F37B72 /* PerformanceParticleTest.cpp */,
				1AC35ACD18CECF0C00F37B72 /* PerformanceParticleTest.h */,
				1AC35ACE18CECF0C00F37B72 /* PerformanceRendererTest.cpp */,
				1AC35ACF18CECF0C00F37B72 /* PerformanceRendererTest.h */,
				1AC35AD018CECF0C00F37B72 /* PerformanceScenarioTest.cpp */,
				1AC35AD118CECF0C00F37B72 /* PerformanceScenarioTest.h */,
				1AC35AD218CECF0C00F37B72 /* PerformanceSpriteTest.cpp */,
				1AC35AD318CECF0C00F37B72 /* PerformanceSpriteTest.h */,
				1AC35AD418CECF0C00F37B72 /* PerformanceTest.cpp */,
				1AC35AD518CECF0C00F37B72 /* PerformanceTest.h */,
				1AC35AD618CECF0C00F37B72 /* PerformanceTextureTest.cpp */,
				1AC35AD718CECF0C00F37B72 /* PerformanceTextureTest.h */,
				1AC35AD818CECF0C00F37B72 /* PerformanceTouchesTest.cpp */,
				1AC35AD918CECF0C00F37B72 /* PerformanceTouchesTest.h */,
			);
			path = PerformanceTest;
			sourceTree = "<group>";
		};
		1AC35ADA18CECF0C00F37B72 /* PhysicsTest */ = {
			isa = PBXGroup;
			children = (
				1AC35ADB18CECF0C00F37B72 /* PhysicsTest.cpp */,
				1AC35ADC18CECF0C00F37B72 /* PhysicsTest.h */,
			);
			path = PhysicsTest;
			sourceTree = "<group>";
		};
		1AC35ADD18CECF0C00F37B72 /* ReleasePoolTest */ = {
			isa = PBXGroup;
			children = (
				1AC35ADE18CECF0C00F37B72 /* ReleasePoolTest.cpp */,
				1AC35ADF18CECF0C00F37B72 /* ReleasePoolTest.h */,
			);
			path = ReleasePoolTest;
			sourceTree = "<group>";
		};
		1AC35AE018CECF0C00F37B72 /* RenderTextureTest */ = {
			isa = PBXGroup;
			children = (
				1AC35AE118CECF0C00F37B72 /* RenderTextureTest.cpp */,
				1AC35AE218CECF0C00F37B72 /* RenderTextureTest.h */,
			);
			path = RenderTextureTest;
			sourceTree = "<group>";
		};
		1AC35AE318CECF0C00F37B72 /* RotateWorldTest */ = {
			isa = PBXGroup;
			children = (
				1AC35AE418CECF0C00F37B72 /* RotateWorldTest.cpp */,
				1AC35AE518CECF0C00F37B72 /* RotateWorldTest.h */,
			);
			path = RotateWorldTest;
			sourceTree = "<group>";
		};
		1AC35AE618CECF0C00F37B72 /* SceneTest */ = {
			isa = PBXGroup;
			children = (
				1AC35AE718CECF0C00F37B72 /* SceneTest.cpp */,
				1AC35AE818CECF0C00F37B72 /* SceneTest.h */,
			);
			path = SceneTest;
			sourceTree = "<group>";
		};
		1AC35AE918CECF0C00F37B72 /* SchedulerTest */ = {
			isa = PBXGroup;
			children = (
				1AC35AEA18CECF0C00F37B72 /* SchedulerTest.cpp */,
				1AC35AEB18CECF0C00F37B72 /* SchedulerTest.h */,
			);
			path = SchedulerTest;
			sourceTree = "<group>";
		};
		1AC35AEC18CECF0C00F37B72 /* ShaderTest */ = {
			isa = PBXGroup;
			children = (
				1AC35AED18CECF0C00F37B72 /* ShaderTest.cpp */,
				1AC35AEE18CECF0C00F37B72 /* ShaderTest.h */,
				1AC35AEF18CECF0C00F37B72 /* ShaderTest2.cpp */,
				1AC35AF018CECF0C00F37B72 /* ShaderTest2.h */,
				70A7F72D191D3E4900F0F206 /* shaderTest.psh.h */,
				70A7F730191D421B00F0F206 /* ShaderTest.vsh.h */,
			);
			path = ShaderTest;
			sourceTree = "<group>";
		};
		1AC35AF118CECF0C00F37B72 /* SpineTest */ = {
			isa = PBXGroup;
			children = (
				1AC35AF218CECF0C00F37B72 /* SpineTest.cpp */,
				1AC35AF318CECF0C00F37B72 /* SpineTest.h */,
			);
			path = SpineTest;
			sourceTree = "<group>";
		};
		1AC35AF418CECF0C00F37B72 /* SpriteTest */ = {
			isa = PBXGroup;
			children = (
				1AC35AF518CECF0C00F37B72 /* SpriteTest.cpp */,
				1AC35AF618CECF0C00F37B72 /* SpriteTest.h */,
			);
			path = SpriteTest;
			sourceTree = "<group>";
		};
		1AC35AFB18CECF0C00F37B72 /* TextInputTest */ = {
			isa = PBXGroup;
			children = (
				1AC35AFC18CECF0C00F37B72 /* TextInputTest.cpp */,
				1AC35AFD18CECF0C00F37B72 /* TextInputTest.h */,
			);
			path = TextInputTest;
			sourceTree = "<group>";
		};
		1AC35AFE18CECF0C00F37B72 /* Texture2dTest */ = {
			isa = PBXGroup;
			children = (
				1AC35AFF18CECF0C00F37B72 /* Texture2dTest.cpp */,
				1AC35B0018CECF0C00F37B72 /* Texture2dTest.h */,
			);
			path = Texture2dTest;
			sourceTree = "<group>";
		};
		1AC35B0118CECF0C00F37B72 /* TextureCacheTest */ = {
			isa = PBXGroup;
			children = (
				1AC35B0218CECF0C00F37B72 /* TextureCacheTest.cpp */,
				1AC35B0318CECF0C00F37B72 /* TextureCacheTest.h */,
			);
			path = TextureCacheTest;
			sourceTree = "<group>";
		};
		1AC35B0418CECF0C00F37B72 /* TexturePackerEncryptionTest */ = {
			isa = PBXGroup;
			children = (
				1AC35B0518CECF0C00F37B72 /* TextureAtlasEncryptionTest.cpp */,
				1AC35B0618CECF0C00F37B72 /* TextureAtlasEncryptionTest.h */,
			);
			path = TexturePackerEncryptionTest;
			sourceTree = "<group>";
		};
		1AC35B0718CECF0C00F37B72 /* TileMapTest */ = {
			isa = PBXGroup;
			children = (
				C04F93581941B05400E9FEAB /* TileMapTest2.cpp */,
				C04F93591941B05400E9FEAB /* TileMapTest2.h */,
				1AC35B0818CECF0C00F37B72 /* TileMapTest.cpp */,
				1AC35B0918CECF0C00F37B72 /* TileMapTest.h */,
			);
			path = TileMapTest;
			sourceTree = "<group>";
		};
		1AC35B0A18CECF0C00F37B72 /* TouchesTest */ = {
			isa = PBXGroup;
			children = (
				1AC35B0B18CECF0C00F37B72 /* Ball.cpp */,
				1AC35B0C18CECF0C00F37B72 /* Ball.h */,
				1AC35B0D18CECF0C00F37B72 /* Paddle.cpp */,
				1AC35B0E18CECF0C00F37B72 /* Paddle.h */,
				1AC35B0F18CECF0C00F37B72 /* TouchesTest.cpp */,
				1AC35B1018CECF0C00F37B72 /* TouchesTest.h */,
			);
			path = TouchesTest;
			sourceTree = "<group>";
		};
		1AC35B1118CECF0C00F37B72 /* TransitionsTest */ = {
			isa = PBXGroup;
			children = (
				1AC35B1218CECF0C00F37B72 /* TransitionsTest.cpp */,
				1AC35B1318CECF0C00F37B72 /* TransitionsTest.h */,
			);
			path = TransitionsTest;
			sourceTree = "<group>";
		};
		1AC35B1418CECF0C00F37B72 /* UnitTest */ = {
			isa = PBXGroup;
			children = (
				1F33634D18E37E840074764D /* RefPtrTest.cpp */,
				1F33634E18E37E840074764D /* RefPtrTest.h */,
				1AC35B1518CECF0C00F37B72 /* UnitTest.cpp */,
				1AC35B1618CECF0C00F37B72 /* UnitTest.h */,
			);
			path = UnitTest;
			sourceTree = "<group>";
		};
		1AC35B1718CECF0C00F37B72 /* UserDefaultTest */ = {
			isa = PBXGroup;
			children = (
				1AC35B1818CECF0C00F37B72 /* UserDefaultTest.cpp */,
				1AC35B1918CECF0C00F37B72 /* UserDefaultTest.h */,
			);
			path = UserDefaultTest;
			sourceTree = "<group>";
		};
		1AC35B1C18CECF0C00F37B72 /* ZwoptexTest */ = {
			isa = PBXGroup;
			children = (
				1AC35B1D18CECF0C00F37B72 /* ZwoptexTest.cpp */,
				1AC35B1E18CECF0C00F37B72 /* ZwoptexTest.h */,
			);
			path = ZwoptexTest;
			sourceTree = "<group>";
		};
		1AC35C6D18CECF1400F37B72 /* proj.ios */ = {
			isa = PBXGroup;
			children = (
				527B1F3219EF9CF8000A1F82 /* Default-667h@2x.png */,
				527B1F3319EF9CF8000A1F82 /* Default-736h@3x.png */,
				1AC35C6E18CECF1400F37B72 /* Classes */,
				1AC35C7318CECF1400F37B72 /* Default-568h@2x.png */,
				1AC35C7418CECF1400F37B72 /* Default.png */,
				1AC35C7518CECF1400F37B72 /* Default@2x.png */,
				1AC35C7618CECF1400F37B72 /* Icon-100.png */,
				1AC35C7718CECF1400F37B72 /* Icon-114.png */,
				1AC35C7818CECF1400F37B72 /* Icon-120.png */,
				1AC35C7918CECF1400F37B72 /* Icon-144.png */,
				1AC35C7A18CECF1400F37B72 /* Icon-152.png */,
				1AC35C7B18CECF1400F37B72 /* Icon-29.png */,
				1AC35C7C18CECF1400F37B72 /* Icon-40.png */,
				1AC35C7D18CECF1400F37B72 /* Icon-50.png */,
				1AC35C7E18CECF1400F37B72 /* Icon-57.png */,
				1AC35C7F18CECF1400F37B72 /* Icon-58.png */,
				1AC35C8018CECF1400F37B72 /* Icon-72.png */,
				1AC35C8118CECF1400F37B72 /* Icon-76.png */,
				1AC35C8218CECF1400F37B72 /* Icon-80.png */,
				1AC35D0E18CED89E00F37B72 /* Info.plist */,
				1AC35C8418CECF1400F37B72 /* main.m */,
			);
			name = proj.ios;
			path = "../tests/cpp-tests/proj.ios";
			sourceTree = "<group>";
		};
		1AC35C6E18CECF1400F37B72 /* Classes */ = {
			isa = PBXGroup;
			children = (
				1AC35C6F18CECF1400F37B72 /* RootViewController.h */,
				1AC35C7018CECF1400F37B72 /* RootViewController.mm */,
				1AC35C7118CECF1400F37B72 /* testsAppDelegate.h */,
				1AC35C7218CECF1400F37B72 /* testsAppDelegate.mm */,
			);
			path = Classes;
			sourceTree = "<group>";
		};
		1AC35C9A18CECF1E00F37B72 /* proj.mac */ = {
			isa = PBXGroup;
			children = (
				1AC35D0C18CED89100F37B72 /* Info.plist */,
				1AC35C9B18CECF1E00F37B72 /* InfoPlist.strings */,
				1AC35C9D18CECF1E00F37B72 /* MainMenu.xib */,
				1AC35C9F18CECF1E00F37B72 /* Icon.icns */,
				1AC35CA018CECF1E00F37B72 /* main.cpp */,
			);
			name = proj.mac;
			path = "../tests/cpp-tests/proj.mac";
			sourceTree = "<group>";
		};
		1AC35CA818CED83500F37B72 /* Resources */ = {
			isa = PBXGroup;
			children = (
				B621CE681A3E923000646956 /* Particle3D */,
				15B3709219EE5D1000ABE682 /* Manifests */,
				3E2BDB0019C5E5D40055CDCD /* background.wav */,
				3E2BDAD119BEA3E20055CDCD /* audio */,
				38FA2E75194AECF800FF2BE4 /* ActionTimeline */,
				B2507B6A192589AF00FA4972 /* Shaders3D */,
				3E92EA841921A7720094CD21 /* Sprite3DTest */,
				3EA0FB5D191B92F100B170C8 /* cocosvideo.mp4 */,
				1AC35CA918CED84500F37B72 /* animations */,
				1AC35CAE18CED84500F37B72 /* ccb */,
				1A221C9B191771E300FD2BE4 /* ccs-res */,
				1AC35CB318CED84500F37B72 /* components */,
				1AC35CB418CED84500F37B72 /* configs */,
				1AC35CB818CED84500F37B72 /* extensions */,
				1AC35CBA18CED84500F37B72 /* fonts */,
				1AC35CBC18CED84500F37B72 /* hd */,
				1AC35CBE18CED84500F37B72 /* Images */,
				1AC35CC118CED84500F37B72 /* Misc */,
				1AC35CC318CED84500F37B72 /* Particles */,
				1AC35CC618CED84500F37B72 /* Shaders */,
				1AC35CC718CED84500F37B72 /* spine */,
				1AC35CC818CED84500F37B72 /* TileMaps */,
				1AC35CC918CED84500F37B72 /* zwoptex */,
				C08689C018D370C90093E810 /* background.caf */,
				1AC35CAF18CED84500F37B72 /* CocosBuilderExample.ccbproj */,
				1AC35CB018CED84500F37B72 /* CocosBuilderExample.ccbresourcelog */,
				1AC35CC218CED84500F37B72 /* music.mid */,
				1AC35CAC18CED84500F37B72 /* background.mp3 */,
				1AC35CAD18CED84500F37B72 /* background.ogg */,
				1AC35CB718CED84500F37B72 /* effect2.ogg */,
				1AC35CB918CED84500F37B72 /* fileLookup.plist */,
				1AC35CBD18CED84500F37B72 /* Hello.png */,
				1AC35CB518CED84500F37B72 /* effect1.raw */,
				1AC35CB618CED84500F37B72 /* effect1.wav */,
				1AC35CC418CED84500F37B72 /* pew-pew-lei.wav */,
				29AFEF6619ACCAA000F6B10A /* Test.html */,
			);
			name = Resources;
			sourceTree = "<group>";
		};
		1AC35D2418CEDE5600F37B72 /* lua-empty-test */ = {
			isa = PBXGroup;
			children = (
				1AC35D2D18CEDE7D00F37B72 /* project */,
				1AC35D2718CEDE7200F37B72 /* res */,
				1AC35D2818CEDE7200F37B72 /* src */,
			);
			name = "lua-empty-test";
			sourceTree = "<group>";
		};
		1AC35D2D18CEDE7D00F37B72 /* project */ = {
			isa = PBXGroup;
			children = (
				1AC35D2E18CEDE8B00F37B72 /* Classes */,
				1AC35D3318CEDE9400F37B72 /* proj.ios */,
				1AC35D5318CEDE9E00F37B72 /* proj.mac */,
			);
			name = project;
			sourceTree = "<group>";
		};
		1AC35D2E18CEDE8B00F37B72 /* Classes */ = {
			isa = PBXGroup;
			children = (
				15427B77198B843300DC375D /* lua_module_register.h */,
				1AC35D2F18CEDE8B00F37B72 /* AppDelegate.cpp */,
				1AC35D3018CEDE8B00F37B72 /* AppDelegate.h */,
			);
			name = Classes;
			path = "../tests/lua-empty-test/project/Classes";
			sourceTree = "<group>";
		};
		1AC35D3318CEDE9400F37B72 /* proj.ios */ = {
			isa = PBXGroup;
			children = (
				527B1F3E19EFAD44000A1F82 /* Default-667h@2x.png */,
				527B1F3F19EFAD44000A1F82 /* Default-736h@3x.png */,
				1AC35D3418CEDE9400F37B72 /* AppController.h */,
				1AC35D3518CEDE9400F37B72 /* AppController.mm */,
				1AC35D3618CEDE9400F37B72 /* Default-568h@2x.png */,
				1AC35D3718CEDE9400F37B72 /* Default.png */,
				1AC35D3818CEDE9400F37B72 /* Default@2x.png */,
				1AC35D3918CEDE9400F37B72 /* HelloLua_Prefix.pch */,
				1AC35D3A18CEDE9400F37B72 /* Icon-114.png */,
				1AC35D3B18CEDE9400F37B72 /* Icon-120.png */,
				1AC35D3C18CEDE9400F37B72 /* Icon-144.png */,
				1AC35D3D18CEDE9400F37B72 /* Icon-152.png */,
				1AC35D3E18CEDE9400F37B72 /* Icon-57.png */,
				1AC35D3F18CEDE9400F37B72 /* Icon-72.png */,
				1AC35D4018CEDE9400F37B72 /* Icon-76.png */,
				1AC35D4118CEDE9400F37B72 /* Info.plist */,
				1AC35D4218CEDE9400F37B72 /* main.m */,
				1AC35D4318CEDE9400F37B72 /* RootViewController.h */,
				1AC35D4418CEDE9400F37B72 /* RootViewController.mm */,
			);
			name = proj.ios;
			path = "../tests/lua-empty-test/project/proj.ios";
			sourceTree = "<group>";
		};
		1AC35D5318CEDE9E00F37B72 /* proj.mac */ = {
			isa = PBXGroup;
			children = (
				1AC35D5418CEDE9E00F37B72 /* InfoPlist.strings */,
				1AC35D5618CEDE9E00F37B72 /* MainMenu.xib */,
				1AC35D5818CEDE9E00F37B72 /* HelloLua_Prefix.pch */,
				1AC35D5918CEDE9E00F37B72 /* Icon.icns */,
				1AC35D5A18CEDE9E00F37B72 /* Info.plist */,
				1AC35D5B18CEDE9E00F37B72 /* main.cpp */,
			);
			name = proj.mac;
			path = "../tests/lua-empty-test/project/proj.mac";
			sourceTree = "<group>";
		};
		1AC35D7118CEE4AE00F37B72 /* lua-tests */ = {
			isa = PBXGroup;
			children = (
				1AC35D7B18CEE5A100F37B72 /* project */,
				1AC35D7718CEE58D00F37B72 /* res */,
				1AC35D7418CEE58500F37B72 /* src */,
			);
			name = "lua-tests";
			sourceTree = "<group>";
		};
		1AC35D7718CEE58D00F37B72 /* res */ = {
			isa = PBXGroup;
			children = (
				1AC35D7818CEE59900F37B72 /* cocosbuilderRes */,
			);
			name = res;
			sourceTree = "<group>";
		};
		1AC35D7B18CEE5A100F37B72 /* project */ = {
			isa = PBXGroup;
			children = (
				1AC35D7C18CEE5B100F37B72 /* Classes */,
				1AC35D8518CEE5D100F37B72 /* ios */,
				1AC35DA718CEE5DA00F37B72 /* mac */,
			);
			name = project;
			sourceTree = "<group>";
		};
		1AC35D7C18CEE5B100F37B72 /* Classes */ = {
			isa = PBXGroup;
			children = (
				150F918619DA409E00B89F57 /* lua_test_bindings.cpp */,
				150F918719DA409E00B89F57 /* lua_test_bindings.h */,
				15427B76198B750300DC375D /* lua_module_register.h */,
				1AC35D7D18CEE5B100F37B72 /* AppDelegate.cpp */,
				1AC35D7E18CEE5B100F37B72 /* AppDelegate.h */,
				1AC35D7F18CEE5B100F37B72 /* lua_assetsmanager_test_sample.cpp */,
				1AC35D8018CEE5B100F37B72 /* lua_assetsmanager_test_sample.h */,
			);
			name = Classes;
			path = "../tests/lua-tests/project/Classes";
			sourceTree = "<group>";
		};
		1AC35D8518CEE5D100F37B72 /* ios */ = {
			isa = PBXGroup;
			children = (
				527B1F4219EFAE13000A1F82 /* Default-667h@2x.png */,
				527B1F4319EFAE13000A1F82 /* Default-736h@3x.png */,
				1AC35D8618CEE5D100F37B72 /* AppController.h */,
				1AC35D8718CEE5D100F37B72 /* AppController.mm */,
				1AC35D8818CEE5D100F37B72 /* Default-568h@2x.png */,
				1AC35D8918CEE5D100F37B72 /* Default.png */,
				1AC35D8A18CEE5D100F37B72 /* Default@2x.png */,
				1AC35D8B18CEE5D100F37B72 /* Icon-114.png */,
				1AC35D8C18CEE5D100F37B72 /* Icon-120.png */,
				1AC35D8D18CEE5D100F37B72 /* Icon-144.png */,
				1AC35D8E18CEE5D100F37B72 /* Icon-152.png */,
				1AC35D8F18CEE5D100F37B72 /* Icon-57.png */,
				1AC35D9018CEE5D100F37B72 /* Icon-72.png */,
				1AC35D9118CEE5D100F37B72 /* Icon-76.png */,
				1AC35D9218CEE5D100F37B72 /* Info.plist */,
				1AC35D9318CEE5D100F37B72 /* LuaObjectCBridgeTest.h */,
				1AC35D9418CEE5D100F37B72 /* LuaObjectCBridgeTest.mm */,
				1AC35D9518CEE5D100F37B72 /* main.m */,
				1AC35D9618CEE5D100F37B72 /* RootViewController.h */,
				1AC35D9718CEE5D100F37B72 /* RootViewController.mm */,
			);
			name = ios;
			path = "../tests/lua-tests/project/proj.ios_mac/ios";
			sourceTree = "<group>";
		};
		1AC35DA718CEE5DA00F37B72 /* mac */ = {
			isa = PBXGroup;
			children = (
				1AC35DA818CEE5DA00F37B72 /* InfoPlist.strings */,
				1AC35DAA18CEE5DA00F37B72 /* MainMenu.xib */,
				1AC35DAC18CEE5DA00F37B72 /* Icon.icns */,
				1AC35DAD18CEE5DA00F37B72 /* Info.plist */,
				1AC35DAE18CEE5DA00F37B72 /* LuaObjectCBridgeTest.h */,
				1AC35DAF18CEE5DA00F37B72 /* LuaObjectCBridgeTest.mm */,
				1AC35DB018CEE5DA00F37B72 /* main.cpp */,
			);
			name = mac;
			path = "../tests/lua-tests/project/proj.ios_mac/mac";
			sourceTree = "<group>";
		};
		1AC35E0318CEE78300F37B72 /* tests */ = {
			isa = PBXGroup;
			children = (
				15CBA087196EE66D005877BB /* lua-game-controller-test */,
				3E6176B51960FA6300DE83F5 /* game-controller-test */,
				1AC358B618CEC19F00F37B72 /* cpp-empty-test */,
				1AC3592118CECEFF00F37B72 /* cpp-tests */,
				1AC35D2418CEDE5600F37B72 /* lua-empty-test */,
				1AC35D7118CEE4AE00F37B72 /* lua-tests */,
			);
			name = tests;
			sourceTree = "<group>";
		};
		29080D17191B571F0066F8DF /* UITest */ = {
			isa = PBXGroup;
			children = (
				29080D1A191B574B0066F8DF /* UITest.cpp */,
				29080D1B191B574B0066F8DF /* UITest.h */,
				29080D21191B595E0066F8DF /* CocoStudioGUITest.cpp */,
				29080D22191B595E0066F8DF /* CocoStudioGUITest.h */,
				29FBBC00196A9F0D00E65826 /* UIAndEditorTests */,
				29FBBBFB196A9ECD00E65826 /* CocostudioParserTest */,
				29080D25191B595E0066F8DF /* CustomTest */,
			);
			name = UITest;
			sourceTree = "<group>";
		};
		29080D25191B595E0066F8DF /* CustomTest */ = {
			isa = PBXGroup;
			children = (
				3825CC421A2C982A00C92EA8 /* CustomWidgetCallbackBindTest */,
				29080D2C191B595E0066F8DF /* CustomWidget */,
				29080D23191B595E0066F8DF /* CustomGUIScene.cpp */,
				29080D24191B595E0066F8DF /* CustomGUIScene.h */,
				29080D26191B595E0066F8DF /* CustomImageTest */,
				29080D29191B595E0066F8DF /* CustomParticleWidgetTest */,
			);
			name = CustomTest;
			path = UITest/CocoStudioGUITest/CustomTest;
			sourceTree = "<group>";
		};
		29080D26191B595E0066F8DF /* CustomImageTest */ = {
			isa = PBXGroup;
			children = (
				29080D27191B595E0066F8DF /* CustomImageTest.cpp */,
				29080D28191B595E0066F8DF /* CustomImageTest.h */,
			);
			path = CustomImageTest;
			sourceTree = "<group>";
		};
		29080D29191B595E0066F8DF /* CustomParticleWidgetTest */ = {
			isa = PBXGroup;
			children = (
				29080D2A191B595E0066F8DF /* CustomParticleWidgetTest.cpp */,
				29080D2B191B595E0066F8DF /* CustomParticleWidgetTest.h */,
			);
			path = CustomParticleWidgetTest;
			sourceTree = "<group>";
		};
		29080D2C191B595E0066F8DF /* CustomWidget */ = {
			isa = PBXGroup;
			children = (
				29080D2D191B595E0066F8DF /* CustomImageView.cpp */,
				29080D2E191B595E0066F8DF /* CustomImageView.h */,
				29080D2F191B595E0066F8DF /* CustomImageViewReader.cpp */,
				29080D30191B595E0066F8DF /* CustomImageViewReader.h */,
				29080D31191B595E0066F8DF /* CustomParticleWidget.cpp */,
				29080D32191B595E0066F8DF /* CustomParticleWidget.h */,
				29080D33191B595E0066F8DF /* CustomParticleWidgetReader.cpp */,
				29080D34191B595E0066F8DF /* CustomParticleWidgetReader.h */,
				29080D35191B595E0066F8DF /* CustomReader.cpp */,
				29080D36191B595E0066F8DF /* CustomReader.h */,
			);
			name = CustomWidget;
			path = ../CustomWidget;
			sourceTree = "<group>";
		};
		29080D39191B595E0066F8DF /* UIButtonTest */ = {
			isa = PBXGroup;
			children = (
				29080D3A191B595E0066F8DF /* UIButtonTest.cpp */,
				29080D3B191B595E0066F8DF /* UIButtonTest.h */,
				29080D3C191B595E0066F8DF /* UIButtonTest_Editor.cpp */,
				29080D3D191B595E0066F8DF /* UIButtonTest_Editor.h */,
			);
			path = UIButtonTest;
			sourceTree = "<group>";
		};
		29080D3E191B595E0066F8DF /* UICheckBoxTest */ = {
			isa = PBXGroup;
			children = (
				29080D3F191B595E0066F8DF /* UICheckBoxTest.cpp */,
				29080D40191B595E0066F8DF /* UICheckBoxTest.h */,
				29080D41191B595E0066F8DF /* UICheckBoxTest_Editor.cpp */,
				29080D42191B595E0066F8DF /* UICheckBoxTest_Editor.h */,
			);
			path = UICheckBoxTest;
			sourceTree = "<group>";
		};
		29080D43191B595E0066F8DF /* UIFocusTest */ = {
			isa = PBXGroup;
			children = (
				29080D44191B595E0066F8DF /* UIFocusTest.cpp */,
				29080D45191B595E0066F8DF /* UIFocusTest.h */,
			);
			path = UIFocusTest;
			sourceTree = "<group>";
		};
		29080D46191B595E0066F8DF /* UIImageViewTest */ = {
			isa = PBXGroup;
			children = (
				29080D47191B595E0066F8DF /* UIImageViewTest.cpp */,
				29080D48191B595E0066F8DF /* UIImageViewTest.h */,
				29080D49191B595E0066F8DF /* UIImageViewTest_Editor.cpp */,
				29080D4A191B595E0066F8DF /* UIImageViewTest_Editor.h */,
			);
			path = UIImageViewTest;
			sourceTree = "<group>";
		};
		29080D4B191B595E0066F8DF /* UILayoutTest */ = {
			isa = PBXGroup;
			children = (
				29080D4C191B595E0066F8DF /* UILayoutTest.cpp */,
				29080D4D191B595E0066F8DF /* UILayoutTest.h */,
				29080D4E191B595E0066F8DF /* UILayoutTest_Editor.cpp */,
				29080D4F191B595E0066F8DF /* UILayoutTest_Editor.h */,
			);
			path = UILayoutTest;
			sourceTree = "<group>";
		};
		29080D50191B595E0066F8DF /* UIListViewTest */ = {
			isa = PBXGroup;
			children = (
				29080D51191B595E0066F8DF /* UIListViewTest.cpp */,
				29080D52191B595E0066F8DF /* UIListViewTest.h */,
				29080D53191B595E0066F8DF /* UIListViewTest_Editor.cpp */,
				29080D54191B595E0066F8DF /* UIListViewTest_Editor.h */,
			);
			path = UIListViewTest;
			sourceTree = "<group>";
		};
		29080D55191B595E0066F8DF /* UILoadingBarTest */ = {
			isa = PBXGroup;
			children = (
				29080D56191B595E0066F8DF /* UILoadingBarTest.cpp */,
				29080D57191B595E0066F8DF /* UILoadingBarTest.h */,
				29080D58191B595E0066F8DF /* UILoadingBarTest_Editor.cpp */,
				29080D59191B595E0066F8DF /* UILoadingBarTest_Editor.h */,
			);
			path = UILoadingBarTest;
			sourceTree = "<group>";
		};
		29080D5A191B595E0066F8DF /* UIPageViewTest */ = {
			isa = PBXGroup;
			children = (
				29080D5B191B595E0066F8DF /* UIPageViewTest.cpp */,
				29080D5C191B595E0066F8DF /* UIPageViewTest.h */,
				29080D5D191B595E0066F8DF /* UIPageViewTest_Editor.cpp */,
				29080D5E191B595E0066F8DF /* UIPageViewTest_Editor.h */,
			);
			path = UIPageViewTest;
			sourceTree = "<group>";
		};
		29080D5F191B595E0066F8DF /* UIRichTextTest */ = {
			isa = PBXGroup;
			children = (
				29080D60191B595E0066F8DF /* UIRichTextTest.cpp */,
				29080D61191B595E0066F8DF /* UIRichTextTest.h */,
			);
			path = UIRichTextTest;
			sourceTree = "<group>";
		};
		29080D6A191B595E0066F8DF /* UIScrollViewTest */ = {
			isa = PBXGroup;
			children = (
				29080D6B191B595E0066F8DF /* UIScrollViewTest.cpp */,
				29080D6C191B595E0066F8DF /* UIScrollViewTest.h */,
				29080D6D191B595E0066F8DF /* UIScrollViewTest_Editor.cpp */,
				29080D6E191B595E0066F8DF /* UIScrollViewTest_Editor.h */,
			);
			path = UIScrollViewTest;
			sourceTree = "<group>";
		};
		29080D6F191B595E0066F8DF /* UISliderTest */ = {
			isa = PBXGroup;
			children = (
				29080D70191B595E0066F8DF /* UISliderTest.cpp */,
				29080D71191B595E0066F8DF /* UISliderTest.h */,
				29080D72191B595E0066F8DF /* UISliderTest_Editor.cpp */,
				29080D73191B595E0066F8DF /* UISliderTest_Editor.h */,
			);
			path = UISliderTest;
			sourceTree = "<group>";
		};
		29080D74191B595E0066F8DF /* UITextAtlasTest */ = {
			isa = PBXGroup;
			children = (
				29080D75191B595E0066F8DF /* UITextAtlasTest.cpp */,
				29080D76191B595E0066F8DF /* UITextAtlasTest.h */,
				29080D77191B595E0066F8DF /* UITextAtlasTest_Editor.cpp */,
				29080D78191B595E0066F8DF /* UITextAtlasTest_Editor.h */,
			);
			path = UITextAtlasTest;
			sourceTree = "<group>";
		};
		29080D79191B595E0066F8DF /* UITextBMFontTest */ = {
			isa = PBXGroup;
			children = (
				29080D7A191B595E0066F8DF /* UITextBMFontTest.cpp */,
				29080D7B191B595E0066F8DF /* UITextBMFontTest.h */,
				29080D7C191B595E0066F8DF /* UITextBMFontTest_Editor.cpp */,
				29080D7D191B595E0066F8DF /* UITextBMFontTest_Editor.h */,
			);
			path = UITextBMFontTest;
			sourceTree = "<group>";
		};
		29080D7E191B595E0066F8DF /* UITextFieldTest */ = {
			isa = PBXGroup;
			children = (
				29080D7F191B595E0066F8DF /* UITextFieldTest.cpp */,
				29080D80191B595E0066F8DF /* UITextFieldTest.h */,
				29080D81191B595E0066F8DF /* UITextFieldTest_Editor.cpp */,
				29080D82191B595E0066F8DF /* UITextFieldTest_Editor.h */,
			);
			path = UITextFieldTest;
			sourceTree = "<group>";
		};
		29080D83191B595E0066F8DF /* UITextTest */ = {
			isa = PBXGroup;
			children = (
				29080D84191B595E0066F8DF /* UITextTest.cpp */,
				29080D85191B595E0066F8DF /* UITextTest.h */,
				29080D86191B595E0066F8DF /* UITextTest_Editor.cpp */,
				29080D87191B595E0066F8DF /* UITextTest_Editor.h */,
			);
			path = UITextTest;
			sourceTree = "<group>";
		};
		29080D88191B595E0066F8DF /* UIWidgetAddNodeTest */ = {
			isa = PBXGroup;
			children = (
				29080D89191B595E0066F8DF /* UIWidgetAddNodeTest.cpp */,
				29080D8A191B595E0066F8DF /* UIWidgetAddNodeTest.h */,
				29080D8B191B595E0066F8DF /* UIWidgetAddNodeTest_Editor.cpp */,
				29080D8C191B595E0066F8DF /* UIWidgetAddNodeTest_Editor.h */,
			);
			path = UIWidgetAddNodeTest;
			sourceTree = "<group>";
		};
		298D7F6C19AC31C000FF096D /* UIWebViewTest */ = {
			isa = PBXGroup;
			children = (
				298D7F6D19AC31F300FF096D /* UIWebViewTest.cpp */,
				298D7F6E19AC31F300FF096D /* UIWebViewTest.h */,
			);
			name = UIWebViewTest;
			sourceTree = "<group>";
		};
		29AAE28519F0BD02004F5A18 /* UIScale9SpriteTest */ = {
			isa = PBXGroup;
			children = (
				295824571987415900F9746D /* UIScale9SpriteTest.cpp */,
				295824581987415900F9746D /* UIScale9SpriteTest.h */,
			);
			name = UIScale9SpriteTest;
			sourceTree = "<group>";
		};
		29AAE28619F0BD12004F5A18 /* UIEditBoxTest */ = {
			isa = PBXGroup;
			children = (
				292CF01219A1965E00E8E6A0 /* UIEditBoxTest.cpp */,
				292CF01319A1965E00E8E6A0 /* UIEditBoxTest.h */,
			);
			name = UIEditBoxTest;
			sourceTree = "<group>";
		};
		29B97314FDCFA39411CA2CEA /* CustomTemplate */ = {
			isa = PBXGroup;
			children = (
				46A15F9C1807A4F8005B8026 /* cocos2d_libs.xcodeproj */,
				1ABCA27618CD90A40087CE3A /* cocos2d_lua_bindings.xcodeproj */,
				29B97323FDCFA39411CA2CEA /* Frameworks */,
				19C28FACFE9D520D11CA2CBB /* Products */,
				1AC35E0318CEE78300F37B72 /* tests */,
			);
			name = CustomTemplate;
			sourceTree = "<group>";
		};
		29B97323FDCFA39411CA2CEA /* Frameworks */ = {
			isa = PBXGroup;
			children = (
				15EE465A19A7200300AF29F1 /* libcurl.a */,
				15CBA9DC196EEAA6005877BB /* libz.dylib */,
				15CBA9DA196EEA90005877BB /* CoreMotion.framework */,
				15CBA9D8196EEA7D005877BB /* QuartzCore.framework */,
				15CBA9D6196EEA63005877BB /* AudioToolbox.framework */,
				15CBA9D3196EEA33005877BB /* OpenAL.framework */,
				15CBA9C8196EE97F005877BB /* CoreGraphics.framework */,
				15CBA9C6196EE971005877BB /* OpenGLES.framework */,
				15CBA9C4196EE962005877BB /* UIKit.framework */,
				15CBA9C2196EE951005877BB /* AVFoundation.framework */,
				15CBA9C0196EE943005877BB /* Foundation.framework */,
				3E61773C1960FBD100DE83F5 /* GameController.framework */,
				3E61773A1960FBC300DE83F5 /* CFNetwork.framework */,
				3E6177381960FBB800DE83F5 /* SystemConfiguration.framework */,
				3EA0FB65191B933000B170C8 /* MediaPlayer.framework */,
				1ABCA3AF18CDA06D0087CE3A /* libz.dylib */,
				1ABCA3A818CD9F130087CE3A /* AudioToolbox.framework */,
				1ABCA3A618CD9F0D0087CE3A /* OpenAL.framework */,
				1ABCA3A418CD9F060087CE3A /* QuartzCore.framework */,
				1ABCA3A218CD9EFE0087CE3A /* CoreGraphics.framework */,
				1ABCA3A018CD9EF60087CE3A /* OpenGLES.framework */,
				1ABCA39E18CD9EE50087CE3A /* UIKit.framework */,
				1ABCA39C18CD9ED80087CE3A /* AVFoundation.framework */,
				1ABCA36018CD9AC00087CE3A /* libz.dylib */,
				1ABCA35C18CD9A9E0087CE3A /* AudioToolbox.framework */,
				1ABCA35A18CD9A950087CE3A /* ApplicationServices.framework */,
				1ABCA35818CD9A8F0087CE3A /* OpenAL.framework */,
				1ABCA35618CD9A890087CE3A /* QuartzCore.framework */,
				1ABCA35418CD9A820087CE3A /* OpenGL.framework */,
				D60AE43317F7FFE100757E4B /* CoreMotion.framework */,
				A035A71117822E9E00987F6C /* libsqlite3.dylib */,
				1A9F808C177E98A600D9A1CB /* libcurl.dylib */,
				15C6482E165F399D007D4F18 /* libz.dylib */,
				EDCC747E17C455FD007B692C /* IOKit.framework */,
				A07A52C11783B01F0073F6A7 /* AVFoundation.framework */,
				A07A52BB1783AEB80073F6A7 /* CoreGraphics.framework */,
				A07A52B91783AE900073F6A7 /* OpenGLES.framework */,
				A07A52B71783AE6D0073F6A7 /* UIKit.framework */,
				15C6482C165F3988007D4F18 /* AudioToolbox.framework */,
				15C6482A165F3979007D4F18 /* ApplicationServices.framework */,
				15C64828165F396B007D4F18 /* OpenAL.framework */,
				15C64826165F394E007D4F18 /* QuartzCore.framework */,
				15C64824165F3934007D4F18 /* OpenGL.framework */,
				15C64822165F391E007D4F18 /* Cocoa.framework */,
				15C64832165F3AFD007D4F18 /* Foundation.framework */,
				1ABCA2A518CD91520087CE3A /* XCTest.framework */,
				1ABCA28818CD91510087CE3A /* Other Frameworks */,
			);
			name = Frameworks;
			sourceTree = "<group>";
		};
		29FBBBFB196A9ECD00E65826 /* CocostudioParserTest */ = {
			isa = PBXGroup;
			children = (
				290E94B3196FC16900694919 /* CocostudioParserTest.cpp */,
				290E94B4196FC16900694919 /* CocostudioParserTest.h */,
				29FBBBFC196A9ECD00E65826 /* CocostudioParserJsonTest.cpp */,
				29FBBBFD196A9ECD00E65826 /* CocostudioParserJsonTest.h */,
			);
			name = CocostudioParserTest;
			path = UITest/CocoStudioGUITest/CocostudioParserTest;
			sourceTree = "<group>";
		};
		29FBBC00196A9F0D00E65826 /* UIAndEditorTests */ = {
			isa = PBXGroup;
			children = (
				29080D1F191B595E0066F8DF /* CocosGUIScene.cpp */,
				29080D20191B595E0066F8DF /* CocosGUIScene.h */,
				29080D37191B595E0066F8DF /* GUIEditorTest.cpp */,
				29080D38191B595E0066F8DF /* GUIEditorTest.h */,
				29080D62191B595E0066F8DF /* UIScene.cpp */,
				29080D63191B595E0066F8DF /* UIScene.h */,
				29080D64191B595E0066F8DF /* UIScene_Editor.cpp */,
				29080D65191B595E0066F8DF /* UIScene_Editor.h */,
				29080D66191B595E0066F8DF /* UISceneManager.cpp */,
				29080D67191B595E0066F8DF /* UISceneManager.h */,
				29080D68191B595E0066F8DF /* UISceneManager_Editor.cpp */,
				29080D69191B595E0066F8DF /* UISceneManager_Editor.h */,
				29AAE28619F0BD12004F5A18 /* UIEditBoxTest */,
				29AAE28519F0BD02004F5A18 /* UIScale9SpriteTest */,
				298D7F6C19AC31C000FF096D /* UIWebViewTest */,
				29080D6A191B595E0066F8DF /* UIScrollViewTest */,
				29080D6F191B595E0066F8DF /* UISliderTest */,
				29080D74191B595E0066F8DF /* UITextAtlasTest */,
				29080D79191B595E0066F8DF /* UITextBMFontTest */,
				29080D7E191B595E0066F8DF /* UITextFieldTest */,
				29080D83191B595E0066F8DF /* UITextTest */,
				29080D88191B595E0066F8DF /* UIWidgetAddNodeTest */,
				29080D39191B595E0066F8DF /* UIButtonTest */,
				29080D3E191B595E0066F8DF /* UICheckBoxTest */,
				29080D43191B595E0066F8DF /* UIFocusTest */,
				29080D46191B595E0066F8DF /* UIImageViewTest */,
				29080D4B191B595E0066F8DF /* UILayoutTest */,
				29080D50191B595E0066F8DF /* UIListViewTest */,
				29080D55191B595E0066F8DF /* UILoadingBarTest */,
				29080D5A191B595E0066F8DF /* UIPageViewTest */,
				29080D5F191B595E0066F8DF /* UIRichTextTest */,
				3EA0FB6F191C844400B170C8 /* UIVideoPlayerTest */,
			);
			name = UIAndEditorTests;
			path = UITest/CocoStudioGUITest;
			sourceTree = "<group>";
		};
		3825CC421A2C982A00C92EA8 /* CustomWidgetCallbackBindTest */ = {
			isa = PBXGroup;
			children = (
				3825CC431A2C982A00C92EA8 /* CustomRootNode.cpp */,
				3825CC441A2C982A00C92EA8 /* CustomRootNode.h */,
				3825CC451A2C982A00C92EA8 /* CustomRootNodeReader.cpp */,
				3825CC461A2C982A00C92EA8 /* CustomRootNodeReader.h */,
				3825CC471A2C982A00C92EA8 /* CustomWidgetCallbackBindTest.cpp */,
				3825CC481A2C982A00C92EA8 /* CustomWidgetCallbackBindTest.h */,
			);
			path = CustomWidgetCallbackBindTest;
			sourceTree = "<group>";
		};
		38FA2E70194AEBE100FF2BE4 /* CocoStudioActionTimelineTest */ = {
			isa = PBXGroup;
			children = (
				38FA2E71194AEBE100FF2BE4 /* ActionTimelineTestScene.cpp */,
				38FA2E72194AEBE100FF2BE4 /* ActionTimelineTestScene.h */,
			);
			path = CocoStudioActionTimelineTest;
			sourceTree = "<group>";
		};
		3E2BDACD19BEA3410055CDCD /* NewAudioEngineTest */ = {
			isa = PBXGroup;
			children = (
				3E2BDACE19BEA3410055CDCD /* NewAudioEngineTest.cpp */,
				3E2BDACF19BEA3410055CDCD /* NewAudioEngineTest.h */,
			);
			path = NewAudioEngineTest;
			sourceTree = "<group>";
		};
		3E6176B51960FA6300DE83F5 /* game-controller-test */ = {
			isa = PBXGroup;
			children = (
				3E6177EF1960FEE300DE83F5 /* Resource */,
				3E6176B61960FA6300DE83F5 /* Classes */,
				3E6176DC1960FA6300DE83F5 /* proj.ios */,
			);
			name = "game-controller-test";
			path = "../tests/game-controller-test";
			sourceTree = "<group>";
		};
		3E6176B61960FA6300DE83F5 /* Classes */ = {
			isa = PBXGroup;
			children = (
				3E6176B71960FA6300DE83F5 /* AppDelegate.cpp */,
				3E6176B81960FA6300DE83F5 /* AppDelegate.h */,
				3E6176B91960FA6300DE83F5 /* AppMacros.h */,
				3E6176BA1960FA6300DE83F5 /* GameControllerTest.cpp */,
				3E6176BB1960FA6300DE83F5 /* GameControllerTest.h */,
			);
			path = Classes;
			sourceTree = "<group>";
		};
		3E6176DC1960FA6300DE83F5 /* proj.ios */ = {
			isa = PBXGroup;
			children = (
				527B1F3A19EFACBB000A1F82 /* Default-667h@2x.png */,
				527B1F3B19EFACBB000A1F82 /* Default-736h@3x.png */,
				3E6176DD1960FA6300DE83F5 /* AppController.h */,
				3E6176DE1960FA6300DE83F5 /* AppController.mm */,
				3E6176DF1960FA6300DE83F5 /* Default-568h@2x.png */,
				3E6176E01960FA6300DE83F5 /* Default.png */,
				3E6176E11960FA6300DE83F5 /* Default@2x.png */,
				3E6176E21960FA6300DE83F5 /* Icon-100.png */,
				3E6176E31960FA6300DE83F5 /* Icon-114.png */,
				3E6176E41960FA6300DE83F5 /* Icon-120.png */,
				3E6176E51960FA6300DE83F5 /* Icon-144.png */,
				3E6176E61960FA6300DE83F5 /* Icon-152.png */,
				3E6176E71960FA6300DE83F5 /* Icon-40.png */,
				3E6176E81960FA6300DE83F5 /* Icon-57.png */,
				3E6176E91960FA6300DE83F5 /* Icon-58.png */,
				3E6176EA1960FA6300DE83F5 /* Icon-72.png */,
				3E6176EB1960FA6300DE83F5 /* Icon-76.png */,
				3E6176EC1960FA6300DE83F5 /* Icon-80.png */,
				3E6176ED1960FA6300DE83F5 /* Info.plist */,
				3E6176EE1960FA6300DE83F5 /* main.m */,
				3E6176EF1960FA6300DE83F5 /* RootViewController.h */,
				3E6176F01960FA6300DE83F5 /* RootViewController.mm */,
			);
			path = proj.ios;
			sourceTree = "<group>";
		};
		3E6177EF1960FEE300DE83F5 /* Resource */ = {
			isa = PBXGroup;
			children = (
				3E6177F01960FEFE00DE83F5 /* fonts */,
				3E6177F11960FEFE00DE83F5 /* ipad */,
				3E6177F21960FEFE00DE83F5 /* ipadhd */,
				3E6177F31960FEFE00DE83F5 /* iphone */,
			);
			name = Resource;
			sourceTree = "<group>";
		};
		3E92EA7D1921A0C60094CD21 /* Sprite3DTest */ = {
			isa = PBXGroup;
			children = (
				5EBEECAE1995247000429821 /* DrawNode3D.cpp */,
				5EBEECAF1995247000429821 /* DrawNode3D.h */,
				3E92EA801921A1400094CD21 /* Sprite3DTest.cpp */,
				3E92EA811921A1400094CD21 /* Sprite3DTest.h */,
			);
			name = Sprite3DTest;
			sourceTree = "<group>";
		};
		3E9E75CB199324A8005B7047 /* Camera3DTest */ = {
			isa = PBXGroup;
			children = (
				3E9E75CE199324CB005B7047 /* Camera3DTest.cpp */,
				3E9E75CF199324CB005B7047 /* Camera3DTest.h */,
			);
			name = Camera3DTest;
			sourceTree = "<group>";
		};
		3EA0FB6F191C844400B170C8 /* UIVideoPlayerTest */ = {
			isa = PBXGroup;
			children = (
				3EA0FB70191C844400B170C8 /* UIVideoPlayerTest.cpp */,
				3EA0FB71191C844400B170C8 /* UIVideoPlayerTest.h */,
			);
			path = UIVideoPlayerTest;
			sourceTree = "<group>";
		};
		3EA530F41A354983001FDBD4 /* Particle3DTest */ = {
			isa = PBXGroup;
			children = (
				3EA530F51A3549AA001FDBD4 /* Particle3DTest.cpp */,
				3EA530F61A3549AA001FDBD4 /* Particle3DTest.h */,
			);
			name = Particle3DTest;
			sourceTree = "<group>";
		};
		46A15F9D1807A4F8005B8026 /* Products */ = {
			isa = PBXGroup;
			children = (
				46A15FB01807A4F9005B8026 /* libcocos2d Mac.a */,
				46A15FBE1807A4F9005B8026 /* libcocos2d iOS.a */,
			);
			name = Products;
			sourceTree = "<group>";
		};
		A5030C3219D059AB000E78E7 /* OpenURLTest */ = {
			isa = PBXGroup;
			children = (
				A5030C3319D059DA000E78E7 /* OpenURLTest.cpp */,
				A5030C3419D059DA000E78E7 /* OpenURLTest.h */,
			);
			name = OpenURLTest;
			sourceTree = "<group>";
		};
		B609E67019C18D90003D0074 /* BillBoardTest */ = {
			isa = PBXGroup;
			children = (
				B609E67119C18DAD003D0074 /* BillBoardTest.cpp */,
				B609E67219C18DAD003D0074 /* BillBoardTest.h */,
			);
			name = BillBoardTest;
			sourceTree = "<group>";
		};
		B6C039D619C95D28007207DC /* LightTest */ = {
			isa = PBXGroup;
			children = (
				B6C039D719C95D83007207DC /* LightTest.cpp */,
				B6C039D819C95D83007207DC /* LightTest.h */,
			);
			name = LightTest;
			sourceTree = "<group>";
		};
		D0FD03611A3B543700825BB5 /* AllocatorTest */ = {
			isa = PBXGroup;
			children = (
				D0FD03621A3B546400825BB5 /* AllocatorTest.cpp */,
				D0FD03631A3B546400825BB5 /* AllocatorTest.h */,
			);
			name = AllocatorTest;
			sourceTree = "<group>";
		};
/* End PBXGroup section */

/* Begin PBXNativeTarget section */
		15CBA015196EE56C005877BB /* lua-game-controller-test iOS */ = {
			isa = PBXNativeTarget;
			buildConfigurationList = 15CBA060196EE56C005877BB /* Build configuration list for PBXNativeTarget "lua-game-controller-test iOS" */;
			buildPhases = (
				15CBA020196EE56C005877BB /* Sources */,
				15CBA025196EE56C005877BB /* Frameworks */,
				1529F07B19EDA35E0064B9B1 /* Run Script */,
				15CBA036196EE56C005877BB /* Resources */,
			);
			buildRules = (
			);
			dependencies = (
				15427B9D198B8C0500DC375D /* PBXTargetDependency */,
				15CBA016196EE56C005877BB /* PBXTargetDependency */,
			);
			name = "lua-game-controller-test iOS";
			productName = "Test lua iOS";
			productReference = 15CBA063196EE56C005877BB /* lua-game-controller-test iOS.app */;
			productType = "com.apple.product-type.application";
		};
		1A0EE1C618CDF6DA004CD58F /* cpp-empty-test Mac */ = {
			isa = PBXNativeTarget;
			buildConfigurationList = 1A0EE2AF18CDF6DA004CD58F /* Build configuration list for PBXNativeTarget "cpp-empty-test Mac" */;
			buildPhases = (
				1A0EE1D118CDF6DA004CD58F /* Resources */,
				1A0EE1F618CDF6DA004CD58F /* Sources */,
				1A0EE29F18CDF6DA004CD58F /* Frameworks */,
			);
			buildRules = (
			);
			dependencies = (
				1A0EE1C718CDF6DA004CD58F /* PBXTargetDependency */,
			);
			name = "cpp-empty-test Mac";
			productName = iphone;
			productReference = 1A0EE2B218CDF6DA004CD58F /* cpp-empty-test Mac.app */;
			productType = "com.apple.product-type.application";
		};
		1A0EE2B818CDF733004CD58F /* lua-empty-test Mac */ = {
			isa = PBXNativeTarget;
			buildConfigurationList = 1A0EE31118CDF733004CD58F /* Build configuration list for PBXNativeTarget "lua-empty-test Mac" */;
			buildPhases = (
				1A0EE2C318CDF733004CD58F /* Sources */,
				1A0EE2C818CDF733004CD58F /* Frameworks */,
				1529F07D19EDA3B90064B9B1 /* ShellScript */,
				1A0EE2D818CDF733004CD58F /* Resources */,
			);
			buildRules = (
			);
			dependencies = (
				15427BA5198B8C2E00DC375D /* PBXTargetDependency */,
				1A0EE2BB18CDF733004CD58F /* PBXTargetDependency */,
			);
			name = "lua-empty-test Mac";
			productName = "Test lua Mac";
			productReference = 1A0EE31418CDF733004CD58F /* lua-empty-test Mac.app */;
			productType = "com.apple.product-type.application";
		};
		1A0EE31818CDF775004CD58F /* cpp-empty-test iOS */ = {
			isa = PBXNativeTarget;
			buildConfigurationList = 1A0EE41018CDF775004CD58F /* Build configuration list for PBXNativeTarget "cpp-empty-test iOS" */;
			buildPhases = (
				1A0EE32318CDF775004CD58F /* Resources */,
				1A0EE35518CDF775004CD58F /* Sources */,
				1A0EE40018CDF775004CD58F /* Frameworks */,
			);
			buildRules = (
			);
			dependencies = (
				1A0EE31918CDF775004CD58F /* PBXTargetDependency */,
			);
			name = "cpp-empty-test iOS";
			productName = iphone;
			productReference = 1A0EE41318CDF775004CD58F /* cpp-empty-test iOS.app */;
			productType = "com.apple.product-type.application";
		};
		1A0EE41918CDF799004CD58F /* lua-empty-test iOS */ = {
			isa = PBXNativeTarget;
			buildConfigurationList = 1A0EE47B18CDF799004CD58F /* Build configuration list for PBXNativeTarget "lua-empty-test iOS" */;
			buildPhases = (
				1A0EE42418CDF799004CD58F /* Sources */,
				1A0EE42B18CDF799004CD58F /* Frameworks */,
				1529F07C19EDA3860064B9B1 /* ShellScript */,
				1A0EE43B18CDF799004CD58F /* Resources */,
			);
			buildRules = (
			);
			dependencies = (
				15427B99198B8BDE00DC375D /* PBXTargetDependency */,
				15427B85198B8ACB00DC375D /* PBXTargetDependency */,
			);
			name = "lua-empty-test iOS";
			productName = "Test lua iOS";
			productReference = 1A0EE47E18CDF799004CD58F /* lua-empty-test iOS.app */;
			productType = "com.apple.product-type.application";
		};
		1ABCA28518CD91510087CE3A /* lua-tests Mac */ = {
			isa = PBXNativeTarget;
			buildConfigurationList = 1ABCA2B218CD91520087CE3A /* Build configuration list for PBXNativeTarget "lua-tests Mac" */;
			buildPhases = (
				1529F07F19EDA4260064B9B1 /* ShellScript */,
				1ABCA28218CD91510087CE3A /* Sources */,
				1ABCA28318CD91510087CE3A /* Frameworks */,
				1529F07E19EDA3F20064B9B1 /* ShellScript */,
				1ABCA28418CD91510087CE3A /* Resources */,
			);
			buildRules = (
			);
			dependencies = (
				15427BB5198B8C5000DC375D /* PBXTargetDependency */,
				1ABCA2B918CD92230087CE3A /* PBXTargetDependency */,
			);
			name = "lua-tests Mac";
			productName = "Test lua Mac";
			productReference = 1ABCA28618CD91510087CE3A /* lua-tests Mac.app */;
			productType = "com.apple.product-type.application";
		};
		1ABCA2CC18CD93580087CE3A /* lua-tests iOS */ = {
			isa = PBXNativeTarget;
			buildConfigurationList = 1ABCA2F118CD93590087CE3A /* Build configuration list for PBXNativeTarget "lua-tests iOS" */;
			buildPhases = (
				150906CB19CFCAF3002C4D97 /* ShellScript */,
				1ABCA2C918CD93580087CE3A /* Sources */,
				1ABCA2CA18CD93580087CE3A /* Frameworks */,
				1529F07A19EDA0650064B9B1 /* ShellScript */,
				1ABCA2CB18CD93580087CE3A /* Resources */,
			);
			buildRules = (
			);
			dependencies = (
				15427B95198B8BB400DC375D /* PBXTargetDependency */,
				1ABCA2F818CD93850087CE3A /* PBXTargetDependency */,
			);
			name = "lua-tests iOS";
			productName = "Test lua iOS";
			productReference = 1ABCA2CD18CD93580087CE3A /* lua-tests iOS.app */;
			productType = "com.apple.product-type.application";
		};
		1D6058900D05DD3D006BFB54 /* cpp-tests Mac */ = {
			isa = PBXNativeTarget;
			buildConfigurationList = 1D6058960D05DD3E006BFB54 /* Build configuration list for PBXNativeTarget "cpp-tests Mac" */;
			buildPhases = (
				1D60588D0D05DD3D006BFB54 /* Resources */,
				1D60588E0D05DD3D006BFB54 /* Sources */,
				1D60588F0D05DD3D006BFB54 /* Frameworks */,
			);
			buildRules = (
			);
			dependencies = (
				1AAF5342180E2F41000584C8 /* PBXTargetDependency */,
			);
			name = "cpp-tests Mac";
			productName = iphone;
			productReference = 1D6058910D05DD3D006BFB54 /* cpp-tests Mac.app */;
			productType = "com.apple.product-type.application";
		};
		3E6176FF1960FAED00DE83F5 /* game-controller-test IOS */ = {
			isa = PBXNativeTarget;
			buildConfigurationList = 3E61772E1960FAED00DE83F5 /* Build configuration list for PBXNativeTarget "game-controller-test IOS" */;
			buildPhases = (
				3E6177061960FAED00DE83F5 /* Resources */,
				3E61771A1960FAED00DE83F5 /* Sources */,
				3E6177201960FAED00DE83F5 /* Frameworks */,
			);
			buildRules = (
			);
			dependencies = (
				3E6177001960FAED00DE83F5 /* PBXTargetDependency */,
			);
			name = "game-controller-test IOS";
			productName = iphone;
			productReference = 3E6177311960FAED00DE83F5 /* game-controller-test IOS.app */;
			productType = "com.apple.product-type.application";
		};
		A07A517F1783A1D20073F6A7 /* cpp-tests iOS */ = {
			isa = PBXNativeTarget;
			buildConfigurationList = A07A52261783A1D20073F6A7 /* Build configuration list for PBXNativeTarget "cpp-tests iOS" */;
			buildPhases = (
				A07A518A1783A1D20073F6A7 /* Resources */,
				A07A51AD1783A1D20073F6A7 /* Sources */,
				A07A52171783A1D20073F6A7 /* Frameworks */,
			);
			buildRules = (
			);
			dependencies = (
				1AAF53F5180E39C6000584C8 /* PBXTargetDependency */,
			);
			name = "cpp-tests iOS";
			productName = iphone;
			productReference = A07A52291783A1D20073F6A7 /* cpp-tests iOS.app */;
			productType = "com.apple.product-type.application";
		};
/* End PBXNativeTarget section */

/* Begin PBXProject section */
		29B97313FDCFA39411CA2CEA /* Project object */ = {
			isa = PBXProject;
			attributes = {
				LastUpgradeCheck = 0600;
			};
			buildConfigurationList = C01FCF4E08A954540054247B /* Build configuration list for PBXProject "cocos2d_tests" */;
			compatibilityVersion = "Xcode 3.2";
			developmentRegion = English;
			hasScannedForEncodings = 1;
			knownRegions = (
				English,
				Japanese,
				French,
				German,
				en,
				Base,
			);
			mainGroup = 29B97314FDCFA39411CA2CEA /* CustomTemplate */;
			projectDirPath = "";
			projectReferences = (
				{
					ProductGroup = 46A15F9D1807A4F8005B8026 /* Products */;
					ProjectRef = 46A15F9C1807A4F8005B8026 /* cocos2d_libs.xcodeproj */;
				},
				{
					ProductGroup = 1ABCA27718CD90A40087CE3A /* Products */;
					ProjectRef = 1ABCA27618CD90A40087CE3A /* cocos2d_lua_bindings.xcodeproj */;
				},
			);
			projectRoot = "";
			targets = (
				A035ACBB1782469700987F6C /* build all tests Mac */,
				1D6058900D05DD3D006BFB54 /* cpp-tests Mac */,
				1A0EE1C618CDF6DA004CD58F /* cpp-empty-test Mac */,
				1ABCA28518CD91510087CE3A /* lua-tests Mac */,
				1A0EE2B818CDF733004CD58F /* lua-empty-test Mac */,
				A07A517B1783A1CC0073F6A7 /* build all tests iOS */,
				A07A517F1783A1D20073F6A7 /* cpp-tests iOS */,
				1A0EE31818CDF775004CD58F /* cpp-empty-test iOS */,
				1ABCA2CC18CD93580087CE3A /* lua-tests iOS */,
				1A0EE41918CDF799004CD58F /* lua-empty-test iOS */,
				3E6176FF1960FAED00DE83F5 /* game-controller-test IOS */,
				15CBA015196EE56C005877BB /* lua-game-controller-test iOS */,
			);
		};
/* End PBXProject section */

/* Begin PBXReferenceProxy section */
		15EFA258198A4A24000C57D3 /* libluacocos2d Mac.a */ = {
			isa = PBXReferenceProxy;
			fileType = archive.ar;
			path = "libluacocos2d Mac.a";
			remoteRef = 15EFA257198A4A24000C57D3 /* PBXContainerItemProxy */;
			sourceTree = BUILT_PRODUCTS_DIR;
		};
		15EFA665198B33EE000C57D3 /* libluacocos2d iOS.a */ = {
			isa = PBXReferenceProxy;
			fileType = archive.ar;
			path = "libluacocos2d iOS.a";
			remoteRef = 15EFA664198B33EE000C57D3 /* PBXContainerItemProxy */;
			sourceTree = BUILT_PRODUCTS_DIR;
		};
		46A15FB01807A4F9005B8026 /* libcocos2d Mac.a */ = {
			isa = PBXReferenceProxy;
			fileType = archive.ar;
			path = "libcocos2d Mac.a";
			remoteRef = 46A15FAF1807A4F9005B8026 /* PBXContainerItemProxy */;
			sourceTree = BUILT_PRODUCTS_DIR;
		};
		46A15FBE1807A4F9005B8026 /* libcocos2d iOS.a */ = {
			isa = PBXReferenceProxy;
			fileType = archive.ar;
			path = "libcocos2d iOS.a";
			remoteRef = 46A15FBD1807A4F9005B8026 /* PBXContainerItemProxy */;
			sourceTree = BUILT_PRODUCTS_DIR;
		};
/* End PBXReferenceProxy section */

/* Begin PBXResourcesBuildPhase section */
		15CBA036196EE56C005877BB /* Resources */ = {
			isa = PBXResourcesBuildPhase;
			buildActionMask = 2147483647;
			files = (
				15CBA9B3196EE824005877BB /* src in Resources */,
				527B1F3819EFABC9000A1F82 /* Default-667h@2x.png in Resources */,
				15CBA9AF196EE80B005877BB /* fonts in Resources */,
				15CBA9B0196EE80B005877BB /* ipad in Resources */,
				15CBA9B1196EE80B005877BB /* ipadhd in Resources */,
				15CBA9B2196EE80B005877BB /* iphone in Resources */,
				527B1F3919EFABC9000A1F82 /* Default-736h@3x.png in Resources */,
			);
			runOnlyForDeploymentPostprocessing = 0;
		};
		1A0EE1D118CDF6DA004CD58F /* Resources */ = {
			isa = PBXResourcesBuildPhase;
			buildActionMask = 2147483647;
			files = (
				1AC3590918CEC1FB00F37B72 /* ipadhd in Resources */,
				1AC358F518CEC1D400F37B72 /* InfoPlist.strings in Resources */,
				1AC3590318CEC1FB00F37B72 /* bang.png in Resources */,
				1AC3590718CEC1FB00F37B72 /* ipad in Resources */,
				1AC3590B18CEC1FB00F37B72 /* iphone in Resources */,
				1AC358F818CEC1D400F37B72 /* Icon.icns in Resources */,
				1AC3590518CEC1FB00F37B72 /* fonts in Resources */,
				1AC358F618CEC1D400F37B72 /* MainMenu.xib in Resources */,
			);
			runOnlyForDeploymentPostprocessing = 0;
		};
		1A0EE2D818CDF733004CD58F /* Resources */ = {
			isa = PBXResourcesBuildPhase;
			buildActionMask = 2147483647;
			files = (
				1AC35D5C18CEDE9E00F37B72 /* InfoPlist.strings in Resources */,
				1AC35D5D18CEDE9E00F37B72 /* MainMenu.xib in Resources */,
				1AC35D5E18CEDE9E00F37B72 /* Icon.icns in Resources */,
				1AC35D2918CEDE7200F37B72 /* res in Resources */,
				1AC35D2B18CEDE7200F37B72 /* src in Resources */,
			);
			runOnlyForDeploymentPostprocessing = 0;
		};
		1A0EE32318CDF775004CD58F /* Resources */ = {
			isa = PBXResourcesBuildPhase;
			buildActionMask = 2147483647;
			files = (
				1AC358E118CEC1CB00F37B72 /* Icon-120.png in Resources */,
				1AC358DD18CEC1CB00F37B72 /* Default@2x.png in Resources */,
				1AC358E018CEC1CB00F37B72 /* Icon-114.png in Resources */,
				1AC3590418CEC1FB00F37B72 /* bang.png in Resources */,
				1AC3590A18CEC1FB00F37B72 /* ipadhd in Resources */,
				1AC3590C18CEC1FB00F37B72 /* iphone in Resources */,
				1AC358E818CEC1CB00F37B72 /* Icon-76.png in Resources */,
				1AC358E418CEC1CB00F37B72 /* Icon-40.png in Resources */,
				1AC358E618CEC1CB00F37B72 /* Icon-58.png in Resources */,
				527B1F3019EF9819000A1F82 /* Default-667h@2x.png in Resources */,
				1AC358DB18CEC1CB00F37B72 /* Default-568h@2x.png in Resources */,
				1AC358DF18CEC1CB00F37B72 /* Icon-100.png in Resources */,
				1AC358E218CEC1CB00F37B72 /* Icon-144.png in Resources */,
				1AC3590618CEC1FB00F37B72 /* fonts in Resources */,
				1AC358E718CEC1CB00F37B72 /* Icon-72.png in Resources */,
				1AC358E918CEC1CB00F37B72 /* Icon-80.png in Resources */,
				1AC3590818CEC1FB00F37B72 /* ipad in Resources */,
				1AC358E318CEC1CB00F37B72 /* Icon-152.png in Resources */,
				1AC358E518CEC1CB00F37B72 /* Icon-57.png in Resources */,
				1AC358DC18CEC1CB00F37B72 /* Default.png in Resources */,
				527B1F3119EF9819000A1F82 /* Default-736h@3x.png in Resources */,
			);
			runOnlyForDeploymentPostprocessing = 0;
		};
		1A0EE43B18CDF799004CD58F /* Resources */ = {
			isa = PBXResourcesBuildPhase;
			buildActionMask = 2147483647;
			files = (
				1AC35D4A18CEDE9400F37B72 /* Icon-120.png in Resources */,
				1AC35D4D18CEDE9400F37B72 /* Icon-57.png in Resources */,
				527B1F4019EFAD44000A1F82 /* Default-667h@2x.png in Resources */,
				1AC35D4B18CEDE9400F37B72 /* Icon-144.png in Resources */,
				1AC35D4618CEDE9400F37B72 /* Default-568h@2x.png in Resources */,
				1AC35D4818CEDE9400F37B72 /* Default@2x.png in Resources */,
				1AC35D4E18CEDE9400F37B72 /* Icon-72.png in Resources */,
				1AC35D4F18CEDE9400F37B72 /* Icon-76.png in Resources */,
				1AC35D4918CEDE9400F37B72 /* Icon-114.png in Resources */,
				1AC35D2A18CEDE7200F37B72 /* res in Resources */,
				1AC35D2C18CEDE7200F37B72 /* src in Resources */,
				1AC35D4C18CEDE9400F37B72 /* Icon-152.png in Resources */,
				1AC35D4718CEDE9400F37B72 /* Default.png in Resources */,
				527B1F4119EFAD44000A1F82 /* Default-736h@3x.png in Resources */,
			);
			runOnlyForDeploymentPostprocessing = 0;
		};
		1ABCA28418CD91510087CE3A /* Resources */ = {
			isa = PBXResourcesBuildPhase;
			buildActionMask = 2147483647;
			files = (
				15B13E5219F0FD4D008A1ADC /* Manifests in Resources */,
				156EAE071977D0BD00F53709 /* ActionTimeline in Resources */,
				15E66FD6192DC8C700C20A52 /* Sprite3DTest in Resources */,
				3E2F27BC19D00D7200E7C490 /* audio in Resources */,
				1AC35DC318CEE65100F37B72 /* Misc in Resources */,
				1AC35DC618CEE65100F37B72 /* Shaders in Resources */,
				1AC35DBB18CEE65100F37B72 /* components in Resources */,
				1AC35DE218CEE65900F37B72 /* effect2.ogg in Resources */,
				1AC35DB118CEE5DA00F37B72 /* InfoPlist.strings in Resources */,
				1AC35DDD18CEE65900F37B72 /* CocosBuilderExample.ccbproj in Resources */,
				1AC35DB218CEE5DA00F37B72 /* MainMenu.xib in Resources */,
				1AC35DBF18CEE65100F37B72 /* hd in Resources */,
				1AC35DC818CEE65100F37B72 /* TileMaps in Resources */,
				1AC35DBE18CEE65100F37B72 /* fonts in Resources */,
				1AC35DDE18CEE65900F37B72 /* CocosBuilderExample.ccbresourcelog in Resources */,
				1AC35DBC18CEE65100F37B72 /* configs in Resources */,
				1AC35DE118CEE65900F37B72 /* background.ogg in Resources */,
				1AC35DDF18CEE65900F37B72 /* music.mid in Resources */,
				1AC35D7518CEE58500F37B72 /* src in Resources */,
				1AC35DE018CEE65900F37B72 /* background.mp3 in Resources */,
				1A1645A6191B6281008C7C7F /* ccs-res in Resources */,
				C08689C218D370C90093E810 /* background.caf in Resources */,
				1AC35DE918CEE65900F37B72 /* effect1.wav in Resources */,
				3E2F27BD19D00D7D00E7C490 /* background.wav in Resources */,
				1AC35DE518CEE65900F37B72 /* Hello.png in Resources */,
				1AC35DEA18CEE65900F37B72 /* pew-pew-lei.wav in Resources */,
				1AC35DC418CEE65100F37B72 /* Particles in Resources */,
				1AC35DB918CEE65100F37B72 /* ccb in Resources */,
				1AC35DB318CEE5DA00F37B72 /* Icon.icns in Resources */,
				1AC35DE318CEE65900F37B72 /* fileLookup.plist in Resources */,
				1AC35DE618CEE65900F37B72 /* effect1.raw in Resources */,
				1AC35DC018CEE65100F37B72 /* Images in Resources */,
				1AC35D7918CEE59900F37B72 /* cocosbuilderRes in Resources */,
				1AC35DC918CEE65100F37B72 /* zwoptex in Resources */,
				1AC35DBD18CEE65100F37B72 /* extensions in Resources */,
				1AC35DC718CEE65100F37B72 /* spine in Resources */,
				1AC35DB718CEE65100F37B72 /* animations in Resources */,
			);
			runOnlyForDeploymentPostprocessing = 0;
		};
		1ABCA2CB18CD93580087CE3A /* Resources */ = {
			isa = PBXResourcesBuildPhase;
			buildActionMask = 2147483647;
			files = (
				15B3709A19EE5EED00ABE682 /* Manifests in Resources */,
				15AECE0F195C1FDD00907DB0 /* cocosvideo.mp4 in Resources */,
				15B0870D195AD52000D6F62B /* ActionTimeline in Resources */,
				15E66FC8192D957100C20A52 /* Sprite3DTest in Resources */,
				1AC35DD618CEE65200F37B72 /* Misc in Resources */,
				1AC35DF718CEE65B00F37B72 /* effect1.wav in Resources */,
				C08689C418D370C90093E810 /* background.caf in Resources */,
				1AC35DD118CEE65200F37B72 /* fonts in Resources */,
				1AC35DCC18CEE65200F37B72 /* ccb in Resources */,
				1AC35DD218CEE65200F37B72 /* hd in Resources */,
				1AC35DD718CEE65200F37B72 /* Particles in Resources */,
				3E2BDB0219C5E5D40055CDCD /* background.wav in Resources */,
				1AC35D9D18CEE5D100F37B72 /* Icon-120.png in Resources */,
				1AC35DA018CEE5D100F37B72 /* Icon-57.png in Resources */,
				1AC35DF118CEE65B00F37B72 /* fileLookup.plist in Resources */,
				1AC35DEF18CEE65B00F37B72 /* background.ogg in Resources */,
				1AC35D9E18CEE5D100F37B72 /* Icon-144.png in Resources */,
				1AC35DF818CEE65B00F37B72 /* pew-pew-lei.wav in Resources */,
				1AC35D9918CEE5D100F37B72 /* Default-568h@2x.png in Resources */,
				527B1F4419EFAE13000A1F82 /* Default-667h@2x.png in Resources */,
				1AC35D9B18CEE5D100F37B72 /* Default@2x.png in Resources */,
				1AC35DCE18CEE65200F37B72 /* components in Resources */,
				1AC35D7618CEE58500F37B72 /* src in Resources */,
				1AC35DDC18CEE65200F37B72 /* zwoptex in Resources */,
				1AC35DEC18CEE65B00F37B72 /* CocosBuilderExample.ccbresourcelog in Resources */,
				1AC35DED18CEE65B00F37B72 /* music.mid in Resources */,
				527B1F4519EFAE13000A1F82 /* Default-736h@3x.png in Resources */,
				1AC35DD018CEE65200F37B72 /* extensions in Resources */,
				1AC35DD318CEE65200F37B72 /* Images in Resources */,
				1AC35DF018CEE65B00F37B72 /* effect2.ogg in Resources */,
				3E2BDAFF19C5E5B40055CDCD /* audio in Resources */,
				1AC35DEB18CEE65B00F37B72 /* CocosBuilderExample.ccbproj in Resources */,
				1AC35DCA18CEE65200F37B72 /* animations in Resources */,
				1A1645A9191B6283008C7C7F /* ccs-res in Resources */,
				1AC35DA118CEE5D100F37B72 /* Icon-72.png in Resources */,
				1AC35DA218CEE5D100F37B72 /* Icon-76.png in Resources */,
				1AC35DF418CEE65B00F37B72 /* effect1.raw in Resources */,
				1AC35DD918CEE65200F37B72 /* Shaders in Resources */,
				1AC35DCF18CEE65200F37B72 /* configs in Resources */,
				1AC35DDA18CEE65200F37B72 /* spine in Resources */,
				1AC35DDB18CEE65200F37B72 /* TileMaps in Resources */,
				1AC35DF318CEE65B00F37B72 /* Hello.png in Resources */,
				1AC35D7A18CEE59900F37B72 /* cocosbuilderRes in Resources */,
				1AC35D9C18CEE5D100F37B72 /* Icon-114.png in Resources */,
				1AC35D9F18CEE5D100F37B72 /* Icon-152.png in Resources */,
				1AC35DEE18CEE65B00F37B72 /* background.mp3 in Resources */,
				1AC35D9A18CEE5D100F37B72 /* Default.png in Resources */,
			);
			runOnlyForDeploymentPostprocessing = 0;
		};
		1D60588D0D05DD3D006BFB54 /* Resources */ = {
			isa = PBXResourcesBuildPhase;
			buildActionMask = 2147483647;
			files = (
				1AC35CFE18CED84500F37B72 /* Particles in Resources */,
				1AC35CF418CED84500F37B72 /* Images in Resources */,
				1AC35CE018CED84500F37B72 /* configs in Resources */,
				1AC35CE618CED84500F37B72 /* effect2.ogg in Resources */,
				1AC35CFA18CED84500F37B72 /* Misc in Resources */,
				38FA2E76194AECF800FF2BE4 /* ActionTimeline in Resources */,
				1AC35D0418CED84500F37B72 /* Shaders in Resources */,
				15B3709319EE5D1000ABE682 /* Manifests in Resources */,
				3E2F27BA19CFF52300E7C490 /* audio in Resources */,
				1AC35CD818CED84500F37B72 /* CocosBuilderExample.ccbresourcelog in Resources */,
				B2507B6B192589AF00FA4972 /* Shaders3D in Resources */,
				1AC35D0618CED84500F37B72 /* spine in Resources */,
				3E2F27BB19CFF52A00E7C490 /* background.wav in Resources */,
				1AC35CE818CED84500F37B72 /* extensions in Resources */,
				1AC35CDE18CED84500F37B72 /* components in Resources */,
				1AC35D0818CED84500F37B72 /* TileMaps in Resources */,
				1AC35CE218CED84500F37B72 /* effect1.raw in Resources */,
				1AC35CF218CED84500F37B72 /* Hello.png in Resources */,
				1AC35CA518CECF1E00F37B72 /* Icon.icns in Resources */,
				B621CE691A3E923000646956 /* Particle3D in Resources */,
				1AC35CEC18CED84500F37B72 /* fonts in Resources */,
				1AC35CCA18CED84500F37B72 /* animations in Resources */,
				1AC35CEA18CED84500F37B72 /* fileLookup.plist in Resources */,
				1A221C9C191771E300FD2BE4 /* ccs-res in Resources */,
				1AC35CF018CED84500F37B72 /* hd in Resources */,
				1AC35CFC18CED84500F37B72 /* music.mid in Resources */,
				1AC35D0A18CED84500F37B72 /* zwoptex in Resources */,
				1AC35CD218CED84500F37B72 /* background.ogg in Resources */,
				1AC35D0018CED84500F37B72 /* pew-pew-lei.wav in Resources */,
				1AC35CD018CED84500F37B72 /* background.mp3 in Resources */,
				1AC35CD618CED84500F37B72 /* CocosBuilderExample.ccbproj in Resources */,
				3E92EA851921A7720094CD21 /* Sprite3DTest in Resources */,
				1AC35CA318CECF1E00F37B72 /* InfoPlist.strings in Resources */,
				1AC35CA418CECF1E00F37B72 /* MainMenu.xib in Resources */,
				1AC35CD418CED84500F37B72 /* ccb in Resources */,
				C08689C118D370C90093E810 /* background.caf in Resources */,
				1AC35CE418CED84500F37B72 /* effect1.wav in Resources */,
			);
			runOnlyForDeploymentPostprocessing = 0;
		};
		3E6177061960FAED00DE83F5 /* Resources */ = {
			isa = PBXResourcesBuildPhase;
			buildActionMask = 2147483647;
			files = (
				3E6177F61960FEFE00DE83F5 /* ipadhd in Resources */,
				3E6177FF1960FF1800DE83F5 /* Icon-152.png in Resources */,
				3E6178051960FF1800DE83F5 /* Icon-80.png in Resources */,
				3E6177F91960FF1800DE83F5 /* Default.png in Resources */,
				3E6177F71960FEFE00DE83F5 /* iphone in Resources */,
				3E6178011960FF1800DE83F5 /* Icon-57.png in Resources */,
				3E6177F51960FEFE00DE83F5 /* ipad in Resources */,
				527B1F3D19EFACBB000A1F82 /* Default-736h@3x.png in Resources */,
				527B1F3C19EFACBB000A1F82 /* Default-667h@2x.png in Resources */,
				3E6177F81960FF1800DE83F5 /* Default-568h@2x.png in Resources */,
				3E6177FA1960FF1800DE83F5 /* Default@2x.png in Resources */,
				3E6177FB1960FF1800DE83F5 /* Icon-100.png in Resources */,
				3E6178001960FF1800DE83F5 /* Icon-40.png in Resources */,
				3E6177FE1960FF1800DE83F5 /* Icon-144.png in Resources */,
				3E6177FC1960FF1800DE83F5 /* Icon-114.png in Resources */,
				3E6178041960FF1800DE83F5 /* Icon-76.png in Resources */,
				3E6177FD1960FF1800DE83F5 /* Icon-120.png in Resources */,
				3E6178031960FF1800DE83F5 /* Icon-72.png in Resources */,
				3E6177F41960FEFE00DE83F5 /* fonts in Resources */,
				3E6178021960FF1800DE83F5 /* Icon-58.png in Resources */,
			);
			runOnlyForDeploymentPostprocessing = 0;
		};
		A07A518A1783A1D20073F6A7 /* Resources */ = {
			isa = PBXResourcesBuildPhase;
			buildActionMask = 2147483647;
			files = (
				1AC35CDF18CED84500F37B72 /* components in Resources */,
				1AC35C8E18CECF1400F37B72 /* Icon-144.png in Resources */,
				1AC35C9218CECF1400F37B72 /* Icon-50.png in Resources */,
				B621CE6A1A3E923000646956 /* Particle3D in Resources */,
				1AC35CE518CED84500F37B72 /* effect1.wav in Resources */,
				1AC35C9618CECF1400F37B72 /* Icon-76.png in Resources */,
				1AC35C8A18CECF1400F37B72 /* Default@2x.png in Resources */,
				1AC35CE318CED84500F37B72 /* effect1.raw in Resources */,
				1A221C9D191771E400FD2BE4 /* ccs-res in Resources */,
				1AC35C9018CECF1400F37B72 /* Icon-29.png in Resources */,
				1AC35D0918CED84500F37B72 /* TileMaps in Resources */,
				1AC35CFF18CED84500F37B72 /* Particles in Resources */,
				1AC35C8818CECF1400F37B72 /* Default-568h@2x.png in Resources */,
				29AFEF6719ACCAA000F6B10A /* Test.html in Resources */,
				1AC35CD518CED84500F37B72 /* ccb in Resources */,
				1AC35CE118CED84500F37B72 /* configs in Resources */,
				1AC35CE918CED84500F37B72 /* extensions in Resources */,
				3E2BDAD219BEA3E20055CDCD /* audio in Resources */,
				C08689C318D370C90093E810 /* background.caf in Resources */,
				1AC35C9518CECF1400F37B72 /* Icon-72.png in Resources */,
				15B3709419EE5D1000ABE682 /* Manifests in Resources */,
				1AC35D0B18CED84500F37B72 /* zwoptex in Resources */,
				1AC35CF518CED84500F37B72 /* Images in Resources */,
				1AC35C9118CECF1400F37B72 /* Icon-40.png in Resources */,
				1AC35C8B18CECF1400F37B72 /* Icon-100.png in Resources */,
				1AC35D0118CED84500F37B72 /* pew-pew-lei.wav in Resources */,
				1AC35D0518CED84500F37B72 /* Shaders in Resources */,
				1AC35CD318CED84500F37B72 /* background.ogg in Resources */,
				3E2BDB0119C5E5D40055CDCD /* background.wav in Resources */,
				1AC35CCB18CED84500F37B72 /* animations in Resources */,
				3EA0FB5E191B92F100B170C8 /* cocosvideo.mp4 in Resources */,
				3E92EA861921A7720094CD21 /* Sprite3DTest in Resources */,
				1AC35C8C18CECF1400F37B72 /* Icon-114.png in Resources */,
				1AC35CF118CED84500F37B72 /* hd in Resources */,
				1AC35C9318CECF1400F37B72 /* Icon-57.png in Resources */,
				1AC35CFB18CED84500F37B72 /* Misc in Resources */,
				1AC35CF318CED84500F37B72 /* Hello.png in Resources */,
				1AC35C8F18CECF1400F37B72 /* Icon-152.png in Resources */,
				1AC35CE718CED84500F37B72 /* effect2.ogg in Resources */,
				38FA2E77194AECF800FF2BE4 /* ActionTimeline in Resources */,
				1AC35C9718CECF1400F37B72 /* Icon-80.png in Resources */,
				1AC35CEB18CED84500F37B72 /* fileLookup.plist in Resources */,
				527B1F3519EF9CF8000A1F82 /* Default-736h@3x.png in Resources */,
				527B1F3419EF9CF8000A1F82 /* Default-667h@2x.png in Resources */,
				1AC35CFD18CED84500F37B72 /* music.mid in Resources */,
				1AC35D0718CED84500F37B72 /* spine in Resources */,
				1AC35C8D18CECF1400F37B72 /* Icon-120.png in Resources */,
				1AC35C9418CECF1400F37B72 /* Icon-58.png in Resources */,
				1AC35CD118CED84500F37B72 /* background.mp3 in Resources */,
				1AC35CD918CED84500F37B72 /* CocosBuilderExample.ccbresourcelog in Resources */,
				B2507B6C192589AF00FA4972 /* Shaders3D in Resources */,
				1AC35CED18CED84500F37B72 /* fonts in Resources */,
				1AC35CD718CED84500F37B72 /* CocosBuilderExample.ccbproj in Resources */,
				1AC35C8918CECF1400F37B72 /* Default.png in Resources */,
			);
			runOnlyForDeploymentPostprocessing = 0;
		};
/* End PBXResourcesBuildPhase section */

/* Begin PBXShellScriptBuildPhase section */
		150906CB19CFCAF3002C4D97 /* ShellScript */ = {
			isa = PBXShellScriptBuildPhase;
			buildActionMask = 2147483647;
			files = (
			);
			inputPaths = (
			);
			outputPaths = (
			);
			runOnlyForDeploymentPostprocessing = 0;
			shellPath = /bin/sh;
			shellScript = "find ${SRCROOT}/../tests/lua-tests/src/ -name \"*\" -exec touch -cm {} \\;";
		};
		1529F07A19EDA0650064B9B1 /* ShellScript */ = {
			isa = PBXShellScriptBuildPhase;
			buildActionMask = 2147483647;
			files = (
			);
			inputPaths = (
			);
			outputPaths = (
			);
			runOnlyForDeploymentPostprocessing = 0;
			shellPath = /bin/sh;
			shellScript = "#!/bin/bash\ncocos_dir=${SRCROOT}/../tests/lua-tests/src/cocos\nif [ -d \"${cocos_dir}\" ]; then\nrm -rv \"${cocos_dir}\"\nmkdir \"${cocos_dir}\"\nelse\nmkdir \"${cocos_dir}\"\nfi\n\ncp -r \"${SRCROOT}/../cocos/scripting/lua-bindings/script/\" \"${cocos_dir}\"";
		};
		1529F07B19EDA35E0064B9B1 /* Run Script */ = {
			isa = PBXShellScriptBuildPhase;
			buildActionMask = 2147483647;
			files = (
			);
			inputPaths = (
			);
			name = "Run Script";
			outputPaths = (
			);
			runOnlyForDeploymentPostprocessing = 0;
			shellPath = /bin/sh;
			shellScript = "#!/bin/bash\ncocos_dir=${SRCROOT}/../tests/lua-game-controller-test/src/cocos\nif [ -d \"${cocos_dir}\" ]; then\nrm -rv \"${cocos_dir}\"\nmkdir \"${cocos_dir}\"\nelse\nmkdir \"${cocos_dir}\"\nfi\n\ncp -r \"${SRCROOT}/../cocos/scripting/lua-bindings/script/\" \"${cocos_dir}\"";
		};
		1529F07C19EDA3860064B9B1 /* ShellScript */ = {
			isa = PBXShellScriptBuildPhase;
			buildActionMask = 2147483647;
			files = (
			);
			inputPaths = (
			);
			outputPaths = (
			);
			runOnlyForDeploymentPostprocessing = 0;
			shellPath = /bin/sh;
			shellScript = "#!/bin/bash\ncocos_dir=${SRCROOT}/../tests/lua-empty-test/src/cocos\nif [ -d \"${cocos_dir}\" ]; then\nrm -rv \"${cocos_dir}\"\nmkdir \"${cocos_dir}\"\nelse\nmkdir \"${cocos_dir}\"\nfi\n\ncp -r \"${SRCROOT}/../cocos/scripting/lua-bindings/script/\" \"${cocos_dir}\"";
		};
		1529F07D19EDA3B90064B9B1 /* ShellScript */ = {
			isa = PBXShellScriptBuildPhase;
			buildActionMask = 2147483647;
			files = (
			);
			inputPaths = (
			);
			outputPaths = (
			);
			runOnlyForDeploymentPostprocessing = 0;
			shellPath = /bin/sh;
			shellScript = "#!/bin/bash\ncocos_dir=${SRCROOT}/../tests/lua-empty-test/src/cocos\nif [ -d \"${cocos_dir}\" ]; then\nrm -rv \"${cocos_dir}\"\nmkdir \"${cocos_dir}\"\nelse\nmkdir \"${cocos_dir}\"\nfi\n\ncp -r \"${SRCROOT}/../cocos/scripting/lua-bindings/script/\" \"${cocos_dir}\"";
		};
		1529F07E19EDA3F20064B9B1 /* ShellScript */ = {
			isa = PBXShellScriptBuildPhase;
			buildActionMask = 2147483647;
			files = (
			);
			inputPaths = (
			);
			outputPaths = (
			);
			runOnlyForDeploymentPostprocessing = 0;
			shellPath = /bin/sh;
			shellScript = "#!/bin/bash\ncocos_dir=${SRCROOT}/../tests/lua-tests/src/cocos\nif [ -d \"${cocos_dir}\" ]; then\nrm -rv \"${cocos_dir}\"\nmkdir \"${cocos_dir}\"\nelse\nmkdir \"${cocos_dir}\"\nfi\n\ncp -r \"${SRCROOT}/../cocos/scripting/lua-bindings/script/\" \"${cocos_dir}\"";
		};
		1529F07F19EDA4260064B9B1 /* ShellScript */ = {
			isa = PBXShellScriptBuildPhase;
			buildActionMask = 2147483647;
			files = (
			);
			inputPaths = (
			);
			outputPaths = (
			);
			runOnlyForDeploymentPostprocessing = 0;
			shellPath = /bin/sh;
			shellScript = "find ${SRCROOT}/../tests/lua-tests/src/ -name \"*\" -exec touch -cm {} \\;";
		};
/* End PBXShellScriptBuildPhase section */

/* Begin PBXSourcesBuildPhase section */
		15CBA020196EE56C005877BB /* Sources */ = {
			isa = PBXSourcesBuildPhase;
			buildActionMask = 2147483647;
			files = (
				15CBA9B7196EE8D9005877BB /* AppController.mm in Sources */,
				15CBA9B8196EE8D9005877BB /* main.m in Sources */,
				15CBA9B9196EE8D9005877BB /* RootViewController.mm in Sources */,
				15427B7D198B880100DC375D /* lua_cocos2dx_controller_manual.cpp in Sources */,
				15CBA9ED196F7BD8005877BB /* lua_cocos2dx_controller_auto.cpp in Sources */,
				15CBA9B4196EE8A0005877BB /* AppDelegate.cpp in Sources */,
			);
			runOnlyForDeploymentPostprocessing = 0;
		};
		1A0EE1F618CDF6DA004CD58F /* Sources */ = {
			isa = PBXSourcesBuildPhase;
			buildActionMask = 2147483647;
			files = (
				1AC358C218CEC1BF00F37B72 /* HelloWorldScene.cpp in Sources */,
				1AC358C018CEC1BF00F37B72 /* AppDelegate.cpp in Sources */,
				1AC358F918CEC1D400F37B72 /* main.cpp in Sources */,
			);
			runOnlyForDeploymentPostprocessing = 0;
		};
		1A0EE2C318CDF733004CD58F /* Sources */ = {
			isa = PBXSourcesBuildPhase;
			buildActionMask = 2147483647;
			files = (
				1AC35D6018CEDE9E00F37B72 /* main.cpp in Sources */,
				1AC35D3118CEDE8B00F37B72 /* AppDelegate.cpp in Sources */,
			);
			runOnlyForDeploymentPostprocessing = 0;
		};
		1A0EE35518CDF775004CD58F /* Sources */ = {
			isa = PBXSourcesBuildPhase;
			buildActionMask = 2147483647;
			files = (
				1AC358DA18CEC1CB00F37B72 /* AppController.mm in Sources */,
				1AC358EB18CEC1CB00F37B72 /* RootViewController.mm in Sources */,
				1AC358C318CEC1BF00F37B72 /* HelloWorldScene.cpp in Sources */,
				1AC358EA18CEC1CB00F37B72 /* main.m in Sources */,
				1AC358C118CEC1BF00F37B72 /* AppDelegate.cpp in Sources */,
			);
			runOnlyForDeploymentPostprocessing = 0;
		};
		1A0EE42418CDF799004CD58F /* Sources */ = {
			isa = PBXSourcesBuildPhase;
			buildActionMask = 2147483647;
			files = (
				1AC35D5218CEDE9400F37B72 /* RootViewController.mm in Sources */,
				1AC35D3218CEDE8B00F37B72 /* AppDelegate.cpp in Sources */,
				1AC35D5118CEDE9400F37B72 /* main.m in Sources */,
				1AC35D4518CEDE9400F37B72 /* AppController.mm in Sources */,
			);
			runOnlyForDeploymentPostprocessing = 0;
		};
		1ABCA28218CD91510087CE3A /* Sources */ = {
			isa = PBXSourcesBuildPhase;
			buildActionMask = 2147483647;
			files = (
				1AC35D8118CEE5B100F37B72 /* AppDelegate.cpp in Sources */,
				1AC35DB518CEE5DA00F37B72 /* LuaObjectCBridgeTest.mm in Sources */,
				150F918819DA409E00B89F57 /* lua_test_bindings.cpp in Sources */,
				1AC35DB618CEE5DA00F37B72 /* main.cpp in Sources */,
				1AC35D8318CEE5B100F37B72 /* lua_assetsmanager_test_sample.cpp in Sources */,
			);
			runOnlyForDeploymentPostprocessing = 0;
		};
		1ABCA2C918CD93580087CE3A /* Sources */ = {
			isa = PBXSourcesBuildPhase;
			buildActionMask = 2147483647;
			files = (
				150F918919DA409F00B89F57 /* lua_test_bindings.cpp in Sources */,
				1AC35DA518CEE5D100F37B72 /* main.m in Sources */,
				1AC35DA418CEE5D100F37B72 /* LuaObjectCBridgeTest.mm in Sources */,
				1AC35D9818CEE5D100F37B72 /* AppController.mm in Sources */,
				1AC35D8218CEE5B100F37B72 /* AppDelegate.cpp in Sources */,
				1AC35DA618CEE5D100F37B72 /* RootViewController.mm in Sources */,
				1AC35D8418CEE5B100F37B72 /* lua_assetsmanager_test_sample.cpp in Sources */,
			);
			runOnlyForDeploymentPostprocessing = 0;
		};
		1D60588E0D05DD3D006BFB54 /* Sources */ = {
			isa = PBXSourcesBuildPhase;
			buildActionMask = 2147483647;
			files = (
				3825CC491A2C982A00C92EA8 /* CustomRootNode.cpp in Sources */,
				1AC35B3118CECF0C00F37B72 /* GLES-Render.cpp in Sources */,
				29080DE1191B595E0066F8DF /* UITextTest_Editor.cpp in Sources */,
				1AC35C5318CECF0C00F37B72 /* TextInputTest.cpp in Sources */,
				1AC35B4518CECF0C00F37B72 /* Bug-886.cpp in Sources */,
				29080DCB191B595E0066F8DF /* UIScrollViewTest.cpp in Sources */,
				1AC35BE118CECF0C00F37B72 /* CCControlButtonTest.cpp in Sources */,
				1AC35BEB18CECF0C00F37B72 /* CCControlSliderTest.cpp in Sources */,
				1AC35C4D18CECF0C00F37B72 /* SpineTest.cpp in Sources */,
				3E92EA821921A1400094CD21 /* Sprite3DTest.cpp in Sources */,
				1AC35C1D18CECF0C00F37B72 /* NewRendererTest.cpp in Sources */,
				1AC35B6718CECF0C00F37B72 /* AnimationsTestLayer.cpp in Sources */,
				29080DB7191B595E0066F8DF /* UIListViewTest_Editor.cpp in Sources */,
				1AC35BF918CECF0C00F37B72 /* WebSocketTest.cpp in Sources */,
				1AC35B3918CECF0C00F37B72 /* Bug-1174.cpp in Sources */,
				1AC35BE318CECF0C00F37B72 /* CCControlColourPickerTest.cpp in Sources */,
				29080DB1191B595E0066F8DF /* UILayoutTest.cpp in Sources */,
				1AC35B2318CECF0C00F37B72 /* ActionsEaseTest.cpp in Sources */,
				29080DE5191B595E0066F8DF /* UIWidgetAddNodeTest_Editor.cpp in Sources */,
				1AC35C1918CECF0C00F37B72 /* MutiTouchTest.cpp in Sources */,
				29080DBD191B595E0066F8DF /* UIPageViewTest.cpp in Sources */,
				1AC35B2918CECF0C00F37B72 /* AppDelegate.cpp in Sources */,
				29080DA1191B595E0066F8DF /* GUIEditorTest.cpp in Sources */,
				1AC35B3718CECF0C00F37B72 /* Bug-1159.cpp in Sources */,
				A5030C3519D059DA000E78E7 /* OpenURLTest.cpp in Sources */,
				29080D1C191B574B0066F8DF /* UITest.cpp in Sources */,
				1AC35C3118CECF0C00F37B72 /* PerformanceRendererTest.cpp in Sources */,
				1AC35C4518CECF0C00F37B72 /* SceneTest.cpp in Sources */,
				1AC35B6F18CECF0C00F37B72 /* MenuTestLayer.cpp in Sources */,
				59620E8F1921E5CF002021B6 /* Bug-Child.cpp in Sources */,
				29080DCD191B595E0066F8DF /* UIScrollViewTest_Editor.cpp in Sources */,
				1AC35B5118CECF0C00F37B72 /* ClippingNodeTest.cpp in Sources */,
				3825CC4D1A2C982A00C92EA8 /* CustomWidgetCallbackBindTest.cpp in Sources */,
				1AC35C1318CECF0C00F37B72 /* LayerTest.cpp in Sources */,
				29080D97191B595E0066F8DF /* CustomImageView.cpp in Sources */,
				1AC35C1F18CECF0C00F37B72 /* NodeTest.cpp in Sources */,
				29080D95191B595E0066F8DF /* CustomParticleWidgetTest.cpp in Sources */,
				C04F935A1941B05400E9FEAB /* TileMapTest2.cpp in Sources */,
				1AC35C4118CECF0C00F37B72 /* RenderTextureTest.cpp in Sources */,
				29080DE3191B595E0066F8DF /* UIWidgetAddNodeTest.cpp in Sources */,
				29080DBB191B595E0066F8DF /* UILoadingBarTest_Editor.cpp in Sources */,
				1AC35C1518CECF0C00F37B72 /* MenuTest.cpp in Sources */,
				1AC35C6718CECF0C00F37B72 /* UserDefaultTest.cpp in Sources */,
				1AC35C2118CECF0C00F37B72 /* ParallaxTest.cpp in Sources */,
				1AC35C6B18CECF0C00F37B72 /* ZwoptexTest.cpp in Sources */,
				1AC35B7718CECF0C00F37B72 /* ComponentsTestScene.cpp in Sources */,
				29080DC7191B595E0066F8DF /* UISceneManager.cpp in Sources */,
				1AC35C2F18CECF0C00F37B72 /* PerformanceParticleTest.cpp in Sources */,
				1AC35B4918CECF0C00F37B72 /* Bug-914.cpp in Sources */,
				1AC35B6318CECF0C00F37B72 /* EffectsAdvancedTest.cpp in Sources */,
				1AC35C5F18CECF0C00F37B72 /* Paddle.cpp in Sources */,
				1AC35BDB18CECF0C00F37B72 /* SceneEditorTest.cpp in Sources */,
				3EA530F71A3549AA001FDBD4 /* Particle3DTest.cpp in Sources */,
				1AC35B4B18CECF0C00F37B72 /* BugsTest.cpp in Sources */,
				1AC35C5118CECF0C00F37B72 /* testBasic.cpp in Sources */,
				1AC35B7918CECF0C00F37B72 /* EnemyController.cpp in Sources */,
				1AC35B6B18CECF0C00F37B72 /* CocosBuilderTest.cpp in Sources */,
				29FBBBFE196A9ECD00E65826 /* CocostudioParserJsonTest.cpp in Sources */,
				1AC35B4118CECF0C00F37B72 /* QuestionContainerSprite.cpp in Sources */,
				1AC35B6118CECF0C00F37B72 /* DrawPrimitivesTest.cpp in Sources */,
				1AC35C1718CECF0C00F37B72 /* MotionStreakTest.cpp in Sources */,
				1AC35C0518CECF0C00F37B72 /* FontTest.cpp in Sources */,
				1AC35C3718CECF0C00F37B72 /* PerformanceTest.cpp in Sources */,
				29080D99191B595E0066F8DF /* CustomImageViewReader.cpp in Sources */,
				29080DD1191B595E0066F8DF /* UISliderTest_Editor.cpp in Sources */,
				1AC35B2718CECF0C00F37B72 /* ActionsTest.cpp in Sources */,
				1AC35C4918CECF0C00F37B72 /* ShaderTest.cpp in Sources */,
				1AC35B4318CECF0C00F37B72 /* Bug-624.cpp in Sources */,
				1AC35BF718CECF0C00F37B72 /* SocketIOTest.cpp in Sources */,
				1AC35C4F18CECF0C00F37B72 /* SpriteTest.cpp in Sources */,
				29080D9D191B595E0066F8DF /* CustomParticleWidgetReader.cpp in Sources */,
				1AC35C0318CECF0C00F37B72 /* FileUtilsTest.cpp in Sources */,
				B6C039D919C95D83007207DC /* LightTest.cpp in Sources */,
				1AC35B5B18CECF0C00F37B72 /* CurlTest.cpp in Sources */,
				29080DD5191B595E0066F8DF /* UITextAtlasTest_Editor.cpp in Sources */,
				1AC35BFF18CECF0C00F37B72 /* CustomTableViewCell.cpp in Sources */,
				29080DDF191B595E0066F8DF /* UITextTest.cpp in Sources */,
				1AC35C2718CECF0C00F37B72 /* PerformanceContainerTest.cpp in Sources */,
				1AC35BEF18CECF0C00F37B72 /* CCControlSwitchTest.cpp in Sources */,
				29080D91191B595E0066F8DF /* CustomGUIScene.cpp in Sources */,
				3E9E75D0199324CB005B7047 /* Camera3DTest.cpp in Sources */,
				29080DC1191B595E0066F8DF /* UIRichTextTest.cpp in Sources */,
				1AC35B2B18CECF0C00F37B72 /* BaseTest.cpp in Sources */,
				1AC35B7D18CECF0C00F37B72 /* PlayerController.cpp in Sources */,
				29080D9F191B595E0066F8DF /* CustomReader.cpp in Sources */,
				1AC35BE718CECF0C00F37B72 /* CCControlScene.cpp in Sources */,
				B609E67319C18DAD003D0074 /* BillBoardTest.cpp in Sources */,
				292CF01419A1965E00E8E6A0 /* UIEditBoxTest.cpp in Sources */,
				D0FD03641A3B546400825BB5 /* AllocatorTest.cpp in Sources */,
				29080DBF191B595E0066F8DF /* UIPageViewTest_Editor.cpp in Sources */,
				1AC35B5F18CECF0C00F37B72 /* DataVisitorTest.cpp in Sources */,
				1AC35B5D18CECF0C00F37B72 /* CurrentLanguageTest.cpp in Sources */,
				1AC35B3B18CECF0C00F37B72 /* Bug-350.cpp in Sources */,
				1AC35C4718CECF0C00F37B72 /* SchedulerTest.cpp in Sources */,
				1AF152D918FD252A00A52F3D /* PerformanceCallbackTest.cpp in Sources */,
				29080DA3191B595E0066F8DF /* UIButtonTest.cpp in Sources */,
				1AC35C5518CECF0C00F37B72 /* Texture2dTest.cpp in Sources */,
				1AC35C0718CECF0C00F37B72 /* MouseTest.cpp in Sources */,
				1AC35C5D18CECF0C00F37B72 /* Ball.cpp in Sources */,
				1AC35B7B18CECF0C00F37B72 /* GameOverScene.cpp in Sources */,
				1AC35BF318CECF0C00F37B72 /* ExtensionsTest.cpp in Sources */,
				1AC35B3518CECF0C00F37B72 /* TestEntries.cpp in Sources */,
				1AC35B2D18CECF0C00F37B72 /* Box2dTest.cpp in Sources */,
				290E94B5196FC16900694919 /* CocostudioParserTest.cpp in Sources */,
				29080DDB191B595E0066F8DF /* UITextFieldTest.cpp in Sources */,
				1AC35C1118CECF0C00F37B72 /* LabelTestNew.cpp in Sources */,
				1AC35B4D18CECF0C00F37B72 /* ChipmunkTest.cpp in Sources */,
				1AC35BDF18CECF0C00F37B72 /* cons.cpp in Sources */,
				3825CC4B1A2C982A00C92EA8 /* CustomRootNodeReader.cpp in Sources */,
				1AC35B5718CECF0C00F37B72 /* ConsoleTest.cpp in Sources */,
				29080DA7191B595E0066F8DF /* UICheckBoxTest.cpp in Sources */,
				29080DDD191B595E0066F8DF /* UITextFieldTest_Editor.cpp in Sources */,
				1AC35C0918CECF0C00F37B72 /* IntervalTest.cpp in Sources */,
				29080DA5191B595E0066F8DF /* UIButtonTest_Editor.cpp in Sources */,
				29080DC3191B595E0066F8DF /* UIScene.cpp in Sources */,
				29080D9B191B595E0066F8DF /* CustomParticleWidget.cpp in Sources */,
				29080D8D191B595E0066F8DF /* CocosGUIScene.cpp in Sources */,
				5EBEECB01995247000429821 /* DrawNode3D.cpp in Sources */,
				1AC35BED18CECF0C00F37B72 /* CCControlStepperTest.cpp in Sources */,
				1AC35C3318CECF0C00F37B72 /* PerformanceScenarioTest.cpp in Sources */,
				1AC35C5918CECF0C00F37B72 /* TextureAtlasEncryptionTest.cpp in Sources */,
				29080DA9191B595E0066F8DF /* UICheckBoxTest_Editor.cpp in Sources */,
				1AC35B5518CECF0C00F37B72 /* ConfigurationTest.cpp in Sources */,
				1AC35BE518CECF0C00F37B72 /* CCControlPotentiometerTest.cpp in Sources */,
				1AC35C5B18CECF0C00F37B72 /* TileMapTest.cpp in Sources */,
				1AC35B4718CECF0C00F37B72 /* Bug-899.cpp in Sources */,
				1AC35C1B18CECF0C00F37B72 /* NewEventDispatcherTest.cpp in Sources */,
				1AC35C2D18CECF0C00F37B72 /* PerformanceNodeChildrenTest.cpp in Sources */,
				29080DC5191B595E0066F8DF /* UIScene_Editor.cpp in Sources */,
				1AC35BDD18CECF0C00F37B72 /* acts.cpp in Sources */,
				1AC35B7518CECF0C00F37B72 /* ArmatureScene.cpp in Sources */,
				1AC35B8118CECF0C00F37B72 /* SceneController.cpp in Sources */,
				1AC35B3318CECF0C00F37B72 /* Test.cpp in Sources */,
				1AC35C2318CECF0C00F37B72 /* ParticleTest.cpp in Sources */,
				295824591987415900F9746D /* UIScale9SpriteTest.cpp in Sources */,
				1AC35C6118CECF0C00F37B72 /* TouchesTest.cpp in Sources */,
				1AC35C6318CECF0C00F37B72 /* TransitionsTest.cpp in Sources */,
				29080DB3191B595E0066F8DF /* UILayoutTest_Editor.cpp in Sources */,
				29080DB9191B595E0066F8DF /* UILoadingBarTest.cpp in Sources */,
				29080DAF191B595E0066F8DF /* UIImageViewTest_Editor.cpp in Sources */,
				1AC35C4318CECF0C00F37B72 /* RotateWorldTest.cpp in Sources */,
				29080DD7191B595E0066F8DF /* UITextBMFontTest.cpp in Sources */,
				1AC35B2518CECF0C00F37B72 /* ActionsProgressTest.cpp in Sources */,
				1AC35B6518CECF0C00F37B72 /* EffectsTest.cpp in Sources */,
				1AC35B7118CECF0C00F37B72 /* TestHeaderLayer.cpp in Sources */,
				29080D93191B595E0066F8DF /* CustomImageTest.cpp in Sources */,
				1AC35B2118CECF0C00F37B72 /* ActionManagerTest.cpp in Sources */,
				1AC35C3D18CECF0C00F37B72 /* PhysicsTest.cpp in Sources */,
				29080DAD191B595E0066F8DF /* UIImageViewTest.cpp in Sources */,
				1AC35B6918CECF0C00F37B72 /* ButtonTestLayer.cpp in Sources */,
				1AC35B2F18CECF0C00F37B72 /* Box2dView.cpp in Sources */,
				1AC35C0F18CECF0C00F37B72 /* LabelTest.cpp in Sources */,
				1AC35C6918CECF0C00F37B72 /* VisibleRect.cpp in Sources */,
				1F33634F18E37E840074764D /* RefPtrTest.cpp in Sources */,
				1AC35C3F18CECF0C00F37B72 /* ReleasePoolTest.cpp in Sources */,
				1AC35C5718CECF0C00F37B72 /* TextureCacheTest.cpp in Sources */,
				1AC35B6D18CECF0C00F37B72 /* HelloCocosBuilderLayer.cpp in Sources */,
				1AC35C2B18CECF0C00F37B72 /* PerformanceLabelTest.cpp in Sources */,
				1AC35C0118CECF0C00F37B72 /* TableViewTestScene.cpp in Sources */,
				1AC35C4B18CECF0C00F37B72 /* ShaderTest2.cpp in Sources */,
				38FA2E73194AEBE100FF2BE4 /* ActionTimelineTestScene.cpp in Sources */,
				1AC35C6518CECF0C00F37B72 /* UnitTest.cpp in Sources */,
				15B3709819EE5DBA00ABE682 /* AssetsManagerExTest.cpp in Sources */,
				29080DC9191B595E0066F8DF /* UISceneManager_Editor.cpp in Sources */,
				1AC35B3F18CECF0C00F37B72 /* Bug-458.cpp in Sources */,
				3E2F27B919CFF4AF00E7C490 /* NewAudioEngineTest.cpp in Sources */,
				1A97AC001A1DC3E30076D9CC /* PerformanceMathTest.cpp in Sources */,
				1AC35C3918CECF0C00F37B72 /* PerformanceTextureTest.cpp in Sources */,
				1AC35B5318CECF0C00F37B72 /* CocosDenshionTest.cpp in Sources */,
				29080DD3191B595E0066F8DF /* UITextAtlasTest.cpp in Sources */,
				1AC35B7F18CECF0C00F37B72 /* ProjectileController.cpp in Sources */,
				29080DB5191B595E0066F8DF /* UIListViewTest.cpp in Sources */,
				1AC35C2518CECF0C00F37B72 /* PerformanceAllocTest.cpp in Sources */,
				29080DAB191B595E0066F8DF /* UIFocusTest.cpp in Sources */,
				29080DD9191B595E0066F8DF /* UITextBMFontTest_Editor.cpp in Sources */,
				1AC35B5918CECF0C00F37B72 /* controller.cpp in Sources */,
				1AC35C2918CECF0C00F37B72 /* PerformanceEventDispatcherTest.cpp in Sources */,
				1AC35CA618CECF1E00F37B72 /* main.cpp in Sources */,
				1AC35BE918CECF0C00F37B72 /* CCControlSceneManager.cpp in Sources */,
				1AC35B7318CECF0C00F37B72 /* TimelineCallbackTestLayer.cpp in Sources */,
				1AC35BFB18CECF0C00F37B72 /* NotificationCenterTest.cpp in Sources */,
				1AC35C3518CECF0C00F37B72 /* PerformanceSpriteTest.cpp in Sources */,
				1AC35C3B18CECF0C00F37B72 /* PerformanceTouchesTest.cpp in Sources */,
				29080D8F191B595E0066F8DF /* CocoStudioGUITest.cpp in Sources */,
				1AC35B3D18CECF0C00F37B72 /* Bug-422.cpp in Sources */,
				1AC35BF518CECF0C00F37B72 /* HttpClientTest.cpp in Sources */,
				1AC35B4F18CECF0C00F37B72 /* ClickAndMoveTest.cpp in Sources */,
				29080DCF191B595E0066F8DF /* UISliderTest.cpp in Sources */,
			);
			runOnlyForDeploymentPostprocessing = 0;
		};
		3E61771A1960FAED00DE83F5 /* Sources */ = {
			isa = PBXSourcesBuildPhase;
			buildActionMask = 2147483647;
			files = (
				3E6177351960FB4000DE83F5 /* AppController.mm in Sources */,
				3E6177371960FB5E00DE83F5 /* RootViewController.mm in Sources */,
				3E6177331960FB3500DE83F5 /* AppDelegate.cpp in Sources */,
				3E6177361960FB5A00DE83F5 /* main.m in Sources */,
				3E6177341960FB3900DE83F5 /* GameControllerTest.cpp in Sources */,
			);
			runOnlyForDeploymentPostprocessing = 0;
		};
		A07A51AD1783A1D20073F6A7 /* Sources */ = {
			isa = PBXSourcesBuildPhase;
			buildActionMask = 2147483647;
			files = (
				1AC35B3218CECF0C00F37B72 /* GLES-Render.cpp in Sources */,
				1AC35C5418CECF0C00F37B72 /* TextInputTest.cpp in Sources */,
				1AC35B4618CECF0C00F37B72 /* Bug-886.cpp in Sources */,
				1AC35BE218CECF0C00F37B72 /* CCControlButtonTest.cpp in Sources */,
				1AC35BEC18CECF0C00F37B72 /* CCControlSliderTest.cpp in Sources */,
				29080DB4191B595E0066F8DF /* UILayoutTest_Editor.cpp in Sources */,
				1AC35C4E18CECF0C00F37B72 /* SpineTest.cpp in Sources */,
				1AC35C1E18CECF0C00F37B72 /* NewRendererTest.cpp in Sources */,
				5EBEECB11995247000429821 /* DrawNode3D.cpp in Sources */,
				1AC35B6818CECF0C00F37B72 /* AnimationsTestLayer.cpp in Sources */,
				29080D8E191B595E0066F8DF /* CocosGUIScene.cpp in Sources */,
				1AC35BFA18CECF0C00F37B72 /* WebSocketTest.cpp in Sources */,
				38FA2E74194AEBE100FF2BE4 /* ActionTimelineTestScene.cpp in Sources */,
				2958245A1987415900F9746D /* UIScale9SpriteTest.cpp in Sources */,
				1AC35B3A18CECF0C00F37B72 /* Bug-1174.cpp in Sources */,
				1AC35BE418CECF0C00F37B72 /* CCControlColourPickerTest.cpp in Sources */,
				29080DD4191B595E0066F8DF /* UITextAtlasTest.cpp in Sources */,
				1AC35B2418CECF0C00F37B72 /* ActionsEaseTest.cpp in Sources */,
				3EA530F81A3549AA001FDBD4 /* Particle3DTest.cpp in Sources */,
				1AC35C1A18CECF0C00F37B72 /* MutiTouchTest.cpp in Sources */,
				29080DB8191B595E0066F8DF /* UIListViewTest_Editor.cpp in Sources */,
				29080DBC191B595E0066F8DF /* UILoadingBarTest_Editor.cpp in Sources */,
				1AC35C8718CECF1400F37B72 /* testsAppDelegate.mm in Sources */,
				29080D98191B595E0066F8DF /* CustomImageView.cpp in Sources */,
				1AC35B2A18CECF0C00F37B72 /* AppDelegate.cpp in Sources */,
				1AC35B3818CECF0C00F37B72 /* Bug-1159.cpp in Sources */,
				29080DBA191B595E0066F8DF /* UILoadingBarTest.cpp in Sources */,
				29080D9C191B595E0066F8DF /* CustomParticleWidget.cpp in Sources */,
				1AC35C3218CECF0C00F37B72 /* PerformanceRendererTest.cpp in Sources */,
				1AC35C4618CECF0C00F37B72 /* SceneTest.cpp in Sources */,
				29080D9A191B595E0066F8DF /* CustomImageViewReader.cpp in Sources */,
				29080DD6191B595E0066F8DF /* UITextAtlasTest_Editor.cpp in Sources */,
				1AC35B7018CECF0C00F37B72 /* MenuTestLayer.cpp in Sources */,
				1AC35B5218CECF0C00F37B72 /* ClippingNodeTest.cpp in Sources */,
				1AC35C1418CECF0C00F37B72 /* LayerTest.cpp in Sources */,
				29080DD8191B595E0066F8DF /* UITextBMFontTest.cpp in Sources */,
				1AC35C2018CECF0C00F37B72 /* NodeTest.cpp in Sources */,
				29080DE4191B595E0066F8DF /* UIWidgetAddNodeTest.cpp in Sources */,
				1AC35C4218CECF0C00F37B72 /* RenderTextureTest.cpp in Sources */,
				1AC35C1618CECF0C00F37B72 /* MenuTest.cpp in Sources */,
				1AC35C6818CECF0C00F37B72 /* UserDefaultTest.cpp in Sources */,
				29080D1D191B574B0066F8DF /* UITest.cpp in Sources */,
				3E9E75D1199324CB005B7047 /* Camera3DTest.cpp in Sources */,
				1AF152DA18FD252A00A52F3D /* PerformanceCallbackTest.cpp in Sources */,
				29080DA0191B595E0066F8DF /* CustomReader.cpp in Sources */,
				1AC35C2218CECF0C00F37B72 /* ParallaxTest.cpp in Sources */,
				1AC35C6C18CECF0C00F37B72 /* ZwoptexTest.cpp in Sources */,
				1AC35B7818CECF0C00F37B72 /* ComponentsTestScene.cpp in Sources */,
				1AC35C3018CECF0C00F37B72 /* PerformanceParticleTest.cpp in Sources */,
				1AC35B4A18CECF0C00F37B72 /* Bug-914.cpp in Sources */,
				1AC35B6418CECF0C00F37B72 /* EffectsAdvancedTest.cpp in Sources */,
				1AC35C6018CECF0C00F37B72 /* Paddle.cpp in Sources */,
				29080DBE191B595E0066F8DF /* UIPageViewTest.cpp in Sources */,
				1AC35BDC18CECF0C00F37B72 /* SceneEditorTest.cpp in Sources */,
				A5030C3619D059DA000E78E7 /* OpenURLTest.cpp in Sources */,
				1AC35B4C18CECF0C00F37B72 /* BugsTest.cpp in Sources */,
				1AC35C5218CECF0C00F37B72 /* testBasic.cpp in Sources */,
				1AC35B7A18CECF0C00F37B72 /* EnemyController.cpp in Sources */,
				29080DE6191B595E0066F8DF /* UIWidgetAddNodeTest_Editor.cpp in Sources */,
				1AC35B6C18CECF0C00F37B72 /* CocosBuilderTest.cpp in Sources */,
				29080DDE191B595E0066F8DF /* UITextFieldTest_Editor.cpp in Sources */,
				1AC35B4218CECF0C00F37B72 /* QuestionContainerSprite.cpp in Sources */,
				1AC35B6218CECF0C00F37B72 /* DrawPrimitivesTest.cpp in Sources */,
				29080DDC191B595E0066F8DF /* UITextFieldTest.cpp in Sources */,
				1AC35C1818CECF0C00F37B72 /* MotionStreakTest.cpp in Sources */,
				D0FD03651A3B546400825BB5 /* AllocatorTest.cpp in Sources */,
				1AC35C0618CECF0C00F37B72 /* FontTest.cpp in Sources */,
				1AC35C3818CECF0C00F37B72 /* PerformanceTest.cpp in Sources */,
				1F33635018E37E840074764D /* RefPtrTest.cpp in Sources */,
				292CF01519A1965E00E8E6A0 /* UIEditBoxTest.cpp in Sources */,
				1AC35B2818CECF0C00F37B72 /* ActionsTest.cpp in Sources */,
				1AC35C4A18CECF0C00F37B72 /* ShaderTest.cpp in Sources */,
				B609E67419C18DAD003D0074 /* BillBoardTest.cpp in Sources */,
				C04F935B1941B05400E9FEAB /* TileMapTest2.cpp in Sources */,
				1AC35B4418CECF0C00F37B72 /* Bug-624.cpp in Sources */,
				1AC35BF818CECF0C00F37B72 /* SocketIOTest.cpp in Sources */,
				1AC35C5018CECF0C00F37B72 /* SpriteTest.cpp in Sources */,
				3E2BDAD019BEA3410055CDCD /* NewAudioEngineTest.cpp in Sources */,
				1AC35C0418CECF0C00F37B72 /* FileUtilsTest.cpp in Sources */,
				3825CC4C1A2C982A00C92EA8 /* CustomRootNodeReader.cpp in Sources */,
				1AC35B5C18CECF0C00F37B72 /* CurlTest.cpp in Sources */,
				1AC35C0018CECF0C00F37B72 /* CustomTableViewCell.cpp in Sources */,
				29080D92191B595E0066F8DF /* CustomGUIScene.cpp in Sources */,
				1AC35C2818CECF0C00F37B72 /* PerformanceContainerTest.cpp in Sources */,
				1AC35BF018CECF0C00F37B72 /* CCControlSwitchTest.cpp in Sources */,
				1AC35B2C18CECF0C00F37B72 /* BaseTest.cpp in Sources */,
				1AC35B7E18CECF0C00F37B72 /* PlayerController.cpp in Sources */,
				1AC35C9818CECF1400F37B72 /* main.m in Sources */,
				29080DCC191B595E0066F8DF /* UIScrollViewTest.cpp in Sources */,
				1AC35BE818CECF0C00F37B72 /* CCControlScene.cpp in Sources */,
				29080DAA191B595E0066F8DF /* UICheckBoxTest_Editor.cpp in Sources */,
				1AC35B6018CECF0C00F37B72 /* DataVisitorTest.cpp in Sources */,
				1AC35B5E18CECF0C00F37B72 /* CurrentLanguageTest.cpp in Sources */,
				29080DE2191B595E0066F8DF /* UITextTest_Editor.cpp in Sources */,
				29080DA8191B595E0066F8DF /* UICheckBoxTest.cpp in Sources */,
				1AC35B3C18CECF0C00F37B72 /* Bug-350.cpp in Sources */,
				29080DDA191B595E0066F8DF /* UITextBMFontTest_Editor.cpp in Sources */,
				1AC35C4818CECF0C00F37B72 /* SchedulerTest.cpp in Sources */,
				1AC35C5618CECF0C00F37B72 /* Texture2dTest.cpp in Sources */,
				1AC35C0818CECF0C00F37B72 /* MouseTest.cpp in Sources */,
				1AC35C5E18CECF0C00F37B72 /* Ball.cpp in Sources */,
				1AC35B7C18CECF0C00F37B72 /* GameOverScene.cpp in Sources */,
				1AC35BF418CECF0C00F37B72 /* ExtensionsTest.cpp in Sources */,
				1AC35B3618CECF0C00F37B72 /* TestEntries.cpp in Sources */,
				15B3709919EE5DBA00ABE682 /* AssetsManagerExTest.cpp in Sources */,
				1AC35B2E18CECF0C00F37B72 /* Box2dTest.cpp in Sources */,
				29080DCA191B595E0066F8DF /* UISceneManager_Editor.cpp in Sources */,
				1AC35C1218CECF0C00F37B72 /* LabelTestNew.cpp in Sources */,
				1AC35B4E18CECF0C00F37B72 /* ChipmunkTest.cpp in Sources */,
				1AC35BE018CECF0C00F37B72 /* cons.cpp in Sources */,
				1AC35B5818CECF0C00F37B72 /* ConsoleTest.cpp in Sources */,
				1AC35C0A18CECF0C00F37B72 /* IntervalTest.cpp in Sources */,
				29080DD0191B595E0066F8DF /* UISliderTest.cpp in Sources */,
				1AC35BEE18CECF0C00F37B72 /* CCControlStepperTest.cpp in Sources */,
				1AC35C3418CECF0C00F37B72 /* PerformanceScenarioTest.cpp in Sources */,
				29080DA4191B595E0066F8DF /* UIButtonTest.cpp in Sources */,
				1AC35C5A18CECF0C00F37B72 /* TextureAtlasEncryptionTest.cpp in Sources */,
				1AC35B5618CECF0C00F37B72 /* ConfigurationTest.cpp in Sources */,
				1AC35BE618CECF0C00F37B72 /* CCControlPotentiometerTest.cpp in Sources */,
				1AC35C8618CECF1400F37B72 /* RootViewController.mm in Sources */,
				1AC35C5C18CECF0C00F37B72 /* TileMapTest.cpp in Sources */,
				29080DC2191B595E0066F8DF /* UIRichTextTest.cpp in Sources */,
				3EA0FB72191C844400B170C8 /* UIVideoPlayerTest.cpp in Sources */,
				1AC35B4818CECF0C00F37B72 /* Bug-899.cpp in Sources */,
				1AC35C1C18CECF0C00F37B72 /* NewEventDispatcherTest.cpp in Sources */,
				1AC35C2E18CECF0C00F37B72 /* PerformanceNodeChildrenTest.cpp in Sources */,
				29080DCE191B595E0066F8DF /* UIScrollViewTest_Editor.cpp in Sources */,
				1AC35BDE18CECF0C00F37B72 /* acts.cpp in Sources */,
				1AC35B7618CECF0C00F37B72 /* ArmatureScene.cpp in Sources */,
				1AC35B8218CECF0C00F37B72 /* SceneController.cpp in Sources */,
				29080DD2191B595E0066F8DF /* UISliderTest_Editor.cpp in Sources */,
				1AC35B3418CECF0C00F37B72 /* Test.cpp in Sources */,
				1AC35C2418CECF0C00F37B72 /* ParticleTest.cpp in Sources */,
				1AC35C6218CECF0C00F37B72 /* TouchesTest.cpp in Sources */,
				29080DB0191B595E0066F8DF /* UIImageViewTest_Editor.cpp in Sources */,
				1AC35C6418CECF0C00F37B72 /* TransitionsTest.cpp in Sources */,
				1AC35C4418CECF0C00F37B72 /* RotateWorldTest.cpp in Sources */,
				1AC35B2618CECF0C00F37B72 /* ActionsProgressTest.cpp in Sources */,
				1AC35B6618CECF0C00F37B72 /* EffectsTest.cpp in Sources */,
				1AC35B7218CECF0C00F37B72 /* TestHeaderLayer.cpp in Sources */,
				1AC35B2218CECF0C00F37B72 /* ActionManagerTest.cpp in Sources */,
				29080D90191B595E0066F8DF /* CocoStudioGUITest.cpp in Sources */,
				1AC35C3E18CECF0C00F37B72 /* PhysicsTest.cpp in Sources */,
				3825CC4A1A2C982A00C92EA8 /* CustomRootNode.cpp in Sources */,
				29080DC6191B595E0066F8DF /* UIScene_Editor.cpp in Sources */,
				29080DB2191B595E0066F8DF /* UILayoutTest.cpp in Sources */,
				1AC35B6A18CECF0C00F37B72 /* ButtonTestLayer.cpp in Sources */,
				29080DB6191B595E0066F8DF /* UIListViewTest.cpp in Sources */,
				1AC35B3018CECF0C00F37B72 /* Box2dView.cpp in Sources */,
				29080DAE191B595E0066F8DF /* UIImageViewTest.cpp in Sources */,
				1AC35C1018CECF0C00F37B72 /* LabelTest.cpp in Sources */,
				59620E901921E5CF002021B6 /* Bug-Child.cpp in Sources */,
				29080DC8191B595E0066F8DF /* UISceneManager.cpp in Sources */,
				1AC35C6A18CECF0C00F37B72 /* VisibleRect.cpp in Sources */,
				1AC35C4018CECF0C00F37B72 /* ReleasePoolTest.cpp in Sources */,
				1A97AC011A1DC3E30076D9CC /* PerformanceMathTest.cpp in Sources */,
				1AC35C5818CECF0C00F37B72 /* TextureCacheTest.cpp in Sources */,
				1AC35B6E18CECF0C00F37B72 /* HelloCocosBuilderLayer.cpp in Sources */,
				29080D96191B595E0066F8DF /* CustomParticleWidgetTest.cpp in Sources */,
				1AC35C2C18CECF0C00F37B72 /* PerformanceLabelTest.cpp in Sources */,
				29080DE0191B595E0066F8DF /* UITextTest.cpp in Sources */,
				29080DC0191B595E0066F8DF /* UIPageViewTest_Editor.cpp in Sources */,
				1AC35C0218CECF0C00F37B72 /* TableViewTestScene.cpp in Sources */,
				1AC35C4C18CECF0C00F37B72 /* ShaderTest2.cpp in Sources */,
				1AC35C6618CECF0C00F37B72 /* UnitTest.cpp in Sources */,
				290E94B6196FC16900694919 /* CocostudioParserTest.cpp in Sources */,
				1AC35B4018CECF0C00F37B72 /* Bug-458.cpp in Sources */,
				1AC35C3A18CECF0C00F37B72 /* PerformanceTextureTest.cpp in Sources */,
				29080DC4191B595E0066F8DF /* UIScene.cpp in Sources */,
				1AC35B5418CECF0C00F37B72 /* CocosDenshionTest.cpp in Sources */,
				1AC35B8018CECF0C00F37B72 /* ProjectileController.cpp in Sources */,
				1AC35C2618CECF0C00F37B72 /* PerformanceAllocTest.cpp in Sources */,
				3825CC4E1A2C982A00C92EA8 /* CustomWidgetCallbackBindTest.cpp in Sources */,
				3E92EA831921A1400094CD21 /* Sprite3DTest.cpp in Sources */,
				1AC35B5A18CECF0C00F37B72 /* controller.cpp in Sources */,
				1AC35C2A18CECF0C00F37B72 /* PerformanceEventDispatcherTest.cpp in Sources */,
				1AC35BEA18CECF0C00F37B72 /* CCControlSceneManager.cpp in Sources */,
				1AC35B7418CECF0C00F37B72 /* TimelineCallbackTestLayer.cpp in Sources */,
				29080D9E191B595E0066F8DF /* CustomParticleWidgetReader.cpp in Sources */,
				1AC35BFC18CECF0C00F37B72 /* NotificationCenterTest.cpp in Sources */,
				29FBBBFF196A9ECD00E65826 /* CocostudioParserJsonTest.cpp in Sources */,
				1AC35C3618CECF0C00F37B72 /* PerformanceSpriteTest.cpp in Sources */,
				B6C039DA19C95D83007207DC /* LightTest.cpp in Sources */,
				1AC35C3C18CECF0C00F37B72 /* PerformanceTouchesTest.cpp in Sources */,
				29080DA2191B595E0066F8DF /* GUIEditorTest.cpp in Sources */,
				29080D94191B595E0066F8DF /* CustomImageTest.cpp in Sources */,
				1AC35B3E18CECF0C00F37B72 /* Bug-422.cpp in Sources */,
				29080DAC191B595E0066F8DF /* UIFocusTest.cpp in Sources */,
				1AC35BF618CECF0C00F37B72 /* HttpClientTest.cpp in Sources */,
				298D7F6F19AC31F300FF096D /* UIWebViewTest.cpp in Sources */,
				29080DA6191B595E0066F8DF /* UIButtonTest_Editor.cpp in Sources */,
				1AC35B5018CECF0C00F37B72 /* ClickAndMoveTest.cpp in Sources */,
			);
			runOnlyForDeploymentPostprocessing = 0;
		};
/* End PBXSourcesBuildPhase section */

/* Begin PBXTargetDependency section */
		15427B85198B8ACB00DC375D /* PBXTargetDependency */ = {
			isa = PBXTargetDependency;
			name = "libluacocos2d iOS";
			targetProxy = 15427B84198B8ACB00DC375D /* PBXContainerItemProxy */;
		};
		15427B95198B8BB400DC375D /* PBXTargetDependency */ = {
			isa = PBXTargetDependency;
			name = "libluacocos2d iOS";
			targetProxy = 15427B94198B8BB400DC375D /* PBXContainerItemProxy */;
		};
		15427B99198B8BDE00DC375D /* PBXTargetDependency */ = {
			isa = PBXTargetDependency;
			name = "libcocos2d iOS";
			targetProxy = 15427B98198B8BDE00DC375D /* PBXContainerItemProxy */;
		};
		15427B9D198B8C0500DC375D /* PBXTargetDependency */ = {
			isa = PBXTargetDependency;
			name = "libluacocos2d iOS";
			targetProxy = 15427B9C198B8C0500DC375D /* PBXContainerItemProxy */;
		};
		15427BA5198B8C2E00DC375D /* PBXTargetDependency */ = {
			isa = PBXTargetDependency;
			name = "libluacocos2d Mac";
			targetProxy = 15427BA4198B8C2E00DC375D /* PBXContainerItemProxy */;
		};
		15427BB5198B8C5000DC375D /* PBXTargetDependency */ = {
			isa = PBXTargetDependency;
			name = "libluacocos2d Mac";
			targetProxy = 15427BB4198B8C5000DC375D /* PBXContainerItemProxy */;
		};
		15CBA016196EE56C005877BB /* PBXTargetDependency */ = {
			isa = PBXTargetDependency;
			name = "cocos2dx iOS";
			targetProxy = 15CBA017196EE56C005877BB /* PBXContainerItemProxy */;
		};
		1A0EE1C718CDF6DA004CD58F /* PBXTargetDependency */ = {
			isa = PBXTargetDependency;
			name = "cocos2dx Mac";
			targetProxy = 1A0EE1C818CDF6DA004CD58F /* PBXContainerItemProxy */;
		};
		1A0EE2BB18CDF733004CD58F /* PBXTargetDependency */ = {
			isa = PBXTargetDependency;
			name = "cocos2dx Mac";
			targetProxy = 1A0EE2BC18CDF733004CD58F /* PBXContainerItemProxy */;
		};
		1A0EE31918CDF775004CD58F /* PBXTargetDependency */ = {
			isa = PBXTargetDependency;
			name = "cocos2dx iOS";
			targetProxy = 1A0EE31A18CDF775004CD58F /* PBXContainerItemProxy */;
		};
		1AAF5342180E2F41000584C8 /* PBXTargetDependency */ = {
			isa = PBXTargetDependency;
			name = "cocos2dx Mac";
			targetProxy = 1AAF5341180E2F41000584C8 /* PBXContainerItemProxy */;
		};
		1AAF53F5180E39C6000584C8 /* PBXTargetDependency */ = {
			isa = PBXTargetDependency;
			name = "cocos2dx iOS";
			targetProxy = 1AAF53F4180E39C6000584C8 /* PBXContainerItemProxy */;
		};
		1ABCA2B918CD92230087CE3A /* PBXTargetDependency */ = {
			isa = PBXTargetDependency;
			name = "cocos2dx Mac";
			targetProxy = 1ABCA2B818CD92230087CE3A /* PBXContainerItemProxy */;
		};
		1ABCA2F818CD93850087CE3A /* PBXTargetDependency */ = {
			isa = PBXTargetDependency;
			name = "cocos2dx iOS";
			targetProxy = 1ABCA2F718CD93850087CE3A /* PBXContainerItemProxy */;
		};
		1ADA8BA418CF277400AE24B9 /* PBXTargetDependency */ = {
			isa = PBXTargetDependency;
			target = 1A0EE1C618CDF6DA004CD58F /* cpp-empty-test Mac */;
			targetProxy = 1ADA8BA318CF277400AE24B9 /* PBXContainerItemProxy */;
		};
		1ADA8BA618CF277400AE24B9 /* PBXTargetDependency */ = {
			isa = PBXTargetDependency;
			target = 1ABCA28518CD91510087CE3A /* lua-tests Mac */;
			targetProxy = 1ADA8BA518CF277400AE24B9 /* PBXContainerItemProxy */;
		};
		1ADA8BA818CF277400AE24B9 /* PBXTargetDependency */ = {
			isa = PBXTargetDependency;
			target = 1A0EE2B818CDF733004CD58F /* lua-empty-test Mac */;
			targetProxy = 1ADA8BA718CF277400AE24B9 /* PBXContainerItemProxy */;
		};
		1ADA8BAC18CF277C00AE24B9 /* PBXTargetDependency */ = {
			isa = PBXTargetDependency;
			target = 1A0EE31818CDF775004CD58F /* cpp-empty-test iOS */;
			targetProxy = 1ADA8BAB18CF277C00AE24B9 /* PBXContainerItemProxy */;
		};
		1ADA8BAE18CF277C00AE24B9 /* PBXTargetDependency */ = {
			isa = PBXTargetDependency;
			target = 1ABCA2CC18CD93580087CE3A /* lua-tests iOS */;
			targetProxy = 1ADA8BAD18CF277C00AE24B9 /* PBXContainerItemProxy */;
		};
		1ADA8BB018CF277C00AE24B9 /* PBXTargetDependency */ = {
			isa = PBXTargetDependency;
			target = 1A0EE41918CDF799004CD58F /* lua-empty-test iOS */;
			targetProxy = 1ADA8BAF18CF277C00AE24B9 /* PBXContainerItemProxy */;
		};
		3E6177001960FAED00DE83F5 /* PBXTargetDependency */ = {
			isa = PBXTargetDependency;
			name = "cocos2dx iOS";
			targetProxy = 3E6177011960FAED00DE83F5 /* PBXContainerItemProxy */;
		};
		A035ACC0178246BD00987F6C /* PBXTargetDependency */ = {
			isa = PBXTargetDependency;
			target = 1D6058900D05DD3D006BFB54 /* cpp-tests Mac */;
			targetProxy = A035ACBF178246BD00987F6C /* PBXContainerItemProxy */;
		};
		A07A526D1783AB980073F6A7 /* PBXTargetDependency */ = {
			isa = PBXTargetDependency;
			target = A07A517F1783A1D20073F6A7 /* cpp-tests iOS */;
			targetProxy = A07A526C1783AB980073F6A7 /* PBXContainerItemProxy */;
		};
/* End PBXTargetDependency section */

/* Begin PBXVariantGroup section */
		1AC358ED18CEC1D400F37B72 /* InfoPlist.strings */ = {
			isa = PBXVariantGroup;
			children = (
				1AC358EE18CEC1D400F37B72 /* en */,
			);
			name = InfoPlist.strings;
			sourceTree = "<group>";
		};
		1AC358EF18CEC1D400F37B72 /* MainMenu.xib */ = {
			isa = PBXVariantGroup;
			children = (
				1AC358F018CEC1D400F37B72 /* en */,
			);
			name = MainMenu.xib;
			sourceTree = "<group>";
		};
		1AC35C9B18CECF1E00F37B72 /* InfoPlist.strings */ = {
			isa = PBXVariantGroup;
			children = (
				1AC35C9C18CECF1E00F37B72 /* en */,
			);
			name = InfoPlist.strings;
			sourceTree = "<group>";
		};
		1AC35C9D18CECF1E00F37B72 /* MainMenu.xib */ = {
			isa = PBXVariantGroup;
			children = (
				1AC35C9E18CECF1E00F37B72 /* en */,
			);
			name = MainMenu.xib;
			sourceTree = "<group>";
		};
		1AC35D5418CEDE9E00F37B72 /* InfoPlist.strings */ = {
			isa = PBXVariantGroup;
			children = (
				1AC35D5518CEDE9E00F37B72 /* en */,
			);
			name = InfoPlist.strings;
			sourceTree = "<group>";
		};
		1AC35D5618CEDE9E00F37B72 /* MainMenu.xib */ = {
			isa = PBXVariantGroup;
			children = (
				1AC35D5718CEDE9E00F37B72 /* en */,
			);
			name = MainMenu.xib;
			sourceTree = "<group>";
		};
		1AC35DA818CEE5DA00F37B72 /* InfoPlist.strings */ = {
			isa = PBXVariantGroup;
			children = (
				1AC35DA918CEE5DA00F37B72 /* en */,
			);
			name = InfoPlist.strings;
			sourceTree = "<group>";
		};
		1AC35DAA18CEE5DA00F37B72 /* MainMenu.xib */ = {
			isa = PBXVariantGroup;
			children = (
				1AC35DAB18CEE5DA00F37B72 /* en */,
			);
			name = MainMenu.xib;
			sourceTree = "<group>";
		};
/* End PBXVariantGroup section */

/* Begin XCBuildConfiguration section */
		15CBA061196EE56C005877BB /* Debug */ = {
			isa = XCBuildConfiguration;
			buildSettings = {
				CODE_SIGN_IDENTITY = "iPhone Developer";
				FRAMEWORK_SEARCH_PATHS = (
					"$(inherited)",
					"$(DEVELOPER_DIR)/Platforms/iPhoneOS.platform/Developer/SDKs/iPhoneOS7.0.sdk/System/Library/Frameworks",
				);
				GCC_PREPROCESSOR_DEFINITIONS = (
					"$(inherited)",
					CC_TARGET_OS_IPHONE,
				);
				INFOPLIST_FILE = "$(SRCROOT)/../tests/lua-game-controller-test/project/proj.ios/Info.plist";
				IPHONEOS_DEPLOYMENT_TARGET = 5.1.1;
				LIBRARY_SEARCH_PATHS = (
					"$(inherited)",
					"$(DEVELOPER_DIR)/Platforms/iPhoneOS.platform/Developer/SDKs/iPhoneOS7.0.sdk/usr/lib",
				);
				PRODUCT_NAME = "lua-game-controller-test iOS";
				SDKROOT = iphoneos;
				TARGETED_DEVICE_FAMILY = "1,2";
				USER_HEADER_SEARCH_PATHS = "$(inherited) $(SRCROOT)/.. $(SRCROOT)/../cocos/platform/ios $(SRCROOT)/../external $(SRCROOT)/../external/lua/luajit/include $(SRCROOT)/../external/lua/tolua $(SRCROOT)/../cocos/scripting/lua-bindings/manual $(SRCROOT)/../cocos/scripting/lua-bindings/auto $(SRCROOT)/../cocos/base";
				VALID_ARCHS = "arm64 armv7";
			};
			name = Debug;
		};
		15CBA062196EE56C005877BB /* Release */ = {
			isa = XCBuildConfiguration;
			buildSettings = {
				CODE_SIGN_IDENTITY = "iPhone Developer";
				FRAMEWORK_SEARCH_PATHS = (
					"$(inherited)",
					"$(DEVELOPER_DIR)/Platforms/iPhoneOS.platform/Developer/SDKs/iPhoneOS7.0.sdk/System/Library/Frameworks",
				);
				GCC_PREPROCESSOR_DEFINITIONS = (
					"$(inherited)",
					CC_TARGET_OS_IPHONE,
				);
				INFOPLIST_FILE = "$(SRCROOT)/../tests/lua-game-controller-test/project/proj.ios/Info.plist";
				IPHONEOS_DEPLOYMENT_TARGET = 5.1.1;
				LIBRARY_SEARCH_PATHS = (
					"$(inherited)",
					"$(DEVELOPER_DIR)/Platforms/iPhoneOS.platform/Developer/SDKs/iPhoneOS7.0.sdk/usr/lib",
				);
				PRODUCT_NAME = "lua-game-controller-test iOS";
				SDKROOT = iphoneos;
				TARGETED_DEVICE_FAMILY = "1,2";
				USER_HEADER_SEARCH_PATHS = "$(inherited) $(SRCROOT)/.. $(SRCROOT)/../cocos/platform/ios $(SRCROOT)/../external $(SRCROOT)/../external/lua/luajit/include $(SRCROOT)/../external/lua/tolua $(SRCROOT)/../cocos/scripting/lua-bindings/manual $(SRCROOT)/../cocos/scripting/lua-bindings/auto $(SRCROOT)/../cocos/base";
				VALIDATE_PRODUCT = YES;
				VALID_ARCHS = "arm64 armv7";
			};
			name = Release;
		};
		1A0EE2B018CDF6DA004CD58F /* Debug */ = {
			isa = XCBuildConfiguration;
			buildSettings = {
				GCC_PRECOMPILE_PREFIX_HEADER = YES;
				GCC_PREPROCESSOR_DEFINITIONS = (
					"$(inherited)",
					CC_TARGET_OS_MAC,
				);
				INFOPLIST_FILE = "$(SRCROOT)/../tests/cpp-empty-test/proj.mac/Info.plist";
				LD_RUNPATH_SEARCH_PATHS = "@loader_path/../Frameworks";
				USER_HEADER_SEARCH_PATHS = "$(inherited) $(SRCROOT)/../cocos/platform/mac $(SRCROOT)/../external/glfw3/include/mac";
			};
			name = Debug;
		};
		1A0EE2B118CDF6DA004CD58F /* Release */ = {
			isa = XCBuildConfiguration;
			buildSettings = {
				GCC_PRECOMPILE_PREFIX_HEADER = YES;
				GCC_PREPROCESSOR_DEFINITIONS = (
					"$(inherited)",
					CC_TARGET_OS_MAC,
				);
				INFOPLIST_FILE = "$(SRCROOT)/../tests/cpp-empty-test/proj.mac/Info.plist";
				LD_RUNPATH_SEARCH_PATHS = "@loader_path/../Frameworks";
				USER_HEADER_SEARCH_PATHS = "$(inherited) $(SRCROOT)/../cocos/platform/mac $(SRCROOT)/../external/glfw3/include/mac";
				VALIDATE_PRODUCT = YES;
			};
			name = Release;
		};
		1A0EE31218CDF733004CD58F /* Debug */ = {
			isa = XCBuildConfiguration;
			buildSettings = {
				GCC_PREPROCESSOR_DEFINITIONS = (
					"$(inherited)",
					CC_TARGET_OS_MAC,
				);
				INFOPLIST_FILE = "$(SRCROOT)/../tests/lua-empty-test/project/proj.mac/Info.plist";
				LD_RUNPATH_SEARCH_PATHS = "@loader_path/../Frameworks";
				OTHER_LDFLAGS = (
					"-pagezero_size",
					10000,
					"-image_base",
					100000000,
				);
				USER_HEADER_SEARCH_PATHS = "$(inherited) $(SRCROOT)/.. $(SRCROOT)/../cocos/platform/mac $(SRCROOT)/../external/glfw3/include/mac $(SRCROOT)/../external $(SRCROOT)/../external/lua/luajit/include $(SRCROOT)/../external/lua/tolua $(SRCROOT)/../cocos/scripting/lua-bindings/manual $(SRCROOT)/../cocos/scripting/lua-bindings/auto";
			};
			name = Debug;
		};
		1A0EE31318CDF733004CD58F /* Release */ = {
			isa = XCBuildConfiguration;
			buildSettings = {
				GCC_PREPROCESSOR_DEFINITIONS = (
					"$(inherited)",
					CC_TARGET_OS_MAC,
				);
				INFOPLIST_FILE = "$(SRCROOT)/../tests/lua-empty-test/project/proj.mac/Info.plist";
				LD_RUNPATH_SEARCH_PATHS = "@loader_path/../Frameworks";
				OTHER_LDFLAGS = (
					"-pagezero_size",
					10000,
					"-image_base",
					100000000,
				);
				USER_HEADER_SEARCH_PATHS = "$(inherited) $(SRCROOT)/.. $(SRCROOT)/../cocos/platform/mac $(SRCROOT)/../external/glfw3/include/mac $(SRCROOT)/../external $(SRCROOT)/../external/lua/luajit/include $(SRCROOT)/../external/lua/tolua $(SRCROOT)/../cocos/scripting/lua-bindings/manual $(SRCROOT)/../cocos/scripting/lua-bindings/auto";
				VALIDATE_PRODUCT = YES;
			};
			name = Release;
		};
		1A0EE41118CDF775004CD58F /* Debug */ = {
			isa = XCBuildConfiguration;
			buildSettings = {
				CODE_SIGN_IDENTITY = "iPhone Developer";
				GCC_PREPROCESSOR_DEFINITIONS = (
					"$(inherited)",
					CC_TARGET_OS_IPHONE,
				);
				INFOPLIST_FILE = "$(SRCROOT)/../tests/cpp-empty-test/proj.ios/Info.plist";
				IPHONEOS_DEPLOYMENT_TARGET = 5.1.1;
				SDKROOT = iphoneos;
				TARGETED_DEVICE_FAMILY = "1,2";
				USER_HEADER_SEARCH_PATHS = "$(inherited) $(SRCROOT)/../cocos/platform/ios $(SRCROOT)/../cocos/platform/ios/Simulation $(SRCROOT)/../external/curl/include/ios";
				VALID_ARCHS = "arm64 armv7";
			};
			name = Debug;
		};
		1A0EE41218CDF775004CD58F /* Release */ = {
			isa = XCBuildConfiguration;
			buildSettings = {
				CODE_SIGN_IDENTITY = "iPhone Developer";
				GCC_PREPROCESSOR_DEFINITIONS = (
					"$(inherited)",
					CC_TARGET_OS_IPHONE,
				);
				INFOPLIST_FILE = "$(SRCROOT)/../tests/cpp-empty-test/proj.ios/Info.plist";
				IPHONEOS_DEPLOYMENT_TARGET = 5.1.1;
				SDKROOT = iphoneos;
				TARGETED_DEVICE_FAMILY = "1,2";
				USER_HEADER_SEARCH_PATHS = "$(inherited) $(SRCROOT)/../cocos/platform/ios $(SRCROOT)/../cocos/platform/ios/Simulation $(SRCROOT)/../external/curl/include/ios";
				VALIDATE_PRODUCT = YES;
				VALID_ARCHS = "arm64 armv7";
			};
			name = Release;
		};
		1A0EE47C18CDF799004CD58F /* Debug */ = {
			isa = XCBuildConfiguration;
			buildSettings = {
				CODE_SIGN_IDENTITY = "iPhone Developer";
				GCC_PREPROCESSOR_DEFINITIONS = (
					"$(inherited)",
					CC_TARGET_OS_IPHONE,
				);
				INFOPLIST_FILE = "$(SRCROOT)/../tests/lua-empty-test/project/proj.ios/Info.plist";
				IPHONEOS_DEPLOYMENT_TARGET = 5.1.1;
				LIBRARY_SEARCH_PATHS = (
					"$(inherited)",
					"$(SRCROOT)/../external/curl/prebuilt/ios",
				);
				SDKROOT = iphoneos;
				TARGETED_DEVICE_FAMILY = "1,2";
				USER_HEADER_SEARCH_PATHS = "$(inherited) $(SRCROOT)/.. $(SRCROOT)/../cocos/platform/ios $(SRCROOT)/../external $(SRCROOT)/../external/lua/luajit/include $(SRCROOT)/../external/lua/tolua $(SRCROOT)/../cocos/scripting/lua-bindings/manual $(SRCROOT)/../cocos/scripting/lua-bindings/auto";
				VALID_ARCHS = "arm64 armv7";
			};
			name = Debug;
		};
		1A0EE47D18CDF799004CD58F /* Release */ = {
			isa = XCBuildConfiguration;
			buildSettings = {
				CODE_SIGN_IDENTITY = "iPhone Developer";
				GCC_PREPROCESSOR_DEFINITIONS = (
					"$(inherited)",
					CC_TARGET_OS_IPHONE,
				);
				INFOPLIST_FILE = "$(SRCROOT)/../tests/lua-empty-test/project/proj.ios/Info.plist";
				IPHONEOS_DEPLOYMENT_TARGET = 5.1.1;
				LIBRARY_SEARCH_PATHS = (
					"$(inherited)",
					"$(SRCROOT)/../external/curl/prebuilt/ios",
				);
				SDKROOT = iphoneos;
				TARGETED_DEVICE_FAMILY = "1,2";
				USER_HEADER_SEARCH_PATHS = "$(inherited) $(SRCROOT)/.. $(SRCROOT)/../cocos/platform/ios $(SRCROOT)/../external $(SRCROOT)/../external/lua/luajit/include $(SRCROOT)/../external/lua/tolua $(SRCROOT)/../cocos/scripting/lua-bindings/manual $(SRCROOT)/../cocos/scripting/lua-bindings/auto";
				VALIDATE_PRODUCT = YES;
				VALID_ARCHS = "arm64 armv7";
			};
			name = Release;
		};
		1ABCA2B318CD91520087CE3A /* Debug */ = {
			isa = XCBuildConfiguration;
			buildSettings = {
				GCC_PREPROCESSOR_DEFINITIONS = (
					"$(inherited)",
					CC_TARGET_OS_MAC,
				);
				INFOPLIST_FILE = "$(SRCROOT)/../tests/lua-tests/project/proj.ios_mac/mac/Info.plist";
				LD_RUNPATH_SEARCH_PATHS = "@loader_path/../Frameworks";
				OTHER_LDFLAGS = (
					"-pagezero_size",
					10000,
					"-image_base",
					100000000,
				);
				USER_HEADER_SEARCH_PATHS = "$(inherited) $(SRCROOT)/.. $(SRCROOT)/../cocos/platform/mac $(SRCROOT)/../external/glfw3/include/mac $(SRCROOT)/../external $(SRCROOT)/../external/lua/luajit/include $(SRCROOT)/../external/lua/tolua $(SRCROOT)/../cocos/scripting/lua-bindings/manual $(SRCROOT)/../cocos/scripting/lua-bindings/auto";
			};
			name = Debug;
		};
		1ABCA2B418CD91520087CE3A /* Release */ = {
			isa = XCBuildConfiguration;
			buildSettings = {
				GCC_PREPROCESSOR_DEFINITIONS = (
					"$(inherited)",
					CC_TARGET_OS_MAC,
				);
				INFOPLIST_FILE = "$(SRCROOT)/../tests/lua-tests/project/proj.ios_mac/mac/Info.plist";
				LD_RUNPATH_SEARCH_PATHS = "@loader_path/../Frameworks";
				OTHER_LDFLAGS = (
					"-pagezero_size",
					10000,
					"-image_base",
					100000000,
				);
				USER_HEADER_SEARCH_PATHS = "$(inherited) $(SRCROOT)/.. $(SRCROOT)/../cocos/platform/mac $(SRCROOT)/../external/glfw3/include/mac $(SRCROOT)/../external $(SRCROOT)/../external/lua/luajit/include $(SRCROOT)/../external/lua/tolua $(SRCROOT)/../cocos/scripting/lua-bindings/manual $(SRCROOT)/../cocos/scripting/lua-bindings/auto";
				VALIDATE_PRODUCT = YES;
			};
			name = Release;
		};
		1ABCA2F218CD93590087CE3A /* Debug */ = {
			isa = XCBuildConfiguration;
			buildSettings = {
				CODE_SIGN_IDENTITY = "iPhone Developer";
				GCC_PREPROCESSOR_DEFINITIONS = (
					"$(inherited)",
					CC_TARGET_OS_IPHONE,
				);
				INFOPLIST_FILE = "$(SRCROOT)/../tests/lua-tests/project/proj.ios_mac/ios/Info.plist";
				IPHONEOS_DEPLOYMENT_TARGET = 5.1.1;
				LIBRARY_SEARCH_PATHS = (
					"$(SRCROOT)/../external/curl/prebuilt/ios",
					"/Users/cocos2d/MyWork/cocos2d-x-develop/external/curl/prebuilt/ios",
				);
				SDKROOT = iphoneos;
				TARGETED_DEVICE_FAMILY = "1,2";
				USER_HEADER_SEARCH_PATHS = "$(inherited) $(SRCROOT)/.. $(SRCROOT)/../cocos/platform/ios $(SRCROOT)/../external $(SRCROOT)/../external/lua/luajit/include $(SRCROOT)/../external/lua/tolua $(SRCROOT)/../cocos/scripting/lua-bindings/manual $(SRCROOT)/../cocos/scripting/lua-bindings/auto";
				VALID_ARCHS = "arm64 armv7";
			};
			name = Debug;
		};
		1ABCA2F318CD93590087CE3A /* Release */ = {
			isa = XCBuildConfiguration;
			buildSettings = {
				CODE_SIGN_IDENTITY = "iPhone Developer";
				GCC_PREPROCESSOR_DEFINITIONS = (
					"$(inherited)",
					CC_TARGET_OS_IPHONE,
				);
				INFOPLIST_FILE = "$(SRCROOT)/../tests/lua-tests/project/proj.ios_mac/ios/Info.plist";
				IPHONEOS_DEPLOYMENT_TARGET = 5.1.1;
				LIBRARY_SEARCH_PATHS = (
					"$(SRCROOT)/../external/curl/prebuilt/ios",
					"/Users/cocos2d/MyWork/cocos2d-x-develop/external/curl/prebuilt/ios",
				);
				SDKROOT = iphoneos;
				TARGETED_DEVICE_FAMILY = "1,2";
				USER_HEADER_SEARCH_PATHS = "$(inherited) $(SRCROOT)/.. $(SRCROOT)/../cocos/platform/ios $(SRCROOT)/../external $(SRCROOT)/../external/lua/luajit/include $(SRCROOT)/../external/lua/tolua $(SRCROOT)/../cocos/scripting/lua-bindings/manual $(SRCROOT)/../cocos/scripting/lua-bindings/auto";
				VALIDATE_PRODUCT = YES;
				VALID_ARCHS = "arm64 armv7";
			};
			name = Release;
		};
		1D6058940D05DD3E006BFB54 /* Debug */ = {
			isa = XCBuildConfiguration;
			buildSettings = {
				GCC_PRECOMPILE_PREFIX_HEADER = YES;
				GCC_PREFIX_HEADER = "../tests/cpp-tests/proj.mac/Prefix.pch";
				GCC_PREPROCESSOR_DEFINITIONS = (
					"$(inherited)",
					CC_TARGET_OS_MAC,
				);
				INFOPLIST_FILE = "$(SRCROOT)/../tests/cpp-tests/proj.mac/Info.plist";
				LD_RUNPATH_SEARCH_PATHS = "@loader_path/../Frameworks";
				USER_HEADER_SEARCH_PATHS = "$(inherited) $(SRCROOT)/../cocos/platform/mac $(SRCROOT)/../external/glfw3/include/mac";
			};
			name = Debug;
		};
		1D6058950D05DD3E006BFB54 /* Release */ = {
			isa = XCBuildConfiguration;
			buildSettings = {
				GCC_PRECOMPILE_PREFIX_HEADER = YES;
				GCC_PREFIX_HEADER = "../tests/cpp-tests/proj.mac/Prefix.pch";
				GCC_PREPROCESSOR_DEFINITIONS = (
					"$(inherited)",
					CC_TARGET_OS_MAC,
				);
				INFOPLIST_FILE = "$(SRCROOT)/../tests/cpp-tests/proj.mac/Info.plist";
				LD_RUNPATH_SEARCH_PATHS = "@loader_path/../Frameworks";
				USER_HEADER_SEARCH_PATHS = "$(inherited) $(SRCROOT)/../cocos/platform/mac $(SRCROOT)/../external/glfw3/include/mac";
				VALIDATE_PRODUCT = YES;
			};
			name = Release;
		};
		3E61772F1960FAED00DE83F5 /* Debug */ = {
			isa = XCBuildConfiguration;
			buildSettings = {
				CODE_SIGN_IDENTITY = "iPhone Developer";
				GCC_PREPROCESSOR_DEFINITIONS = (
					"$(inherited)",
					CC_TARGET_OS_IPHONE,
				);
				GCC_PREPROCESSOR_DEFINITIONS_NOT_USED_IN_PRECOMPS = "";
				INFOPLIST_FILE = "$(SRCROOT)/../tests/game-controller-test/proj.ios/Info.plist";
				IPHONEOS_DEPLOYMENT_TARGET = 5.1.1;
				PRODUCT_NAME = "game-controller-test IOS";
				SDKROOT = iphoneos;
				TARGETED_DEVICE_FAMILY = "1,2";
				USER_HEADER_SEARCH_PATHS = "$(inherited) $(SRCROOT)/../cocos/platform/ios $(SRCROOT)/../cocos/platform/ios/Simulation $(SRCROOT)/../external/curl/include/ios";
				VALID_ARCHS = "arm64 armv7";
			};
			name = Debug;
		};
		3E6177301960FAED00DE83F5 /* Release */ = {
			isa = XCBuildConfiguration;
			buildSettings = {
				CODE_SIGN_IDENTITY = "iPhone Developer";
				GCC_PREPROCESSOR_DEFINITIONS = (
					"$(inherited)",
					CC_TARGET_OS_IPHONE,
				);
				GCC_PREPROCESSOR_DEFINITIONS_NOT_USED_IN_PRECOMPS = "";
				INFOPLIST_FILE = "$(SRCROOT)/../tests/game-controller-test/proj.ios/Info.plist";
				IPHONEOS_DEPLOYMENT_TARGET = 5.1.1;
				PRODUCT_NAME = "game-controller-test IOS";
				SDKROOT = iphoneos;
				TARGETED_DEVICE_FAMILY = "1,2";
				USER_HEADER_SEARCH_PATHS = "$(inherited) $(SRCROOT)/../cocos/platform/ios $(SRCROOT)/../cocos/platform/ios/Simulation $(SRCROOT)/../external/curl/include/ios";
				VALIDATE_PRODUCT = YES;
				VALID_ARCHS = "arm64 armv7";
			};
			name = Release;
		};
		A035ACBD1782469800987F6C /* Debug */ = {
			isa = XCBuildConfiguration;
			buildSettings = {
				HEADER_SEARCH_PATHS = "";
			};
			name = Debug;
		};
		A035ACBE1782469800987F6C /* Release */ = {
			isa = XCBuildConfiguration;
			buildSettings = {
				HEADER_SEARCH_PATHS = "";
			};
			name = Release;
		};
		A07A517D1783A1CC0073F6A7 /* Debug */ = {
			isa = XCBuildConfiguration;
			buildSettings = {
				COMPRESS_PNG_FILES = NO;
				SDKROOT = iphoneos;
				VALID_ARCHS = "arm64 armv7";
			};
			name = Debug;
		};
		A07A517E1783A1CC0073F6A7 /* Release */ = {
			isa = XCBuildConfiguration;
			buildSettings = {
				COMPRESS_PNG_FILES = NO;
				SDKROOT = iphoneos;
				VALID_ARCHS = "arm64 armv7";
			};
			name = Release;
		};
		A07A52271783A1D20073F6A7 /* Debug */ = {
			isa = XCBuildConfiguration;
			buildSettings = {
				CODE_SIGN_IDENTITY = "iPhone Developer";
				GCC_PRECOMPILE_PREFIX_HEADER = YES;
				GCC_PREFIX_HEADER = "../tests/cpp-tests/proj.ios/Prefix.pch";
				GCC_PREPROCESSOR_DEFINITIONS = (
					"$(inherited)",
					CC_TARGET_OS_IPHONE,
				);
				INFOPLIST_FILE = "$(SRCROOT)/../tests/cpp-tests/proj.ios/Info.plist";
				IPHONEOS_DEPLOYMENT_TARGET = 5.1.1;
				LIBRARY_SEARCH_PATHS = (
					"$(inherited)",
					"$(SRCROOT)/../external/curl/prebuilt/ios",
				);
				SDKROOT = iphoneos;
				TARGETED_DEVICE_FAMILY = "1,2";
				USER_HEADER_SEARCH_PATHS = "$(inherited) $(SRCROOT)/../cocos/platform/ios $(SRCROOT)/../cocos/platform/ios/Simulation $(SRCROOT)/../external/curl/include/ios";
				VALID_ARCHS = "arm64 armv7";
			};
			name = Debug;
		};
		A07A52281783A1D20073F6A7 /* Release */ = {
			isa = XCBuildConfiguration;
			buildSettings = {
				CODE_SIGN_IDENTITY = "iPhone Developer";
				GCC_PRECOMPILE_PREFIX_HEADER = YES;
				GCC_PREFIX_HEADER = "../tests/cpp-tests/proj.ios/Prefix.pch";
				GCC_PREPROCESSOR_DEFINITIONS = (
					"$(inherited)",
					CC_TARGET_OS_IPHONE,
				);
				INFOPLIST_FILE = "$(SRCROOT)/../tests/cpp-tests/proj.ios/Info.plist";
				IPHONEOS_DEPLOYMENT_TARGET = 5.1.1;
				LIBRARY_SEARCH_PATHS = (
					"$(inherited)",
					"$(SRCROOT)/../external/curl/prebuilt/ios",
				);
				SDKROOT = iphoneos;
				TARGETED_DEVICE_FAMILY = "1,2";
				USER_HEADER_SEARCH_PATHS = "$(inherited) $(SRCROOT)/../cocos/platform/ios $(SRCROOT)/../cocos/platform/ios/Simulation $(SRCROOT)/../external/curl/include/ios";
				VALIDATE_PRODUCT = YES;
				VALID_ARCHS = "arm64 armv7";
			};
			name = Release;
		};
		C01FCF4F08A954540054247B /* Debug */ = {
			isa = XCBuildConfiguration;
			buildSettings = {
				ALWAYS_SEARCH_USER_PATHS = YES;
				CLANG_CXX_LANGUAGE_STANDARD = "c++0x";
				CLANG_CXX_LIBRARY = "libc++";
				COMBINE_HIDPI_IMAGES = YES;
				COMPRESS_PNG_FILES = NO;
				COPY_PHASE_STRIP = NO;
				GCC_C_LANGUAGE_STANDARD = c99;
				GCC_OPTIMIZATION_LEVEL = 0;
				GCC_PREPROCESSOR_DEFINITIONS = (
					"COCOS2D_DEBUG=1",
					USE_FILE32API,
					"CC_ENABLE_CHIPMUNK_INTEGRATION=1",
				);
				GCC_SYMBOLS_PRIVATE_EXTERN = YES;
				GCC_TREAT_WARNINGS_AS_ERRORS = YES;
				GCC_WARN_ABOUT_RETURN_TYPE = YES;
				GCC_WARN_HIDDEN_VIRTUAL_FUNCTIONS = YES;
				GCC_WARN_UNUSED_VARIABLE = YES;
				HEADER_SEARCH_PATHS = "";
				MACOSX_DEPLOYMENT_TARGET = 10.7;
				ONLY_ACTIVE_ARCH = YES;
				PRODUCT_NAME = "$(TARGET_NAME)";
				SDKROOT = macosx;
				USER_HEADER_SEARCH_PATHS = "$(SRCROOT)/.. $(SRCROOT)/../cocos $(SRCROOT)/../cocos/editor-support $(SRCROOT)/../extensions $(SRCROOT)/../external $(SRCROOT)/../external/chipmunk/include/chipmunk";
			};
			name = Debug;
		};
		C01FCF5008A954540054247B /* Release */ = {
			isa = XCBuildConfiguration;
			buildSettings = {
				ALWAYS_SEARCH_USER_PATHS = YES;
				CLANG_CXX_LANGUAGE_STANDARD = "c++0x";
				CLANG_CXX_LIBRARY = "libc++";
				COMBINE_HIDPI_IMAGES = YES;
				COMPRESS_PNG_FILES = NO;
				GCC_C_LANGUAGE_STANDARD = c99;
				GCC_PREPROCESSOR_DEFINITIONS = (
					NDEBUG,
					USE_FILE32API,
					"CC_ENABLE_CHIPMUNK_INTEGRATION=1",
				);
				GCC_SYMBOLS_PRIVATE_EXTERN = YES;
				GCC_TREAT_WARNINGS_AS_ERRORS = YES;
				GCC_WARN_ABOUT_RETURN_TYPE = YES;
				GCC_WARN_HIDDEN_VIRTUAL_FUNCTIONS = YES;
				GCC_WARN_UNUSED_VARIABLE = YES;
				HEADER_SEARCH_PATHS = "";
				MACOSX_DEPLOYMENT_TARGET = 10.7;
				PRODUCT_NAME = "$(TARGET_NAME)";
				SDKROOT = macosx;
				USER_HEADER_SEARCH_PATHS = "$(SRCROOT)/.. $(SRCROOT)/../cocos $(SRCROOT)/../cocos/editor-support $(SRCROOT)/../extensions $(SRCROOT)/../external $(SRCROOT)/../external/chipmunk/include/chipmunk";
			};
			name = Release;
		};
/* End XCBuildConfiguration section */

/* Begin XCConfigurationList section */
		15CBA060196EE56C005877BB /* Build configuration list for PBXNativeTarget "lua-game-controller-test iOS" */ = {
			isa = XCConfigurationList;
			buildConfigurations = (
				15CBA061196EE56C005877BB /* Debug */,
				15CBA062196EE56C005877BB /* Release */,
			);
			defaultConfigurationIsVisible = 0;
			defaultConfigurationName = Debug;
		};
		1A0EE2AF18CDF6DA004CD58F /* Build configuration list for PBXNativeTarget "cpp-empty-test Mac" */ = {
			isa = XCConfigurationList;
			buildConfigurations = (
				1A0EE2B018CDF6DA004CD58F /* Debug */,
				1A0EE2B118CDF6DA004CD58F /* Release */,
			);
			defaultConfigurationIsVisible = 0;
			defaultConfigurationName = Debug;
		};
		1A0EE31118CDF733004CD58F /* Build configuration list for PBXNativeTarget "lua-empty-test Mac" */ = {
			isa = XCConfigurationList;
			buildConfigurations = (
				1A0EE31218CDF733004CD58F /* Debug */,
				1A0EE31318CDF733004CD58F /* Release */,
			);
			defaultConfigurationIsVisible = 0;
			defaultConfigurationName = Debug;
		};
		1A0EE41018CDF775004CD58F /* Build configuration list for PBXNativeTarget "cpp-empty-test iOS" */ = {
			isa = XCConfigurationList;
			buildConfigurations = (
				1A0EE41118CDF775004CD58F /* Debug */,
				1A0EE41218CDF775004CD58F /* Release */,
			);
			defaultConfigurationIsVisible = 0;
			defaultConfigurationName = Debug;
		};
		1A0EE47B18CDF799004CD58F /* Build configuration list for PBXNativeTarget "lua-empty-test iOS" */ = {
			isa = XCConfigurationList;
			buildConfigurations = (
				1A0EE47C18CDF799004CD58F /* Debug */,
				1A0EE47D18CDF799004CD58F /* Release */,
			);
			defaultConfigurationIsVisible = 0;
			defaultConfigurationName = Debug;
		};
		1ABCA2B218CD91520087CE3A /* Build configuration list for PBXNativeTarget "lua-tests Mac" */ = {
			isa = XCConfigurationList;
			buildConfigurations = (
				1ABCA2B318CD91520087CE3A /* Debug */,
				1ABCA2B418CD91520087CE3A /* Release */,
			);
			defaultConfigurationIsVisible = 0;
			defaultConfigurationName = Debug;
		};
		1ABCA2F118CD93590087CE3A /* Build configuration list for PBXNativeTarget "lua-tests iOS" */ = {
			isa = XCConfigurationList;
			buildConfigurations = (
				1ABCA2F218CD93590087CE3A /* Debug */,
				1ABCA2F318CD93590087CE3A /* Release */,
			);
			defaultConfigurationIsVisible = 0;
			defaultConfigurationName = Debug;
		};
		1D6058960D05DD3E006BFB54 /* Build configuration list for PBXNativeTarget "cpp-tests Mac" */ = {
			isa = XCConfigurationList;
			buildConfigurations = (
				1D6058940D05DD3E006BFB54 /* Debug */,
				1D6058950D05DD3E006BFB54 /* Release */,
			);
			defaultConfigurationIsVisible = 0;
			defaultConfigurationName = Debug;
		};
		3E61772E1960FAED00DE83F5 /* Build configuration list for PBXNativeTarget "game-controller-test IOS" */ = {
			isa = XCConfigurationList;
			buildConfigurations = (
				3E61772F1960FAED00DE83F5 /* Debug */,
				3E6177301960FAED00DE83F5 /* Release */,
			);
			defaultConfigurationIsVisible = 0;
			defaultConfigurationName = Debug;
		};
		A035ACBC1782469800987F6C /* Build configuration list for PBXAggregateTarget "build all tests Mac" */ = {
			isa = XCConfigurationList;
			buildConfigurations = (
				A035ACBD1782469800987F6C /* Debug */,
				A035ACBE1782469800987F6C /* Release */,
			);
			defaultConfigurationIsVisible = 0;
			defaultConfigurationName = Debug;
		};
		A07A517C1783A1CC0073F6A7 /* Build configuration list for PBXAggregateTarget "build all tests iOS" */ = {
			isa = XCConfigurationList;
			buildConfigurations = (
				A07A517D1783A1CC0073F6A7 /* Debug */,
				A07A517E1783A1CC0073F6A7 /* Release */,
			);
			defaultConfigurationIsVisible = 0;
			defaultConfigurationName = Debug;
		};
		A07A52261783A1D20073F6A7 /* Build configuration list for PBXNativeTarget "cpp-tests iOS" */ = {
			isa = XCConfigurationList;
			buildConfigurations = (
				A07A52271783A1D20073F6A7 /* Debug */,
				A07A52281783A1D20073F6A7 /* Release */,
			);
			defaultConfigurationIsVisible = 0;
			defaultConfigurationName = Debug;
		};
		C01FCF4E08A954540054247B /* Build configuration list for PBXProject "cocos2d_tests" */ = {
			isa = XCConfigurationList;
			buildConfigurations = (
				C01FCF4F08A954540054247B /* Debug */,
				C01FCF5008A954540054247B /* Release */,
			);
			defaultConfigurationIsVisible = 0;
			defaultConfigurationName = Debug;
		};
/* End XCConfigurationList section */
	};
	rootObject = 29B97313FDCFA39411CA2CEA /* Project object */;
}<|MERGE_RESOLUTION|>--- conflicted
+++ resolved
@@ -781,8 +781,6 @@
 		3EA0FB5E191B92F100B170C8 /* cocosvideo.mp4 in Resources */ = {isa = PBXBuildFile; fileRef = 3EA0FB5D191B92F100B170C8 /* cocosvideo.mp4 */; };
 		3EA0FB66191B933000B170C8 /* MediaPlayer.framework in Frameworks */ = {isa = PBXBuildFile; fileRef = 3EA0FB65191B933000B170C8 /* MediaPlayer.framework */; };
 		3EA0FB72191C844400B170C8 /* UIVideoPlayerTest.cpp in Sources */ = {isa = PBXBuildFile; fileRef = 3EA0FB70191C844400B170C8 /* UIVideoPlayerTest.cpp */; };
-		3EA530F71A3549AA001FDBD4 /* Particle3DTest.cpp in Sources */ = {isa = PBXBuildFile; fileRef = 3EA530F51A3549AA001FDBD4 /* Particle3DTest.cpp */; };
-		3EA530F81A3549AA001FDBD4 /* Particle3DTest.cpp in Sources */ = {isa = PBXBuildFile; fileRef = 3EA530F51A3549AA001FDBD4 /* Particle3DTest.cpp */; };
 		527B1F3019EF9819000A1F82 /* Default-667h@2x.png in Resources */ = {isa = PBXBuildFile; fileRef = 527B1F2E19EF9819000A1F82 /* Default-667h@2x.png */; };
 		527B1F3119EF9819000A1F82 /* Default-736h@3x.png in Resources */ = {isa = PBXBuildFile; fileRef = 527B1F2F19EF9819000A1F82 /* Default-736h@3x.png */; };
 		527B1F3419EF9CF8000A1F82 /* Default-667h@2x.png in Resources */ = {isa = PBXBuildFile; fileRef = 527B1F3219EF9CF8000A1F82 /* Default-667h@2x.png */; };
@@ -815,8 +813,8 @@
 		B2507B6C192589AF00FA4972 /* Shaders3D in Resources */ = {isa = PBXBuildFile; fileRef = B2507B6A192589AF00FA4972 /* Shaders3D */; };
 		B609E67319C18DAD003D0074 /* BillBoardTest.cpp in Sources */ = {isa = PBXBuildFile; fileRef = B609E67119C18DAD003D0074 /* BillBoardTest.cpp */; };
 		B609E67419C18DAD003D0074 /* BillBoardTest.cpp in Sources */ = {isa = PBXBuildFile; fileRef = B609E67119C18DAD003D0074 /* BillBoardTest.cpp */; };
-		B621CE691A3E923000646956 /* Particle3D in Resources */ = {isa = PBXBuildFile; fileRef = B621CE681A3E923000646956 /* Particle3D */; };
-		B621CE6A1A3E923000646956 /* Particle3D in Resources */ = {isa = PBXBuildFile; fileRef = B621CE681A3E923000646956 /* Particle3D */; };
+		B639932E1A490EC700B07923 /* Particle3DTest.cpp in Sources */ = {isa = PBXBuildFile; fileRef = B639932C1A490EC700B07923 /* Particle3DTest.cpp */; };
+		B639932F1A490EC700B07923 /* Particle3DTest.cpp in Sources */ = {isa = PBXBuildFile; fileRef = B639932C1A490EC700B07923 /* Particle3DTest.cpp */; };
 		B6C039D919C95D83007207DC /* LightTest.cpp in Sources */ = {isa = PBXBuildFile; fileRef = B6C039D719C95D83007207DC /* LightTest.cpp */; };
 		B6C039DA19C95D83007207DC /* LightTest.cpp in Sources */ = {isa = PBXBuildFile; fileRef = B6C039D719C95D83007207DC /* LightTest.cpp */; };
 		C04F935A1941B05400E9FEAB /* TileMapTest2.cpp in Sources */ = {isa = PBXBuildFile; fileRef = C04F93581941B05400E9FEAB /* TileMapTest2.cpp */; };
@@ -1715,8 +1713,6 @@
 		3EA0FB65191B933000B170C8 /* MediaPlayer.framework */ = {isa = PBXFileReference; lastKnownFileType = wrapper.framework; name = MediaPlayer.framework; path = Platforms/iPhoneOS.platform/Developer/SDKs/iPhoneOS7.1.sdk/System/Library/Frameworks/MediaPlayer.framework; sourceTree = DEVELOPER_DIR; };
 		3EA0FB70191C844400B170C8 /* UIVideoPlayerTest.cpp */ = {isa = PBXFileReference; fileEncoding = 4; lastKnownFileType = sourcecode.cpp.cpp; path = UIVideoPlayerTest.cpp; sourceTree = "<group>"; };
 		3EA0FB71191C844400B170C8 /* UIVideoPlayerTest.h */ = {isa = PBXFileReference; fileEncoding = 4; lastKnownFileType = sourcecode.c.h; path = UIVideoPlayerTest.h; sourceTree = "<group>"; };
-		3EA530F51A3549AA001FDBD4 /* Particle3DTest.cpp */ = {isa = PBXFileReference; fileEncoding = 4; lastKnownFileType = sourcecode.cpp.cpp; name = Particle3DTest.cpp; path = Particle3DTest/Particle3DTest.cpp; sourceTree = "<group>"; };
-		3EA530F61A3549AA001FDBD4 /* Particle3DTest.h */ = {isa = PBXFileReference; fileEncoding = 4; lastKnownFileType = sourcecode.c.h; name = Particle3DTest.h; path = Particle3DTest/Particle3DTest.h; sourceTree = "<group>"; };
 		46A15F9C1807A4F8005B8026 /* cocos2d_libs.xcodeproj */ = {isa = PBXFileReference; lastKnownFileType = "wrapper.pb-project"; path = cocos2d_libs.xcodeproj; sourceTree = "<group>"; };
 		527B1F2E19EF9819000A1F82 /* Default-667h@2x.png */ = {isa = PBXFileReference; lastKnownFileType = image.png; path = "Default-667h@2x.png"; sourceTree = "<group>"; };
 		527B1F2F19EF9819000A1F82 /* Default-736h@3x.png */ = {isa = PBXFileReference; lastKnownFileType = image.png; path = "Default-736h@3x.png"; sourceTree = "<group>"; };
@@ -1747,7 +1743,8 @@
 		B2507B6A192589AF00FA4972 /* Shaders3D */ = {isa = PBXFileReference; lastKnownFileType = folder; name = Shaders3D; path = "../tests/cpp-tests/Resources/Shaders3D"; sourceTree = "<group>"; };
 		B609E67119C18DAD003D0074 /* BillBoardTest.cpp */ = {isa = PBXFileReference; fileEncoding = 4; lastKnownFileType = sourcecode.cpp.cpp; name = BillBoardTest.cpp; path = BillBoardTest/BillBoardTest.cpp; sourceTree = "<group>"; };
 		B609E67219C18DAD003D0074 /* BillBoardTest.h */ = {isa = PBXFileReference; fileEncoding = 4; lastKnownFileType = sourcecode.c.h; name = BillBoardTest.h; path = BillBoardTest/BillBoardTest.h; sourceTree = "<group>"; };
-		B621CE681A3E923000646956 /* Particle3D */ = {isa = PBXFileReference; lastKnownFileType = folder; name = Particle3D; path = "../tests/cpp-tests/Resources/Particle3D"; sourceTree = "<group>"; };
+		B639932C1A490EC700B07923 /* Particle3DTest.cpp */ = {isa = PBXFileReference; fileEncoding = 4; lastKnownFileType = sourcecode.cpp.cpp; name = Particle3DTest.cpp; path = Particle3DTest/Particle3DTest.cpp; sourceTree = "<group>"; };
+		B639932D1A490EC700B07923 /* Particle3DTest.h */ = {isa = PBXFileReference; fileEncoding = 4; lastKnownFileType = sourcecode.c.h; name = Particle3DTest.h; path = Particle3DTest/Particle3DTest.h; sourceTree = "<group>"; };
 		B6C039D719C95D83007207DC /* LightTest.cpp */ = {isa = PBXFileReference; fileEncoding = 4; lastKnownFileType = sourcecode.cpp.cpp; name = LightTest.cpp; path = LightTest/LightTest.cpp; sourceTree = "<group>"; };
 		B6C039D819C95D83007207DC /* LightTest.h */ = {isa = PBXFileReference; fileEncoding = 4; lastKnownFileType = sourcecode.c.h; name = LightTest.h; path = LightTest/LightTest.h; sourceTree = "<group>"; };
 		C04F93581941B05400E9FEAB /* TileMapTest2.cpp */ = {isa = PBXFileReference; fileEncoding = 4; lastKnownFileType = sourcecode.cpp.cpp; path = TileMapTest2.cpp; sourceTree = "<group>"; };
@@ -2162,11 +2159,8 @@
 		1AC3592418CECF0A00F37B72 /* Classes */ = {
 			isa = PBXGroup;
 			children = (
-<<<<<<< HEAD
-				3EA530F41A354983001FDBD4 /* Particle3DTest */,
-=======
+				B639932B1A490E9900B07923 /* Particle3DTest */,
 				D0FD03611A3B543700825BB5 /* AllocatorTest */,
->>>>>>> a1a41d9f
 				B6C039D619C95D28007207DC /* LightTest */,
 				B609E67019C18D90003D0074 /* BillBoardTest */,
 				3E2BDACD19BEA3410055CDCD /* NewAudioEngineTest */,
@@ -3199,7 +3193,6 @@
 		1AC35CA818CED83500F37B72 /* Resources */ = {
 			isa = PBXGroup;
 			children = (
-				B621CE681A3E923000646956 /* Particle3D */,
 				15B3709219EE5D1000ABE682 /* Manifests */,
 				3E2BDB0019C5E5D40055CDCD /* background.wav */,
 				3E2BDAD119BEA3E20055CDCD /* audio */,
@@ -3914,15 +3907,6 @@
 			path = UIVideoPlayerTest;
 			sourceTree = "<group>";
 		};
-		3EA530F41A354983001FDBD4 /* Particle3DTest */ = {
-			isa = PBXGroup;
-			children = (
-				3EA530F51A3549AA001FDBD4 /* Particle3DTest.cpp */,
-				3EA530F61A3549AA001FDBD4 /* Particle3DTest.h */,
-			);
-			name = Particle3DTest;
-			sourceTree = "<group>";
-		};
 		46A15F9D1807A4F8005B8026 /* Products */ = {
 			isa = PBXGroup;
 			children = (
@@ -3948,6 +3932,15 @@
 				B609E67219C18DAD003D0074 /* BillBoardTest.h */,
 			);
 			name = BillBoardTest;
+			sourceTree = "<group>";
+		};
+		B639932B1A490E9900B07923 /* Particle3DTest */ = {
+			isa = PBXGroup;
+			children = (
+				B639932C1A490EC700B07923 /* Particle3DTest.cpp */,
+				B639932D1A490EC700B07923 /* Particle3DTest.h */,
+			);
+			name = Particle3DTest;
 			sourceTree = "<group>";
 		};
 		B6C039D619C95D28007207DC /* LightTest */ = {
@@ -4456,7 +4449,6 @@
 				1AC35CE218CED84500F37B72 /* effect1.raw in Resources */,
 				1AC35CF218CED84500F37B72 /* Hello.png in Resources */,
 				1AC35CA518CECF1E00F37B72 /* Icon.icns in Resources */,
-				B621CE691A3E923000646956 /* Particle3D in Resources */,
 				1AC35CEC18CED84500F37B72 /* fonts in Resources */,
 				1AC35CCA18CED84500F37B72 /* animations in Resources */,
 				1AC35CEA18CED84500F37B72 /* fileLookup.plist in Resources */,
@@ -4511,7 +4503,6 @@
 				1AC35CDF18CED84500F37B72 /* components in Resources */,
 				1AC35C8E18CECF1400F37B72 /* Icon-144.png in Resources */,
 				1AC35C9218CECF1400F37B72 /* Icon-50.png in Resources */,
-				B621CE6A1A3E923000646956 /* Particle3D in Resources */,
 				1AC35CE518CED84500F37B72 /* effect1.wav in Resources */,
 				1AC35C9618CECF1400F37B72 /* Icon-76.png in Resources */,
 				1AC35C8A18CECF1400F37B72 /* Default@2x.png in Resources */,
@@ -4798,9 +4789,9 @@
 				1AC35C2F18CECF0C00F37B72 /* PerformanceParticleTest.cpp in Sources */,
 				1AC35B4918CECF0C00F37B72 /* Bug-914.cpp in Sources */,
 				1AC35B6318CECF0C00F37B72 /* EffectsAdvancedTest.cpp in Sources */,
+				B639932E1A490EC700B07923 /* Particle3DTest.cpp in Sources */,
 				1AC35C5F18CECF0C00F37B72 /* Paddle.cpp in Sources */,
 				1AC35BDB18CECF0C00F37B72 /* SceneEditorTest.cpp in Sources */,
-				3EA530F71A3549AA001FDBD4 /* Particle3DTest.cpp in Sources */,
 				1AC35B4B18CECF0C00F37B72 /* BugsTest.cpp in Sources */,
 				1AC35C5118CECF0C00F37B72 /* testBasic.cpp in Sources */,
 				1AC35B7918CECF0C00F37B72 /* EnemyController.cpp in Sources */,
@@ -4969,11 +4960,11 @@
 				1AC35BFA18CECF0C00F37B72 /* WebSocketTest.cpp in Sources */,
 				38FA2E74194AEBE100FF2BE4 /* ActionTimelineTestScene.cpp in Sources */,
 				2958245A1987415900F9746D /* UIScale9SpriteTest.cpp in Sources */,
+				B639932F1A490EC700B07923 /* Particle3DTest.cpp in Sources */,
 				1AC35B3A18CECF0C00F37B72 /* Bug-1174.cpp in Sources */,
 				1AC35BE418CECF0C00F37B72 /* CCControlColourPickerTest.cpp in Sources */,
 				29080DD4191B595E0066F8DF /* UITextAtlasTest.cpp in Sources */,
 				1AC35B2418CECF0C00F37B72 /* ActionsEaseTest.cpp in Sources */,
-				3EA530F81A3549AA001FDBD4 /* Particle3DTest.cpp in Sources */,
 				1AC35C1A18CECF0C00F37B72 /* MutiTouchTest.cpp in Sources */,
 				29080DB8191B595E0066F8DF /* UIListViewTest_Editor.cpp in Sources */,
 				29080DBC191B595E0066F8DF /* UILoadingBarTest_Editor.cpp in Sources */,
