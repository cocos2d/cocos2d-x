#!/bin/bash

# Change directory to the location of this script
echo "This Shell Script will install dependencies for cocos2d-x" 
echo "if you execute this shell more than once it will get errors when building libGLFW.so"
echo -n "Are you continue? (y/n) "
read answer
if echo "$answer" | grep -iq "^y" ;then
    echo "It will take few minutes"
else
    exit
fi

cd $(dirname ${BASH_SOURCE[0]})

if [ ! $(command -v apt-get) ]; then
  echo "Not a .deb package system. Please install dependencies manually"
  exit 0
fi

#install g++-4.9
sudo add-apt-repository ppa:ubuntu-toolchain-r/test -y > /dev/null
sudo apt-get update

DEPENDS='libx11-dev'
DEPENDS+=' libxmu-dev'
DEPENDS+=' libglu1-mesa-dev'
DEPENDS+=' libgl2ps-dev'
DEPENDS+=' libxi-dev'
DEPENDS+=' gcc-4.9'
DEPENDS+=' g++-4.9'
DEPENDS+=' libzip-dev'
DEPENDS+=' libpng12-dev'
DEPENDS+=' libcurl4-gnutls-dev'
DEPENDS+=' libfontconfig1-dev'
DEPENDS+=' libsqlite3-dev'
DEPENDS+=' libglew-dev'
DEPENDS+=' libssl-dev'
DEPENDS+=' libgtk-3-dev'
DEPENDS+=' binutils'

MISSING=
echo "Checking for missing packages ..."
for i in $DEPENDS; do
    if ! dpkg-query -W --showformat='${Status}\n' $i | grep "install ok installed" > /dev/null; then
        MISSING+="$i "
    fi
done

if [ -n "$MISSING" ]; then
    TXTCOLOR_DEFAULT="\033[0;m"
    TXTCOLOR_GREEN="\033[0;32m"
    echo -e $TXTCOLOR_GREEN"Missing packages: $MISSING.\nYou may be asked for your password for package installation."$TXTCOLOR_DEFAULT
<<<<<<< HEAD
    CUR_APT_VERSION="$(apt --version | grep -o '[0-9].[0-9]')"
    REQ_APT_VERSION="1.1"
    if [ 1 -ge "$(echo "${CUR_APT_VERSION} >= ${REQ_APT_VERSION}" | bc)" ]
    then
        sudo apt-get install --allow-change-held-packages $MISSING -y > /dev/null
    else
        sudo apt-get install --force-yes --yes $MISSING > /dev/null
    fi  

=======
    sudo apt-get install --allow-change-held-packages $MISSING -y > /dev/null
>>>>>>> e890cfa6
fi



sudo update-alternatives --remove-all gcc
sudo update-alternatives --remove-all g++

sudo update-alternatives --install /usr/bin/gcc gcc /usr/bin/gcc-4.9 60
sudo update-alternatives --install /usr/bin/g++ g++ /usr/bin/g++-4.9 60

echo "Cocos uses GCC Version: `gcc --version`"
echo "Cocos uses G++ Version: `g++ --version`"
echo "Cocos uses ld Version: `ld --version`"
echo "Cocos uses /usr/bin/ld Version: `/usr/bin/ld --version`"
<|MERGE_RESOLUTION|>--- conflicted
+++ resolved
@@ -51,7 +51,6 @@
     TXTCOLOR_DEFAULT="\033[0;m"
     TXTCOLOR_GREEN="\033[0;32m"
     echo -e $TXTCOLOR_GREEN"Missing packages: $MISSING.\nYou may be asked for your password for package installation."$TXTCOLOR_DEFAULT
-<<<<<<< HEAD
     CUR_APT_VERSION="$(apt --version | grep -o '[0-9].[0-9]')"
     REQ_APT_VERSION="1.1"
     if [ 1 -ge "$(echo "${CUR_APT_VERSION} >= ${REQ_APT_VERSION}" | bc)" ]
@@ -59,11 +58,7 @@
         sudo apt-get install --allow-change-held-packages $MISSING -y > /dev/null
     else
         sudo apt-get install --force-yes --yes $MISSING > /dev/null
-    fi  
-
-=======
-    sudo apt-get install --allow-change-held-packages $MISSING -y > /dev/null
->>>>>>> e890cfa6
+    fi 
 fi
 
 
