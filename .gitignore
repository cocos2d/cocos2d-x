
#ignore thumbnails created by windows
Thumbs.db
#Ignore files build by Visual Studio
*.obj
*.exe
*.pdb
*.aps
*.vcproj.*.user
*.vspscc
*_i.c
*_p.c
*.ncb
*.suo
*.tlb
*.tlh
*.bak
*.cache
*.ilk
*.log
[Bb]in
[Dd]ebug*/
*.sbr
obj/
[Rr]elease*/
_ReSharper*/
[Tt]est[Rr]esult*

# Ignore files build by ndk and eclipse
libs/
bin/
obj/
assets/
.classpath
<<<<<<< HEAD
.project

=======
.project
.cproject

>>>>>>> 81848f19
<|MERGE_RESOLUTION|>--- conflicted
+++ resolved
@@ -1,42 +1,37 @@
-
-#ignore thumbnails created by windows
-Thumbs.db
-#Ignore files build by Visual Studio
-*.obj
-*.exe
-*.pdb
-*.aps
-*.vcproj.*.user
-*.vspscc
-*_i.c
-*_p.c
-*.ncb
-*.suo
-*.tlb
-*.tlh
-*.bak
-*.cache
-*.ilk
-*.log
-[Bb]in
-[Dd]ebug*/
-*.sbr
-obj/
-[Rr]elease*/
-_ReSharper*/
-[Tt]est[Rr]esult*
-
-# Ignore files build by ndk and eclipse
-libs/
-bin/
-obj/
-assets/
-.classpath
-<<<<<<< HEAD
-.project
-
-=======
-.project
-.cproject
-
->>>>>>> 81848f19
+
+#ignore thumbnails created by windows
+Thumbs.db
+#Ignore files build by Visual Studio
+*.obj
+*.exe
+*.pdb
+*.aps
+*.vcproj.*.user
+*.vspscc
+*_i.c
+*_p.c
+*.ncb
+*.suo
+*.tlb
+*.tlh
+*.bak
+*.cache
+*.ilk
+*.log
+[Bb]in
+[Dd]ebug*/
+*.lib
+*.sbr
+obj/
+[Rr]elease*/
+_ReSharper*/
+[Tt]est[Rr]esult*
+
+# Ignore files build by ndk and eclipse
+libs/
+bin/
+obj/
+assets/
+.classpath
+.project
+.cproject