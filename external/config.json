--- conflicted
+++ resolved
@@ -1,10 +1,6 @@
 {
     "version":"v3-deps-84",
-<<<<<<< HEAD
-    "zip_file_size":"127264511",
-=======
     "zip_file_size":"127264546",
->>>>>>> 937ccf51
     "repo_name":"cocos2d-x-3rd-party-libs-bin",
     "repo_parent":"https://github.com/cocos2d/",
     "move_dirs":{
