/****************************************************************************
Copyright (c) 2010-2011 cocos2d-x.org
Copyright (c) 2009-2010 Ricardo Quesada
Copyright (c) 2011      Zynga Inc.

http://www.cocos2d-x.org

Permission is hereby granted, free of charge, to any person obtaining a copy
of this software and associated documentation files (the "Software"), to deal
in the Software without restriction, including without limitation the rights
to use, copy, modify, merge, publish, distribute, sublicense, and/or sell
copies of the Software, and to permit persons to whom the Software is
furnished to do so, subject to the following conditions:

The above copyright notice and this permission notice shall be included in
all copies or substantial portions of the Software.

THE SOFTWARE IS PROVIDED "AS IS", WITHOUT WARRANTY OF ANY KIND, EXPRESS OR
IMPLIED, INCLUDING BUT NOT LIMITED TO THE WARRANTIES OF MERCHANTABILITY,
FITNESS FOR A PARTICULAR PURPOSE AND NONINFRINGEMENT. IN NO EVENT SHALL THE
AUTHORS OR COPYRIGHT HOLDERS BE LIABLE FOR ANY CLAIM, DAMAGES OR OTHER
LIABILITY, WHETHER IN AN ACTION OF CONTRACT, TORT OR OTHERWISE, ARISING FROM,
OUT OF OR IN CONNECTION WITH THE SOFTWARE OR THE USE OR OTHER DEALINGS IN
THE SOFTWARE.
****************************************************************************/
#include "CCTMXTiledMap.h"
#include "CCTMXXMLParser.h"
#include "CCTMXLayer.h"
#include "CCSprite.h"
#include "CCPointExtension.h"

namespace cocos2d {

// implementation CCTMXTiledMap
CCTMXTiledMap * CCTMXTiledMap::tiledMapWithTMXFile(const char *tmxFile)
{
    CCTMXTiledMap *pRet = new CCTMXTiledMap();
    if (pRet->initWithTMXFile(tmxFile))
    {
        pRet->autorelease();
        return pRet;
    }
    CC_SAFE_DELETE(pRet);
    return NULL;
}
bool CCTMXTiledMap::initWithTMXFile(const char *tmxFile)
{
    CCAssert(tmxFile != NULL && strlen(tmxFile)>0, "TMXTiledMap: tmx file should not bi nil");

    setContentSize(CCSizeZero);

    CCTMXMapInfo *mapInfo = CCTMXMapInfo::formatWithTMXFile(tmxFile);

    if (! mapInfo)
    {
        return false;
    }
    CCAssert( mapInfo->getTilesets()->count() != 0, "TMXTiledMap: Map not found. Please check the filename.");

    m_tMapSize = mapInfo->getMapSize();
    m_tTileSize = mapInfo->getTileSize();
    m_nMapOrientation = mapInfo->getOrientation();
    setObjectGroups(mapInfo->getObjectGroups());
    setProperties(mapInfo->getProperties());
    CC_SAFE_RELEASE(m_pTileProperties);
    m_pTileProperties = mapInfo->getTileProperties();
    CC_SAFE_RETAIN(m_pTileProperties);

    int idx = 0;

    CCMutableArray<CCTMXLayerInfo*>* layers = mapInfo->getLayers();
    if (layers && layers->count()>0)
    {
        if (NULL == m_pTMXLayers)
        {
            m_pTMXLayers = new CCDictionary<std::string, CCTMXLayer*>();
            CCAssert(m_pTMXLayers, "Allocate memory failed!");
        }

        CCTMXLayerInfo *layerInfo = NULL;
        CCMutableArray<CCTMXLayerInfo*>::CCMutableArrayIterator it;
        for (it = layers->begin(); it != layers->end(); ++it)
        {
            layerInfo = *it;
            if (layerInfo && layerInfo->m_bVisible)
            {
                CCTMXLayer *child = parseLayer(layerInfo, mapInfo);
                addChild((CCNode*)child, idx, idx);

                // record the CCTMXLayer object by it's name
                std::string layerName = child->getLayerName();
                m_pTMXLayers->setObject(child, layerName);

                // update content size with the max size
                const CCSize& childSize = child->getContentSize();
                CCSize currentSize = this->getContentSize();
                currentSize.width = MAX( currentSize.width, childSize.width );
                currentSize.height = MAX( currentSize.height, childSize.height );
                this->setContentSize(currentSize);

                idx++;
            }
        }
    }
    return true;
}
CCTMXTiledMap::CCTMXTiledMap()
    :m_tMapSize(CCSizeZero)
    ,m_tTileSize(CCSizeZero)
    ,m_pObjectGroups(NULL)
    ,m_pProperties(NULL)
    ,m_pTileProperties(NULL)
    ,m_pTMXLayers(NULL)
{
}
CCTMXTiledMap::~CCTMXTiledMap()
{
    CC_SAFE_RELEASE(m_pProperties);
    CC_SAFE_RELEASE(m_pObjectGroups);
    CC_SAFE_RELEASE(m_pTileProperties);
    CC_SAFE_RELEASE(m_pTMXLayers);
}
CCMutableArray<CCTMXObjectGroup*> * CCTMXTiledMap::getObjectGroups()
{
    return m_pObjectGroups;
}
void CCTMXTiledMap::setObjectGroups(CCMutableArray<CCTMXObjectGroup*>* var)
{
    CC_SAFE_RETAIN(var);
    CC_SAFE_RELEASE(m_pObjectGroups);
    m_pObjectGroups = var;
}
CCStringToStringDictionary * CCTMXTiledMap::getProperties()
{
    return m_pProperties;
}
void CCTMXTiledMap::setProperties(CCStringToStringDictionary* var)
{
    CC_SAFE_RETAIN(var);
    CC_SAFE_RELEASE(m_pProperties);
    m_pProperties = var;
}
// private
CCTMXLayer * CCTMXTiledMap::parseLayer(CCTMXLayerInfo *layerInfo, CCTMXMapInfo *mapInfo)
{
    CCTMXTilesetInfo *tileset = tilesetForLayer(layerInfo, mapInfo);
    CCTMXLayer *layer = CCTMXLayer::layerWithTilesetInfo(tileset, layerInfo, mapInfo);

    // tell the layerinfo to release the ownership of the tiles map.
    layerInfo->m_bOwnTiles = false;
    layer->setupTiles();

    return layer;
}

CCTMXTilesetInfo * CCTMXTiledMap::tilesetForLayer(CCTMXLayerInfo *layerInfo, CCTMXMapInfo *mapInfo)
{
    CCSize size = layerInfo->m_tLayerSize;
    CCMutableArray<CCTMXTilesetInfo*>* tilesets = mapInfo->getTilesets();
    if (tilesets && tilesets->count()>0)
    {
        CCTMXTilesetInfo *tileset = NULL;
        CCMutableArray<CCTMXTilesetInfo*>::CCMutableArrayRevIterator rit;
        for (rit = tilesets->rbegin(); rit != tilesets->rend(); ++rit)
        {
            tileset = *rit;
            if (tileset)
            {
                for( unsigned int y=0; y < size.height; y++ )
                {
                    for( unsigned int x=0; x < size.width; x++ )
                    {
                        unsigned int pos = (unsigned int)(x + size.width * y);
                        unsigned int gid = layerInfo->m_pTiles[ pos ];

                        // gid are stored in little endian.
                        // if host is big endian, then swap
                        //if( o == CFByteOrderBigEndian )
                        //	gid = CFSwapInt32( gid );
                        /* We support little endian.*/

                        // XXX: gid == 0 --> empty tile
                        if( gid != 0 )
                        {
                            // Optimization: quick return
                            // if the layer is invalid (more than 1 tileset per layer) an assert will be thrown later
                            if( gid >= tileset->m_uFirstGid )
                                return tileset;
                        }
                    }
                }
            }
        }
    }

    // If all the tiles are 0, return empty tileset
    CCLOG("cocos2d: Warning: TMX Layer '%@' has no tiles", layerInfo->m_sName.c_str());
    return NULL;
}


// public
CCTMXLayer * CCTMXTiledMap::layerNamed(const char *layerName)
{
    std::string sLayerName = layerName;
    CCTMXLayer * pRet = m_pTMXLayers->objectForKey(sLayerName);
    return pRet;
}
CCTMXObjectGroup * CCTMXTiledMap::objectGroupNamed(const char *groupName)
{
    std::string sGroupName = groupName;
    if (m_pObjectGroups && m_pObjectGroups->count()>0)
    {
        CCTMXObjectGroup *objectGroup;
        CCMutableArray<CCTMXObjectGroup*>::CCMutableArrayIterator it;
        for (it = m_pObjectGroups->begin(); it != m_pObjectGroups->end(); ++it)
        {
            objectGroup = (CCTMXObjectGroup*)(*it);
            if (objectGroup && objectGroup->getGroupName() == sGroupName)
            {
                return objectGroup;
            }
        }
    }

    // objectGroup not found
    return NULL;
}

CCString * CCTMXTiledMap::propertyNamed(const char *propertyName)
{
    return m_pProperties->objectForKey(std::string(propertyName));
}
CCDictionary<std::string, CCString*> * CCTMXTiledMap::propertiesForGID(int GID)
{
    return m_pTileProperties->objectForKey(GID);
}

<<<<<<< HEAD
=======
			CCTMXLayerInfo *layerInfo = NULL;
			CCMutableArray<CCTMXLayerInfo*>::CCMutableArrayIterator it;
			for (it = layers->begin(); it != layers->end(); ++it)
			{
				layerInfo = *it;
				if (layerInfo && layerInfo->m_bVisible)
				{
					CCTMXLayer *child = parseLayer(layerInfo, mapInfo);
					addChild((CCNode*)child, idx, idx);

                    // record the CCTMXLayer object by it's name
                    std::string layerName = child->getLayerName();
                    m_pTMXLayers->setObject(child, layerName);

					// update content size with the max size
					const CCSize& childSize = child->getContentSize();
					CCSize currentSize = this->getContentSize();
					currentSize.width = MAX( currentSize.width, childSize.width );
					currentSize.height = MAX( currentSize.height, childSize.height );
					this->setContentSize(currentSize);

					idx++;
				}
			}
		}
		return true;
	}
	CCTMXTiledMap::CCTMXTiledMap()
        :m_tMapSize(CCSizeZero)
		,m_tTileSize(CCSizeZero)		
		,m_pObjectGroups(NULL)
		,m_pProperties(NULL)
		,m_pTileProperties(NULL)
        ,m_pTMXLayers(NULL)
	{
	}
	CCTMXTiledMap::~CCTMXTiledMap()
	{
		CC_SAFE_RELEASE(m_pProperties);
		CC_SAFE_RELEASE(m_pObjectGroups);
		CC_SAFE_RELEASE(m_pTileProperties);
        CC_SAFE_RELEASE(m_pTMXLayers);
	}
	CCMutableArray<CCTMXObjectGroup*> * CCTMXTiledMap::getObjectGroups()
	{
		return m_pObjectGroups;
	}
	void CCTMXTiledMap::setObjectGroups(CCMutableArray<CCTMXObjectGroup*>* var)
	{
		CC_SAFE_RETAIN(var);
		CC_SAFE_RELEASE(m_pObjectGroups);
		m_pObjectGroups = var;
	}
	CCStringToStringDictionary * CCTMXTiledMap::getProperties()
	{
		return m_pProperties;
	}
	void CCTMXTiledMap::setProperties(CCStringToStringDictionary* var)
	{
		CC_SAFE_RETAIN(var);
		CC_SAFE_RELEASE(m_pProperties);
		m_pProperties = var;
	}
	// private
	CCTMXLayer * CCTMXTiledMap::parseLayer(CCTMXLayerInfo *layerInfo, CCTMXMapInfo *mapInfo)
	{
		CCTMXTilesetInfo *tileset = tilesetForLayer(layerInfo, mapInfo);
		CCTMXLayer *layer = CCTMXLayer::layerWithTilesetInfo(tileset, layerInfo, mapInfo);

		// tell the layerinfo to release the ownership of the tiles map.
		layerInfo->m_bOwnTiles = false;
		layer->setupTiles();

		return layer;
	}
	
	CCTMXTilesetInfo * CCTMXTiledMap::tilesetForLayer(CCTMXLayerInfo *layerInfo, CCTMXMapInfo *mapInfo)
	{
		CCSize size = layerInfo->m_tLayerSize;
		CCMutableArray<CCTMXTilesetInfo*>* tilesets = mapInfo->getTilesets();
		if (tilesets && tilesets->count()>0)
		{
			CCTMXTilesetInfo *tileset = NULL;
			CCMutableArray<CCTMXTilesetInfo*>::CCMutableArrayRevIterator rit;
			for (rit = tilesets->rbegin(); rit != tilesets->rend(); ++rit)
			{
				tileset = *rit;
				if (tileset)
				{
					for( unsigned int y=0; y < size.height; y++ )
					{
						for( unsigned int x=0; x < size.width; x++ ) 
						{
							unsigned int pos = (unsigned int)(x + size.width * y);
							unsigned int gid = layerInfo->m_pTiles[ pos ];

							// gid are stored in little endian.
							// if host is big endian, then swap
							//if( o == CFByteOrderBigEndian )
							//	gid = CFSwapInt32( gid );
							/* We support little endian.*/

							// XXX: gid == 0 --> empty tile
							if( gid != 0 ) 
							{
								// Optimization: quick return
								// if the layer is invalid (more than 1 tileset per layer) an CCAssert will be thrown later
								if( gid >= tileset->m_uFirstGid )
									return tileset;
							}
						}
					}		
				}
			}
		}

		// If all the tiles are 0, return empty tileset
		CCLOG("cocos2d: Warning: TMX Layer '%@' has no tiles", layerInfo->m_sName.c_str());
		return NULL;
	}


	// public
	CCTMXLayer * CCTMXTiledMap::layerNamed(const char *layerName)
	{
		std::string sLayerName = layerName;
        CCTMXLayer * pRet = m_pTMXLayers->objectForKey(sLayerName);
		return pRet;
	}
	CCTMXObjectGroup * CCTMXTiledMap::objectGroupNamed(const char *groupName)
	{
		std::string sGroupName = groupName;
		if (m_pObjectGroups && m_pObjectGroups->count()>0)
		{
			CCTMXObjectGroup *objectGroup;
			CCMutableArray<CCTMXObjectGroup*>::CCMutableArrayIterator it;
			for (it = m_pObjectGroups->begin(); it != m_pObjectGroups->end(); ++it)
			{
				objectGroup = (CCTMXObjectGroup*)(*it);
				if (objectGroup && objectGroup->getGroupName() == sGroupName)
				{
					return objectGroup;
				}
			}
		}

		// objectGroup not found
		return NULL;
	}

	CCString * CCTMXTiledMap::propertyNamed(const char *propertyName)
	{
		return m_pProperties->objectForKey(std::string(propertyName));
	}
	CCDictionary<std::string, CCString*> * CCTMXTiledMap::propertiesForGID(int GID)
	{
		return m_pTileProperties->objectForKey(GID);
	}
		
>>>>>>> 6569eb2c

}// namespace cocos2d

<|MERGE_RESOLUTION|>--- conflicted
+++ resolved
@@ -1,403 +1,241 @@
-/****************************************************************************
-Copyright (c) 2010-2011 cocos2d-x.org
-Copyright (c) 2009-2010 Ricardo Quesada
-Copyright (c) 2011      Zynga Inc.
-
-http://www.cocos2d-x.org
-
-Permission is hereby granted, free of charge, to any person obtaining a copy
-of this software and associated documentation files (the "Software"), to deal
-in the Software without restriction, including without limitation the rights
-to use, copy, modify, merge, publish, distribute, sublicense, and/or sell
-copies of the Software, and to permit persons to whom the Software is
-furnished to do so, subject to the following conditions:
-
-The above copyright notice and this permission notice shall be included in
-all copies or substantial portions of the Software.
-
-THE SOFTWARE IS PROVIDED "AS IS", WITHOUT WARRANTY OF ANY KIND, EXPRESS OR
-IMPLIED, INCLUDING BUT NOT LIMITED TO THE WARRANTIES OF MERCHANTABILITY,
-FITNESS FOR A PARTICULAR PURPOSE AND NONINFRINGEMENT. IN NO EVENT SHALL THE
-AUTHORS OR COPYRIGHT HOLDERS BE LIABLE FOR ANY CLAIM, DAMAGES OR OTHER
-LIABILITY, WHETHER IN AN ACTION OF CONTRACT, TORT OR OTHERWISE, ARISING FROM,
-OUT OF OR IN CONNECTION WITH THE SOFTWARE OR THE USE OR OTHER DEALINGS IN
-THE SOFTWARE.
-****************************************************************************/
-#include "CCTMXTiledMap.h"
-#include "CCTMXXMLParser.h"
-#include "CCTMXLayer.h"
-#include "CCSprite.h"
-#include "CCPointExtension.h"
-
-namespace cocos2d {
-
-// implementation CCTMXTiledMap
-CCTMXTiledMap * CCTMXTiledMap::tiledMapWithTMXFile(const char *tmxFile)
-{
-    CCTMXTiledMap *pRet = new CCTMXTiledMap();
-    if (pRet->initWithTMXFile(tmxFile))
-    {
-        pRet->autorelease();
-        return pRet;
-    }
-    CC_SAFE_DELETE(pRet);
-    return NULL;
-}
-bool CCTMXTiledMap::initWithTMXFile(const char *tmxFile)
-{
-    CCAssert(tmxFile != NULL && strlen(tmxFile)>0, "TMXTiledMap: tmx file should not bi nil");
-
-    setContentSize(CCSizeZero);
-
-    CCTMXMapInfo *mapInfo = CCTMXMapInfo::formatWithTMXFile(tmxFile);
-
-    if (! mapInfo)
-    {
-        return false;
-    }
-    CCAssert( mapInfo->getTilesets()->count() != 0, "TMXTiledMap: Map not found. Please check the filename.");
-
-    m_tMapSize = mapInfo->getMapSize();
-    m_tTileSize = mapInfo->getTileSize();
-    m_nMapOrientation = mapInfo->getOrientation();
-    setObjectGroups(mapInfo->getObjectGroups());
-    setProperties(mapInfo->getProperties());
-    CC_SAFE_RELEASE(m_pTileProperties);
-    m_pTileProperties = mapInfo->getTileProperties();
-    CC_SAFE_RETAIN(m_pTileProperties);
-
-    int idx = 0;
-
-    CCMutableArray<CCTMXLayerInfo*>* layers = mapInfo->getLayers();
-    if (layers && layers->count()>0)
-    {
-        if (NULL == m_pTMXLayers)
-        {
-            m_pTMXLayers = new CCDictionary<std::string, CCTMXLayer*>();
-            CCAssert(m_pTMXLayers, "Allocate memory failed!");
-        }
-
-        CCTMXLayerInfo *layerInfo = NULL;
-        CCMutableArray<CCTMXLayerInfo*>::CCMutableArrayIterator it;
-        for (it = layers->begin(); it != layers->end(); ++it)
-        {
-            layerInfo = *it;
-            if (layerInfo && layerInfo->m_bVisible)
-            {
-                CCTMXLayer *child = parseLayer(layerInfo, mapInfo);
-                addChild((CCNode*)child, idx, idx);
-
-                // record the CCTMXLayer object by it's name
-                std::string layerName = child->getLayerName();
-                m_pTMXLayers->setObject(child, layerName);
-
-                // update content size with the max size
-                const CCSize& childSize = child->getContentSize();
-                CCSize currentSize = this->getContentSize();
-                currentSize.width = MAX( currentSize.width, childSize.width );
-                currentSize.height = MAX( currentSize.height, childSize.height );
-                this->setContentSize(currentSize);
-
-                idx++;
-            }
-        }
-    }
-    return true;
-}
-CCTMXTiledMap::CCTMXTiledMap()
-    :m_tMapSize(CCSizeZero)
-    ,m_tTileSize(CCSizeZero)
-    ,m_pObjectGroups(NULL)
-    ,m_pProperties(NULL)
-    ,m_pTileProperties(NULL)
-    ,m_pTMXLayers(NULL)
-{
-}
-CCTMXTiledMap::~CCTMXTiledMap()
-{
-    CC_SAFE_RELEASE(m_pProperties);
-    CC_SAFE_RELEASE(m_pObjectGroups);
-    CC_SAFE_RELEASE(m_pTileProperties);
-    CC_SAFE_RELEASE(m_pTMXLayers);
-}
-CCMutableArray<CCTMXObjectGroup*> * CCTMXTiledMap::getObjectGroups()
-{
-    return m_pObjectGroups;
-}
-void CCTMXTiledMap::setObjectGroups(CCMutableArray<CCTMXObjectGroup*>* var)
-{
-    CC_SAFE_RETAIN(var);
-    CC_SAFE_RELEASE(m_pObjectGroups);
-    m_pObjectGroups = var;
-}
-CCStringToStringDictionary * CCTMXTiledMap::getProperties()
-{
-    return m_pProperties;
-}
-void CCTMXTiledMap::setProperties(CCStringToStringDictionary* var)
-{
-    CC_SAFE_RETAIN(var);
-    CC_SAFE_RELEASE(m_pProperties);
-    m_pProperties = var;
-}
-// private
-CCTMXLayer * CCTMXTiledMap::parseLayer(CCTMXLayerInfo *layerInfo, CCTMXMapInfo *mapInfo)
-{
-    CCTMXTilesetInfo *tileset = tilesetForLayer(layerInfo, mapInfo);
-    CCTMXLayer *layer = CCTMXLayer::layerWithTilesetInfo(tileset, layerInfo, mapInfo);
-
-    // tell the layerinfo to release the ownership of the tiles map.
-    layerInfo->m_bOwnTiles = false;
-    layer->setupTiles();
-
-    return layer;
-}
-
-CCTMXTilesetInfo * CCTMXTiledMap::tilesetForLayer(CCTMXLayerInfo *layerInfo, CCTMXMapInfo *mapInfo)
-{
-    CCSize size = layerInfo->m_tLayerSize;
-    CCMutableArray<CCTMXTilesetInfo*>* tilesets = mapInfo->getTilesets();
-    if (tilesets && tilesets->count()>0)
-    {
-        CCTMXTilesetInfo *tileset = NULL;
-        CCMutableArray<CCTMXTilesetInfo*>::CCMutableArrayRevIterator rit;
-        for (rit = tilesets->rbegin(); rit != tilesets->rend(); ++rit)
-        {
-            tileset = *rit;
-            if (tileset)
-            {
-                for( unsigned int y=0; y < size.height; y++ )
-                {
-                    for( unsigned int x=0; x < size.width; x++ )
-                    {
-                        unsigned int pos = (unsigned int)(x + size.width * y);
-                        unsigned int gid = layerInfo->m_pTiles[ pos ];
-
-                        // gid are stored in little endian.
-                        // if host is big endian, then swap
-                        //if( o == CFByteOrderBigEndian )
-                        //	gid = CFSwapInt32( gid );
-                        /* We support little endian.*/
-
-                        // XXX: gid == 0 --> empty tile
-                        if( gid != 0 )
-                        {
-                            // Optimization: quick return
-                            // if the layer is invalid (more than 1 tileset per layer) an assert will be thrown later
-                            if( gid >= tileset->m_uFirstGid )
-                                return tileset;
-                        }
-                    }
-                }
-            }
-        }
-    }
-
-    // If all the tiles are 0, return empty tileset
-    CCLOG("cocos2d: Warning: TMX Layer '%@' has no tiles", layerInfo->m_sName.c_str());
-    return NULL;
-}
-
-
-// public
-CCTMXLayer * CCTMXTiledMap::layerNamed(const char *layerName)
-{
-    std::string sLayerName = layerName;
-    CCTMXLayer * pRet = m_pTMXLayers->objectForKey(sLayerName);
-    return pRet;
-}
-CCTMXObjectGroup * CCTMXTiledMap::objectGroupNamed(const char *groupName)
-{
-    std::string sGroupName = groupName;
-    if (m_pObjectGroups && m_pObjectGroups->count()>0)
-    {
-        CCTMXObjectGroup *objectGroup;
-        CCMutableArray<CCTMXObjectGroup*>::CCMutableArrayIterator it;
-        for (it = m_pObjectGroups->begin(); it != m_pObjectGroups->end(); ++it)
-        {
-            objectGroup = (CCTMXObjectGroup*)(*it);
-            if (objectGroup && objectGroup->getGroupName() == sGroupName)
-            {
-                return objectGroup;
-            }
-        }
-    }
-
-    // objectGroup not found
-    return NULL;
-}
-
-CCString * CCTMXTiledMap::propertyNamed(const char *propertyName)
-{
-    return m_pProperties->objectForKey(std::string(propertyName));
-}
-CCDictionary<std::string, CCString*> * CCTMXTiledMap::propertiesForGID(int GID)
-{
-    return m_pTileProperties->objectForKey(GID);
-}
-
-<<<<<<< HEAD
-=======
-			CCTMXLayerInfo *layerInfo = NULL;
-			CCMutableArray<CCTMXLayerInfo*>::CCMutableArrayIterator it;
-			for (it = layers->begin(); it != layers->end(); ++it)
-			{
-				layerInfo = *it;
-				if (layerInfo && layerInfo->m_bVisible)
-				{
-					CCTMXLayer *child = parseLayer(layerInfo, mapInfo);
-					addChild((CCNode*)child, idx, idx);
-
-                    // record the CCTMXLayer object by it's name
-                    std::string layerName = child->getLayerName();
-                    m_pTMXLayers->setObject(child, layerName);
-
-					// update content size with the max size
-					const CCSize& childSize = child->getContentSize();
-					CCSize currentSize = this->getContentSize();
-					currentSize.width = MAX( currentSize.width, childSize.width );
-					currentSize.height = MAX( currentSize.height, childSize.height );
-					this->setContentSize(currentSize);
-
-					idx++;
-				}
-			}
-		}
-		return true;
-	}
-	CCTMXTiledMap::CCTMXTiledMap()
-        :m_tMapSize(CCSizeZero)
-		,m_tTileSize(CCSizeZero)		
-		,m_pObjectGroups(NULL)
-		,m_pProperties(NULL)
-		,m_pTileProperties(NULL)
-        ,m_pTMXLayers(NULL)
-	{
-	}
-	CCTMXTiledMap::~CCTMXTiledMap()
-	{
-		CC_SAFE_RELEASE(m_pProperties);
-		CC_SAFE_RELEASE(m_pObjectGroups);
-		CC_SAFE_RELEASE(m_pTileProperties);
-        CC_SAFE_RELEASE(m_pTMXLayers);
-	}
-	CCMutableArray<CCTMXObjectGroup*> * CCTMXTiledMap::getObjectGroups()
-	{
-		return m_pObjectGroups;
-	}
-	void CCTMXTiledMap::setObjectGroups(CCMutableArray<CCTMXObjectGroup*>* var)
-	{
-		CC_SAFE_RETAIN(var);
-		CC_SAFE_RELEASE(m_pObjectGroups);
-		m_pObjectGroups = var;
-	}
-	CCStringToStringDictionary * CCTMXTiledMap::getProperties()
-	{
-		return m_pProperties;
-	}
-	void CCTMXTiledMap::setProperties(CCStringToStringDictionary* var)
-	{
-		CC_SAFE_RETAIN(var);
-		CC_SAFE_RELEASE(m_pProperties);
-		m_pProperties = var;
-	}
-	// private
-	CCTMXLayer * CCTMXTiledMap::parseLayer(CCTMXLayerInfo *layerInfo, CCTMXMapInfo *mapInfo)
-	{
-		CCTMXTilesetInfo *tileset = tilesetForLayer(layerInfo, mapInfo);
-		CCTMXLayer *layer = CCTMXLayer::layerWithTilesetInfo(tileset, layerInfo, mapInfo);
-
-		// tell the layerinfo to release the ownership of the tiles map.
-		layerInfo->m_bOwnTiles = false;
-		layer->setupTiles();
-
-		return layer;
-	}
-	
-	CCTMXTilesetInfo * CCTMXTiledMap::tilesetForLayer(CCTMXLayerInfo *layerInfo, CCTMXMapInfo *mapInfo)
-	{
-		CCSize size = layerInfo->m_tLayerSize;
-		CCMutableArray<CCTMXTilesetInfo*>* tilesets = mapInfo->getTilesets();
-		if (tilesets && tilesets->count()>0)
-		{
-			CCTMXTilesetInfo *tileset = NULL;
-			CCMutableArray<CCTMXTilesetInfo*>::CCMutableArrayRevIterator rit;
-			for (rit = tilesets->rbegin(); rit != tilesets->rend(); ++rit)
-			{
-				tileset = *rit;
-				if (tileset)
-				{
-					for( unsigned int y=0; y < size.height; y++ )
-					{
-						for( unsigned int x=0; x < size.width; x++ ) 
-						{
-							unsigned int pos = (unsigned int)(x + size.width * y);
-							unsigned int gid = layerInfo->m_pTiles[ pos ];
-
-							// gid are stored in little endian.
-							// if host is big endian, then swap
-							//if( o == CFByteOrderBigEndian )
-							//	gid = CFSwapInt32( gid );
-							/* We support little endian.*/
-
-							// XXX: gid == 0 --> empty tile
-							if( gid != 0 ) 
-							{
-								// Optimization: quick return
-								// if the layer is invalid (more than 1 tileset per layer) an CCAssert will be thrown later
-								if( gid >= tileset->m_uFirstGid )
-									return tileset;
-							}
-						}
-					}		
-				}
-			}
-		}
-
-		// If all the tiles are 0, return empty tileset
-		CCLOG("cocos2d: Warning: TMX Layer '%@' has no tiles", layerInfo->m_sName.c_str());
-		return NULL;
-	}
-
-
-	// public
-	CCTMXLayer * CCTMXTiledMap::layerNamed(const char *layerName)
-	{
-		std::string sLayerName = layerName;
-        CCTMXLayer * pRet = m_pTMXLayers->objectForKey(sLayerName);
-		return pRet;
-	}
-	CCTMXObjectGroup * CCTMXTiledMap::objectGroupNamed(const char *groupName)
-	{
-		std::string sGroupName = groupName;
-		if (m_pObjectGroups && m_pObjectGroups->count()>0)
-		{
-			CCTMXObjectGroup *objectGroup;
-			CCMutableArray<CCTMXObjectGroup*>::CCMutableArrayIterator it;
-			for (it = m_pObjectGroups->begin(); it != m_pObjectGroups->end(); ++it)
-			{
-				objectGroup = (CCTMXObjectGroup*)(*it);
-				if (objectGroup && objectGroup->getGroupName() == sGroupName)
-				{
-					return objectGroup;
-				}
-			}
-		}
-
-		// objectGroup not found
-		return NULL;
-	}
-
-	CCString * CCTMXTiledMap::propertyNamed(const char *propertyName)
-	{
-		return m_pProperties->objectForKey(std::string(propertyName));
-	}
-	CCDictionary<std::string, CCString*> * CCTMXTiledMap::propertiesForGID(int GID)
-	{
-		return m_pTileProperties->objectForKey(GID);
-	}
-		
->>>>>>> 6569eb2c
-
-}// namespace cocos2d
-
+/****************************************************************************
+Copyright (c) 2010-2011 cocos2d-x.org
+Copyright (c) 2009-2010 Ricardo Quesada
+Copyright (c) 2011      Zynga Inc.
+
+http://www.cocos2d-x.org
+
+Permission is hereby granted, free of charge, to any person obtaining a copy
+of this software and associated documentation files (the "Software"), to deal
+in the Software without restriction, including without limitation the rights
+to use, copy, modify, merge, publish, distribute, sublicense, and/or sell
+copies of the Software, and to permit persons to whom the Software is
+furnished to do so, subject to the following conditions:
+
+The above copyright notice and this permission notice shall be included in
+all copies or substantial portions of the Software.
+
+THE SOFTWARE IS PROVIDED "AS IS", WITHOUT WARRANTY OF ANY KIND, EXPRESS OR
+IMPLIED, INCLUDING BUT NOT LIMITED TO THE WARRANTIES OF MERCHANTABILITY,
+FITNESS FOR A PARTICULAR PURPOSE AND NONINFRINGEMENT. IN NO EVENT SHALL THE
+AUTHORS OR COPYRIGHT HOLDERS BE LIABLE FOR ANY CLAIM, DAMAGES OR OTHER
+LIABILITY, WHETHER IN AN ACTION OF CONTRACT, TORT OR OTHERWISE, ARISING FROM,
+OUT OF OR IN CONNECTION WITH THE SOFTWARE OR THE USE OR OTHER DEALINGS IN
+THE SOFTWARE.
+****************************************************************************/
+#include "CCTMXTiledMap.h"
+#include "CCTMXXMLParser.h"
+#include "CCTMXLayer.h"
+#include "CCSprite.h"
+#include "CCPointExtension.h"
+
+namespace cocos2d{
+
+	// implementation CCTMXTiledMap
+	CCTMXTiledMap * CCTMXTiledMap::tiledMapWithTMXFile(const char *tmxFile)
+	{
+		CCTMXTiledMap *pRet = new CCTMXTiledMap();
+		if (pRet->initWithTMXFile(tmxFile))
+		{
+			pRet->autorelease();
+			return pRet;
+		}
+        CC_SAFE_DELETE(pRet);
+		return NULL;
+	}
+	bool CCTMXTiledMap::initWithTMXFile(const char *tmxFile)
+	{
+		CCAssert(tmxFile != NULL && strlen(tmxFile)>0, "TMXTiledMap: tmx file should not bi nil");
+		
+		setContentSize(CCSizeZero);
+
+		CCTMXMapInfo *mapInfo = CCTMXMapInfo::formatWithTMXFile(tmxFile);
+    
+        if (! mapInfo)
+        {
+            return false;
+        }
+		CCAssert( mapInfo->getTilesets()->count() != 0, "TMXTiledMap: Map not found. Please check the filename.");
+
+		m_tMapSize = mapInfo->getMapSize();
+		m_tTileSize = mapInfo->getTileSize();
+		m_nMapOrientation = mapInfo->getOrientation();
+		setObjectGroups(mapInfo->getObjectGroups());
+		setProperties(mapInfo->getProperties());
+		CC_SAFE_RELEASE(m_pTileProperties);
+		m_pTileProperties = mapInfo->getTileProperties();
+		CC_SAFE_RETAIN(m_pTileProperties);
+
+		int idx = 0;
+
+		CCMutableArray<CCTMXLayerInfo*>* layers = mapInfo->getLayers();
+		if (layers && layers->count()>0)
+		{
+            if (NULL == m_pTMXLayers)
+            {
+                m_pTMXLayers = new CCDictionary<std::string, CCTMXLayer*>();
+                CCAssert(m_pTMXLayers, "Allocate memory failed!");
+            }
+
+			CCTMXLayerInfo *layerInfo = NULL;
+			CCMutableArray<CCTMXLayerInfo*>::CCMutableArrayIterator it;
+			for (it = layers->begin(); it != layers->end(); ++it)
+			{
+				layerInfo = *it;
+				if (layerInfo && layerInfo->m_bVisible)
+				{
+					CCTMXLayer *child = parseLayer(layerInfo, mapInfo);
+					addChild((CCNode*)child, idx, idx);
+
+                    // record the CCTMXLayer object by it's name
+                    std::string layerName = child->getLayerName();
+                    m_pTMXLayers->setObject(child, layerName);
+
+					// update content size with the max size
+					const CCSize& childSize = child->getContentSize();
+					CCSize currentSize = this->getContentSize();
+					currentSize.width = MAX( currentSize.width, childSize.width );
+					currentSize.height = MAX( currentSize.height, childSize.height );
+					this->setContentSize(currentSize);
+
+					idx++;
+				}
+			}
+		}
+		return true;
+	}
+	CCTMXTiledMap::CCTMXTiledMap()
+        :m_tMapSize(CCSizeZero)
+		,m_tTileSize(CCSizeZero)		
+		,m_pObjectGroups(NULL)
+		,m_pProperties(NULL)
+		,m_pTileProperties(NULL)
+        ,m_pTMXLayers(NULL)
+	{
+	}
+	CCTMXTiledMap::~CCTMXTiledMap()
+	{
+		CC_SAFE_RELEASE(m_pProperties);
+		CC_SAFE_RELEASE(m_pObjectGroups);
+		CC_SAFE_RELEASE(m_pTileProperties);
+        CC_SAFE_RELEASE(m_pTMXLayers);
+	}
+	CCMutableArray<CCTMXObjectGroup*> * CCTMXTiledMap::getObjectGroups()
+	{
+		return m_pObjectGroups;
+	}
+	void CCTMXTiledMap::setObjectGroups(CCMutableArray<CCTMXObjectGroup*>* var)
+	{
+		CC_SAFE_RETAIN(var);
+		CC_SAFE_RELEASE(m_pObjectGroups);
+		m_pObjectGroups = var;
+	}
+	CCStringToStringDictionary * CCTMXTiledMap::getProperties()
+	{
+		return m_pProperties;
+	}
+	void CCTMXTiledMap::setProperties(CCStringToStringDictionary* var)
+	{
+		CC_SAFE_RETAIN(var);
+		CC_SAFE_RELEASE(m_pProperties);
+		m_pProperties = var;
+	}
+	// private
+	CCTMXLayer * CCTMXTiledMap::parseLayer(CCTMXLayerInfo *layerInfo, CCTMXMapInfo *mapInfo)
+	{
+		CCTMXTilesetInfo *tileset = tilesetForLayer(layerInfo, mapInfo);
+		CCTMXLayer *layer = CCTMXLayer::layerWithTilesetInfo(tileset, layerInfo, mapInfo);
+
+		// tell the layerinfo to release the ownership of the tiles map.
+		layerInfo->m_bOwnTiles = false;
+		layer->setupTiles();
+
+		return layer;
+	}
+	
+	CCTMXTilesetInfo * CCTMXTiledMap::tilesetForLayer(CCTMXLayerInfo *layerInfo, CCTMXMapInfo *mapInfo)
+	{
+		CCSize size = layerInfo->m_tLayerSize;
+		CCMutableArray<CCTMXTilesetInfo*>* tilesets = mapInfo->getTilesets();
+		if (tilesets && tilesets->count()>0)
+		{
+			CCTMXTilesetInfo *tileset = NULL;
+			CCMutableArray<CCTMXTilesetInfo*>::CCMutableArrayRevIterator rit;
+			for (rit = tilesets->rbegin(); rit != tilesets->rend(); ++rit)
+			{
+				tileset = *rit;
+				if (tileset)
+				{
+					for( unsigned int y=0; y < size.height; y++ )
+					{
+						for( unsigned int x=0; x < size.width; x++ ) 
+						{
+							unsigned int pos = (unsigned int)(x + size.width * y);
+							unsigned int gid = layerInfo->m_pTiles[ pos ];
+
+							// gid are stored in little endian.
+							// if host is big endian, then swap
+							//if( o == CFByteOrderBigEndian )
+							//	gid = CFSwapInt32( gid );
+							/* We support little endian.*/
+
+							// XXX: gid == 0 --> empty tile
+							if( gid != 0 ) 
+							{
+								// Optimization: quick return
+								// if the layer is invalid (more than 1 tileset per layer) an CCAssert will be thrown later
+								if( gid >= tileset->m_uFirstGid )
+									return tileset;
+							}
+						}
+					}		
+				}
+			}
+		}
+
+		// If all the tiles are 0, return empty tileset
+		CCLOG("cocos2d: Warning: TMX Layer '%@' has no tiles", layerInfo->m_sName.c_str());
+		return NULL;
+	}
+
+
+	// public
+	CCTMXLayer * CCTMXTiledMap::layerNamed(const char *layerName)
+	{
+		std::string sLayerName = layerName;
+        CCTMXLayer * pRet = m_pTMXLayers->objectForKey(sLayerName);
+		return pRet;
+	}
+	CCTMXObjectGroup * CCTMXTiledMap::objectGroupNamed(const char *groupName)
+	{
+		std::string sGroupName = groupName;
+		if (m_pObjectGroups && m_pObjectGroups->count()>0)
+		{
+			CCTMXObjectGroup *objectGroup;
+			CCMutableArray<CCTMXObjectGroup*>::CCMutableArrayIterator it;
+			for (it = m_pObjectGroups->begin(); it != m_pObjectGroups->end(); ++it)
+			{
+				objectGroup = (CCTMXObjectGroup*)(*it);
+				if (objectGroup && objectGroup->getGroupName() == sGroupName)
+				{
+					return objectGroup;
+				}
+			}
+		}
+
+		// objectGroup not found
+		return NULL;
+	}
+
+	CCString * CCTMXTiledMap::propertyNamed(const char *propertyName)
+	{
+		return m_pProperties->objectForKey(std::string(propertyName));
+	}
+	CCDictionary<std::string, CCString*> * CCTMXTiledMap::propertiesForGID(int GID)
+	{
+		return m_pTileProperties->objectForKey(GID);
+	}
+		
+
+}// namespace cocos2d
+