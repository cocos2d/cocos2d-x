--- conflicted
+++ resolved
@@ -68,28 +68,14 @@
     
     /** initializes the CCLabelTTF */
     bool init();
-<<<<<<< HEAD
     /** Creates an label.
      */
     static CCLabelTTF * node();
 
-    virtual const char* getString();
-=======
-    
->>>>>>> 18423943
     /** changes the string to render
     * @warning Changing the string is as expensive as creating a new CCLabelTTF. To obtain better performance use CCLabelAtlas
     */
     virtual void setString(const char *label);
-<<<<<<< HEAD
-    virtual const char* getFontName();
-    virtual void setFontName(const char *fontName);
-    virtual float getFontSize();
-    virtual void setFontSize(float fontSize);
-    virtual void setDimensions(CCSize dim);
-    virtual void setHorizontalAlignment(CCTextAlignment);
-//  virtual void setVerticalAlignment(...); // ( See: 63d9724ac4d81a05c6ec7feea0c01bcd27c8fc6b )
-=======
     virtual const char* getString(void);
     
     CCTextAlignment getHorizontalAlignment();
@@ -106,7 +92,6 @@
     
     const char* getFontName();
     void setFontName(const char *fontName);
->>>>>>> 18423943
 
 private:
     void updateTexture();
@@ -118,15 +103,11 @@
     /** The vertical alignment of the label */
     CCVerticalTextAlignment m_vAlignment;
     /** Font name used in the label */
-    std::string m_sFontName;
+    std::string * m_pFontName;
     /** Font size of the label */
     float m_fFontSize;
-<<<<<<< HEAD
-    std::string m_sString;
-=======
     
     std::string m_string;
->>>>>>> 18423943
 };
 
 NS_CC_END
