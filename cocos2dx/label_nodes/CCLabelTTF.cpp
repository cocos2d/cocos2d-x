/****************************************************************************
Copyright (c) 2010-2011 cocos2d-x.org
Copyright (c) 2008-2010 Ricardo Quesada

http://www.cocos2d-x.org

Permission is hereby granted, free of charge, to any person obtaining a copy
of this software and associated documentation files (the "Software"), to deal
in the Software without restriction, including without limitation the rights
to use, copy, modify, merge, publish, distribute, sublicense, and/or sell
copies of the Software, and to permit persons to whom the Software is
furnished to do so, subject to the following conditions:

The above copyright notice and this permission notice shall be included in
all copies or substantial portions of the Software.

THE SOFTWARE IS PROVIDED "AS IS", WITHOUT WARRANTY OF ANY KIND, EXPRESS OR
IMPLIED, INCLUDING BUT NOT LIMITED TO THE WARRANTIES OF MERCHANTABILITY,
FITNESS FOR A PARTICULAR PURPOSE AND NONINFRINGEMENT. IN NO EVENT SHALL THE
AUTHORS OR COPYRIGHT HOLDERS BE LIABLE FOR ANY CLAIM, DAMAGES OR OTHER
LIABILITY, WHETHER IN AN ACTION OF CONTRACT, TORT OR OTHERWISE, ARISING FROM,
OUT OF OR IN CONNECTION WITH THE SOFTWARE OR THE USE OR OTHER DEALINGS IN
THE SOFTWARE.
****************************************************************************/
#include "CCLabelTTF.h"
#include "CCDirector.h"
#include "CCGLProgram.h"
#include "CCShaderCache.h"
#include "CCApplication.h"

NS_CC_BEGIN

#if CC_USE_LA88_LABELS
#define SHADER_PROGRAM kCCShader_PositionTextureColor
#else
#define SHADER_PROGRAM kCCShader_PositionTextureA8Color
#endif

//
//CCLabelTTF
//
CCLabelTTF::CCLabelTTF()
: m_hAlignment(kCCTextAlignmentCenter)
, m_vAlignment(kCCVerticalTextAlignmentTop)
, m_pFontName(NULL)
, m_fFontSize(0.0)
, m_string("")
{
}

CCLabelTTF::~CCLabelTTF()
{
    CC_SAFE_DELETE(m_pFontName); 
}

CCLabelTTF * CCLabelTTF::node()
{
    CCLabelTTF * pRet = new CCLabelTTF();
    if (pRet && pRet->init())
    {
        pRet->autorelease();
    }
    else
    {
        CC_SAFE_DELETE(pRet);
    }
    return pRet;
}

CCLabelTTF * CCLabelTTF::labelWithString(const char *string, const char *fontName, float fontSize)
{
    return labelWithString(string, CCSizeZero, kCCTextAlignmentCenter, kCCVerticalTextAlignmentTop, fontName, fontSize);
}

CCLabelTTF * CCLabelTTF::labelWithString(const char *string, const CCSize& dimensions, CCTextAlignment hAlignment, const char *fontName, float fontSize)
{
    return labelWithString(string, dimensions, hAlignment, kCCVerticalTextAlignmentTop, fontName, fontSize);
}

CCLabelTTF* CCLabelTTF::labelWithString(const char *string, const cocos2d::CCSize &dimensions, CCTextAlignment hAlignment, CCVerticalTextAlignment vAlignment, const char *fontName, float fontSize)
{
    CCLabelTTF *pRet = new CCLabelTTF();
    if(pRet && pRet->initWithString(string, dimensions, hAlignment, vAlignment, fontName, fontSize))
    {
        pRet->autorelease();
        return pRet;
    }
    CC_SAFE_DELETE(pRet);
    return NULL;
}

bool CCLabelTTF::init()
{
    return this->initWithString("", "Helvetica", 12);
}

bool CCLabelTTF::initWithString(const char *label, const CCSize& dimensions, CCTextAlignment alignment, const char *fontName, float fontSize)
{
    return this->initWithString(label, dimensions, alignment, kCCVerticalTextAlignmentTop, fontName, fontSize);
}

bool CCLabelTTF::initWithString(const char *label, const char *fontName, float fontSize)
{
    return this->initWithString(label, CCSizeZero, kCCTextAlignmentLeft, kCCVerticalTextAlignmentTop, fontName, fontSize);
}

bool CCLabelTTF::initWithString(const char *string, const cocos2d::CCSize &dimensions, CCTextAlignment hAlignment, CCVerticalTextAlignment vAlignment, const char *fontName, float fontSize)
{
    if (CCSprite::init())
    {
        // shader program
        this->setShaderProgram(CCShaderCache::sharedShaderCache()->programForKey(SHADER_PROGRAM));
        
        m_tDimensions = CCSizeMake(dimensions.width, dimensions.height);
        m_hAlignment = hAlignment;
        m_vAlignment = vAlignment;
        m_pFontName = new std::string(fontName);
        m_fFontSize = fontSize;
        
        this->setString(string);
        
        return true;
    }
    
    return false;
}

void CCLabelTTF::setString(const char *string)
{
    CCAssert(string != NULL, "Invalid string");
    
    if (m_string.compare(string))
    {
        m_string = string;
        
        this->updateTexture();
    }
}

const char* CCLabelTTF::getString(void)
{
    return m_string.c_str();
}

const char* CCLabelTTF::description()
{
    return CCString::stringWithFormat("<CCLabelTTF | FontName = %s, FontSize = %.1f>", m_pFontName->c_str(), m_fFontSize)->getCString();
}

CCTextAlignment CCLabelTTF::getHorizontalAlignment()
{
    return m_hAlignment;
}

void CCLabelTTF::setHorizontalAlignment(CCTextAlignment alignment)
{
    if (alignment != m_hAlignment)
    {
        m_hAlignment = alignment;
        
        // Force update
        if (m_string.size() > 0)
        {
            this->updateTexture();
        }
    }
}

CCVerticalTextAlignment CCLabelTTF::getVerticalAlignment()
{
    return m_vAlignment;
}

void CCLabelTTF::setVerticalAlignment(CCVerticalTextAlignment verticalAlignment)
{
    if (verticalAlignment != m_vAlignment)
    {
        m_vAlignment = verticalAlignment;
        
        // Force update
        if (m_string.size() > 0)
        {
            this->updateTexture();
        }
    }
}

CCSize CCLabelTTF::getDimensions()
{
    return m_tDimensions;
}

void CCLabelTTF::setDimensions(CCSize &dim)
{
    if (dim.width != m_tDimensions.width || dim.height != m_tDimensions.height)
    {
        m_tDimensions = dim;
        
        // Force udpate
        if (m_string.size() > 0)
        {
            this->updateTexture();
        }
    }
}

float CCLabelTTF::getFontSize()
{
    return m_fFontSize;
}

void CCLabelTTF::setFontSize(float fontSize)
{
    if (m_fFontSize != fontSize)
<<<<<<< HEAD
    {
        m_fFontSize = fontSize;

=======
    {   
        m_fFontSize = fontSize;
        
>>>>>>> 27182ae9
        // Force update
        if (m_string.size() > 0)
        {
            this->updateTexture();
        }
    }
}

const char* CCLabelTTF::getFontName()
{
    return m_pFontName->c_str();
}

void CCLabelTTF::setFontName(const char *fontName)
{
    if (m_pFontName->compare(fontName))
    {
        delete m_pFontName;
        m_pFontName = new std::string(fontName);
        
        // Force update
        if (m_string.size() > 0)
        {
            this->updateTexture();
        }
    }
}

// Helper
void CCLabelTTF::updateTexture()
{
    CCTexture2D *tex;
	if (m_tDimensions.width == 0 || m_tDimensions.height == 0)
    {
        tex = new CCTexture2D();
        tex->initWithString(m_string.c_str(), m_pFontName->c_str(), m_fFontSize * CC_CONTENT_SCALE_FACTOR()) ;
    }
	else
    {
        tex = new CCTexture2D();
        tex->initWithString(m_string.c_str(),
                            CC_SIZE_POINTS_TO_PIXELS(m_tDimensions), 
                            m_hAlignment,
                            m_vAlignment,
                            m_pFontName->c_str(),
                            m_fFontSize * CC_CONTENT_SCALE_FACTOR());
    }
		
	// iPad ?
	//if( UI_USER_INTERFACE_IDIOM() == UIUserInterfaceIdiomPad ) {
    if (CCApplication::sharedApplication().isIpad())
    {            
		if (CC_CONTENT_SCALE_FACTOR() == 2)
        {
            tex->setResolutionType(kCCResolutioniPadRetinaDisplay);
        }
		else
        {
            tex->setResolutionType(kCCResolutioniPad);
        }
	}
	// iPhone ?
	else
	{
		if (CC_CONTENT_SCALE_FACTOR() == 2)
        {
            tex->setResolutionType(kCCResolutioniPhoneRetinaDisplay);
        }
		else
        {
            tex->setResolutionType(kCCResolutioniPhone);
        }
	}
	
    this->setTexture(tex);
    tex->release();
	
	CCRect rect = CCRectZero;
    rect.size = m_pobTexture->getContentSize();
    this->setTextureRect(rect);
}

NS_CC_END<|MERGE_RESOLUTION|>--- conflicted
+++ resolved
@@ -50,7 +50,7 @@
 
 CCLabelTTF::~CCLabelTTF()
 {
-    CC_SAFE_DELETE(m_pFontName); 
+    CC_SAFE_DELETE(m_pFontName);
 }
 
 CCLabelTTF * CCLabelTTF::node()
@@ -212,15 +212,9 @@
 void CCLabelTTF::setFontSize(float fontSize)
 {
     if (m_fFontSize != fontSize)
-<<<<<<< HEAD
     {
         m_fFontSize = fontSize;
-
-=======
-    {   
-        m_fFontSize = fontSize;
-        
->>>>>>> 27182ae9
+        
         // Force update
         if (m_string.size() > 0)
         {
