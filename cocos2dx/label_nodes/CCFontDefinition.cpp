--- conflicted
+++ resolved
@@ -28,18 +28,31 @@
 NS_CC_BEGIN
 
 
-<<<<<<< HEAD
 FontDefinitionTTF::FontDefinitionTTF():_textImages(0), _commonLineHeight(0)
-=======
-LabelFontDefinition* LabelFontDefinition::create(const char *fontName, int fontSize, const char *letters, int textureSize, bool debugOutput)
->>>>>>> f6eea317
-{
-    LabelFontDefinition *ret = new LabelFontDefinition;
-    ret->init( fontName, fontSize, letters, textureSize, debugOutput);
-    return ret;
-}
-
-<<<<<<< HEAD
+{
+}
+
+
+
+FontDefinitionTTF* FontDefinitionTTF::create(const char *fontName, int fontSize, const char *letters, int textureSize )
+{
+    FontDefinitionTTF *ret = new FontDefinitionTTF;
+    
+    if(!ret)
+        return 0;
+    
+    if ( ret->initDefinition( fontName, fontSize, letters, textureSize ) )
+    {
+        ret->autorelease();
+        return ret;
+    }
+    else
+    {
+        delete ret;
+        return 0;
+    }
+}
+
 FontDefinitionTTF::~FontDefinitionTTF()
 {
     if (_textImages)
@@ -50,29 +63,6 @@
 
 bool FontDefinitionTTF::prepareLetterDefinitions(TextFontPagesDef *pageDefs)
 {
-=======
-bool LabelFontDefinition::init(const char *fontName, int fontSize, const char *letters, int textureSize, bool debugOutput)
-{    
-    // constants
-    float LINE_PADDING  = 1.9;
-    float PIXEL_PADDING = 1.0;
-
-    // preare texture/image stuff
-    _textImages = new TextImage();
-    if (!_textImages)
-        return false;
-    
-    if (!_textImages->initWithString(letters, textureSize, textureSize, fontName, fontSize, !debugOutput))
-    {
-        delete _textImages;
-        _textImages = 0;
-        return false;
-    }
-    
-    if ( debugOutput )
-        _textImages->debugSaveToFile("debugFontDef.png", false);
-    
->>>>>>> f6eea317
     // get all the pages
     TextFontPagesDef *pPages = pageDefs;
     if (!pPages)
@@ -148,18 +138,18 @@
     // store the common line height
     _commonLineHeight = maxLineHeight;
     
+    //
     return true;
 }
 
-<<<<<<< HEAD
-bool FontDefinitionTTF::createFontDefinition(char *fontName, int fontSize, char *letters, int textureSize, bool debugOutput)
+bool FontDefinitionTTF::initDefinition(const char *fontName, int fontSize, const char *letters, int textureSize)
 {
     // preare texture/image stuff
     _textImages = new TextImage();
     if (!_textImages)
         return false;
     
-    if (!_textImages->initWithString(letters, textureSize, textureSize, fontName, fontSize, !debugOutput))
+    if (!_textImages->initWithString(letters, textureSize, textureSize, fontName, fontSize, true))
     {
         delete _textImages;
         _textImages = 0;
@@ -171,21 +161,6 @@
 }
 
 void FontDefinitionTTF::addLetterDefinition(LetterDefinition &defToAdd)
-=======
-LabelFontDefinition::LabelFontDefinition():_textImages(0), _commonLineHeight(0)
-{
-}
-
-LabelFontDefinition::~LabelFontDefinition()
-{
-    if (_textImages)
-    {
-        delete _textImages;
-    }
-}
-
-void LabelFontDefinition::addLetterDef(LetterDefinition &defToAdd)
->>>>>>> f6eea317
 {
     if (_fontLettersDefinitionUTF16.find(defToAdd.letteCharUTF16) == _fontLettersDefinitionUTF16.end())
     {
