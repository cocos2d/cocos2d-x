/****************************************************************************
 Copyright (c) 2013      Zynga Inc.
 
 http://www.cocos2d-x.org
 
 Permission is hereby granted, free of charge, to any person obtaining a copy
 of this software and associated documentation files (the "Software"), to deal
 in the Software without restriction, including without limitation the rights
 to use, copy, modify, merge, publish, distribute, sublicense, and/or sell
 copies of the Software, and to permit persons to whom the Software is
 furnished to do so, subject to the following conditions:
 
 The above copyright notice and this permission notice shall be included in
 all copies or substantial portions of the Software.
 
 THE SOFTWARE IS PROVIDED "AS IS", WITHOUT WARRANTY OF ANY KIND, EXPRESS OR
 IMPLIED, INCLUDING BUT NOT LIMITED TO THE WARRANTIES OF MERCHANTABILITY,
 FITNESS FOR A PARTICULAR PURPOSE AND NONINFRINGEMENT. IN NO EVENT SHALL THE
 AUTHORS OR COPYRIGHT HOLDERS BE LIABLE FOR ANY CLAIM, DAMAGES OR OTHER
 LIABILITY, WHETHER IN AN ACTION OF CONTRACT, TORT OR OTHERWISE, ARISING FROM,
 OUT OF OR IN CONNECTION WITH THE SOFTWARE OR THE USE OR OTHER DEALINGS IN
 THE SOFTWARE.
 ****************************************************************************/

#ifndef _CCFontAtlasFactory_h_
#define _CCFontAtlasFactory_h_

#include "cocos2d.h"
#include "CCFontAtlas.h"


NS_CC_BEGIN

class CC_DLL FontAtlasFactory
{
    
public:
    
    static FontAtlas * createAtlasFromTTF(const char* fntFilePath, int fontSize, GlyphCollection glyphs, const char *customGlyphs = 0);
    static FontAtlas * createAtlasFromFNT(const char* fntFilePath);
    
private:
    
<<<<<<< HEAD
=======
    static const char   * getGlyphCollection(GlyphCollection glyphs);
    
    // carloX: this needs to be moved somewhere else, but it's good enough for now
    static FontAtlas    * createFontAtlasFromFNTConfig(CCBMFontConfiguration *theConfig);
    
    static const char *glyphASCII;
    static const char *glyphNEHE;

>>>>>>> a9a9c29e
};

NS_CC_END

#endif /* defined(_CCFontAtlasFactory_h_) */<|MERGE_RESOLUTION|>--- conflicted
+++ resolved
@@ -40,18 +40,6 @@
     static FontAtlas * createAtlasFromFNT(const char* fntFilePath);
     
 private:
-    
-<<<<<<< HEAD
-=======
-    static const char   * getGlyphCollection(GlyphCollection glyphs);
-    
-    // carloX: this needs to be moved somewhere else, but it's good enough for now
-    static FontAtlas    * createFontAtlasFromFNTConfig(CCBMFontConfiguration *theConfig);
-    
-    static const char *glyphASCII;
-    static const char *glyphNEHE;
-
->>>>>>> a9a9c29e
 };
 
 NS_CC_END
