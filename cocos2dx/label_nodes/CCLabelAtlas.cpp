/****************************************************************************
Copyright (c) 2010-2012 cocos2d-x.org
Copyright (c) 2008-2010 Ricardo Quesada
Copyright (c) 2011      Zynga Inc.

http://www.cocos2d-x.org

Permission is hereby granted, free of charge, to any person obtaining a copy
of this software and associated documentation files (the "Software"), to deal
in the Software without restriction, including without limitation the rights
to use, copy, modify, merge, publish, distribute, sublicense, and/or sell
copies of the Software, and to permit persons to whom the Software is
furnished to do so, subject to the following conditions:

The above copyright notice and this permission notice shall be included in
all copies or substantial portions of the Software.

THE SOFTWARE IS PROVIDED "AS IS", WITHOUT WARRANTY OF ANY KIND, EXPRESS OR
IMPLIED, INCLUDING BUT NOT LIMITED TO THE WARRANTIES OF MERCHANTABILITY,
FITNESS FOR A PARTICULAR PURPOSE AND NONINFRINGEMENT. IN NO EVENT SHALL THE
AUTHORS OR COPYRIGHT HOLDERS BE LIABLE FOR ANY CLAIM, DAMAGES OR OTHER
LIABILITY, WHETHER IN AN ACTION OF CONTRACT, TORT OR OTHERWISE, ARISING FROM,
OUT OF OR IN CONNECTION WITH THE SOFTWARE OR THE USE OR OTHER DEALINGS IN
THE SOFTWARE.
****************************************************************************/
#include "CCLabelAtlas.h"
#include "textures/CCTextureAtlas.h"
#include "textures/CCTextureCache.h"
#include "support/CCPointExtension.h"
#include "draw_nodes/CCDrawingPrimitives.h"
#include "ccConfig.h"
#include "shaders/CCShaderCache.h"
#include "shaders/CCGLProgram.h"
#include "shaders/ccGLStateCache.h"
#include "CCDirector.h"
#include "support/TransformUtils.h"
#include "cocoa/CCInteger.h"
#include "platform/CCFileUtils.h"
// external
#include "kazmath/GL/matrix.h"

NS_CC_BEGIN

//CCLabelAtlas - Creation & Init

CCLabelAtlas* CCLabelAtlas::create(const char *string, const char *charMapFile, unsigned int itemWidth, int unsigned itemHeight, unsigned int startCharMap)
{
    CCLabelAtlas *pRet = new CCLabelAtlas();
    if(pRet && pRet->initWithString(string, charMapFile, itemWidth, itemHeight, startCharMap))
    {
        pRet->autorelease();
        return pRet;
    }
    CC_SAFE_DELETE(pRet);
    return NULL;
}

bool CCLabelAtlas::initWithString(const char *string, const char *charMapFile, unsigned int itemWidth, unsigned int itemHeight, unsigned int startCharMap)
{
    CCTexture2D *texture = CCTextureCache::sharedTextureCache()->addImage(charMapFile);
	return initWithString(string, texture, itemWidth, itemHeight, startCharMap);
}

bool CCLabelAtlas::initWithString(const char *string, CCTexture2D* texture, unsigned int itemWidth, unsigned int itemHeight, unsigned int startCharMap)
{
    CCAssert(string != NULL, "");
    if (CCAtlasNode::initWithTexture(texture, itemWidth, itemHeight, strlen(string)))
    {
        m_uMapStartChar = startCharMap;
        this->setString(string);
        return true;
    }
    return false;
}

CCLabelAtlas* CCLabelAtlas::create(const char *string, const char *fntFile)
{    
    CCLabelAtlas *ret = new CCLabelAtlas();
    if (ret)
    {
        if (ret->initWithString(string, fntFile))
        {
            ret->autorelease();
        }
        else 
        {
            CC_SAFE_RELEASE_NULL(ret);
        }
    }
    
    return ret;
}

bool CCLabelAtlas::initWithString(const char *theString, const char *fntFile)
{
  std::string pathStr = CCFileUtils::sharedFileUtils()->fullPathForFilename(fntFile);
  std::string relPathStr = pathStr.substr(0, pathStr.find_last_of("/"))+"/";
  CCDictionary *dict = CCDictionary::createWithContentsOfFile(pathStr.c_str());
  
  CCAssert(((CCString*)dict->objectForKey("version"))->intValue() == 1, "Unsupported version. Upgrade cocos2d version");
    
  std::string texturePathStr = relPathStr + ((CCString*)dict->objectForKey("textureFilename"))->getCString();
  CCString *textureFilename = CCString::create(texturePathStr);
  unsigned int width = ((CCString*)dict->objectForKey("itemWidth"))->intValue() / CC_CONTENT_SCALE_FACTOR();
  unsigned int height = ((CCString*)dict->objectForKey("itemHeight"))->intValue() / CC_CONTENT_SCALE_FACTOR();
  unsigned int startChar = ((CCString*)dict->objectForKey("firstChar"))->intValue();
  

  this->initWithString(theString, textureFilename->getCString(), width, height, startChar);
    
  return true;
}

//CCLabelAtlas - Atlas generation
void CCLabelAtlas::updateAtlasValues()
{
    unsigned int n = m_sString.length();

    const unsigned char *s = (unsigned char*)m_sString.c_str();

    CCTexture2D *texture = m_pTextureAtlas->getTexture();
    float textureWide = (float) texture->getPixelsWide();
    float textureHigh = (float) texture->getPixelsHigh();
    float itemWidthInPixels = m_uItemWidth * CC_CONTENT_SCALE_FACTOR();
    float itemHeightInPixels = m_uItemHeight * CC_CONTENT_SCALE_FACTOR();
<<<<<<< HEAD

    ccV3F_C4B_T2F_Quad* quads = m_pTextureAtlas->getQuads();
=======
    
    if (m_bIgnoreContentScaleFactor)
    {
        itemWidthInPixels = m_uItemWidth;
        itemHeightInPixels = m_uItemHeight;
    }
    
>>>>>>> e407beb2
    for(unsigned int i = 0; i < n; i++) {
        unsigned char a = s[i] - m_uMapStartChar;
        float row = (float) (a % m_uItemsPerRow);
        float col = (float) (a / m_uItemsPerRow);

#if CC_FIX_ARTIFACTS_BY_STRECHING_TEXEL
        // Issue #938. Don't use texStepX & texStepY
        float left        = (2 * row * itemWidthInPixels + 1) / (2 * textureWide);
        float right        = left + (itemWidthInPixels * 2 - 2) / (2 * textureWide);
        float top        = (2 * col * itemHeightInPixels + 1) / (2 * textureHigh);
        float bottom    = top + (itemHeightInPixels * 2 - 2) / (2 * textureHigh);
#else
        float left        = row * itemWidthInPixels / textureWide;
        float right        = left + itemWidthInPixels / textureWide;
        float top        = col * itemHeightInPixels / textureHigh;
        float bottom    = top + itemHeightInPixels / textureHigh;
#endif // ! CC_FIX_ARTIFACTS_BY_STRECHING_TEXEL

        quads[i].tl.texCoords.u = left;
        quads[i].tl.texCoords.v = top;
        quads[i].tr.texCoords.u = right;
        quads[i].tr.texCoords.v = top;
        quads[i].bl.texCoords.u = left;
        quads[i].bl.texCoords.v = bottom;
        quads[i].br.texCoords.u = right;
        quads[i].br.texCoords.v = bottom;

        quads[i].bl.vertices.x = (float) (i * m_uItemWidth);
        quads[i].bl.vertices.y = 0;
        quads[i].bl.vertices.z = 0.0f;
        quads[i].br.vertices.x = (float)(i * m_uItemWidth + m_uItemWidth);
        quads[i].br.vertices.y = 0;
        quads[i].br.vertices.z = 0.0f;
        quads[i].tl.vertices.x = (float)(i * m_uItemWidth);
        quads[i].tl.vertices.y = (float)(m_uItemHeight);
        quads[i].tl.vertices.z = 0.0f;
        quads[i].tr.vertices.x = (float)(i * m_uItemWidth + m_uItemWidth);
        quads[i].tr.vertices.y = (float)(m_uItemHeight);
        quads[i].tr.vertices.z = 0.0f;
        ccColor4B c = { _displayedColor.r, _displayedColor.g, _displayedColor.b, _displayedOpacity };
        quads[i].tl.colors = c;
        quads[i].tr.colors = c;
        quads[i].bl.colors = c;
        quads[i].br.colors = c;
    }
    m_pTextureAtlas->setDirty(true);
    unsigned int totalQuads = m_pTextureAtlas->getTotalQuads();
    if (n > totalQuads) {
        m_pTextureAtlas->increaseTotalQuadsWith(n - totalQuads);
    }
}

//CCLabelAtlas - CCLabelProtocol
void CCLabelAtlas::setString(const char *label)
{
    unsigned int len = strlen(label);
    if (len > m_pTextureAtlas->getTotalQuads())
    {
        m_pTextureAtlas->resizeCapacity(len);
    }
    m_sString.clear();
    m_sString = label;
    this->updateAtlasValues();

    CCSize s = CCSizeMake(len * m_uItemWidth, m_uItemHeight);

    this->setContentSize(s);

    m_uQuadsToDraw = len;
}

const char* CCLabelAtlas::getString(void)
{
    return m_sString.c_str();
}

//CCLabelAtlas - draw

#if CC_LABELATLAS_DEBUG_DRAW    
void CCLabelAtlas::draw()
{
    CCAtlasNode::draw();

    const CCSize& s = this->getContentSize();
    CCPoint vertices[4]={
        ccp(0,0),ccp(s.width,0),
        ccp(s.width,s.height),ccp(0,s.height),
    };
    ccDrawPoly(vertices, 4, true);
}
#endif

NS_CC_END<|MERGE_RESOLUTION|>--- conflicted
+++ resolved
@@ -123,18 +123,13 @@
     float textureHigh = (float) texture->getPixelsHigh();
     float itemWidthInPixels = m_uItemWidth * CC_CONTENT_SCALE_FACTOR();
     float itemHeightInPixels = m_uItemHeight * CC_CONTENT_SCALE_FACTOR();
-<<<<<<< HEAD
-
-    ccV3F_C4B_T2F_Quad* quads = m_pTextureAtlas->getQuads();
-=======
-    
     if (m_bIgnoreContentScaleFactor)
     {
         itemWidthInPixels = m_uItemWidth;
         itemHeightInPixels = m_uItemHeight;
     }
-    
->>>>>>> e407beb2
+
+    ccV3F_C4B_T2F_Quad* quads = m_pTextureAtlas->getQuads();
     for(unsigned int i = 0; i < n; i++) {
         unsigned char a = s[i] - m_uMapStartChar;
         float row = (float) (a % m_uItemsPerRow);
