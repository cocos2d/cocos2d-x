--- conflicted
+++ resolved
@@ -44,47 +44,28 @@
     float           commonLineHeight;
 };
 
-<<<<<<< HEAD
-class FontDefinitionTTF
-{
-public:
-    
-    FontDefinitionTTF();
-   ~FontDefinitionTTF();
-=======
 /**
  */
-class LabelFontDefinition
+class FontDefinitionTTF : public Object
 {
 public:
 
-    static LabelFontDefinition* create(const char *fontName, int fontSize, const char *letters, int textureSize = 512, bool debugOutput = false);
-
-    LabelFontDefinition();
-   ~LabelFontDefinition();
-
-    bool init(const char *fontName, int fontSize, const char *letters, int textureSize, bool debugOutput);
-
->>>>>>> f6eea317
-    
+    static FontDefinitionTTF* create(const char *fontName, int fontSize, const char *letters, int textureSize = 512);
     LetterDefinition & getLetterDefinition(unsigned short int theLetter);
     Texture2D * getTexture(int index);
-<<<<<<< HEAD
-    int getNumTextures();
+    int         getNumTextures();
+    Font *      getFont()                        { return _textImages->getFont(); }
+    float       getCommonLineHeight()            { return _commonLineHeight;      }
     
-    Font * getFont()                        { return _textImages->getFont(); }
-    float  getCommonLineHeight()            { return _commonLineHeight;      }
-=======
-
-    Font * getFont() { return _textImages->getFont(); }
-    float  getCommonLineHeight() const { return _commonLineHeight; }
->>>>>>> f6eea317
-    
-    // carloX
+    // carloX new
     FontAtlas * createFontAtlas();
     
 private:
     
+     FontDefinitionTTF();
+    ~FontDefinitionTTF();
+    
+    bool initDefinition(const char *fontName, int fontSize, const char *letters, int textureSize);
     bool prepareLetterDefinitions(TextFontPagesDef *pageDefs);
     void addLetterDefinition(LetterDefinition &defToAdd);
     
