--- conflicted
+++ resolved
@@ -53,146 +53,135 @@
 {
 //	CCLOGINFO("cocos2d: deallocing CCTextureAtlas.");
 
-    CC_SAFE_FREE(m_pQuads)
-    CC_SAFE_FREE(m_pIndices)
-
-#if CC_USES_VBO
-    glDeleteBuffers(2, m_pBuffersVBO);
-#endif // CC_USES_VBO
-
-    CC_SAFE_RELEASE(m_pTexture);
+	CC_SAFE_FREE(m_pQuads)
+	CC_SAFE_FREE(m_pIndices)
+
+#if CC_USES_VBO
+	glDeleteBuffers(2, m_pBuffersVBO);
+#endif // CC_USES_VBO
+
+	CC_SAFE_RELEASE(m_pTexture);
 }
 
 unsigned int CCTextureAtlas::getTotalQuads()
 {
-    return m_uTotalQuads;
+	return m_uTotalQuads;
 }
 
 unsigned int CCTextureAtlas::getCapacity()
 {
-    return m_uCapacity;
+	return m_uCapacity;
 }
 
 CCTexture2D* CCTextureAtlas::getTexture()
 {
-    return m_pTexture;
+	return m_pTexture;
 }
 
 void CCTextureAtlas::setTexture(CCTexture2D * var)
 {
-    CC_SAFE_RETAIN(var);
-    CC_SAFE_RELEASE(m_pTexture);
-    m_pTexture = var;
+	CC_SAFE_RETAIN(var);
+	CC_SAFE_RELEASE(m_pTexture);
+	m_pTexture = var;
 }
 
 ccV3F_C4B_T2F_Quad* CCTextureAtlas::getQuads()
 {
-    return m_pQuads;
+	return m_pQuads;
 }
 
 void CCTextureAtlas::setQuads(ccV3F_C4B_T2F_Quad *var)
 {
-    m_pQuads = var;
+	m_pQuads = var;
 }
 
 // TextureAtlas - alloc & init
 
 CCTextureAtlas * CCTextureAtlas::textureAtlasWithFile(const char* file, unsigned int capacity)
 {
-    CCTextureAtlas * pTextureAtlas = new CCTextureAtlas();
-    if(pTextureAtlas && pTextureAtlas->initWithFile(file, capacity))
-    {
-        pTextureAtlas->autorelease();
-        return pTextureAtlas;
-    }
-    CC_SAFE_DELETE(pTextureAtlas);
-    return NULL;
+	CCTextureAtlas * pTextureAtlas = new CCTextureAtlas();
+	if(pTextureAtlas && pTextureAtlas->initWithFile(file, capacity))
+	{
+		pTextureAtlas->autorelease();
+		return pTextureAtlas;
+	}
+	CC_SAFE_DELETE(pTextureAtlas);
+	return NULL;
 }
 
 CCTextureAtlas * CCTextureAtlas::textureAtlasWithTexture(CCTexture2D *texture, unsigned int capacity)
 {
-    CCTextureAtlas * pTextureAtlas = new CCTextureAtlas();
-    if (pTextureAtlas && pTextureAtlas->initWithTexture(texture, capacity))
-    {
-        pTextureAtlas->autorelease();
-        return pTextureAtlas;
-    }
-    CC_SAFE_DELETE(pTextureAtlas);
-    return NULL;
+	CCTextureAtlas * pTextureAtlas = new CCTextureAtlas();
+	if (pTextureAtlas && pTextureAtlas->initWithTexture(texture, capacity))
+	{
+		pTextureAtlas->autorelease();
+		return pTextureAtlas;
+	}
+	CC_SAFE_DELETE(pTextureAtlas);
+	return NULL;
 }
 
 bool CCTextureAtlas::initWithFile(const char * file, unsigned int capacity)
 {
-    // retained in property
-    CCTexture2D *texture = CCTextureCache::sharedTextureCache()->addImage(file);
-
-    if (texture)
-    {
+	// retained in property
+	CCTexture2D *texture = CCTextureCache::sharedTextureCache()->addImage(file);
+
+	if (texture)
+	{
         return initWithTexture(texture, capacity);
-    }
-    else
-    {
-        CCLOG("cocos2d: Could not open file: %s", file);
-        delete this;
-
-        return NULL;
-    }
+	}
+	else
+	{
+		CCLOG("cocos2d: Could not open file: %s", file);
+		delete this;
+
+		return NULL;
+	}
 }
 
 bool CCTextureAtlas::initWithTexture(CCTexture2D *texture, unsigned int capacity)
 {
-<<<<<<< HEAD
-    assert(texture != NULL);
-    m_uCapacity = capacity;
-    m_uTotalQuads = 0;
-=======
 	CCAssert(texture != NULL, "texture should not be null");
 	m_uCapacity = capacity;
 	m_uTotalQuads = 0;
->>>>>>> efff0b76
-
-    // retained in property
-    this->m_pTexture = texture;
-    CC_SAFE_RETAIN(m_pTexture);
-
-<<<<<<< HEAD
-    // Re-initialization is not allowed
-    assert(m_pQuads == NULL && m_pIndices == NULL);
-=======
+
+	// retained in property
+	this->m_pTexture = texture;
+	CC_SAFE_RETAIN(m_pTexture);
+
 	// Re-initialization is not allowed
 	CCAssert(m_pQuads == NULL && m_pIndices == NULL, "");
->>>>>>> efff0b76
-
-    m_pQuads = (ccV3F_C4B_T2F_Quad*)calloc( sizeof(ccV3F_C4B_T2F_Quad) * m_uCapacity, 1 );
-    m_pIndices = (GLushort *)calloc( sizeof(GLushort) * m_uCapacity * 6, 1 );
+
+	m_pQuads = (ccV3F_C4B_T2F_Quad*)calloc( sizeof(ccV3F_C4B_T2F_Quad) * m_uCapacity, 1 );
+	m_pIndices = (GLushort *)calloc( sizeof(GLushort) * m_uCapacity * 6, 1 );
 
 	if( ! ( m_pQuads && m_pIndices) && m_uCapacity > 0) {
-        //CCLOG("cocos2d: CCTextureAtlas: not enough memory");
-        CC_SAFE_FREE(m_pQuads)
-        CC_SAFE_FREE(m_pIndices)
-
-        // release texture, should set it to null, because the destruction will
-        // release it too. see cocos2d-x issue #484
-        CC_SAFE_RELEASE_NULL(m_pTexture);
-        return false;
-    }
-
-#if CC_USES_VBO
-    // initial binding
-    glGenBuffers(2, &m_pBuffersVBO[0]);
-    m_bDirty = true;
-#endif // CC_USES_VBO
-
-    this->initIndices();
-
-    return true;
+		//CCLOG("cocos2d: CCTextureAtlas: not enough memory");
+		CC_SAFE_FREE(m_pQuads)
+		CC_SAFE_FREE(m_pIndices)
+
+		// release texture, should set it to null, because the destruction will
+		// release it too. see cocos2d-x issue #484
+		CC_SAFE_RELEASE_NULL(m_pTexture);
+		return false;
+	}
+
+#if CC_USES_VBO
+	// initial binding
+	glGenBuffers(2, &m_pBuffersVBO[0]);	
+	m_bDirty = true;
+#endif // CC_USES_VBO
+
+	this->initIndices();
+
+	return true;
 }
 
 char * CCTextureAtlas::description()
 {
-    char *ret = new char[100];
-    sprintf(ret, "<CCTextureAtlas | totalQuads = %u>", m_uTotalQuads);
-    return ret;
+	char *ret = new char[100];
+	sprintf(ret, "<CCTextureAtlas | totalQuads = %u>", m_uTotalQuads);
+	return ret;
 }
 
 
@@ -201,37 +190,37 @@
 	if (m_uCapacity == 0)
 		return;
 
-    for( unsigned int i=0; i < m_uCapacity; i++)
-    {
+	for( unsigned int i=0; i < m_uCapacity; i++)
+	{
 #if CC_TEXTURE_ATLAS_USE_TRIANGLE_STRIP
-        m_pIndices[i*6+0] = i*4+0;
-        m_pIndices[i*6+1] = i*4+0;
-        m_pIndices[i*6+2] = i*4+2;
-        m_pIndices[i*6+3] = i*4+1;
-        m_pIndices[i*6+4] = i*4+3;
-        m_pIndices[i*6+5] = i*4+3;
+		m_pIndices[i*6+0] = i*4+0;
+		m_pIndices[i*6+1] = i*4+0;
+		m_pIndices[i*6+2] = i*4+2;		
+		m_pIndices[i*6+3] = i*4+1;
+		m_pIndices[i*6+4] = i*4+3;
+		m_pIndices[i*6+5] = i*4+3;
 #else
-        m_pIndices[i*6+0] = (GLushort)(i*4+0);
-        m_pIndices[i*6+1] = (GLushort)(i*4+1);
-        m_pIndices[i*6+2] = (GLushort)(i*4+2);
-
-        // inverted index. issue #179
-        m_pIndices[i*6+3] = (GLushort)(i*4+3);
-        m_pIndices[i*6+4] = (GLushort)(i*4+2);
-        m_pIndices[i*6+5] = (GLushort)(i*4+1);
-        //		m_pIndices[i*6+3] = i*4+2;
-        //		m_pIndices[i*6+4] = i*4+3;
-        //		m_pIndices[i*6+5] = i*4+1;
-#endif
-    }
-
-#if CC_USES_VBO
-    glBindBuffer(GL_ARRAY_BUFFER, m_pBuffersVBO[0]);
-    glBufferData(GL_ARRAY_BUFFER, sizeof(m_pQuads[0]) * m_uCapacity, m_pQuads, GL_DYNAMIC_DRAW);
-    glBindBuffer(GL_ELEMENT_ARRAY_BUFFER, m_pBuffersVBO[1]);
-    glBufferData(GL_ELEMENT_ARRAY_BUFFER, sizeof(m_pIndices[0]) * m_uCapacity * 6, m_pIndices, GL_STATIC_DRAW);
-    glBindBuffer(GL_ARRAY_BUFFER, 0);
-    glBindBuffer(GL_ELEMENT_ARRAY_BUFFER, 0);
+		m_pIndices[i*6+0] = (GLushort)(i*4+0);
+		m_pIndices[i*6+1] = (GLushort)(i*4+1);
+		m_pIndices[i*6+2] = (GLushort)(i*4+2);
+
+		// inverted index. issue #179
+		m_pIndices[i*6+3] = (GLushort)(i*4+3);
+		m_pIndices[i*6+4] = (GLushort)(i*4+2);
+		m_pIndices[i*6+5] = (GLushort)(i*4+1);		
+		//		m_pIndices[i*6+3] = i*4+2;
+		//		m_pIndices[i*6+4] = i*4+3;
+		//		m_pIndices[i*6+5] = i*4+1;	
+#endif	
+	}
+
+#if CC_USES_VBO
+	glBindBuffer(GL_ARRAY_BUFFER, m_pBuffersVBO[0]);
+	glBufferData(GL_ARRAY_BUFFER, sizeof(m_pQuads[0]) * m_uCapacity, m_pQuads, GL_DYNAMIC_DRAW);
+	glBindBuffer(GL_ELEMENT_ARRAY_BUFFER, m_pBuffersVBO[1]);
+	glBufferData(GL_ELEMENT_ARRAY_BUFFER, sizeof(m_pIndices[0]) * m_uCapacity * 6, m_pIndices, GL_STATIC_DRAW);
+	glBindBuffer(GL_ARRAY_BUFFER, 0);
+	glBindBuffer(GL_ELEMENT_ARRAY_BUFFER, 0);
 #endif // CC_USES_VBO
 }
 
@@ -239,106 +228,106 @@
 
 void CCTextureAtlas::updateQuad(ccV3F_C4B_T2F_Quad *quad, unsigned int index)
 {
-    CCAssert( index >= 0 && index < m_uCapacity, "updateQuadWithTexture: Invalid index");
-
-    m_uTotalQuads = max( index+1, m_uTotalQuads);
-
-    m_pQuads[index] = *quad;
-
-#if CC_USES_VBO
-    m_bDirty = true;
+	CCAssert( index >= 0 && index < m_uCapacity, "updateQuadWithTexture: Invalid index");
+
+	m_uTotalQuads = max( index+1, m_uTotalQuads);
+
+	m_pQuads[index] = *quad;	
+
+#if CC_USES_VBO
+	m_bDirty = true;
 #endif
 }
 
 void CCTextureAtlas::insertQuad(ccV3F_C4B_T2F_Quad *quad, unsigned int index)
 {
-    CCAssert( index < m_uCapacity, "insertQuadWithTexture: Invalid index");
-
-    m_uTotalQuads++;
-    CCAssert( m_uTotalQuads <= m_uCapacity, "invalid totalQuads");
-
-    // issue #575. index can be > totalQuads
-    unsigned int remaining = (m_uTotalQuads-1) - index;
-
-    // last object doesn't need to be moved
-    if( remaining > 0) {
-        // texture coordinates
-        memmove( &m_pQuads[index+1],&m_pQuads[index], sizeof(m_pQuads[0]) * remaining );
-    }
-
-    m_pQuads[index] = *quad;
-
-#if CC_USES_VBO
-    m_bDirty = true;
+	CCAssert( index < m_uCapacity, "insertQuadWithTexture: Invalid index");
+
+	m_uTotalQuads++;
+	CCAssert( m_uTotalQuads <= m_uCapacity, "invalid totalQuads");
+
+	// issue #575. index can be > totalQuads
+	unsigned int remaining = (m_uTotalQuads-1) - index;
+
+	// last object doesn't need to be moved
+	if( remaining > 0) {
+		// texture coordinates
+		memmove( &m_pQuads[index+1],&m_pQuads[index], sizeof(m_pQuads[0]) * remaining );		
+	}
+
+	m_pQuads[index] = *quad;
+
+#if CC_USES_VBO
+	m_bDirty = true;
 #endif
 }
 
 void CCTextureAtlas::insertQuadFromIndex(unsigned int oldIndex, unsigned int newIndex)
 {
-    CCAssert( newIndex >= 0 && newIndex < m_uTotalQuads, "insertQuadFromIndex:atIndex: Invalid index");
-    CCAssert( oldIndex >= 0 && oldIndex < m_uTotalQuads, "insertQuadFromIndex:atIndex: Invalid index");
-
-    if( oldIndex == newIndex )
-        return;
-
-    // because it is ambigious in iphone, so we implement abs ourself
-    // unsigned int howMany = abs( oldIndex - newIndex);
-    unsigned int howMany = (oldIndex - newIndex) > 0 ? (oldIndex - newIndex) :  (newIndex - oldIndex);
-    unsigned int dst = oldIndex;
-    unsigned int src = oldIndex + 1;
-    if( oldIndex > newIndex) {
-        dst = newIndex+1;
-        src = newIndex;
-    }
-
-    // texture coordinates
-    ccV3F_C4B_T2F_Quad quadsBackup = m_pQuads[oldIndex];
-    memmove( &m_pQuads[dst],&m_pQuads[src], sizeof(m_pQuads[0]) * howMany );
-    m_pQuads[newIndex] = quadsBackup;
-
-#if CC_USES_VBO
-    m_bDirty = true;
+	CCAssert( newIndex >= 0 && newIndex < m_uTotalQuads, "insertQuadFromIndex:atIndex: Invalid index");
+	CCAssert( oldIndex >= 0 && oldIndex < m_uTotalQuads, "insertQuadFromIndex:atIndex: Invalid index");
+
+	if( oldIndex == newIndex )
+		return;
+
+	// because it is ambigious in iphone, so we implement abs ourself
+	// unsigned int howMany = abs( oldIndex - newIndex);
+	unsigned int howMany = (oldIndex - newIndex) > 0 ? (oldIndex - newIndex) :  (newIndex - oldIndex);
+	unsigned int dst = oldIndex;
+	unsigned int src = oldIndex + 1;
+	if( oldIndex > newIndex) {
+		dst = newIndex+1;
+		src = newIndex;
+	}
+
+	// texture coordinates
+	ccV3F_C4B_T2F_Quad quadsBackup = m_pQuads[oldIndex];
+	memmove( &m_pQuads[dst],&m_pQuads[src], sizeof(m_pQuads[0]) * howMany );
+	m_pQuads[newIndex] = quadsBackup;
+
+#if CC_USES_VBO
+	m_bDirty = true;
 #endif
 }
 
 void CCTextureAtlas::removeQuadAtIndex(unsigned int index)
 {
-    CCAssert( index < m_uTotalQuads, "removeQuadAtIndex: Invalid index");
-
-    unsigned int remaining = (m_uTotalQuads-1) - index;
-
-
-    // last object doesn't need to be moved
-    if( remaining ) {
-        // texture coordinates
-        memmove( &m_pQuads[index],&m_pQuads[index+1], sizeof(m_pQuads[0]) * remaining );
-    }
-
-    m_uTotalQuads--;
-
-#if CC_USES_VBO
-    m_bDirty = true;
+	CCAssert( index < m_uTotalQuads, "removeQuadAtIndex: Invalid index");
+
+	unsigned int remaining = (m_uTotalQuads-1) - index;
+
+
+	// last object doesn't need to be moved
+	if( remaining ) {
+		// texture coordinates
+		memmove( &m_pQuads[index],&m_pQuads[index+1], sizeof(m_pQuads[0]) * remaining );
+	}
+
+	m_uTotalQuads--;
+
+#if CC_USES_VBO
+	m_bDirty = true;
 #endif
 }
 
 void CCTextureAtlas::removeAllQuads()
 {
-    m_uTotalQuads = 0;
+	m_uTotalQuads = 0;
 }
 
 // TextureAtlas - Resize
 bool CCTextureAtlas::resizeCapacity(unsigned int newCapacity)
 {
-    if( newCapacity == m_uCapacity )
-        return true;
-
-    // update capacity and totolQuads
-    m_uTotalQuads = min(m_uTotalQuads, newCapacity);
-    m_uCapacity = newCapacity;
+	if( newCapacity == m_uCapacity )
+		return true;
+
+	// update capacity and totolQuads
+	m_uTotalQuads = min(m_uTotalQuads, newCapacity);
+	m_uCapacity = newCapacity;
 
 	void * tmpQuads = NULL;
 	void * tmpIndices = NULL;
-
+	
 	// when calling initWithTexture(fileName, 0) on bada device, calloc(0, 1) will fail and return NULL,
 	// so here must judge whether m_pQuads and m_pIndices is NULL.
 	if (m_pQuads == NULL)
@@ -351,26 +340,26 @@
 	else
 		tmpIndices = realloc( m_pIndices, sizeof(m_pIndices[0]) * m_uCapacity * 6 );
 
-    if( ! ( tmpQuads && tmpIndices) ) {
-        //CCLOG("cocos2d: CCTextureAtlas: not enough memory");
-        if( tmpQuads )
-            free(tmpQuads);
-        else
-            free(m_pQuads);
-
-        if( tmpIndices )
-            free(tmpIndices);
-        else
-            free(m_pIndices);
-
-        m_pQuads = NULL;
-        m_pIndices = NULL;
-        m_uCapacity = m_uTotalQuads = 0;
-        return false;
-    }
-
-    m_pQuads = (ccV3F_C4B_T2F_Quad *)tmpQuads;
-    m_pIndices = (GLushort *)tmpIndices;
+	if( ! ( tmpQuads && tmpIndices) ) {
+		//CCLOG("cocos2d: CCTextureAtlas: not enough memory");
+		if( tmpQuads )
+			free(tmpQuads);
+		else
+			free(m_pQuads);
+
+		if( tmpIndices )
+			free(tmpIndices);
+		else
+			free(m_pIndices);
+
+		m_pQuads = NULL;
+		m_pIndices = NULL;
+		m_uCapacity = m_uTotalQuads = 0;
+		return false;
+	}
+
+	m_pQuads = (ccV3F_C4B_T2F_Quad *)tmpQuads;
+	m_pIndices = (GLushort *)tmpIndices;
 
 #if CC_USES_VBO
 	glDeleteBuffers(2, m_pBuffersVBO);
@@ -379,36 +368,36 @@
 	m_bDirty = true;
 #endif // CC_USES_VBO
 
-    this->initIndices();
-
-#if CC_USES_VBO
-    m_bDirty = true;
-#endif
-
-    return true;
+	this->initIndices();
+
+#if CC_USES_VBO
+	m_bDirty = true;
+#endif
+
+	return true;
 }
 
 // TextureAtlas - Drawing
 
 void CCTextureAtlas::drawQuads()
 {
-    this->drawNumberOfQuads(m_uTotalQuads, 0);
+	this->drawNumberOfQuads(m_uTotalQuads, 0);
 }
 
 void CCTextureAtlas::drawNumberOfQuads(unsigned int n)
 {
-    this->drawNumberOfQuads(n, 0);
+	this->drawNumberOfQuads(n, 0);
 }
 
 void CCTextureAtlas::drawNumberOfQuads(unsigned int n, unsigned int start)
-{
-    // Default GL states: GL_TEXTURE_2D, GL_VERTEX_ARRAY, GL_COLOR_ARRAY, GL_TEXTURE_COORD_ARRAY
-    // Needed states: GL_TEXTURE_2D, GL_VERTEX_ARRAY, GL_COLOR_ARRAY, GL_TEXTURE_COORD_ARRAY
-    // Unneeded states: -
+{	
+	// Default GL states: GL_TEXTURE_2D, GL_VERTEX_ARRAY, GL_COLOR_ARRAY, GL_TEXTURE_COORD_ARRAY
+	// Needed states: GL_TEXTURE_2D, GL_VERTEX_ARRAY, GL_COLOR_ARRAY, GL_TEXTURE_COORD_ARRAY
+	// Unneeded states: -
 	if (0 == n)
 		return;
 
-    glBindTexture(GL_TEXTURE_2D, m_pTexture->getName());
+	glBindTexture(GL_TEXTURE_2D, m_pTexture->getName());
 
 #define kQuadSize sizeof(m_pQuads[0].bl)
 
@@ -421,62 +410,62 @@
     glBufferData(GL_ARRAY_BUFFER, sizeof(m_pQuads[0]) * m_uCapacity, m_pQuads, GL_DYNAMIC_DRAW);
 #endif
 
-    // XXX: update is done in draw... perhaps it should be done in a timer
-    if (m_bDirty)
-    {
-        glBufferSubData(GL_ARRAY_BUFFER, sizeof(m_pQuads[0]) * start, sizeof(m_pQuads[0]) * n, &m_pQuads[start]);
-        m_bDirty = false;
-    }
-
-
-    // vertices
-    glVertexPointer(3, GL_FLOAT, kQuadSize, (GLvoid*) offsetof( ccV3F_C4B_T2F, vertices));
-
-    // colors
-    glColorPointer(4, GL_UNSIGNED_BYTE, kQuadSize, (GLvoid*) offsetof( ccV3F_C4B_T2F, colors));
-
-    // texture coords
-    glTexCoordPointer(2, GL_FLOAT, kQuadSize, (GLvoid*) offsetof( ccV3F_C4B_T2F, texCoords));
-
-    glBindBuffer(GL_ELEMENT_ARRAY_BUFFER, m_pBuffersVBO[1]);
+	// XXX: update is done in draw... perhaps it should be done in a timer
+	if (m_bDirty)
+	{
+		glBufferSubData(GL_ARRAY_BUFFER, sizeof(m_pQuads[0]) * start, sizeof(m_pQuads[0]) * n, &m_pQuads[start]);
+		m_bDirty = false;
+	}
+	
+
+	// vertices
+	glVertexPointer(3, GL_FLOAT, kQuadSize, (GLvoid*) offsetof( ccV3F_C4B_T2F, vertices));
+
+	// colors
+	glColorPointer(4, GL_UNSIGNED_BYTE, kQuadSize, (GLvoid*) offsetof( ccV3F_C4B_T2F, colors));
+
+	// texture coords
+	glTexCoordPointer(2, GL_FLOAT, kQuadSize, (GLvoid*) offsetof( ccV3F_C4B_T2F, texCoords));
+
+	glBindBuffer(GL_ELEMENT_ARRAY_BUFFER, m_pBuffersVBO[1]);
 
 #if CC_ENABLE_CACHE_TEXTTURE_DATA
     glBufferData(GL_ELEMENT_ARRAY_BUFFER, sizeof(m_pIndices[0]) * m_uCapacity * 6, m_pIndices, GL_STATIC_DRAW);
 #endif
 
 #if CC_TEXTURE_ATLAS_USE_TRIANGLE_STRIP
-    glDrawElements(GL_TRIANGLE_STRIP, (GLsizei)n*6, GL_UNSIGNED_SHORT, (GLvoid*)(start * 6 * sizeof(m_pIndices[0])));
+	glDrawElements(GL_TRIANGLE_STRIP, (GLsizei)n*6, GL_UNSIGNED_SHORT, (GLvoid*)(start * 6 * sizeof(m_pIndices[0])));    
 #else
-    glDrawElements(GL_TRIANGLES, (GLsizei)n*6, GL_UNSIGNED_SHORT, (GLvoid*)(start * 6 * sizeof(m_pIndices[0])));
-#endif // CC_USES_VBO
-
-    glBindBuffer(GL_ARRAY_BUFFER, 0);
-    glBindBuffer(GL_ELEMENT_ARRAY_BUFFER, 0);
+	glDrawElements(GL_TRIANGLES, (GLsizei)n*6, GL_UNSIGNED_SHORT, (GLvoid*)(start * 6 * sizeof(m_pIndices[0]))); 
+#endif // CC_USES_VBO
+
+	glBindBuffer(GL_ARRAY_BUFFER, 0);
+	glBindBuffer(GL_ELEMENT_ARRAY_BUFFER, 0);
 
 #else // ! CC_USES_VBO
-
-    unsigned int offset = (unsigned int)m_pQuads;
-
-    // vertex
-    unsigned int diff = offsetof( ccV3F_C4B_T2F, vertices);
-    glVertexPointer(3, GL_FLOAT, kQuadSize, (GLvoid*) (offset + diff) );
-
-    // color
-    diff = offsetof( ccV3F_C4B_T2F, colors);
-    glColorPointer(4, GL_UNSIGNED_BYTE, kQuadSize, (GLvoid*)(offset + diff));
-
-    // texture coords
-    diff = offsetof( ccV3F_C4B_T2F, texCoords);
-    glTexCoordPointer(2, GL_FLOAT, kQuadSize, (GLvoid*)(offset + diff));
+	
+	unsigned int offset = (unsigned int)m_pQuads;
+
+	// vertex
+	unsigned int diff = offsetof( ccV3F_C4B_T2F, vertices);
+	glVertexPointer(3, GL_FLOAT, kQuadSize, (GLvoid*) (offset + diff) );
+
+	// color
+	diff = offsetof( ccV3F_C4B_T2F, colors);
+	glColorPointer(4, GL_UNSIGNED_BYTE, kQuadSize, (GLvoid*)(offset + diff));
+
+	// texture coords
+	diff = offsetof( ccV3F_C4B_T2F, texCoords);
+	glTexCoordPointer(2, GL_FLOAT, kQuadSize, (GLvoid*)(offset + diff));
 
 #if CC_TEXTURE_ATLAS_USE_TRIANGLE_STRIP
-    glDrawElements(GL_TRIANGLE_STRIP, n*6, GL_UNSIGNED_SHORT, m_pIndices + start * 6);
+	glDrawElements(GL_TRIANGLE_STRIP, n*6, GL_UNSIGNED_SHORT, m_pIndices + start * 6);	
 #else
-    glDrawElements(GL_TRIANGLES, n*6, GL_UNSIGNED_SHORT, m_pIndices + start * 6);
-#endif
-
-#endif // CC_USES_VBO
-}
-
-
-}//namespace   cocos2d+	glDrawElements(GL_TRIANGLES, n*6, GL_UNSIGNED_SHORT, m_pIndices + start * 6);	
+#endif
+
+#endif // CC_USES_VBO
+}
+
+
+}//namespace   cocos2d 