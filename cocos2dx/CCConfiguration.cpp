--- conflicted
+++ resolved
@@ -233,16 +233,12 @@
 #endif
 }
 
-<<<<<<< HEAD
 bool Configuration::supportsS3TC() const
 {
     return _supportsS3TC;
 }
 
-bool Configuration::supportsBGRA8888(void) const
-=======
 bool Configuration::supportsBGRA8888() const
->>>>>>> 526b26ae
 {
 	return _supportsBGRA8888;
 }
