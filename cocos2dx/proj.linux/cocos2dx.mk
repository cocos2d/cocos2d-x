--- conflicted
+++ resolved
@@ -89,15 +89,10 @@
 endif
 endif
 
-<<<<<<< HEAD
 SHAREDLIBS += -lglfw -lGLEW -lfontconfig -lpthread -lGL
-SHAREDLIBS += -L$(FMOD_LIBDIR) -Wl,-rpath,$(RPATH_REL)/$(FMOD_LIBDIR)
-SHAREDLIBS += -L$(LIB_DIR) -Wl,-rpath,$(RPATH_REL)/$(LIB_DIR)
-=======
-SHAREDLIBS += -lglfw -lGLEW -lfontconfig
 SHAREDLIBS += -L$(FMOD_LIBDIR) -Wl,-rpath,$(abspath $(FMOD_LIBDIR))
 SHAREDLIBS += -L$(LIB_DIR) -Wl,-rpath,$(abspath $(LIB_DIR))
->>>>>>> 5520f708
+
 LIBS = -lrt -lz
 
 clean:
