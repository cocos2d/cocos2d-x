/****************************************************************************
Copyright (c) 2010-2011 cocos2d-x.org
Copyright (c) 2009      Jason Booth

http://www.cocos2d-x.org

Permission is hereby granted, free of charge, to any person obtaining a copy
of this software and associated documentation files (the "Software"), to deal
in the Software without restriction, including without limitation the rights
to use, copy, modify, merge, publish, distribute, sublicense, and/or sell
copies of the Software, and to permit persons to whom the Software is
furnished to do so, subject to the following conditions:

The above copyright notice and this permission notice shall be included in
all copies or substantial portions of the Software.

THE SOFTWARE IS PROVIDED "AS IS", WITHOUT WARRANTY OF ANY KIND, EXPRESS OR
IMPLIED, INCLUDING BUT NOT LIMITED TO THE WARRANTIES OF MERCHANTABILITY,
FITNESS FOR A PARTICULAR PURPOSE AND NONINFRINGEMENT. IN NO EVENT SHALL THE
AUTHORS OR COPYRIGHT HOLDERS BE LIABLE FOR ANY CLAIM, DAMAGES OR OTHER
LIABILITY, WHETHER IN AN ACTION OF CONTRACT, TORT OR OTHERWISE, ARISING FROM,
OUT OF OR IN CONNECTION WITH THE SOFTWARE OR THE USE OR OTHER DEALINGS IN
THE SOFTWARE.
****************************************************************************/

#include "CCConfiguration.h"
#include "CCRenderTexture.h"
#include "CCDirector.h"
#include "platform/platform.h"
#include "CCImage.h"
#include "support/ccUtils.h"
#include "CCTextureCache.h"
#include "CCFileUtils.h"
#include "CCGL.h"

namespace cocos2d {

// implementation CCRenderTexture
CCRenderTexture::CCRenderTexture()
<<<<<<< HEAD
: m_pSprite(NULL)
, m_uFBO(0)
, m_nOldFBO(0)
, m_pTexture(0)
, m_pUITextureImage(NULL)
, m_ePixelFormat(kCCTexture2DPixelFormat_RGBA8888)
=======
    : m_pSprite(NULL)
    , m_uFBO(0)
    , m_nOldFBO(0)
    , m_pTexture(0)
    , m_ePixelFormat(kCCTexture2DPixelFormat_RGBA8888)
    , m_pUITextureImage(NULL)
>>>>>>> b3485910
{
}

CCRenderTexture::~CCRenderTexture()
{
    removeAllChildrenWithCleanup(true);
    ccglDeleteFramebuffers(1, &m_uFBO);

    CC_SAFE_DELETE(m_pUITextureImage);
}

CCSprite * CCRenderTexture::getSprite()
{
    return m_pSprite;
}
void CCRenderTexture::setSprite(CCSprite* var)
{
    m_pSprite = var;
}

CCRenderTexture * CCRenderTexture::renderTextureWithWidthAndHeight(int w, int h, CCTexture2DPixelFormat eFormat)
{
    CCRenderTexture *pRet = new CCRenderTexture();

    if(pRet && pRet->initWithWidthAndHeight(w, h, eFormat))
    {
        pRet->autorelease();
        return pRet;
    }
    CC_SAFE_DELETE(pRet);
    return NULL;
}

CCRenderTexture * CCRenderTexture::renderTextureWithWidthAndHeight(int w, int h)
{
    CCRenderTexture *pRet = new CCRenderTexture();

    if(pRet && pRet->initWithWidthAndHeight(w, h, kCCTexture2DPixelFormat_RGBA8888))
    {
        pRet->autorelease();
        return pRet;
    }
    CC_SAFE_DELETE(pRet)
    return NULL;
}

bool CCRenderTexture::initWithWidthAndHeight(int w, int h, CCTexture2DPixelFormat eFormat)
{
    // If the gles version is lower than GLES_VER_1_0,
    // some extended gles functions can't be implemented, so return false directly.
    if (CCConfiguration::sharedConfiguration()->getGlesVersion() <= GLES_VER_1_0)
    {
        return false;
    }

    bool bRet = false;
    do
    {
        w *= (int)CC_CONTENT_SCALE_FACTOR();
        h *= (int)CC_CONTENT_SCALE_FACTOR();

        glGetIntegerv(CC_GL_FRAMEBUFFER_BINDING, &m_nOldFBO);

        // textures must be power of two squared
        unsigned int powW = ccNextPOT(w);
        unsigned int powH = ccNextPOT(h);

        void *data = malloc((int)(powW * powH * 4));
        CC_BREAK_IF(! data);

        memset(data, 0, (int)(powW * powH * 4));
        m_ePixelFormat = eFormat;

        m_pTexture = new CCTexture2D();
        CC_BREAK_IF(! m_pTexture);

        m_pTexture->initWithData(data, (CCTexture2DPixelFormat)m_ePixelFormat, powW, powH, CCSizeMake((float)w, (float)h));
        free( data );

        // generate FBO
        ccglGenFramebuffers(1, &m_uFBO);
        ccglBindFramebuffer(CC_GL_FRAMEBUFFER, m_uFBO);

        // associate texture with FBO
        ccglFramebufferTexture2D(CC_GL_FRAMEBUFFER, CC_GL_COLOR_ATTACHMENT0, GL_TEXTURE_2D, m_pTexture->getName(), 0);

        // check if it worked (probably worth doing :) )
        GLuint status = ccglCheckFramebufferStatus(CC_GL_FRAMEBUFFER);
        if (status != CC_GL_FRAMEBUFFER_COMPLETE)
        {
            CCAssert(0, "Render Texture : Could not attach texture to framebuffer");
            CC_SAFE_DELETE(m_pTexture);
            break;
        }

        m_pTexture->setAliasTexParameters();

        m_pSprite = CCSprite::spriteWithTexture(m_pTexture);

        m_pTexture->release();
        m_pSprite->setScaleY(-1);
        this->addChild(m_pSprite);

        ccBlendFunc tBlendFunc = {GL_ONE, GL_ONE_MINUS_SRC_ALPHA };
        m_pSprite->setBlendFunc(tBlendFunc);

        ccglBindFramebuffer(CC_GL_FRAMEBUFFER, m_nOldFBO);
        bRet = true;
    } while (0);
    return bRet;

}

void CCRenderTexture::begin()
{
    // Save the current matrix
    glPushMatrix();

    const CCSize& texSize = m_pTexture->getContentSizeInPixels();

    // Calculate the adjustment ratios based on the old and new projections
    CCSize size = CCDirector::sharedDirector()->getDisplaySizeInPixels();
    float widthRatio = size.width / texSize.width;
    float heightRatio = size.height / texSize.height;

    // Adjust the orthographic propjection and viewport
    ccglOrtho((float)-1.0 / widthRatio,  (float)1.0 / widthRatio, (float)-1.0 / heightRatio, (float)1.0 / heightRatio, -1,1);
    glViewport(0, 0, (GLsizei)texSize.width, (GLsizei)texSize.height);
//     CCDirector::sharedDirector()->getOpenGLView()->setViewPortInPoints(0, 0, texSize.width, texSize.height);

    glGetIntegerv(CC_GL_FRAMEBUFFER_BINDING, &m_nOldFBO);
    ccglBindFramebuffer(CC_GL_FRAMEBUFFER, m_uFBO);//Will direct drawing to the frame buffer created above

<<<<<<< HEAD
	// Issue #1145
	// There is no need to enable the default GL states here
	// but since CCRenderTexture is mostly used outside the "render" loop
	// these states needs to be enabled.
	// Since this bug was discovered in API-freeze (very close of 1.0 release)
	// This bug won't be fixed to prevent incompatibilities with code.
	// 
	// If you understand the above mentioned message, then you can comment the following line
	// and enable the gl states manually, in case you need them.
=======
    // Issue #1145
    // There is no need to enable the default GL states here
    // but since CCRenderTexture is mostly used outside the "render" loop
    // these states needs to be enabled.
    // Since this bug was discovered in API-freeze (very close of 1.0 release)
    // This bug won't be fixed to prevent incompatibilities with code.
    //
    // If you understand the above mentioned message, then you can comment the following line
    // and enable the gl states manually, in case you need them.
>>>>>>> b3485910

    CC_ENABLE_DEFAULT_GL_STATES();
}

void CCRenderTexture::beginWithClear(float r, float g, float b, float a)
{
    this->begin();

    // save clear color
    GLfloat	clearColor[4];
    glGetFloatv(GL_COLOR_CLEAR_VALUE,clearColor);

    glClearColor(r, g, b, a);
    glClear(GL_COLOR_BUFFER_BIT | GL_DEPTH_BUFFER_BIT);

    // restore clear color
    glClearColor(clearColor[0], clearColor[1], clearColor[2], clearColor[3]);
}

void CCRenderTexture::end(bool bIsTOCacheTexture)
{
<<<<<<< HEAD
	ccglBindFramebuffer(CC_GL_FRAMEBUFFER, m_nOldFBO);
	// Restore the original matrix and viewport
	glPopMatrix();
	CCSize size = CCDirector::sharedDirector()->getDisplaySizeInPixels();
	//	glViewport(0, 0, (GLsizei)size.width, (GLsizei)size.height);
	CCDirector::sharedDirector()->getOpenGLView()->setViewPortInPoints(0, 0, size.width, size.height);

#if CC_ENABLE_CACHE_TEXTTURE_DATA
	if (bIsTOCacheTexture)
	{
		CC_SAFE_DELETE(m_pUITextureImage);

		// to get the rendered texture data
		const CCSize& s = m_pTexture->getContentSizeInPixels();
		int tx = (int)s.width;
		int ty = (int)s.height;
		m_pUITextureImage = new CCImage;
		if (true == getUIImageFromBuffer(m_pUITextureImage, 0, 0, tx, ty))
		{
			VolatileTexture::addDataTexture(m_pTexture, m_pUITextureImage->getData(), kTexture2DPixelFormat_RGBA8888, s);
		} 
		else
		{
			CCLOG("Cache rendertexture failed!");
		}
	}
=======
    ccglBindFramebuffer(CC_GL_FRAMEBUFFER, m_nOldFBO);
    // Restore the original matrix and viewport
    glPopMatrix();
    CCSize size = CCDirector::sharedDirector()->getDisplaySizeInPixels();
    //	glViewport(0, 0, (GLsizei)size.width, (GLsizei)size.height);
    CCDirector::sharedDirector()->getOpenGLView()->setViewPortInPoints(0, 0, size.width, size.height);

#if CC_ENABLE_CACHE_TEXTTURE_DATA
    if (bIsTOCacheTexture)
    {
        CC_SAFE_DELETE(m_pUITextureImage);

        // to get the rendered texture data
        const CCSize& s = m_pTexture->getContentSizeInPixels();
        int tx = (int)s.width;
        int ty = (int)s.height;
        m_pUITextureImage = new CCImage;
        if (true == getUIImageFromBuffer(m_pUITextureImage, 0, 0, tx, ty))
        {
            VolatileTexture::addDataTexture(m_pTexture, m_pUITextureImage->getData(), kTexture2DPixelFormat_RGBA8888, s);
        }
        else
        {
            CCLOG("Cache rendertexture failed!");
        }
    }
>>>>>>> b3485910
#endif
}

void CCRenderTexture::clear(float r, float g, float b, float a)
{
    this->beginWithClear(r, g, b, a);
    this->end();
}

bool CCRenderTexture::saveBuffer(const char *szFilePath, int x, int y, int nWidth, int nHeight)
{
    bool bRet = false;

    CCImage *pImage = new CCImage();
    if (pImage != NULL && getUIImageFromBuffer(pImage, x, y, nWidth, nHeight))
    {
        bRet = pImage->saveToFile(szFilePath);
    }

    CC_SAFE_DELETE(pImage);
    return bRet;
}
bool CCRenderTexture::saveBuffer(int format, const char *fileName, int x, int y, int nWidth, int nHeight)
{
    bool bRet = false;
    CCAssert(format == kCCImageFormatJPG || format == kCCImageFormatPNG,
             "the image can only be saved as JPG or PNG format");

    CCImage *pImage = new CCImage();
    if (pImage != NULL && getUIImageFromBuffer(pImage, x, y, nWidth, nHeight))
    {
        std::string fullpath = CCFileUtils::getWriteablePath() + fileName;

        bRet = pImage->saveToFile(fullpath.c_str());
    }

    CC_SAFE_DELETE(pImage);

    return bRet;
}

/* get buffer as UIImage */
bool CCRenderTexture::getUIImageFromBuffer(CCImage *pImage, int x, int y, int nWidth, int nHeight)
{
<<<<<<< HEAD
	if (NULL == pImage || NULL == m_pTexture)
	{
		return false;
	}

	const CCSize& s = m_pTexture->getContentSizeInPixels();
	int tx = (int)s.width;
	int ty = (int)s.height;

	if (x < 0 || x >= tx || y < 0 || y >= ty)
	{
		return false;
	}

	if (nWidth < 0 
		|| nHeight < 0
		|| (0 == nWidth && 0 != nHeight)
		|| (0 == nHeight && 0 != nWidth))
	{
		return false;
	}
	
	// to get the image size to save
	//		if the saving image domain exeeds the buffer texture domain,
	//		it should be cut
	int nSavedBufferWidth = nWidth;
	int nSavedBufferHeight = nHeight;
	if (0 == nWidth)
	{
		nSavedBufferWidth = tx;
	}
	if (0 == nHeight)
	{
		nSavedBufferHeight = ty;
	}
	nSavedBufferWidth = x + nSavedBufferWidth > tx ? (tx - x): nSavedBufferWidth;
	nSavedBufferHeight = y + nSavedBufferHeight > ty ? (ty - y): nSavedBufferHeight;

	GLubyte *pBuffer = NULL;
	GLubyte *pTempData = NULL;
	bool bRet = false;

	do
	{
		CCAssert(m_ePixelFormat == kCCTexture2DPixelFormat_RGBA8888, "only RGBA8888 can be saved as image");

		CC_BREAK_IF(! (pBuffer = new GLubyte[nSavedBufferWidth * nSavedBufferHeight * 4]));

		// On some machines, like Samsung i9000, Motorola Defy,
		// the dimension need to be a power of 2
		int nReadBufferWidth = 0;
		int nReadBufferHeight = 0;
		int nMaxTextureSize = 0;
		glGetIntegerv(GL_MAX_TEXTURE_SIZE, &nMaxTextureSize);

		nReadBufferWidth = ccNextPOT(tx);
		nReadBufferHeight = ccNextPOT(ty);

		CC_BREAK_IF(0 == nReadBufferWidth || 0 == nReadBufferHeight);
		CC_BREAK_IF(nReadBufferWidth > nMaxTextureSize || nReadBufferHeight > nMaxTextureSize);

		CC_BREAK_IF(! (pTempData = new GLubyte[nReadBufferWidth * nReadBufferHeight * 4]));

		this->begin();
		glPixelStorei(GL_PACK_ALIGNMENT, 1);
		glReadPixels(0,0,nReadBufferWidth,nReadBufferHeight,GL_RGBA,GL_UNSIGNED_BYTE, pTempData);
		this->end(false);

		// to get the actual texture data 
		// #640 the image read from rendertexture is upseted
		for (int i = 0; i < nSavedBufferHeight; ++i)
		{
			memcpy(&pBuffer[i * nSavedBufferWidth * 4], 
				&pTempData[(y + nSavedBufferHeight - i - 1) * nReadBufferWidth * 4 + x * 4], 
				nSavedBufferWidth * 4);
		}

		bRet = pImage->initWithImageData(pBuffer, nSavedBufferWidth * nSavedBufferHeight * 4, CCImage::kFmtRawData, nSavedBufferWidth, nSavedBufferHeight, 8);
	} while (0);

	CC_SAFE_DELETE_ARRAY(pBuffer);
	CC_SAFE_DELETE_ARRAY(pTempData);

	return bRet;
=======
    if (NULL == pImage || NULL == m_pTexture)
    {
        return false;
    }

    const CCSize& s = m_pTexture->getContentSizeInPixels();
    int tx = (int)s.width;
    int ty = (int)s.height;

    if (x < 0 || x >= tx || y < 0 || y >= ty)
    {
        return false;
    }

    if (nWidth < 0
            || nHeight < 0
            || (0 == nWidth && 0 != nHeight)
            || (0 == nHeight && 0 != nWidth))
    {
        return false;
    }

    // to get the image size to save
    //		if the saving image domain exeeds the buffer texture domain,
    //		it should be cut
    int nSavedBufferWidth = nWidth;
    int nSavedBufferHeight = nHeight;
    if (0 == nWidth)
    {
        nSavedBufferWidth = tx;
    }
    if (0 == nHeight)
    {
        nSavedBufferHeight = ty;
    }
    nSavedBufferWidth = x + nSavedBufferWidth > tx ? (tx - x): nSavedBufferWidth;
    nSavedBufferHeight = y + nSavedBufferHeight > ty ? (ty - y): nSavedBufferHeight;

    GLubyte *pBuffer = NULL;
    GLubyte *pTempData = NULL;
    bool bRet = false;

    do
    {
        CCAssert(m_ePixelFormat == kCCTexture2DPixelFormat_RGBA8888, "only RGBA8888 can be saved as image");

        CC_BREAK_IF(! (pBuffer = new GLubyte[nSavedBufferWidth * nSavedBufferHeight * 4]));

        // On some machines, like Samsung i9000, Motorola Defy,
        // the dimension need to be a power of 2
        int nReadBufferWidth = 0;
        int nReadBufferHeight = 0;
        int nMaxTextureSize = 0;
        glGetIntegerv(GL_MAX_TEXTURE_SIZE, &nMaxTextureSize);

        nReadBufferWidth = ccNextPOT(tx);
        nReadBufferHeight = ccNextPOT(ty);

        CC_BREAK_IF(0 == nReadBufferWidth || 0 == nReadBufferHeight);
        CC_BREAK_IF(nReadBufferWidth > nMaxTextureSize || nReadBufferHeight > nMaxTextureSize);

        CC_BREAK_IF(! (pTempData = new GLubyte[nReadBufferWidth * nReadBufferHeight * 4]));

        this->begin();
        glPixelStorei(GL_PACK_ALIGNMENT, 1);
        glReadPixels(0,0,nReadBufferWidth,nReadBufferHeight,GL_RGBA,GL_UNSIGNED_BYTE, pTempData);
        this->end(false);

        // to get the actual texture data
        // #640 the image read from rendertexture is upseted
        for (int i = 0; i < nSavedBufferHeight; ++i)
        {
            memcpy(&pBuffer[i * nSavedBufferWidth * 4],
                   &pTempData[(y + nSavedBufferHeight - i - 1) * nReadBufferWidth * 4 + x * 4],
                   nSavedBufferWidth * 4);
        }

        bRet = pImage->initWithImageData(pBuffer, nSavedBufferWidth * nSavedBufferHeight * 4, CCImage::kFmtRawData, nSavedBufferWidth, nSavedBufferHeight, 8);
    } while (0);

    CC_SAFE_DELETE_ARRAY(pBuffer);
    CC_SAFE_DELETE_ARRAY(pTempData);

    return bRet;
>>>>>>> b3485910
}


CCData * CCRenderTexture::getUIImageAsDataFromBuffer(int format)
{
    CC_UNUSED_PARAM(format);
    CCData *  pData     = NULL;
//@ todo CCRenderTexture::getUIImageAsDataFromBuffer

// #include "Availability.h"
// #include "UIKit.h"

//     GLubyte * pBuffer   = NULL;
//     GLubyte * pPixels   = NULL;
//     do
//     {
//         CC_BREAK_IF(! m_pTexture);
//
//         CCAssert(m_ePixelFormat == kCCTexture2DPixelFormat_RGBA8888, "only RGBA8888 can be saved as image");
//
//         const CCSize& s = m_pTexture->getContentSizeInPixels();
//         int tx = s.width;
//         int ty = s.height;
//
//         int bitsPerComponent = 8;
//         int bitsPerPixel = 32;
//
//         int bytesPerRow = (bitsPerPixel / 8) * tx;
//         int myDataLength = bytesPerRow * ty;
//
//         CC_BREAK_IF(! (pBuffer = new GLubyte[tx * ty * 4]));
//         CC_BREAK_IF(! (pPixels = new GLubyte[tx * ty * 4]));
//
//         this->begin();
//         glReadPixels(0,0,tx,ty,GL_RGBA,GL_UNSIGNED_BYTE, pBuffer);
//         this->end();
//
//         int x,y;
//
//         for(y = 0; y <ty; y++) {
//             for(x = 0; x <tx * 4; x++) {
//                 pPixels[((ty - 1 - y) * tx * 4 + x)] = pBuffer[(y * 4 * tx + x)];
//             }
//         }
//
//         if (format == kCCImageFormatRawData)
//         {
//             pData = CCData::dataWithBytesNoCopy(pPixels, myDataLength);
//             break;
//         }

    //@ todo impliment save to jpg or png
    /*
    CGImageCreate(size_t width, size_t height,
    size_t bitsPerComponent, size_t bitsPerPixel, size_t bytesPerRow,
    CGColorSpaceRef space, CGBitmapInfo bitmapInfo, CGDataProviderRef provider,
    const CGFloat decode[], bool shouldInterpolate,
    CGColorRenderingIntent intent)
    */
    // make data provider with data.
//         CGBitmapInfo bitmapInfo = kCGImageAlphaPremultipliedLast | kCGBitmapByteOrderDefault;
//         CGDataProviderRef provider		= CGDataProviderCreateWithData(NULL, pixels, myDataLength, NULL);
//         CGColorSpaceRef colorSpaceRef	= CGColorSpaceCreateDeviceRGB();
//         CGImageRef iref					= CGImageCreate(tx, ty,
//             bitsPerComponent, bitsPerPixel, bytesPerRow,
//             colorSpaceRef, bitmapInfo, provider,
//             NULL, false,
//             kCGRenderingIntentDefault);
//
//         UIImage* image					= [[UIImage alloc] initWithCGImage:iref];
//
//         CGImageRelease(iref);
//         CGColorSpaceRelease(colorSpaceRef);
//         CGDataProviderRelease(provider);
//
//
//
//         if (format == kCCImageFormatPNG)
//             data = UIImagePNGRepresentation(image);
//         else
//             data = UIImageJPEGRepresentation(image, 1.0f);
//
//         [image release];
//     } while (0);
//
//     CC_SAFE_DELETE_ARRAY(pBuffer);
//     CC_SAFE_DELETE_ARRAY(pPixels);
    return pData;
}

} // namespace cocos2d<|MERGE_RESOLUTION|>--- conflicted
+++ resolved
@@ -37,21 +37,12 @@
 
 // implementation CCRenderTexture
 CCRenderTexture::CCRenderTexture()
-<<<<<<< HEAD
-: m_pSprite(NULL)
-, m_uFBO(0)
-, m_nOldFBO(0)
-, m_pTexture(0)
-, m_pUITextureImage(NULL)
-, m_ePixelFormat(kCCTexture2DPixelFormat_RGBA8888)
-=======
     : m_pSprite(NULL)
     , m_uFBO(0)
     , m_nOldFBO(0)
     , m_pTexture(0)
+, m_pUITextureImage(NULL)
     , m_ePixelFormat(kCCTexture2DPixelFormat_RGBA8888)
-    , m_pUITextureImage(NULL)
->>>>>>> b3485910
 {
 }
 
@@ -185,17 +176,6 @@
     glGetIntegerv(CC_GL_FRAMEBUFFER_BINDING, &m_nOldFBO);
     ccglBindFramebuffer(CC_GL_FRAMEBUFFER, m_uFBO);//Will direct drawing to the frame buffer created above
 
-<<<<<<< HEAD
-	// Issue #1145
-	// There is no need to enable the default GL states here
-	// but since CCRenderTexture is mostly used outside the "render" loop
-	// these states needs to be enabled.
-	// Since this bug was discovered in API-freeze (very close of 1.0 release)
-	// This bug won't be fixed to prevent incompatibilities with code.
-	// 
-	// If you understand the above mentioned message, then you can comment the following line
-	// and enable the gl states manually, in case you need them.
-=======
     // Issue #1145
     // There is no need to enable the default GL states here
     // but since CCRenderTexture is mostly used outside the "render" loop
@@ -205,7 +185,6 @@
     //
     // If you understand the above mentioned message, then you can comment the following line
     // and enable the gl states manually, in case you need them.
->>>>>>> b3485910
 
     CC_ENABLE_DEFAULT_GL_STATES();
 }
@@ -227,34 +206,6 @@
 
 void CCRenderTexture::end(bool bIsTOCacheTexture)
 {
-<<<<<<< HEAD
-	ccglBindFramebuffer(CC_GL_FRAMEBUFFER, m_nOldFBO);
-	// Restore the original matrix and viewport
-	glPopMatrix();
-	CCSize size = CCDirector::sharedDirector()->getDisplaySizeInPixels();
-	//	glViewport(0, 0, (GLsizei)size.width, (GLsizei)size.height);
-	CCDirector::sharedDirector()->getOpenGLView()->setViewPortInPoints(0, 0, size.width, size.height);
-
-#if CC_ENABLE_CACHE_TEXTTURE_DATA
-	if (bIsTOCacheTexture)
-	{
-		CC_SAFE_DELETE(m_pUITextureImage);
-
-		// to get the rendered texture data
-		const CCSize& s = m_pTexture->getContentSizeInPixels();
-		int tx = (int)s.width;
-		int ty = (int)s.height;
-		m_pUITextureImage = new CCImage;
-		if (true == getUIImageFromBuffer(m_pUITextureImage, 0, 0, tx, ty))
-		{
-			VolatileTexture::addDataTexture(m_pTexture, m_pUITextureImage->getData(), kTexture2DPixelFormat_RGBA8888, s);
-		} 
-		else
-		{
-			CCLOG("Cache rendertexture failed!");
-		}
-	}
-=======
     ccglBindFramebuffer(CC_GL_FRAMEBUFFER, m_nOldFBO);
     // Restore the original matrix and viewport
     glPopMatrix();
@@ -281,7 +232,6 @@
             CCLOG("Cache rendertexture failed!");
         }
     }
->>>>>>> b3485910
 #endif
 }
 
@@ -326,92 +276,6 @@
 /* get buffer as UIImage */
 bool CCRenderTexture::getUIImageFromBuffer(CCImage *pImage, int x, int y, int nWidth, int nHeight)
 {
-<<<<<<< HEAD
-	if (NULL == pImage || NULL == m_pTexture)
-	{
-		return false;
-	}
-
-	const CCSize& s = m_pTexture->getContentSizeInPixels();
-	int tx = (int)s.width;
-	int ty = (int)s.height;
-
-	if (x < 0 || x >= tx || y < 0 || y >= ty)
-	{
-		return false;
-	}
-
-	if (nWidth < 0 
-		|| nHeight < 0
-		|| (0 == nWidth && 0 != nHeight)
-		|| (0 == nHeight && 0 != nWidth))
-	{
-		return false;
-	}
-	
-	// to get the image size to save
-	//		if the saving image domain exeeds the buffer texture domain,
-	//		it should be cut
-	int nSavedBufferWidth = nWidth;
-	int nSavedBufferHeight = nHeight;
-	if (0 == nWidth)
-	{
-		nSavedBufferWidth = tx;
-	}
-	if (0 == nHeight)
-	{
-		nSavedBufferHeight = ty;
-	}
-	nSavedBufferWidth = x + nSavedBufferWidth > tx ? (tx - x): nSavedBufferWidth;
-	nSavedBufferHeight = y + nSavedBufferHeight > ty ? (ty - y): nSavedBufferHeight;
-
-	GLubyte *pBuffer = NULL;
-	GLubyte *pTempData = NULL;
-	bool bRet = false;
-
-	do
-	{
-		CCAssert(m_ePixelFormat == kCCTexture2DPixelFormat_RGBA8888, "only RGBA8888 can be saved as image");
-
-		CC_BREAK_IF(! (pBuffer = new GLubyte[nSavedBufferWidth * nSavedBufferHeight * 4]));
-
-		// On some machines, like Samsung i9000, Motorola Defy,
-		// the dimension need to be a power of 2
-		int nReadBufferWidth = 0;
-		int nReadBufferHeight = 0;
-		int nMaxTextureSize = 0;
-		glGetIntegerv(GL_MAX_TEXTURE_SIZE, &nMaxTextureSize);
-
-		nReadBufferWidth = ccNextPOT(tx);
-		nReadBufferHeight = ccNextPOT(ty);
-
-		CC_BREAK_IF(0 == nReadBufferWidth || 0 == nReadBufferHeight);
-		CC_BREAK_IF(nReadBufferWidth > nMaxTextureSize || nReadBufferHeight > nMaxTextureSize);
-
-		CC_BREAK_IF(! (pTempData = new GLubyte[nReadBufferWidth * nReadBufferHeight * 4]));
-
-		this->begin();
-		glPixelStorei(GL_PACK_ALIGNMENT, 1);
-		glReadPixels(0,0,nReadBufferWidth,nReadBufferHeight,GL_RGBA,GL_UNSIGNED_BYTE, pTempData);
-		this->end(false);
-
-		// to get the actual texture data 
-		// #640 the image read from rendertexture is upseted
-		for (int i = 0; i < nSavedBufferHeight; ++i)
-		{
-			memcpy(&pBuffer[i * nSavedBufferWidth * 4], 
-				&pTempData[(y + nSavedBufferHeight - i - 1) * nReadBufferWidth * 4 + x * 4], 
-				nSavedBufferWidth * 4);
-		}
-
-		bRet = pImage->initWithImageData(pBuffer, nSavedBufferWidth * nSavedBufferHeight * 4, CCImage::kFmtRawData, nSavedBufferWidth, nSavedBufferHeight, 8);
-	} while (0);
-
-	CC_SAFE_DELETE_ARRAY(pBuffer);
-	CC_SAFE_DELETE_ARRAY(pTempData);
-
-	return bRet;
-=======
     if (NULL == pImage || NULL == m_pTexture)
     {
         return false;
@@ -496,7 +360,6 @@
     CC_SAFE_DELETE_ARRAY(pTempData);
 
     return bRet;
->>>>>>> b3485910
 }
 
 
