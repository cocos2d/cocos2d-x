--- conflicted
+++ resolved
@@ -480,8 +480,7 @@
 
 void CCSprite::updateTransform(void)
 {
-    // MARMALADE CHANGE: REMOVED ASSERT, TO PERMIT SPRITES WITH NO BATCH NODE
-//    CCAssert(m_pobBatchNode, "updateTransform is only valid when CCSprite is being rendered using an CCSpriteBatchNode");
+    CCAssert(m_pobBatchNode, "updateTransform is only valid when CCSprite is being rendered using an CCSpriteBatchNode");
 
     // recalculate matrix only if it is dirty
     if( isDirty() ) {
@@ -544,31 +543,22 @@
 
         // MARMALADE CHANGE: ADDED CHECK FOR NULL, TO PERMIT SPRITES WITH NO BATCH NODE / TEXTURE ATLAS
         if (m_pobTextureAtlas)
+		{
             m_pobTextureAtlas->updateQuad(&m_sQuad, m_uAtlasIndex);
-        
+        }
+		
         m_bRecursiveDirty = false;
         setDirty(false);
     }
 
-<<<<<<< HEAD
-    // MARMALADE CHANGED
-    // recursively iterate over children
-/*    if( m_bHasChildren ) 
-    {
-        // MARMALADE: CHANGED TO USE CCNode*
-        // NOTE THAT WE HAVE ALSO DEFINED virtual CCNode::updateTransform()
-        arrayMakeObjectsPerformSelector(m_pChildren, updateTransform, CCSprite*);
-    }*/
-=======
-    // MARMALADE CHANGED
-    // recursively iterate over children
-/*    if( m_bHasChildren ) 
-    {
-        // MARMALADE: CHANGED TO USE CCNode*
-        // NOTE THAT WE HAVE ALSO DEFINED virtual CCNode::updateTransform()
-        arrayMakeObjectsPerformSelector(m_pChildren, updateTransform, CCSprite*);
-    }*/
->>>>>>> f735ea72
+    // MARMALADE CHANGED
+    // recursively iterate over children
+/*    if( m_bHasChildren ) 
+    {
+        // MARMALADE: CHANGED TO USE CCNode*
+        // NOTE THAT WE HAVE ALSO DEFINED virtual CCNode::updateTransform()
+        arrayMakeObjectsPerformSelector(m_pChildren, updateTransform, CCSprite*);
+    }*/
     CCNode::updateTransform();
 
 #if CC_SPRITE_DEBUG_DRAW
