/****************************************************************************
Copyright (c) 2010 cocos2d-x.org

http://www.cocos2d-x.org

Permission is hereby granted, free of charge, to any person obtaining a copy
of this software and associated documentation files (the "Software"), to deal
in the Software without restriction, including without limitation the rights
to use, copy, modify, merge, publish, distribute, sublicense, and/or sell
copies of the Software, and to permit persons to whom the Software is
furnished to do so, subject to the following conditions:

The above copyright notice and this permission notice shall be included in
all copies or substantial portions of the Software.

THE SOFTWARE IS PROVIDED "AS IS", WITHOUT WARRANTY OF ANY KIND, EXPRESS OR
IMPLIED, INCLUDING BUT NOT LIMITED TO THE WARRANTIES OF MERCHANTABILITY,
FITNESS FOR A PARTICULAR PURPOSE AND NONINFRINGEMENT. IN NO EVENT SHALL THE
AUTHORS OR COPYRIGHT HOLDERS BE LIABLE FOR ANY CLAIM, DAMAGES OR OTHER
LIABILITY, WHETHER IN AN ACTION OF CONTRACT, TORT OR OTHERWISE, ARISING FROM,
OUT OF OR IN CONNECTION WITH THE SOFTWARE OR THE USE OR OTHER DEALINGS IN
THE SOFTWARE.
****************************************************************************/

#ifndef __CCDICTIONARY_H__
#define __CCDICTIONARY_H__

#include "support/data_support/uthash.h"
#include "CCObject.h"
#include "CCArray.h"
#include "CCString.h"

NS_CC_BEGIN

class CCDictionary;

/**
 * @addtogroup data_structures
 * @{
 */

class CC_DLL CCDictElement
{
    #define MAX_KEY_LEN  256
public:
    CCDictElement(const char* pszKey, CCObject* pObject)
    {
        init();
        m_pObject = pObject;

        const char* pStart = pszKey;
        
        int len = strlen(pszKey);
        if (len > MAX_KEY_LEN )
        {
            char* pEnd = (char*)&pszKey[len-1];
            pStart = pEnd - (MAX_KEY_LEN-1);
        }

        strcpy(m_szKey, pStart);
    }

    CCDictElement(intptr_t iKey, CCObject* pObject)
    {
        init();
        m_iKey = iKey;
        m_pObject = pObject;
    }

    inline const char* getStrKey() const
    {
        CCAssert(m_szKey[0] != '\0', "Should not call this function for integer dictionary");
        return m_szKey;
    }

    inline intptr_t getIntKey() const 
    {
        CCAssert(m_szKey[0] == '\0', "Should not call this function for string dictionary");
        return m_iKey;
    }

    inline CCObject* getObject() const
    {
        return m_pObject;
    }

private:
    inline void init()
    {
        m_iKey = 0;
        m_pObject = NULL;
        memset(m_szKey, 0, sizeof(m_szKey));
        memset(&hh, 0, sizeof(hh));
    }

private:
    char m_szKey[MAX_KEY_LEN+1];  /** hash key of string type*/
    intptr_t  m_iKey;   /** hash key of integer type */
    CCObject* m_pObject;/** hash value */
public:
    UT_hash_handle hh; /* makes this class hashable */
    friend class CCDictionary;
};


#define CCDICT_FOREACH(__dict__, __el__) \
    CCDictElement* pTmp##__dict__##__el__ = NULL; \
    HASH_ITER(hh, (__dict__)->m_pElements, __el__, pTmp##__dict__##__el__)


class CC_DLL CCDictionary : public CCObject
{
public:
    CCDictionary();
    ~CCDictionary();

    /// return the number of items
    unsigned int count();

    /// return all the keys
    CCArray* allKeys();

    /** @warning : We use '==' to compare two objects*/
    CCArray* allKeysForObject(CCObject* object);

    CCObject* objectForKey(const std::string& key);
    CCObject* objectForKey(int key);
    const CCString* valueForKey(const std::string& key);
    const CCString* valueForKey(int key);


    void setObject(CCObject* pObject, const std::string& key);
    void setObject(CCObject* pObject, int key);

    void removeObjectForKey(const std::string& key);
    void removeObjectForKey(int key);
    void removeObjectsForKeys(CCArray* pKeyArray);
    void removeObjectForElememt(CCDictElement* pElement);
    void removeAllObjects();

    virtual CCObject* copyWithZone(CCZone* pZone);

<<<<<<< HEAD
=======
    /** Returns a random element */
    CCObject* randomObject();
    
    /* static functions */
    //@deprecated: Please use create() instead. This interface will be deprecated sooner or later.
    CC_DEPRECATED_ATTRIBUTE static CCDictionary* dictionary();

    //@deprecated: Please use createWithDictionary(CCDictionary*) instead. This interface will be deprecated sooner or later.
    CC_DEPRECATED_ATTRIBUTE static CCDictionary* dictionaryWithDictionary(CCDictionary* srcDict);
    
    /**
    @brief   Generate a CCDictionary pointer by file
    @param   pFileName  The file name of *.plist file
    @return  The CCDictionary pointer generated from the file
    @deprecated: Please use createWithContentsOfFile(const char*) instead. This interface will be deprecated sooner or later.
    */
    CC_DEPRECATED_ATTRIBUTE static CCDictionary* dictionaryWithContentsOfFile(const char *pFileName);

    /*
    @brief The same meaning as dictionaryWithContentsOfFile(), but it doesn't call autorelease, so the
           invoker should call release().
    @deprecated: Please use createWithContentsOfFileThreadSafe(const char*) instead. This interface will be deprecated sooner or later.
    */
    CC_DEPRECATED_ATTRIBUTE static CCDictionary* dictionaryWithContentsOfFileThreadSafe(const char *pFileName);

>>>>>>> e680e5f0
    static CCDictionary* create();

    static CCDictionary* createWithDictionary(CCDictionary* srcDict);
    /**
    @brief   Generate a CCDictionary pointer by file
    @param   pFileName  The file name of *.plist file
    @return  The CCDictionary pointer generated from the file
    */
    static CCDictionary* createWithContentsOfFile(const char *pFileName);

    /*
    @brief The same meaning as dictionaryWithContentsOfFile(), but it doesn't call autorelease, so the
           invoker should call release().
    */
    static CCDictionary* createWithContentsOfFileThreadSafe(const char *pFileName);

private:
    void setObjectUnSafe(CCObject* pObject, const std::string& key);
    void setObjectUnSafe(CCObject* pObject, const int key);
    
public:
    CCDictElement* m_pElements;
private:
    
    enum CCDictType
    {
        kCCDictUnknown = 0,
        kCCDictStr,
        kCCDictInt
    };
    CCDictType m_eDictType;
    CCDictType m_eOldDictType;
};

// end of data_structure group
/// @}

NS_CC_END

#endif /* __CCDICTIONARY_H__ */<|MERGE_RESOLUTION|>--- conflicted
+++ resolved
@@ -140,34 +140,9 @@
 
     virtual CCObject* copyWithZone(CCZone* pZone);
 
-<<<<<<< HEAD
-=======
     /** Returns a random element */
     CCObject* randomObject();
     
-    /* static functions */
-    //@deprecated: Please use create() instead. This interface will be deprecated sooner or later.
-    CC_DEPRECATED_ATTRIBUTE static CCDictionary* dictionary();
-
-    //@deprecated: Please use createWithDictionary(CCDictionary*) instead. This interface will be deprecated sooner or later.
-    CC_DEPRECATED_ATTRIBUTE static CCDictionary* dictionaryWithDictionary(CCDictionary* srcDict);
-    
-    /**
-    @brief   Generate a CCDictionary pointer by file
-    @param   pFileName  The file name of *.plist file
-    @return  The CCDictionary pointer generated from the file
-    @deprecated: Please use createWithContentsOfFile(const char*) instead. This interface will be deprecated sooner or later.
-    */
-    CC_DEPRECATED_ATTRIBUTE static CCDictionary* dictionaryWithContentsOfFile(const char *pFileName);
-
-    /*
-    @brief The same meaning as dictionaryWithContentsOfFile(), but it doesn't call autorelease, so the
-           invoker should call release().
-    @deprecated: Please use createWithContentsOfFileThreadSafe(const char*) instead. This interface will be deprecated sooner or later.
-    */
-    CC_DEPRECATED_ATTRIBUTE static CCDictionary* dictionaryWithContentsOfFileThreadSafe(const char *pFileName);
-
->>>>>>> e680e5f0
     static CCDictionary* create();
 
     static CCDictionary* createWithDictionary(CCDictionary* srcDict);
