--- conflicted
+++ resolved
@@ -28,11 +28,7 @@
 #include <assert.h>
 
 #ifdef LUA_ENGINE
-<<<<<<< HEAD
-#include "LuaEngine.h"
-=======
 #include "CCLuaEngine.h"
->>>>>>> 9070248d
 #endif
 
 namespace cocos2d {
