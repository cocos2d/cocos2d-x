/****************************************************************************
Copyright (c) 2010 cocos2d-x.org

http://www.cocos2d-x.org

Permission is hereby granted, free of charge, to any person obtaining a copy
of this software and associated documentation files (the "Software"), to deal
in the Software without restriction, including without limitation the rights
to use, copy, modify, merge, publish, distribute, sublicense, and/or sell
copies of the Software, and to permit persons to whom the Software is
furnished to do so, subject to the following conditions:

The above copyright notice and this permission notice shall be included in
all copies or substantial portions of the Software.

THE SOFTWARE IS PROVIDED "AS IS", WITHOUT WARRANTY OF ANY KIND, EXPRESS OR
IMPLIED, INCLUDING BUT NOT LIMITED TO THE WARRANTIES OF MERCHANTABILITY,
FITNESS FOR A PARTICULAR PURPOSE AND NONINFRINGEMENT. IN NO EVENT SHALL THE
AUTHORS OR COPYRIGHT HOLDERS BE LIABLE FOR ANY CLAIM, DAMAGES OR OTHER
LIABILITY, WHETHER IN AN ACTION OF CONTRACT, TORT OR OTHERWISE, ARISING FROM,
OUT OF OR IN CONNECTION WITH THE SOFTWARE OR THE USE OR OTHER DEALINGS IN
THE SOFTWARE.
****************************************************************************/
#ifndef __CC_FILEUTILS_PLATFORM_H__
#define __CC_FILEUTILS_PLATFORM_H__

#include <string>
#include "CCMutableDictionary.h"

NS_CC_BEGIN;

//! @brief  Helper class to handle file operations
class CC_DLL CCFileUtils
{
public:

    /**
    @brief Get resource file data
    @param[in]  pszFileName The resource file name which contain the path
    @param[in]  pszMode The read mode of the file
    @param[out] pSize If get the file data succeed the it will be the data size,or it will be 0
    @return if success,the pointer of data will be returned,or NULL is returned
    @warning If you get the file data succeed,you must delete it after used.
    */
    static unsigned char* getFileData(const char* pszFileName, const char* pszMode, unsigned long * pSize);

    /**
    @brief Get resource file data from zip file
    @param[in]  pszFileName The resource file name which contain the relative path of zip file
    @param[out] pSize If get the file data succeed the it will be the data size,or it will be 0
    @return if success,the pointer of data will be returned,or NULL is returned
    @warning If you get the file data succeed,you must delete it after used.
    */
    static unsigned char* getFileDataFromZip(const char* pszZipFilePath, const char* pszFileName, unsigned long * pSize);

    /** removes the HD suffix from a path
    @returns const char * without the HD suffix
    @since v0.99.5
    */
    static std::string& ccRemoveHDSuffixFromFile(std::string& path);

    /**
    @brief   Generate the absolute path of the file.
    @param   pszRelativePath     The relative path of the file.
    @return  The absolute path of the file.
    @warning We only add the ResourcePath before the relative path of the file.
    If you have not set the ResourcePath,the function add "/NEWPLUS/TDA_DATA/UserData/" as default.
    You can set ResourcePath by function void setResourcePath(const char *pszResourcePath);
    */
    static const char* fullPathFromRelativePath(const char *pszRelativePath);

    /// @cond
    static const char* fullPathFromRelativeFile(const char *pszFilename, const char *pszRelativeFile);
    /// @endcond

    /**
    @brief  Set the ResourcePath,we will find resource in this path
    @param pszResourcePath  The absolute resource path
    @warning Don't call this function in android and iOS, it has not effect.
    In android, if you want to read file other than apk, you shoud use invoke getFileData(), and pass the
    absolute path.
    */
    static void setResourcePath(const char *pszResourcePath);

    /**
    @brief   Generate a CCDictionary pointer by file
    @param   pFileName  The file name of *.plist file
    @return  The CCDictionary pointer generated from the file
    */
    static CCDictionary<std::string, CCObject*> *dictionaryWithContentsOfFile(const char *pFileName);

<<<<<<< HEAD
	/*
	@brief The same meaning as dictionaryWithContentsOfFile(), but it doesn't call autorelease, so the
	       invoker should call release().
	*/
	static CCDictionary<std::string, CCObject*> *dictionaryWithContentsOfFileThreadSafe(const char *pFileName);

	/**
	@brief   Get the writeable path
	@return  The path that can write/read file
	*/
	static std::string getWriteablePath();
=======
    /**
    @brief   Get the writeable path
    @return  The path that can write/read file
    */
    static std::string getWriteablePath();
>>>>>>> da0c6394

    /**
    @brief Set/Get whether pop-up a message box when the image load failed
    */
    static void setIsPopupNotify(bool bNotify);
    static bool getIsPopupNotify();

    ///////////////////////////////////////////////////
    // interfaces on wophone
    ///////////////////////////////////////////////////
    /**
    @brief  Set the resource zip file name
    @param pszZipFileName The relative path of the .zip file
    */
    static void setResource(const char* pszZipFileName);

    ///////////////////////////////////////////////////
    // interfaces on ios
    ///////////////////////////////////////////////////
    static int ccLoadFileIntoMemory(const char *filename, unsigned char **out);
};

class CCFileData
{
public:
    CCFileData(const char* pszFileName, const char* pszMode)
        : m_pBuffer(0)
        , m_uSize(0)
    {
        m_pBuffer = CCFileUtils::getFileData(pszFileName, pszMode, &m_uSize);
    }
    ~CCFileData()
    {
        CC_SAFE_DELETE_ARRAY(m_pBuffer);
    }

    bool reset(const char* pszFileName, const char* pszMode)
    {
        CC_SAFE_DELETE_ARRAY(m_pBuffer);
        m_uSize = 0;
        m_pBuffer = CCFileUtils::getFileData(pszFileName, pszMode, &m_uSize);
        return (m_pBuffer) ? true : false;
    }

    CC_SYNTHESIZE_READONLY(unsigned char *, m_pBuffer, Buffer);
    CC_SYNTHESIZE_READONLY(unsigned long ,  m_uSize,   Size);
};

NS_CC_END;

#endif	// end of __CC_EGLVIEW_PLATFORM_H__
<|MERGE_RESOLUTION|>--- conflicted
+++ resolved
@@ -1,161 +1,153 @@
-/****************************************************************************
-Copyright (c) 2010 cocos2d-x.org
-
-http://www.cocos2d-x.org
-
-Permission is hereby granted, free of charge, to any person obtaining a copy
-of this software and associated documentation files (the "Software"), to deal
-in the Software without restriction, including without limitation the rights
-to use, copy, modify, merge, publish, distribute, sublicense, and/or sell
-copies of the Software, and to permit persons to whom the Software is
-furnished to do so, subject to the following conditions:
-
-The above copyright notice and this permission notice shall be included in
-all copies or substantial portions of the Software.
-
-THE SOFTWARE IS PROVIDED "AS IS", WITHOUT WARRANTY OF ANY KIND, EXPRESS OR
-IMPLIED, INCLUDING BUT NOT LIMITED TO THE WARRANTIES OF MERCHANTABILITY,
-FITNESS FOR A PARTICULAR PURPOSE AND NONINFRINGEMENT. IN NO EVENT SHALL THE
-AUTHORS OR COPYRIGHT HOLDERS BE LIABLE FOR ANY CLAIM, DAMAGES OR OTHER
-LIABILITY, WHETHER IN AN ACTION OF CONTRACT, TORT OR OTHERWISE, ARISING FROM,
-OUT OF OR IN CONNECTION WITH THE SOFTWARE OR THE USE OR OTHER DEALINGS IN
-THE SOFTWARE.
-****************************************************************************/
-#ifndef __CC_FILEUTILS_PLATFORM_H__
-#define __CC_FILEUTILS_PLATFORM_H__
-
-#include <string>
-#include "CCMutableDictionary.h"
-
-NS_CC_BEGIN;
-
-//! @brief  Helper class to handle file operations
-class CC_DLL CCFileUtils
-{
-public:
-
-    /**
-    @brief Get resource file data
-    @param[in]  pszFileName The resource file name which contain the path
-    @param[in]  pszMode The read mode of the file
-    @param[out] pSize If get the file data succeed the it will be the data size,or it will be 0
-    @return if success,the pointer of data will be returned,or NULL is returned
-    @warning If you get the file data succeed,you must delete it after used.
-    */
-    static unsigned char* getFileData(const char* pszFileName, const char* pszMode, unsigned long * pSize);
-
-    /**
-    @brief Get resource file data from zip file
-    @param[in]  pszFileName The resource file name which contain the relative path of zip file
-    @param[out] pSize If get the file data succeed the it will be the data size,or it will be 0
-    @return if success,the pointer of data will be returned,or NULL is returned
-    @warning If you get the file data succeed,you must delete it after used.
-    */
-    static unsigned char* getFileDataFromZip(const char* pszZipFilePath, const char* pszFileName, unsigned long * pSize);
-
-    /** removes the HD suffix from a path
-    @returns const char * without the HD suffix
-    @since v0.99.5
-    */
-    static std::string& ccRemoveHDSuffixFromFile(std::string& path);
-
-    /**
-    @brief   Generate the absolute path of the file.
-    @param   pszRelativePath     The relative path of the file.
-    @return  The absolute path of the file.
-    @warning We only add the ResourcePath before the relative path of the file.
-    If you have not set the ResourcePath,the function add "/NEWPLUS/TDA_DATA/UserData/" as default.
-    You can set ResourcePath by function void setResourcePath(const char *pszResourcePath);
-    */
-    static const char* fullPathFromRelativePath(const char *pszRelativePath);
-
-    /// @cond
-    static const char* fullPathFromRelativeFile(const char *pszFilename, const char *pszRelativeFile);
-    /// @endcond
-
-    /**
-    @brief  Set the ResourcePath,we will find resource in this path
-    @param pszResourcePath  The absolute resource path
-    @warning Don't call this function in android and iOS, it has not effect.
-    In android, if you want to read file other than apk, you shoud use invoke getFileData(), and pass the
-    absolute path.
-    */
-    static void setResourcePath(const char *pszResourcePath);
-
-    /**
-    @brief   Generate a CCDictionary pointer by file
-    @param   pFileName  The file name of *.plist file
-    @return  The CCDictionary pointer generated from the file
-    */
-    static CCDictionary<std::string, CCObject*> *dictionaryWithContentsOfFile(const char *pFileName);
-
-<<<<<<< HEAD
-	/*
-	@brief The same meaning as dictionaryWithContentsOfFile(), but it doesn't call autorelease, so the
-	       invoker should call release().
-	*/
-	static CCDictionary<std::string, CCObject*> *dictionaryWithContentsOfFileThreadSafe(const char *pFileName);
-
-	/**
-	@brief   Get the writeable path
-	@return  The path that can write/read file
-	*/
-	static std::string getWriteablePath();
-=======
-    /**
-    @brief   Get the writeable path
-    @return  The path that can write/read file
-    */
-    static std::string getWriteablePath();
->>>>>>> da0c6394
-
-    /**
-    @brief Set/Get whether pop-up a message box when the image load failed
-    */
-    static void setIsPopupNotify(bool bNotify);
-    static bool getIsPopupNotify();
-
-    ///////////////////////////////////////////////////
-    // interfaces on wophone
-    ///////////////////////////////////////////////////
-    /**
-    @brief  Set the resource zip file name
-    @param pszZipFileName The relative path of the .zip file
-    */
-    static void setResource(const char* pszZipFileName);
-
-    ///////////////////////////////////////////////////
-    // interfaces on ios
-    ///////////////////////////////////////////////////
-    static int ccLoadFileIntoMemory(const char *filename, unsigned char **out);
-};
-
-class CCFileData
-{
-public:
-    CCFileData(const char* pszFileName, const char* pszMode)
-        : m_pBuffer(0)
-        , m_uSize(0)
-    {
-        m_pBuffer = CCFileUtils::getFileData(pszFileName, pszMode, &m_uSize);
-    }
-    ~CCFileData()
-    {
-        CC_SAFE_DELETE_ARRAY(m_pBuffer);
-    }
-
-    bool reset(const char* pszFileName, const char* pszMode)
-    {
-        CC_SAFE_DELETE_ARRAY(m_pBuffer);
-        m_uSize = 0;
-        m_pBuffer = CCFileUtils::getFileData(pszFileName, pszMode, &m_uSize);
-        return (m_pBuffer) ? true : false;
-    }
-
-    CC_SYNTHESIZE_READONLY(unsigned char *, m_pBuffer, Buffer);
-    CC_SYNTHESIZE_READONLY(unsigned long ,  m_uSize,   Size);
-};
-
-NS_CC_END;
-
-#endif	// end of __CC_EGLVIEW_PLATFORM_H__
+/****************************************************************************
+Copyright (c) 2010 cocos2d-x.org
+
+http://www.cocos2d-x.org
+
+Permission is hereby granted, free of charge, to any person obtaining a copy
+of this software and associated documentation files (the "Software"), to deal
+in the Software without restriction, including without limitation the rights
+to use, copy, modify, merge, publish, distribute, sublicense, and/or sell
+copies of the Software, and to permit persons to whom the Software is
+furnished to do so, subject to the following conditions:
+
+The above copyright notice and this permission notice shall be included in
+all copies or substantial portions of the Software.
+
+THE SOFTWARE IS PROVIDED "AS IS", WITHOUT WARRANTY OF ANY KIND, EXPRESS OR
+IMPLIED, INCLUDING BUT NOT LIMITED TO THE WARRANTIES OF MERCHANTABILITY,
+FITNESS FOR A PARTICULAR PURPOSE AND NONINFRINGEMENT. IN NO EVENT SHALL THE
+AUTHORS OR COPYRIGHT HOLDERS BE LIABLE FOR ANY CLAIM, DAMAGES OR OTHER
+LIABILITY, WHETHER IN AN ACTION OF CONTRACT, TORT OR OTHERWISE, ARISING FROM,
+OUT OF OR IN CONNECTION WITH THE SOFTWARE OR THE USE OR OTHER DEALINGS IN
+THE SOFTWARE.
+****************************************************************************/
+#ifndef __CC_FILEUTILS_PLATFORM_H__
+#define __CC_FILEUTILS_PLATFORM_H__
+
+#include <string>
+#include "CCMutableDictionary.h"
+
+NS_CC_BEGIN;
+
+//! @brief  Helper class to handle file operations
+class CC_DLL CCFileUtils
+{
+public:
+
+    /**
+    @brief Get resource file data
+    @param[in]  pszFileName The resource file name which contain the path
+    @param[in]  pszMode The read mode of the file
+    @param[out] pSize If get the file data succeed the it will be the data size,or it will be 0
+    @return if success,the pointer of data will be returned,or NULL is returned
+    @warning If you get the file data succeed,you must delete it after used.
+    */
+    static unsigned char* getFileData(const char* pszFileName, const char* pszMode, unsigned long * pSize);
+
+    /**
+    @brief Get resource file data from zip file
+    @param[in]  pszFileName The resource file name which contain the relative path of zip file
+    @param[out] pSize If get the file data succeed the it will be the data size,or it will be 0
+    @return if success,the pointer of data will be returned,or NULL is returned
+    @warning If you get the file data succeed,you must delete it after used.
+    */
+    static unsigned char* getFileDataFromZip(const char* pszZipFilePath, const char* pszFileName, unsigned long * pSize);
+
+    /** removes the HD suffix from a path
+    @returns const char * without the HD suffix
+    @since v0.99.5
+    */
+    static std::string& ccRemoveHDSuffixFromFile(std::string& path);
+
+    /**
+    @brief   Generate the absolute path of the file.
+    @param   pszRelativePath     The relative path of the file.
+    @return  The absolute path of the file.
+    @warning We only add the ResourcePath before the relative path of the file.
+    If you have not set the ResourcePath,the function add "/NEWPLUS/TDA_DATA/UserData/" as default.
+    You can set ResourcePath by function void setResourcePath(const char *pszResourcePath);
+    */
+    static const char* fullPathFromRelativePath(const char *pszRelativePath);
+
+    /// @cond
+    static const char* fullPathFromRelativeFile(const char *pszFilename, const char *pszRelativeFile);
+    /// @endcond
+
+    /**
+    @brief  Set the ResourcePath,we will find resource in this path
+    @param pszResourcePath  The absolute resource path
+    @warning Don't call this function in android and iOS, it has not effect.
+    In android, if you want to read file other than apk, you shoud use invoke getFileData(), and pass the
+    absolute path.
+    */
+    static void setResourcePath(const char *pszResourcePath);
+
+    /**
+    @brief   Generate a CCDictionary pointer by file
+    @param   pFileName  The file name of *.plist file
+    @return  The CCDictionary pointer generated from the file
+    */
+    static CCDictionary<std::string, CCObject*> *dictionaryWithContentsOfFile(const char *pFileName);
+
+	/*
+	@brief The same meaning as dictionaryWithContentsOfFile(), but it doesn't call autorelease, so the
+	       invoker should call release().
+	*/
+	static CCDictionary<std::string, CCObject*> *dictionaryWithContentsOfFileThreadSafe(const char *pFileName);
+
+    /**
+    @brief   Get the writeable path
+    @return  The path that can write/read file
+    */
+    static std::string getWriteablePath();
+
+    /**
+    @brief Set/Get whether pop-up a message box when the image load failed
+    */
+    static void setIsPopupNotify(bool bNotify);
+    static bool getIsPopupNotify();
+
+    ///////////////////////////////////////////////////
+    // interfaces on wophone
+    ///////////////////////////////////////////////////
+    /**
+    @brief  Set the resource zip file name
+    @param pszZipFileName The relative path of the .zip file
+    */
+    static void setResource(const char* pszZipFileName);
+
+    ///////////////////////////////////////////////////
+    // interfaces on ios
+    ///////////////////////////////////////////////////
+    static int ccLoadFileIntoMemory(const char *filename, unsigned char **out);
+};
+
+class CCFileData
+{
+public:
+    CCFileData(const char* pszFileName, const char* pszMode)
+        : m_pBuffer(0)
+        , m_uSize(0)
+    {
+        m_pBuffer = CCFileUtils::getFileData(pszFileName, pszMode, &m_uSize);
+    }
+    ~CCFileData()
+    {
+        CC_SAFE_DELETE_ARRAY(m_pBuffer);
+    }
+
+    bool reset(const char* pszFileName, const char* pszMode)
+    {
+        CC_SAFE_DELETE_ARRAY(m_pBuffer);
+        m_uSize = 0;
+        m_pBuffer = CCFileUtils::getFileData(pszFileName, pszMode, &m_uSize);
+        return (m_pBuffer) ? true : false;
+    }
+
+    CC_SYNTHESIZE_READONLY(unsigned char *, m_pBuffer, Buffer);
+    CC_SYNTHESIZE_READONLY(unsigned long ,  m_uSize,   Size);
+};
+
+NS_CC_END;
+
+#endif	// end of __CC_EGLVIEW_PLATFORM_H__