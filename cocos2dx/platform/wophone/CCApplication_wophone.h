--- conflicted
+++ resolved
@@ -1,52 +1,52 @@
-#ifndef  __CC_APPLICATION_WOPHONE_H__
-#define  __CC_APPLICATION_WOPHONE_H__
-
-#include "TG3.h"
-#include "CCDirector.h"
-
-NS_CC_BEGIN;
-
-class CC_DLL CCApplication : public  TApplication
-{
-public:
-    CCApplication();
-    virtual ~CCApplication();
-
-    virtual Boolean EventHandler(EventType * pEvent);
-
-public:
-    /**
-    @brief	Implement for initialize OpenGL instance, set source path, etc...
-    */
-    virtual bool initInstance() = 0;
-
-    /**
-    @brief	Implement CCDirector and CCScene init code here.
-    @return true    Initialize success, app continue.
-    @return false   Initialize failed, app terminate.
-    */
-    virtual bool applicationDidFinishLaunching() = 0;
-
-    /**
-    @brief  The function be called when the application enter background
-    @param  the pointer of the application
-    */
-    virtual void applicationDidEnterBackground() = 0;
-
-    /**
-    @brief  The function be called when the application enter foreground
-    @param  the pointer of the application
-    */
-    virtual void applicationWillEnterForeground() = 0;
-
-    /**
-    @brief	Callback by CCDirector for limit FPS.
-    @interval       The time, which expressed in second in second, between current frame and next. 
-    */
-    void setAnimationInterval(double interval);
-
-    typedef enum
-    {
+#ifndef  __CC_APPLICATION_WOPHONE_H__
+#define  __CC_APPLICATION_WOPHONE_H__
+
+#include "TG3.h"
+#include "CCDirector.h"
+
+NS_CC_BEGIN;
+
+class CC_DLL CCApplication : public  TApplication
+{
+public:
+    CCApplication();
+    virtual ~CCApplication();
+
+    virtual Boolean EventHandler(EventType * pEvent);
+
+public:
+    /**
+    @brief	Implement for initialize OpenGL instance, set source path, etc...
+    */
+    virtual bool initInstance() = 0;
+
+    /**
+    @brief	Implement CCDirector and CCScene init code here.
+    @return true    Initialize success, app continue.
+    @return false   Initialize failed, app terminate.
+    */
+    virtual bool applicationDidFinishLaunching() = 0;
+
+    /**
+    @brief  The function be called when the application enter background
+    @param  the pointer of the application
+    */
+    virtual void applicationDidEnterBackground() = 0;
+
+    /**
+    @brief  The function be called when the application enter foreground
+    @param  the pointer of the application
+    */
+    virtual void applicationWillEnterForeground() = 0;
+
+    /**
+    @brief	Callback by CCDirector for limit FPS.
+    @interval       The time, which expressed in second in second, between current frame and next. 
+    */
+    void setAnimationInterval(double interval);
+
+    typedef enum
+    {
         /// Device oriented vertically, home button on the bottom
         kOrientationPortrait = 0,
         /// Device oriented vertically, home button on the top
@@ -55,71 +55,68 @@
         kOrientationLandscapeLeft = 2,
         /// Device oriented horizontally, home button on the left
         kOrientationLandscapeRight = 3,
-    } Orientation;
-
-    /**
-    @brief	Callback by CCDirector for change device orientation.
-    @orientation    The defination of orientation which CCDirector want change to.
-    @return         The actual orientation of the application.
-    */
-    Orientation setOrientation(Orientation orientation);
-
-    /**
-    @brief	Get status bar rectangle in EGLView window.
-    */
-    void    statusBarFrame(CCRect * rect);
-
-    /**
-    @brief	Get current applicaiton instance.
-    @return Current application instance pointer.
-    */
-    static CCApplication& sharedApplication();
-
-    /**
-    @brief Get the data path of the Application.
-    @return If the app is installed,the return value is the "Const" path of the application,
-    else the return value is "/NEWPLUS/TG3/ConstData/"
-    */
-    const char* getAppDataPath();
-
-<<<<<<< HEAD
-=======
-    /**
-    @brief Get the writable path for the Application.
-    @return If the app is installed,the return value is the "Data" path of the application.
-    else the return value is "/NEWPLUS/TG3/TDA_DATA/Data/Data/"
-    */
-    const char* getAppWritablePath();
-
->>>>>>> 9613dce6
-    void switchNotify(int nTurnOn);
-
-    /**
-    @brief	Wophone hasn't support window rotate orientation with EGL, so use orientation table instead.
-    */
-    static void  setDesignOrientation(UInt32 uOrientation);
-    static UInt32 getDesignOrientation();
-
-protected:
-    bool isInBackground();
-    void StartMainLoop();
-    void StopMainLoop();
-
-protected:
-    static Int32 _OnAppIdle(MESSAGE_t * pMsg, UInt32 uData);
-
-    MESSAGE_t   m_tMsg;
-    bool        m_bRunning;
-    bool        m_bNeedStop;
-    bool        m_bInBackground;
-    char        m_AppDataPath[EOS_FILE_MAX_PATH];
-    char        m_AppWritablePath[EOS_FILE_MAX_PATH];
-
-    static CCApplication *  sm_pSharedApplication;
-    static UInt32           sm_uDesignOrientation;
-    static const Orientation * const sm_OrientationTable[];
-};
-
-NS_CC_END;
-
-#endif // __CC_APPLICATION_WOPHONE_H__
+    } Orientation;
+
+    /**
+    @brief	Callback by CCDirector for change device orientation.
+    @orientation    The defination of orientation which CCDirector want change to.
+    @return         The actual orientation of the application.
+    */
+    Orientation setOrientation(Orientation orientation);
+
+    /**
+    @brief	Get status bar rectangle in EGLView window.
+    */
+    void    statusBarFrame(CCRect * rect);
+
+    /**
+    @brief	Get current applicaiton instance.
+    @return Current application instance pointer.
+    */
+    static CCApplication& sharedApplication();
+
+    /**
+    @brief Get the data path of the Application.
+    @return If the app is installed,the return value is the "Const" path of the application,
+    else the return value is "/NEWPLUS/TG3/ConstData/"
+    */
+    const char* getAppDataPath();
+
+    /**
+    @brief Get the writable path for the Application.
+    @return If the app is installed,the return value is the "Data" path of the application.
+    else the return value is "/NEWPLUS/TG3/TDA_DATA/Data/Data/"
+    */
+    const char* getAppWritablePath();
+
+    void switchNotify(int nTurnOn);
+
+    /**
+    @brief	Wophone hasn't support window rotate orientation with EGL, so use orientation table instead.
+    */
+    static void  setDesignOrientation(UInt32 uOrientation);
+    static UInt32 getDesignOrientation();
+
+protected:
+    bool isInBackground();
+    void StartMainLoop();
+    void StopMainLoop();
+
+protected:
+    static Int32 _OnAppIdle(MESSAGE_t * pMsg, UInt32 uData);
+
+    MESSAGE_t   m_tMsg;
+    bool        m_bRunning;
+    bool        m_bNeedStop;
+    bool        m_bInBackground;
+    char        m_AppDataPath[EOS_FILE_MAX_PATH];
+    char        m_AppWritablePath[EOS_FILE_MAX_PATH];
+
+    static CCApplication *  sm_pSharedApplication;
+    static UInt32           sm_uDesignOrientation;
+    static const Orientation * const sm_OrientationTable[];
+};
+
+NS_CC_END;
+
+#endif // __CC_APPLICATION_WOPHONE_H__