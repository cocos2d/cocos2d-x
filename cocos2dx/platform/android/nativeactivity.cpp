--- conflicted
+++ resolved
@@ -394,33 +394,6 @@
 */
 static int32_t handle_key_input(AInputEvent *event)
 {
-<<<<<<< HEAD
-	if (AKeyEvent_getAction(event) == AKEY_EVENT_ACTION_UP)
-	{
-		switch (AKeyEvent_getKeyCode(event))
-		{
-		case AKEYCODE_BACK:	
-			{
-				cocos2d::KeyboardEvent event;	
-				event._keyCode = cocos2d::KeyboardEvent::KeyCode::KEY_BACKSPACE;
-				cocos2d::EventDispatcher::getInstance()->dispatchEvent(&event);
-				LOGI("AKEYCODE_BACK");
-			}			
-			return 1;			
-		case AKEYCODE_MENU:		
-			{
-				cocos2d::KeyboardEvent event;	
-				event._keyCode = cocos2d::KeyboardEvent::KeyCode::KEY_MENU;
-				cocos2d::EventDispatcher::getInstance()->dispatchEvent(&event);
-				LOGI("AKEYCODE_MENU");
-			}			
-			return 1;			
-		default:
-			break;
-		}
-	}
-	return 0;
-=======
     if (AKeyEvent_getAction(event) == AKEY_EVENT_ACTION_UP)
     {
         switch (AKeyEvent_getKeyCode(event))
@@ -442,7 +415,6 @@
         }
     }
     return 0;
->>>>>>> e06b5061
 }
 
 /**
@@ -625,13 +597,6 @@
                             // ACONFIGURATION_ORIENTATION_ANY
                             // ACONFIGURATION_ORIENTATION_PORT
                             // ACONFIGURATION_ORIENTATION_SQUARE
-<<<<<<< HEAD
-                            cocos2d::AccelerationEvent accEvent;
-                            accEvent.acc.x = event.acceleration.x;
-                            accEvent.acc.y = event.acceleration.y;
-                            accEvent.acc.z = event.acceleration.z;
-                            accEvent.acc.timestamp = 0;
-=======
                             cocos2d::Acceleration acc;
                             acc.x = event.acceleration.x;
                             acc.y = event.acceleration.y;
@@ -639,7 +604,6 @@
                             acc.timestamp = 0;
                             cocos2d::AccelerationEvent accEvent(acc);
 
->>>>>>> e06b5061
                             cocos2d::EventDispatcher::getInstance()->dispatchEvent(&accEvent);
                         } else {
                             // ACONFIGURATION_ORIENTATION_LAND
