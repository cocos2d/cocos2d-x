--- conflicted
+++ resolved
@@ -386,15 +386,9 @@
                 }
 
 				/* Remove spaces at the beginning of a new line. */
-<<<<<<< HEAD
-				while (i < charLength && pString.charAt(i) == ' ') {
-					++i;
-				}
-=======
                 while (pString.charAt(i) == ' ') {
                     ++i;
                 }
->>>>>>> fa050f90
 
                 start = i;
             }
