--- conflicted
+++ resolved
@@ -123,13 +123,9 @@
 
 EGLView::~EGLView()
 {
-<<<<<<< HEAD
+    CCLOGINFO("deallocing EGLView: %p", this);
     glfwTerminate();
     s_pEglView = nullptr;
-=======
-    CCLOGINFO("deallocing EGLView: %p", this);
-    s_sharedView = NULL;
->>>>>>> e41eaf73
 }
 
 bool EGLView::create()
