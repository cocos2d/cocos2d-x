--- conflicted
+++ resolved
@@ -51,11 +51,7 @@
 void CCMessageBox(const char * pszMsg, const char * pszTitle)
 {
     //MessageBoxA(NULL, pszMsg, pszTitle, MB_OK);
-<<<<<<< HEAD
-    CCLog(pszMsg);
-=======
     CCLog("%s", pszMsg);
->>>>>>> 05ef5e0d
 }
 
 void CCLuaLog(const char * pszFormat)
