#include "CCApplication.h"

#include "CCDirector.h"

/**
@brief	This function change the PVRFrame show/hide setting in register.
@param  bEnable If true show the PVRFrame window, otherwise hide.
*/
static void PVRFrameEnableControlWindow(bool bEnable);

NS_CC_BEGIN;

// sharedApplication pointer
CCApplication * CCApplication::sm_pSharedApplication = 0;

CCApplication::CCApplication()
: m_hInstance(NULL)
, m_hAccelTable(NULL)
{
    m_hInstance	= GetModuleHandle(NULL);
    m_nAnimationInterval.QuadPart = 0;
    CC_ASSERT(! sm_pSharedApplication);
    sm_pSharedApplication = this;
}

CCApplication::~CCApplication()
{
    CC_ASSERT(this == sm_pSharedApplication);
    sm_pSharedApplication = NULL;
}

int CCApplication::run()
{
    PVRFrameEnableControlWindow(false);

    // Main message loop:
    MSG msg;
    LARGE_INTEGER nFreq;
    LARGE_INTEGER nLast;
    LARGE_INTEGER nNow;

    QueryPerformanceFrequency(&nFreq);
    QueryPerformanceCounter(&nLast);

    // Initialize instance and cocos2d.
    if (! initInstance() || ! applicationDidFinishLaunching())
    {
        return 0;
    }

    CCEGLView& mainWnd = CCEGLView::sharedOpenGLView();
    mainWnd.centerWindow();
    ShowWindow(mainWnd.getHWnd(), SW_SHOW);

    while (1)
    {
        if (! PeekMessage(&msg, NULL, 0, 0, PM_REMOVE))
        {
            // Get current time tick.
            QueryPerformanceCounter(&nNow);

            // If it's the time to draw next frame, draw it, else sleep a while.
            if (nNow.QuadPart - nLast.QuadPart > m_nAnimationInterval.QuadPart)
            {
                nLast.QuadPart = nNow.QuadPart;
                CCDirector::sharedDirector()->mainLoop();
            }
            else
            {
                Sleep(0);
            }
            continue;
        }

        if (WM_QUIT == msg.message)
        {
            // Quit message loop.
            break;
        }

        // Deal with windows message.
        if (! m_hAccelTable || ! TranslateAccelerator(msg.hwnd, m_hAccelTable, &msg))
        {
            TranslateMessage(&msg);
            DispatchMessage(&msg);
        }
    }

    return (int) msg.wParam;
}

void CCApplication::setAnimationInterval(double interval)
{
    LARGE_INTEGER nFreq;
    QueryPerformanceFrequency(&nFreq);
    m_nAnimationInterval.QuadPart = (LONGLONG)(interval * nFreq.QuadPart);
}

CCApplication::Orientation CCApplication::setOrientation(Orientation orientation)
{
    // swap width and height
    CCEGLView * pView = CCDirector::sharedDirector()->getOpenGLView();
    if (pView)
    {
        return (Orientation)pView->setDeviceOrientation(orientation);
    }
    return (Orientation)CCDirector::sharedDirector()->getDeviceOrientation();
}

void CCApplication::statusBarFrame(CCRect * rect)
{
    if (rect)
    {
        // Windows doesn't have status bar.
        *rect = CCRectMake(0, 0, 0, 0);
    }
}

//////////////////////////////////////////////////////////////////////////
// static member function
//////////////////////////////////////////////////////////////////////////
CCApplication& CCApplication::sharedApplication()
{
    CC_ASSERT(sm_pSharedApplication);
    return *sm_pSharedApplication;
}

ccLanguageType CCApplication::getCurrentLanguage()
{
    ccLanguageType ret = kLanguageEnglish;

<<<<<<< HEAD
    do 
    {
        int nCount = sizeof(arrayChineseCode) / sizeof(int);
        for (int i = 0; i < nCount; ++i)
        {
            if (arrayChineseCode[i] == LanguageID)
            {
                if (LanguageID == 2052)
                {
                    ret = kLanguageChinese_Simplified;
                }
                else
                {
                    ret = kLanguageChinese_Traditional;
                }
                break;
            }
        }

        CC_BREAK_IF(kLanguageEnglish != ret);

        if (1041 == LanguageID)
        {
            ret = kLanguageJapanese;
        }
    } while (0);
=======
	LCID localeID = GetUserDefaultLCID();
	unsigned short primaryLanguageID = localeID & 0xFF;
	
	switch (primaryLanguageID)
	{
		case LANG_CHINESE:
			ret = kLanguageChinese;
			break;
		case LANG_FRENCH:
			ret = kLanguageFrench;
			break;
		case LANG_ITALIAN:
			ret = kLanguageItalian;
			break;
		case LANG_GERMAN:
			ret = kLanguageGerman;
			break;
		case LANG_SPANISH:
			ret = kLanguageSpanish;
			break;
		case LANG_RUSSIAN:
			ret = kLanguageRussian;
			break;
	}
>>>>>>> 1769e455

    return ret;
}

NS_CC_END;

//////////////////////////////////////////////////////////////////////////
// Local function
//////////////////////////////////////////////////////////////////////////
static void PVRFrameEnableControlWindow(bool bEnable)
{
    HKEY hKey = 0;

    // Open PVRFrame control key, if not exist create it.
    if(ERROR_SUCCESS != RegCreateKeyExW(HKEY_CURRENT_USER,
        L"Software\\Imagination Technologies\\PVRVFRame\\STARTUP\\",
        0,
        0,
        REG_OPTION_NON_VOLATILE,
        KEY_ALL_ACCESS,
        0,
        &hKey,
        NULL))
    {
        return;
    }

    const wchar_t * wszValue = L"hide_gui";
    const wchar_t * wszNewData = (bEnable) ? L"NO" : L"YES";
    wchar_t wszOldData[256] = {0};
    DWORD   dwSize = sizeof(wszOldData);
    LSTATUS status = RegQueryValueExW(hKey, wszValue, 0, NULL, (LPBYTE)wszOldData, &dwSize);
    if (ERROR_FILE_NOT_FOUND == status              // the key not exist
        || (ERROR_SUCCESS == status                 // or the hide_gui value is exist
        && 0 != wcscmp(wszNewData, wszOldData)))    // but new data and old data not equal
    {
        dwSize = sizeof(wchar_t) * (wcslen(wszNewData) + 1);
        RegSetValueEx(hKey, wszValue, 0, REG_SZ, (const BYTE *)wszNewData, dwSize);
    }

    RegCloseKey(hKey);
}
<|MERGE_RESOLUTION|>--- conflicted
+++ resolved
@@ -1,226 +1,199 @@
-#include "CCApplication.h"
-
-#include "CCDirector.h"
-
-/**
-@brief	This function change the PVRFrame show/hide setting in register.
-@param  bEnable If true show the PVRFrame window, otherwise hide.
-*/
-static void PVRFrameEnableControlWindow(bool bEnable);
-
-NS_CC_BEGIN;
-
-// sharedApplication pointer
-CCApplication * CCApplication::sm_pSharedApplication = 0;
-
-CCApplication::CCApplication()
-: m_hInstance(NULL)
-, m_hAccelTable(NULL)
-{
-    m_hInstance	= GetModuleHandle(NULL);
-    m_nAnimationInterval.QuadPart = 0;
-    CC_ASSERT(! sm_pSharedApplication);
-    sm_pSharedApplication = this;
-}
-
-CCApplication::~CCApplication()
-{
-    CC_ASSERT(this == sm_pSharedApplication);
-    sm_pSharedApplication = NULL;
-}
-
-int CCApplication::run()
-{
-    PVRFrameEnableControlWindow(false);
-
-    // Main message loop:
-    MSG msg;
-    LARGE_INTEGER nFreq;
-    LARGE_INTEGER nLast;
-    LARGE_INTEGER nNow;
-
-    QueryPerformanceFrequency(&nFreq);
-    QueryPerformanceCounter(&nLast);
-
-    // Initialize instance and cocos2d.
-    if (! initInstance() || ! applicationDidFinishLaunching())
-    {
-        return 0;
-    }
-
-    CCEGLView& mainWnd = CCEGLView::sharedOpenGLView();
-    mainWnd.centerWindow();
-    ShowWindow(mainWnd.getHWnd(), SW_SHOW);
-
-    while (1)
-    {
-        if (! PeekMessage(&msg, NULL, 0, 0, PM_REMOVE))
-        {
-            // Get current time tick.
-            QueryPerformanceCounter(&nNow);
-
-            // If it's the time to draw next frame, draw it, else sleep a while.
-            if (nNow.QuadPart - nLast.QuadPart > m_nAnimationInterval.QuadPart)
-            {
-                nLast.QuadPart = nNow.QuadPart;
-                CCDirector::sharedDirector()->mainLoop();
-            }
-            else
-            {
-                Sleep(0);
-            }
-            continue;
-        }
-
-        if (WM_QUIT == msg.message)
-        {
-            // Quit message loop.
-            break;
-        }
-
-        // Deal with windows message.
-        if (! m_hAccelTable || ! TranslateAccelerator(msg.hwnd, m_hAccelTable, &msg))
-        {
-            TranslateMessage(&msg);
-            DispatchMessage(&msg);
-        }
-    }
-
-    return (int) msg.wParam;
-}
-
-void CCApplication::setAnimationInterval(double interval)
-{
-    LARGE_INTEGER nFreq;
-    QueryPerformanceFrequency(&nFreq);
-    m_nAnimationInterval.QuadPart = (LONGLONG)(interval * nFreq.QuadPart);
-}
-
-CCApplication::Orientation CCApplication::setOrientation(Orientation orientation)
-{
-    // swap width and height
-    CCEGLView * pView = CCDirector::sharedDirector()->getOpenGLView();
-    if (pView)
-    {
-        return (Orientation)pView->setDeviceOrientation(orientation);
-    }
-    return (Orientation)CCDirector::sharedDirector()->getDeviceOrientation();
-}
-
-void CCApplication::statusBarFrame(CCRect * rect)
-{
-    if (rect)
-    {
-        // Windows doesn't have status bar.
-        *rect = CCRectMake(0, 0, 0, 0);
-    }
-}
-
-//////////////////////////////////////////////////////////////////////////
-// static member function
-//////////////////////////////////////////////////////////////////////////
-CCApplication& CCApplication::sharedApplication()
-{
-    CC_ASSERT(sm_pSharedApplication);
-    return *sm_pSharedApplication;
-}
-
-ccLanguageType CCApplication::getCurrentLanguage()
-{
-    ccLanguageType ret = kLanguageEnglish;
-
-<<<<<<< HEAD
-    do 
-    {
-        int nCount = sizeof(arrayChineseCode) / sizeof(int);
-        for (int i = 0; i < nCount; ++i)
-        {
-            if (arrayChineseCode[i] == LanguageID)
-            {
-                if (LanguageID == 2052)
-                {
-                    ret = kLanguageChinese_Simplified;
-                }
-                else
-                {
-                    ret = kLanguageChinese_Traditional;
-                }
-                break;
-            }
-        }
-
-        CC_BREAK_IF(kLanguageEnglish != ret);
-
-        if (1041 == LanguageID)
-        {
-            ret = kLanguageJapanese;
-        }
-    } while (0);
-=======
-	LCID localeID = GetUserDefaultLCID();
-	unsigned short primaryLanguageID = localeID & 0xFF;
-	
-	switch (primaryLanguageID)
-	{
-		case LANG_CHINESE:
-			ret = kLanguageChinese;
-			break;
-		case LANG_FRENCH:
-			ret = kLanguageFrench;
-			break;
-		case LANG_ITALIAN:
-			ret = kLanguageItalian;
-			break;
-		case LANG_GERMAN:
-			ret = kLanguageGerman;
-			break;
-		case LANG_SPANISH:
-			ret = kLanguageSpanish;
-			break;
-		case LANG_RUSSIAN:
-			ret = kLanguageRussian;
-			break;
-	}
->>>>>>> 1769e455
-
-    return ret;
-}
-
-NS_CC_END;
-
-//////////////////////////////////////////////////////////////////////////
-// Local function
-//////////////////////////////////////////////////////////////////////////
-static void PVRFrameEnableControlWindow(bool bEnable)
-{
-    HKEY hKey = 0;
-
-    // Open PVRFrame control key, if not exist create it.
-    if(ERROR_SUCCESS != RegCreateKeyExW(HKEY_CURRENT_USER,
-        L"Software\\Imagination Technologies\\PVRVFRame\\STARTUP\\",
-        0,
-        0,
-        REG_OPTION_NON_VOLATILE,
-        KEY_ALL_ACCESS,
-        0,
-        &hKey,
-        NULL))
-    {
-        return;
-    }
-
-    const wchar_t * wszValue = L"hide_gui";
-    const wchar_t * wszNewData = (bEnable) ? L"NO" : L"YES";
-    wchar_t wszOldData[256] = {0};
-    DWORD   dwSize = sizeof(wszOldData);
-    LSTATUS status = RegQueryValueExW(hKey, wszValue, 0, NULL, (LPBYTE)wszOldData, &dwSize);
-    if (ERROR_FILE_NOT_FOUND == status              // the key not exist
-        || (ERROR_SUCCESS == status                 // or the hide_gui value is exist
-        && 0 != wcscmp(wszNewData, wszOldData)))    // but new data and old data not equal
-    {
-        dwSize = sizeof(wchar_t) * (wcslen(wszNewData) + 1);
-        RegSetValueEx(hKey, wszValue, 0, REG_SZ, (const BYTE *)wszNewData, dwSize);
-    }
-
-    RegCloseKey(hKey);
-}
+#include "CCApplication.h"
+
+#include "CCDirector.h"
+
+/**
+@brief	This function change the PVRFrame show/hide setting in register.
+@param  bEnable If true show the PVRFrame window, otherwise hide.
+*/
+static void PVRFrameEnableControlWindow(bool bEnable);
+
+NS_CC_BEGIN;
+
+// sharedApplication pointer
+CCApplication * CCApplication::sm_pSharedApplication = 0;
+
+CCApplication::CCApplication()
+: m_hInstance(NULL)
+, m_hAccelTable(NULL)
+{
+    m_hInstance	= GetModuleHandle(NULL);
+    m_nAnimationInterval.QuadPart = 0;
+    CC_ASSERT(! sm_pSharedApplication);
+    sm_pSharedApplication = this;
+}
+
+CCApplication::~CCApplication()
+{
+    CC_ASSERT(this == sm_pSharedApplication);
+    sm_pSharedApplication = NULL;
+}
+
+int CCApplication::run()
+{
+    PVRFrameEnableControlWindow(false);
+
+    // Main message loop:
+    MSG msg;
+    LARGE_INTEGER nFreq;
+    LARGE_INTEGER nLast;
+    LARGE_INTEGER nNow;
+
+    QueryPerformanceFrequency(&nFreq);
+    QueryPerformanceCounter(&nLast);
+
+    // Initialize instance and cocos2d.
+    if (! initInstance() || ! applicationDidFinishLaunching())
+    {
+        return 0;
+    }
+
+    CCEGLView& mainWnd = CCEGLView::sharedOpenGLView();
+    mainWnd.centerWindow();
+    ShowWindow(mainWnd.getHWnd(), SW_SHOW);
+
+    while (1)
+    {
+        if (! PeekMessage(&msg, NULL, 0, 0, PM_REMOVE))
+        {
+            // Get current time tick.
+            QueryPerformanceCounter(&nNow);
+
+            // If it's the time to draw next frame, draw it, else sleep a while.
+            if (nNow.QuadPart - nLast.QuadPart > m_nAnimationInterval.QuadPart)
+            {
+                nLast.QuadPart = nNow.QuadPart;
+                CCDirector::sharedDirector()->mainLoop();
+            }
+            else
+            {
+                Sleep(0);
+            }
+            continue;
+        }
+
+        if (WM_QUIT == msg.message)
+        {
+            // Quit message loop.
+            break;
+        }
+
+        // Deal with windows message.
+        if (! m_hAccelTable || ! TranslateAccelerator(msg.hwnd, m_hAccelTable, &msg))
+        {
+            TranslateMessage(&msg);
+            DispatchMessage(&msg);
+        }
+    }
+
+    return (int) msg.wParam;
+}
+
+void CCApplication::setAnimationInterval(double interval)
+{
+    LARGE_INTEGER nFreq;
+    QueryPerformanceFrequency(&nFreq);
+    m_nAnimationInterval.QuadPart = (LONGLONG)(interval * nFreq.QuadPart);
+}
+
+CCApplication::Orientation CCApplication::setOrientation(Orientation orientation)
+{
+    // swap width and height
+    CCEGLView * pView = CCDirector::sharedDirector()->getOpenGLView();
+    if (pView)
+    {
+        return (Orientation)pView->setDeviceOrientation(orientation);
+    }
+    return (Orientation)CCDirector::sharedDirector()->getDeviceOrientation();
+}
+
+void CCApplication::statusBarFrame(CCRect * rect)
+{
+    if (rect)
+    {
+        // Windows doesn't have status bar.
+        *rect = CCRectMake(0, 0, 0, 0);
+    }
+}
+
+//////////////////////////////////////////////////////////////////////////
+// static member function
+//////////////////////////////////////////////////////////////////////////
+CCApplication& CCApplication::sharedApplication()
+{
+    CC_ASSERT(sm_pSharedApplication);
+    return *sm_pSharedApplication;
+}
+
+ccLanguageType CCApplication::getCurrentLanguage()
+{
+    ccLanguageType ret = kLanguageEnglish;
+
+    do 
+    {
+        int nCount = sizeof(arrayChineseCode) / sizeof(int);
+        for (int i = 0; i < nCount; ++i)
+        {
+            if (arrayChineseCode[i] == LanguageID)
+            {
+                if (LanguageID == 2052)
+                {
+                    ret = kLanguageChinese_Simplified;
+                }
+                else
+                {
+                    ret = kLanguageChinese_Traditional;
+                }
+                break;
+            }
+        }
+
+        CC_BREAK_IF(kLanguageEnglish != ret);
+
+        if (1041 == LanguageID)
+        {
+            ret = kLanguageJapanese;
+        }
+    } while (0);
+
+    return ret;
+}
+
+NS_CC_END;
+
+//////////////////////////////////////////////////////////////////////////
+// Local function
+//////////////////////////////////////////////////////////////////////////
+static void PVRFrameEnableControlWindow(bool bEnable)
+{
+    HKEY hKey = 0;
+
+    // Open PVRFrame control key, if not exist create it.
+    if(ERROR_SUCCESS != RegCreateKeyExW(HKEY_CURRENT_USER,
+        L"Software\\Imagination Technologies\\PVRVFRame\\STARTUP\\",
+        0,
+        0,
+        REG_OPTION_NON_VOLATILE,
+        KEY_ALL_ACCESS,
+        0,
+        &hKey,
+        NULL))
+    {
+        return;
+    }
+
+    const wchar_t * wszValue = L"hide_gui";
+    const wchar_t * wszNewData = (bEnable) ? L"NO" : L"YES";
+    wchar_t wszOldData[256] = {0};
+    DWORD   dwSize = sizeof(wszOldData);
+    LSTATUS status = RegQueryValueExW(hKey, wszValue, 0, NULL, (LPBYTE)wszOldData, &dwSize);
+    if (ERROR_FILE_NOT_FOUND == status              // the key not exist
+        || (ERROR_SUCCESS == status                 // or the hide_gui value is exist
+        && 0 != wcscmp(wszNewData, wszOldData)))    // but new data and old data not equal
+    {
+        dwSize = sizeof(wchar_t) * (wcslen(wszNewData) + 1);
+        RegSetValueEx(hKey, wszValue, 0, REG_SZ, (const BYTE *)wszNewData, dwSize);
+    }
+
+    RegCloseKey(hKey);
+}