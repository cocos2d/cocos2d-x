/****************************************************************************
Copyright (c) 2010 cocos2d-x.org

http://www.cocos2d-x.org

Permission is hereby granted, free of charge, to any person obtaining a copy
of this software and associated documentation files (the "Software"), to deal
in the Software without restriction, including without limitation the rights
to use, copy, modify, merge, publish, distribute, sublicense, and/or sell
copies of the Software, and to permit persons to whom the Software is
furnished to do so, subject to the following conditions:

The above copyright notice and this permission notice shall be included in
all copies or substantial portions of the Software.

THE SOFTWARE IS PROVIDED "AS IS", WITHOUT WARRANTY OF ANY KIND, EXPRESS OR
IMPLIED, INCLUDING BUT NOT LIMITED TO THE WARRANTIES OF MERCHANTABILITY,
FITNESS FOR A PARTICULAR PURPOSE AND NONINFRINGEMENT. IN NO EVENT SHALL THE
AUTHORS OR COPYRIGHT HOLDERS BE LIABLE FOR ANY CLAIM, DAMAGES OR OTHER
LIABILITY, WHETHER IN AN ACTION OF CONTRACT, TORT OR OTHERWISE, ARISING FROM,
OUT OF OR IN CONNECTION WITH THE SOFTWARE OR THE USE OR OTHER DEALINGS IN
THE SOFTWARE.
****************************************************************************/

#ifndef __CCX_EGLVIEW_UPHONE_H__
#define __CCX_EGLVIEW_UPHONE_H__

#include "GuiBase.h"
#include "TWindow.h"

#include "CGGeometry.h"

class TApplication;

namespace   cocos2d {
class NSSet;
class CCTouch;
class EGLTouchDelegate;

class CCXEGL;

class CCX_DLL CCXEGLView : public TWindow
{
public:

    CCXEGLView(TApplication * pApp);
    virtual ~CCXEGLView();

    virtual Boolean AfterCreate(void);
    virtual Boolean EventHandler(TApplication * pApp, EventType * pEvent);

	CGRect  getFrame();
    CGSize  getSize();
    bool    isOpenGLReady();
    void    release();
    void    setTouchDelegate(EGLTouchDelegate * pDelegate);
    void    swapBuffers();

protected:
    Boolean OnPenDown(EventType* pEvent, Int32 nIndex);
    Boolean OnPenUp(EventType* pEvent, Int32 nIndex);
    Boolean OnPenMove(EventType* pEvent);

private:

<<<<<<< HEAD
    MESSAGE_t m_tMsg;
    CCXEGL *            m_pEGL;

    bool                m_bCaptured;
    NSSet *             m_pSet;
    CCTouch *           m_pTouch;
    EGLTouchDelegate *  m_pDelegate;

    int                 m_nPenEventNum;
=======
    EGLTouchDelegate *  m_pDelegate;

    CCXEGL *            m_pEGL;
>>>>>>> e581ff08
};

}   // end of namespace   cocos2d

#endif	// end of __CCX_EGLVIEW_UPHONE_H__
<|MERGE_RESOLUTION|>--- conflicted
+++ resolved
@@ -1,85 +1,73 @@
-/****************************************************************************
-Copyright (c) 2010 cocos2d-x.org
+/****************************************************************************
+Copyright (c) 2010 cocos2d-x.org
+
+http://www.cocos2d-x.org
+
+Permission is hereby granted, free of charge, to any person obtaining a copy
+of this software and associated documentation files (the "Software"), to deal
+in the Software without restriction, including without limitation the rights
+to use, copy, modify, merge, publish, distribute, sublicense, and/or sell
+copies of the Software, and to permit persons to whom the Software is
+furnished to do so, subject to the following conditions:
+
+The above copyright notice and this permission notice shall be included in
+all copies or substantial portions of the Software.
+
+THE SOFTWARE IS PROVIDED "AS IS", WITHOUT WARRANTY OF ANY KIND, EXPRESS OR
+IMPLIED, INCLUDING BUT NOT LIMITED TO THE WARRANTIES OF MERCHANTABILITY,
+FITNESS FOR A PARTICULAR PURPOSE AND NONINFRINGEMENT. IN NO EVENT SHALL THE
+AUTHORS OR COPYRIGHT HOLDERS BE LIABLE FOR ANY CLAIM, DAMAGES OR OTHER
+LIABILITY, WHETHER IN AN ACTION OF CONTRACT, TORT OR OTHERWISE, ARISING FROM,
+OUT OF OR IN CONNECTION WITH THE SOFTWARE OR THE USE OR OTHER DEALINGS IN
+THE SOFTWARE.
+****************************************************************************/
+
+#ifndef __CCX_EGLVIEW_UPHONE_H__
+#define __CCX_EGLVIEW_UPHONE_H__
+
+#include "GuiBase.h"
+#include "TWindow.h"
+
+#include "CGGeometry.h"
+
+class TApplication;
+
+namespace   cocos2d {
+class NSSet;
+class CCTouch;
+class EGLTouchDelegate;
+
+class CCXEGL;
+
+class CCX_DLL CCXEGLView : public TWindow
+{
+public:
+
+    CCXEGLView(TApplication * pApp);
+    virtual ~CCXEGLView();
+
+    virtual Boolean AfterCreate(void);
+    virtual Boolean EventHandler(TApplication * pApp, EventType * pEvent);
+
+	CGRect  getFrame();
+    CGSize  getSize();
+    bool    isOpenGLReady();
+    void    release();
+    void    setTouchDelegate(EGLTouchDelegate * pDelegate);
+    void    swapBuffers();
+
+protected:
+    Boolean OnPenDown(EventType* pEvent, Int32 nIndex);
+    Boolean OnPenUp(EventType* pEvent, Int32 nIndex);
+    Boolean OnPenMove(EventType* pEvent);
+
+private:
 
-http://www.cocos2d-x.org
-
-Permission is hereby granted, free of charge, to any person obtaining a copy
-of this software and associated documentation files (the "Software"), to deal
-in the Software without restriction, including without limitation the rights
-to use, copy, modify, merge, publish, distribute, sublicense, and/or sell
-copies of the Software, and to permit persons to whom the Software is
-furnished to do so, subject to the following conditions:
-
-The above copyright notice and this permission notice shall be included in
-all copies or substantial portions of the Software.
-
-THE SOFTWARE IS PROVIDED "AS IS", WITHOUT WARRANTY OF ANY KIND, EXPRESS OR
-IMPLIED, INCLUDING BUT NOT LIMITED TO THE WARRANTIES OF MERCHANTABILITY,
-FITNESS FOR A PARTICULAR PURPOSE AND NONINFRINGEMENT. IN NO EVENT SHALL THE
-AUTHORS OR COPYRIGHT HOLDERS BE LIABLE FOR ANY CLAIM, DAMAGES OR OTHER
-LIABILITY, WHETHER IN AN ACTION OF CONTRACT, TORT OR OTHERWISE, ARISING FROM,
-OUT OF OR IN CONNECTION WITH THE SOFTWARE OR THE USE OR OTHER DEALINGS IN
-THE SOFTWARE.
-****************************************************************************/
-
-#ifndef __CCX_EGLVIEW_UPHONE_H__
-#define __CCX_EGLVIEW_UPHONE_H__
-
-#include "GuiBase.h"
-#include "TWindow.h"
-
-#include "CGGeometry.h"
-
-class TApplication;
-
-namespace   cocos2d {
-class NSSet;
-class CCTouch;
-class EGLTouchDelegate;
-
-class CCXEGL;
-
-class CCX_DLL CCXEGLView : public TWindow
-{
-public:
-
-    CCXEGLView(TApplication * pApp);
-    virtual ~CCXEGLView();
-
-    virtual Boolean AfterCreate(void);
-    virtual Boolean EventHandler(TApplication * pApp, EventType * pEvent);
-
-	CGRect  getFrame();
-    CGSize  getSize();
-    bool    isOpenGLReady();
-    void    release();
-    void    setTouchDelegate(EGLTouchDelegate * pDelegate);
-    void    swapBuffers();
-
-protected:
-    Boolean OnPenDown(EventType* pEvent, Int32 nIndex);
-    Boolean OnPenUp(EventType* pEvent, Int32 nIndex);
-    Boolean OnPenMove(EventType* pEvent);
-
-private:
-
-<<<<<<< HEAD
-    MESSAGE_t m_tMsg;
-    CCXEGL *            m_pEGL;
-
-    bool                m_bCaptured;
-    NSSet *             m_pSet;
-    CCTouch *           m_pTouch;
+    MESSAGE_t m_tMsg;
+    CCXEGL *            m_pEGL;
     EGLTouchDelegate *  m_pDelegate;
-
-    int                 m_nPenEventNum;
-=======
-    EGLTouchDelegate *  m_pDelegate;
-
-    CCXEGL *            m_pEGL;
->>>>>>> e581ff08
-};
-
-}   // end of namespace   cocos2d
-
-#endif	// end of __CCX_EGLVIEW_UPHONE_H__
+};
+
+}   // end of namespace   cocos2d
+
+#endif	// end of __CCX_EGLVIEW_UPHONE_H__