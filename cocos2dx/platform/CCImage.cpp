/****************************************************************************
Copyright (c) 2010 cocos2d-x.org

http://www.cocos2d-x.org

Permission is hereby granted, free of charge, to any person obtaining a copy
of this software and associated documentation files (the "Software"), to deal
in the Software without restriction, including without limitation the rights
to use, copy, modify, merge, publish, distribute, sublicense, and/or sell
copies of the Software, and to permit persons to whom the Software is
furnished to do so, subject to the following conditions:

The above copyright notice and this permission notice shall be included in
all copies or substantial portions of the Software.

THE SOFTWARE IS PROVIDED "AS IS", WITHOUT WARRANTY OF ANY KIND, EXPRESS OR
IMPLIED, INCLUDING BUT NOT LIMITED TO THE WARRANTIES OF MERCHANTABILITY,
FITNESS FOR A PARTICULAR PURPOSE AND NONINFRINGEMENT. IN NO EVENT SHALL THE
AUTHORS OR COPYRIGHT HOLDERS BE LIABLE FOR ANY CLAIM, DAMAGES OR OTHER
LIABILITY, WHETHER IN AN ACTION OF CONTRACT, TORT OR OTHERWISE, ARISING FROM,
OUT OF OR IN CONNECTION WITH THE SOFTWARE OR THE USE OR OTHER DEALINGS IN
THE SOFTWARE.
****************************************************************************/


#include "CCImage.h"
#include "CCCommon.h"
#include "CCStdC.h"
#include "CCFileUtils.h"
#include "png.h"
#include <string>
<<<<<<< HEAD
#include <cctype>
=======
#include <ctype.h>
>>>>>>> 0bcc6a15

#if (CC_TARGET_PLATFORM != CC_PLATFORM_IOS) 
// on ios, we should use platform/ios/CCImage_ios.mm instead

#define  QGLOBAL_H        // defined for wophone
#include "jpeglib.h"
#undef   QGLOBAL_H

#define CC_RGB_PREMULTIPLY_APLHA(vr, vg, vb, va) \
    (unsigned)(((unsigned)((unsigned char)(vr) * ((unsigned char)(va) + 1)) >> 8) | \
    ((unsigned)((unsigned char)(vg) * ((unsigned char)(va) + 1) >> 8) << 8) | \
    ((unsigned)((unsigned char)(vb) * ((unsigned char)(va) + 1) >> 8) << 16) | \
    ((unsigned)(unsigned char)(va) << 24))

typedef struct 
{
    unsigned char* data;
    int size;
    int offset;
}tImageSource;

static void pngReadCallback(png_structp png_ptr, png_bytep data, png_size_t length)
{
    tImageSource* isource = (tImageSource*)png_get_io_ptr(png_ptr);

    if((int)(isource->offset + length) <= isource->size)
    {
        memcpy(data, isource->data+isource->offset, length);
        isource->offset += length;
    }
    else
    {
        png_error(png_ptr, "pngReaderCallback failed");
    }
}

NS_CC_BEGIN;

//////////////////////////////////////////////////////////////////////////
// Impliment CCImage
//////////////////////////////////////////////////////////////////////////

CCImage::CCImage()
: m_nWidth(0)
, m_nHeight(0)
, m_nBitsPerComponent(0)
, m_pData(0)
, m_bHasAlpha(false)
, m_bPreMulti(false)
{

}

CCImage::~CCImage()
{
    CC_SAFE_DELETE_ARRAY(m_pData);
}

bool CCImage::initWithImageFile(const char * strPath, EImageFormat eImgFmt/* = eFmtPng*/)
{
    CC_UNUSED_PARAM(eImgFmt);
    CCFileData data(CCFileUtils::fullPathFromRelativePath(strPath), "rb");
    return initWithImageData(data.getBuffer(), data.getSize(), eImgFmt);
}

bool CCImage::initWithImageData(void * pData, 
								int nDataLen, 
								EImageFormat eFmt/* = eSrcFmtPng*/, 
								int nWidth/* = 0*/,
								int nHeight/* = 0*/,
								int nBitsPerComponent/* = 8*/)
{
    bool bRet = false;
    do 
    {
    	CC_BREAK_IF(! pData || nDataLen <= 0);

        if (kFmtPng == eFmt)
        {
            bRet = _initWithPngData(pData, nDataLen);
            break;
        }
        else if (kFmtJpg == eFmt)
        {
            bRet = _initWithJpgData(pData, nDataLen);
            break;
        }
		else if (kFmtRawData == eFmt)
		{
			bRet = _initWithRawData(pData, nDataLen, nWidth, nHeight, nBitsPerComponent);
			break;
		}
    } while (0);
    return bRet;
}

bool CCImage::_initWithJpgData(void * data, int nSize)
{
    /* these are standard libjpeg structures for reading(decompression) */
    struct jpeg_decompress_struct cinfo;
    struct jpeg_error_mgr jerr;
    /* libjpeg data structure for storing one row, that is, scanline of an image */
    JSAMPROW row_pointer[1] = {0};
    unsigned long location = 0;
    unsigned int i = 0;

    bool bRet = false;
    do 
    {
        /* here we set up the standard libjpeg error handler */
        cinfo.err = jpeg_std_error( &jerr );

        /* setup decompression process and source, then read JPEG header */
        jpeg_create_decompress( &cinfo );

        /* this makes the library read from infile */
        jpeg_mem_src( &cinfo, (unsigned char *) data, nSize );

        /* reading the image header which contains image information */
        jpeg_read_header( &cinfo, true );

        // we only support RGB or grayscale
        if (cinfo.jpeg_color_space != JCS_RGB)
        {
            if (cinfo.jpeg_color_space == JCS_GRAYSCALE || cinfo.jpeg_color_space == JCS_YCbCr)
            {
                cinfo.out_color_space = JCS_RGB;
            }
        }
        else
        {
            break;
        }

        /* Start decompression jpeg here */
        jpeg_start_decompress( &cinfo );

        /* init image info */
        m_nWidth  = (short)(cinfo.image_width);
        m_nHeight = (short)(cinfo.image_height);
        m_bHasAlpha = false;
        m_bPreMulti = false;
        m_nBitsPerComponent = 8;
        row_pointer[0] = new unsigned char[cinfo.output_width*cinfo.output_components];
        CC_BREAK_IF(! row_pointer[0]);

        m_pData = new unsigned char[cinfo.output_width*cinfo.output_height*cinfo.output_components];
        CC_BREAK_IF(! m_pData);

        /* now actually read the jpeg into the raw buffer */
        /* read one scan line at a time */
        while( cinfo.output_scanline < cinfo.image_height )
        {
            jpeg_read_scanlines( &cinfo, row_pointer, 1 );
            for( i=0; i<cinfo.image_width*cinfo.num_components;i++) 
                m_pData[location++] = row_pointer[0][i];
        }

        jpeg_finish_decompress( &cinfo );
        jpeg_destroy_decompress( &cinfo );
        /* wrap up decompression, destroy objects, free pointers and close open files */        
        bRet = true;
    } while (0);

    CC_SAFE_DELETE_ARRAY(row_pointer[0]);
    return bRet;
}

bool CCImage::_initWithPngData(void * pData, int nDatalen)
{
    bool bRet = false;
    png_byte        header[8]   = {0}; 
    png_structp     png_ptr     =   0;
    png_infop       info_ptr    = 0;
    unsigned char * pImateData  = 0;

    do 
    {
        // png header len is 8 bytes
    	CC_BREAK_IF(nDatalen < 8);

        // check the data is png or not
        memcpy(header, pData, 8);
        CC_BREAK_IF(png_sig_cmp(header, 0, 8));

        // init png_struct
        png_ptr = png_create_read_struct(PNG_LIBPNG_VER_STRING, 0, 0, 0);
        CC_BREAK_IF(! png_ptr);

        // init png_info
        info_ptr = png_create_info_struct(png_ptr);
        CC_BREAK_IF(!info_ptr || setjmp(png_jmpbuf(png_ptr)));

        // set the read call back function
        tImageSource imageSource;
        imageSource.data    = (unsigned char*)pData;
        imageSource.size    = nDatalen;
        imageSource.offset  = 0;
        png_set_read_fn(png_ptr, &imageSource, pngReadCallback);

        // read png
        // PNG_TRANSFORM_EXPAND: perform set_expand()
        // PNG_TRANSFORM_PACKING: expand 1, 2 and 4-bit samples to bytes
        // PNG_TRANSFORM_STRIP_16: strip 16-bit samples to 8 bits
        // PNG_TRANSFORM_GRAY_TO_RGB: expand grayscale samples to RGB (or GA to RGBA)
        png_read_png(png_ptr, info_ptr, PNG_TRANSFORM_EXPAND | PNG_TRANSFORM_PACKING 
            | PNG_TRANSFORM_STRIP_16 | PNG_TRANSFORM_GRAY_TO_RGB, 0);

        int         color_type  = 0;
        png_uint_32 nWidth = 0;
        png_uint_32 nHeight = 0;
        int         nBitsPerComponent = 0;
        png_get_IHDR(png_ptr, info_ptr, &nWidth, &nHeight, &nBitsPerComponent, &color_type, 0, 0, 0);

        // init image info
        m_bPreMulti = true;
        m_bHasAlpha = ( info_ptr->color_type & PNG_COLOR_MASK_ALPHA ) ? true : false;

        // allocate memory and read data
        int bytesPerComponent = 3;
        if (m_bHasAlpha)
        {
            bytesPerComponent = 4;
        }
        pImateData = new unsigned char[nHeight * nWidth * bytesPerComponent];
        CC_BREAK_IF(! pImateData);

        png_bytep * rowPointers = png_get_rows(png_ptr, info_ptr);

        // copy data to image info
        int bytesPerRow = nWidth * bytesPerComponent;
        if(m_bHasAlpha)
        {
            unsigned int *tmp = (unsigned int *)pImateData;
            for(unsigned int i = 0; i < nHeight; i++)
            {
                for(int j = 0; j < bytesPerRow; j += 4)
                {
                    *tmp++ = CC_RGB_PREMULTIPLY_APLHA( rowPointers[i][j], rowPointers[i][j + 1], 
                        rowPointers[i][j + 2], rowPointers[i][j + 3] );
                }
            }
        }
        else
        {
            for (unsigned int j = 0; j < nHeight; ++j)
            {
                memcpy(pImateData + j * bytesPerRow, rowPointers[j], bytesPerRow);
            }
        }

        m_nBitsPerComponent = nBitsPerComponent;
        m_nHeight   = (short)nHeight;
        m_nWidth    = (short)nWidth;
        m_pData     = pImateData;
        pImateData  = 0;
        bRet        = true;
    } while (0);

    CC_SAFE_DELETE_ARRAY(pImateData);

    if (png_ptr)
    {
        png_destroy_read_struct(&png_ptr, (info_ptr) ? &info_ptr : 0, 0);
    }
    return bRet;
}

bool CCImage::_initWithRawData(void * pData, int nDatalen, int nWidth, int nHeight, int nBitsPerComponent)
{
	bool bRet = false;
	do 
	{
		CC_BREAK_IF(0 == nWidth || 0 == nHeight);

		m_nBitsPerComponent = nBitsPerComponent;
		m_nHeight   = (short)nHeight;
		m_nWidth    = (short)nWidth;
		m_bHasAlpha = true;

		// only RGBA8888 surported
		int nBytesPerComponent = 4;
		int nSize = nHeight * nWidth * nBytesPerComponent;
		m_pData = new unsigned char[nSize];
		CC_BREAK_IF(! m_pData);
		memcpy(m_pData, pData, nSize);

		bRet = true;
	} while (0);
	return bRet;
}

bool CCImage::saveToFile(const char *pszFilePath, bool bIsToRGB)
{
	bool bRet = false;

	do 
	{
		CC_BREAK_IF(NULL == pszFilePath);

		std::string strFilePath(pszFilePath);
		CC_BREAK_IF(strFilePath.size() <= 4);

		std::string strLowerCasePath(strFilePath);
		for (unsigned int i = 0; i < strLowerCasePath.length(); ++i)
		{
			strLowerCasePath[i] = tolower(strFilePath[i]);
		}

		if (std::string::npos != strLowerCasePath.find(".png"))
		{
			CC_BREAK_IF(!_saveImageToPNG(pszFilePath, bIsToRGB));
		}
		else if (std::string::npos != strLowerCasePath.find(".jpg"))
		{
			CC_BREAK_IF(!_saveImageToJPG(pszFilePath));
		}
		else
		{
			break;
		}

		bRet = true;
	} while (0);

	return bRet;
}

bool CCImage::_saveImageToPNG(const char * pszFilePath, bool bIsToRGB)
{
	bool bRet = false;
	do 
	{
		CC_BREAK_IF(NULL == pszFilePath);

		FILE *fp;
		png_structp png_ptr;
		png_infop info_ptr;
		png_colorp palette;
		png_bytep *row_pointers;

		fp = fopen(pszFilePath, "wb");
		CC_BREAK_IF(NULL == fp);

		png_ptr = png_create_write_struct(PNG_LIBPNG_VER_STRING, NULL, NULL, NULL);

		if (NULL == png_ptr)
		{
			fclose(fp);
			break;
		}

		info_ptr = png_create_info_struct(png_ptr);
		if (NULL == info_ptr)
		{
			fclose(fp);
			png_destroy_write_struct(&png_ptr, NULL);
			break;
		}

		if (setjmp(png_jmpbuf(png_ptr)))
		{
			fclose(fp);
			png_destroy_write_struct(&png_ptr, &info_ptr);
			break;
		}

		png_init_io(png_ptr, fp);

		if (!bIsToRGB && m_bHasAlpha)
		{
			png_set_IHDR(png_ptr, info_ptr, m_nWidth, m_nHeight, 8, PNG_COLOR_TYPE_RGB_ALPHA,
				PNG_INTERLACE_NONE, PNG_COMPRESSION_TYPE_BASE, PNG_FILTER_TYPE_BASE);
		} 
		else
		{
			png_set_IHDR(png_ptr, info_ptr, m_nWidth, m_nHeight, 8, PNG_COLOR_TYPE_RGB,
				PNG_INTERLACE_NONE, PNG_COMPRESSION_TYPE_BASE, PNG_FILTER_TYPE_BASE);
		}

		palette = (png_colorp)png_malloc(png_ptr, PNG_MAX_PALETTE_LENGTH * sizeof (png_color));
		png_set_PLTE(png_ptr, info_ptr, palette, PNG_MAX_PALETTE_LENGTH);

		png_write_info(png_ptr, info_ptr);

		png_set_packing(png_ptr);

		row_pointers = (png_bytep *)malloc(m_nHeight * sizeof(png_bytep));
		if(row_pointers == NULL)
		{
			fclose(fp);
			png_destroy_write_struct(&png_ptr, &info_ptr);
			break;
		}

		if (!m_bHasAlpha)
		{
			for (int i = 0; i < (int)m_nHeight; i++)
			{
				row_pointers[i] = (png_bytep)m_pData + i * m_nWidth * 3;
			}

			png_write_image(png_ptr, row_pointers);

			free(row_pointers);
			row_pointers = NULL;
		}
		else
		{
			if (bIsToRGB)
			{
				unsigned char *pTempData = new unsigned char[m_nWidth * m_nHeight * 3];
				if (NULL == pTempData)
				{
					fclose(fp);
					png_destroy_write_struct(&png_ptr, &info_ptr);
					break;
				}

				for (int i = 0; i < m_nHeight; ++i)
				{
					for (int j = 0; j < m_nWidth; ++j)
					{
						pTempData[(i * m_nWidth + j) * 3] = m_pData[(i * m_nWidth + j) * 4];
						pTempData[(i * m_nWidth + j) * 3 + 1] = m_pData[(i * m_nWidth + j) * 4 + 1];
						pTempData[(i * m_nWidth + j) * 3 + 2] = m_pData[(i * m_nWidth + j) * 4 + 2];
					}
				}

				for (int i = 0; i < (int)m_nHeight; i++)
				{
					row_pointers[i] = (png_bytep)pTempData + i * m_nWidth * 3;
				}

				png_write_image(png_ptr, row_pointers);

				free(row_pointers);
				row_pointers = NULL;

				CC_SAFE_DELETE_ARRAY(pTempData);
			} 
			else
			{
				for (int i = 0; i < (int)m_nHeight; i++)
				{
					row_pointers[i] = (png_bytep)m_pData + i * m_nWidth * 4;
				}

				png_write_image(png_ptr, row_pointers);

				free(row_pointers);
				row_pointers = NULL;
			}
		}

		png_write_end(png_ptr, info_ptr);

		png_free(png_ptr, palette);
		palette = NULL;

		png_destroy_write_struct(&png_ptr, &info_ptr);

		fclose(fp);

		bRet = true;
	} while (0);
	return bRet;
}
bool CCImage::_saveImageToJPG(const char * pszFilePath)
{
	bool bRet = false;
	do 
	{
		CC_BREAK_IF(NULL == pszFilePath);

		struct jpeg_compress_struct cinfo;
		struct jpeg_error_mgr jerr;
		FILE * outfile;                 /* target file */
		JSAMPROW row_pointer[1];        /* pointer to JSAMPLE row[s] */
		int     row_stride;          /* physical row width in image buffer */

		cinfo.err = jpeg_std_error(&jerr);
		/* Now we can initialize the JPEG compression object. */
		jpeg_create_compress(&cinfo);

		CC_BREAK_IF((outfile = fopen(pszFilePath, "wb")) == NULL);
		
		jpeg_stdio_dest(&cinfo, outfile);

		cinfo.image_width = m_nWidth;    /* image width and height, in pixels */
		cinfo.image_height = m_nHeight;
		cinfo.input_components = 3;       /* # of color components per pixel */
		cinfo.in_color_space = JCS_RGB;       /* colorspace of input image */

		jpeg_set_defaults(&cinfo);

		jpeg_start_compress(&cinfo, TRUE);

		row_stride = m_nWidth * 3; /* JSAMPLEs per row in image_buffer */

		if (m_bHasAlpha)
		{
			unsigned char *pTempData = new unsigned char[m_nWidth * m_nHeight * 3];
			if (NULL == pTempData)
			{
				jpeg_finish_compress(&cinfo);
				jpeg_destroy_compress(&cinfo);
				fclose(outfile);
				break;
			}

			for (int i = 0; i < m_nHeight; ++i)
			{
				for (int j = 0; j < m_nWidth; ++j)
				{
					pTempData[(i * m_nWidth + j) * 3] = m_pData[(i * m_nWidth + j) * 4];
					pTempData[(i * m_nWidth + j) * 3 + 1] = m_pData[(i * m_nWidth + j) * 4 + 1];
					pTempData[(i * m_nWidth + j) * 3 + 2] = m_pData[(i * m_nWidth + j) * 4 + 2];
				}
			}

			while (cinfo.next_scanline < cinfo.image_height) {
				row_pointer[0] = & pTempData[cinfo.next_scanline * row_stride];
				(void) jpeg_write_scanlines(&cinfo, row_pointer, 1);
			}

			CC_SAFE_DELETE_ARRAY(pTempData);
		} 
		else
		{
			while (cinfo.next_scanline < cinfo.image_height) {
				row_pointer[0] = & m_pData[cinfo.next_scanline * row_stride];
				(void) jpeg_write_scanlines(&cinfo, row_pointer, 1);
			}
		}

		jpeg_finish_compress(&cinfo);
		fclose(outfile);
		jpeg_destroy_compress(&cinfo);
		
		bRet = true;
	} while (0);
	return bRet;
}

NS_CC_END;

#endif // (CC_TARGET_PLATFORM != TARGET_OS_IPHONE)
/* ios/CCImage_ios.mm uses "mm" as the extension, 
   so we cannot inclue it in this CCImage.cpp.
   It makes a little difference on ios */

#if (CC_TARGET_PLATFORM == CC_PLATFORM_WIN32)
#include "win32/CCImage_win32.cpp"
#endif 

#if (CC_TARGET_PLATFORM == CC_PLATFORM_WOPHONE)
#include "wophone/CCImage_wophone.cpp"
#endif

#if (CC_TARGET_PLATFORM == CC_PLATFORM_ANDROID)
#include "android/CCImage_android.cpp"
#endif
<|MERGE_RESOLUTION|>--- conflicted
+++ resolved
@@ -1,599 +1,595 @@
-/****************************************************************************
-Copyright (c) 2010 cocos2d-x.org
-
-http://www.cocos2d-x.org
-
-Permission is hereby granted, free of charge, to any person obtaining a copy
-of this software and associated documentation files (the "Software"), to deal
-in the Software without restriction, including without limitation the rights
-to use, copy, modify, merge, publish, distribute, sublicense, and/or sell
-copies of the Software, and to permit persons to whom the Software is
-furnished to do so, subject to the following conditions:
-
-The above copyright notice and this permission notice shall be included in
-all copies or substantial portions of the Software.
-
-THE SOFTWARE IS PROVIDED "AS IS", WITHOUT WARRANTY OF ANY KIND, EXPRESS OR
-IMPLIED, INCLUDING BUT NOT LIMITED TO THE WARRANTIES OF MERCHANTABILITY,
-FITNESS FOR A PARTICULAR PURPOSE AND NONINFRINGEMENT. IN NO EVENT SHALL THE
-AUTHORS OR COPYRIGHT HOLDERS BE LIABLE FOR ANY CLAIM, DAMAGES OR OTHER
-LIABILITY, WHETHER IN AN ACTION OF CONTRACT, TORT OR OTHERWISE, ARISING FROM,
-OUT OF OR IN CONNECTION WITH THE SOFTWARE OR THE USE OR OTHER DEALINGS IN
-THE SOFTWARE.
-****************************************************************************/
-
-
-#include "CCImage.h"
-#include "CCCommon.h"
-#include "CCStdC.h"
-#include "CCFileUtils.h"
-#include "png.h"
-#include <string>
-<<<<<<< HEAD
-#include <cctype>
-=======
-#include <ctype.h>
->>>>>>> 0bcc6a15
-
-#if (CC_TARGET_PLATFORM != CC_PLATFORM_IOS) 
-// on ios, we should use platform/ios/CCImage_ios.mm instead
-
-#define  QGLOBAL_H        // defined for wophone
-#include "jpeglib.h"
-#undef   QGLOBAL_H
-
-#define CC_RGB_PREMULTIPLY_APLHA(vr, vg, vb, va) \
-    (unsigned)(((unsigned)((unsigned char)(vr) * ((unsigned char)(va) + 1)) >> 8) | \
-    ((unsigned)((unsigned char)(vg) * ((unsigned char)(va) + 1) >> 8) << 8) | \
-    ((unsigned)((unsigned char)(vb) * ((unsigned char)(va) + 1) >> 8) << 16) | \
-    ((unsigned)(unsigned char)(va) << 24))
-
-typedef struct 
-{
-    unsigned char* data;
-    int size;
-    int offset;
-}tImageSource;
-
-static void pngReadCallback(png_structp png_ptr, png_bytep data, png_size_t length)
-{
-    tImageSource* isource = (tImageSource*)png_get_io_ptr(png_ptr);
-
-    if((int)(isource->offset + length) <= isource->size)
-    {
-        memcpy(data, isource->data+isource->offset, length);
-        isource->offset += length;
-    }
-    else
-    {
-        png_error(png_ptr, "pngReaderCallback failed");
-    }
-}
-
-NS_CC_BEGIN;
-
-//////////////////////////////////////////////////////////////////////////
-// Impliment CCImage
-//////////////////////////////////////////////////////////////////////////
-
-CCImage::CCImage()
-: m_nWidth(0)
-, m_nHeight(0)
-, m_nBitsPerComponent(0)
-, m_pData(0)
-, m_bHasAlpha(false)
-, m_bPreMulti(false)
-{
-
-}
-
-CCImage::~CCImage()
-{
-    CC_SAFE_DELETE_ARRAY(m_pData);
-}
-
-bool CCImage::initWithImageFile(const char * strPath, EImageFormat eImgFmt/* = eFmtPng*/)
-{
-    CC_UNUSED_PARAM(eImgFmt);
-    CCFileData data(CCFileUtils::fullPathFromRelativePath(strPath), "rb");
-    return initWithImageData(data.getBuffer(), data.getSize(), eImgFmt);
-}
-
-bool CCImage::initWithImageData(void * pData, 
-								int nDataLen, 
-								EImageFormat eFmt/* = eSrcFmtPng*/, 
-								int nWidth/* = 0*/,
-								int nHeight/* = 0*/,
-								int nBitsPerComponent/* = 8*/)
-{
-    bool bRet = false;
-    do 
-    {
-    	CC_BREAK_IF(! pData || nDataLen <= 0);
-
-        if (kFmtPng == eFmt)
-        {
-            bRet = _initWithPngData(pData, nDataLen);
-            break;
-        }
-        else if (kFmtJpg == eFmt)
-        {
-            bRet = _initWithJpgData(pData, nDataLen);
-            break;
-        }
-		else if (kFmtRawData == eFmt)
-		{
-			bRet = _initWithRawData(pData, nDataLen, nWidth, nHeight, nBitsPerComponent);
-			break;
-		}
-    } while (0);
-    return bRet;
-}
-
-bool CCImage::_initWithJpgData(void * data, int nSize)
-{
-    /* these are standard libjpeg structures for reading(decompression) */
-    struct jpeg_decompress_struct cinfo;
-    struct jpeg_error_mgr jerr;
-    /* libjpeg data structure for storing one row, that is, scanline of an image */
-    JSAMPROW row_pointer[1] = {0};
-    unsigned long location = 0;
-    unsigned int i = 0;
-
-    bool bRet = false;
-    do 
-    {
-        /* here we set up the standard libjpeg error handler */
-        cinfo.err = jpeg_std_error( &jerr );
-
-        /* setup decompression process and source, then read JPEG header */
-        jpeg_create_decompress( &cinfo );
-
-        /* this makes the library read from infile */
-        jpeg_mem_src( &cinfo, (unsigned char *) data, nSize );
-
-        /* reading the image header which contains image information */
-        jpeg_read_header( &cinfo, true );
-
-        // we only support RGB or grayscale
-        if (cinfo.jpeg_color_space != JCS_RGB)
-        {
-            if (cinfo.jpeg_color_space == JCS_GRAYSCALE || cinfo.jpeg_color_space == JCS_YCbCr)
-            {
-                cinfo.out_color_space = JCS_RGB;
-            }
-        }
-        else
-        {
-            break;
-        }
-
-        /* Start decompression jpeg here */
-        jpeg_start_decompress( &cinfo );
-
-        /* init image info */
-        m_nWidth  = (short)(cinfo.image_width);
-        m_nHeight = (short)(cinfo.image_height);
-        m_bHasAlpha = false;
-        m_bPreMulti = false;
-        m_nBitsPerComponent = 8;
-        row_pointer[0] = new unsigned char[cinfo.output_width*cinfo.output_components];
-        CC_BREAK_IF(! row_pointer[0]);
-
-        m_pData = new unsigned char[cinfo.output_width*cinfo.output_height*cinfo.output_components];
-        CC_BREAK_IF(! m_pData);
-
-        /* now actually read the jpeg into the raw buffer */
-        /* read one scan line at a time */
-        while( cinfo.output_scanline < cinfo.image_height )
-        {
-            jpeg_read_scanlines( &cinfo, row_pointer, 1 );
-            for( i=0; i<cinfo.image_width*cinfo.num_components;i++) 
-                m_pData[location++] = row_pointer[0][i];
-        }
-
-        jpeg_finish_decompress( &cinfo );
-        jpeg_destroy_decompress( &cinfo );
-        /* wrap up decompression, destroy objects, free pointers and close open files */        
-        bRet = true;
-    } while (0);
-
-    CC_SAFE_DELETE_ARRAY(row_pointer[0]);
-    return bRet;
-}
-
-bool CCImage::_initWithPngData(void * pData, int nDatalen)
-{
-    bool bRet = false;
-    png_byte        header[8]   = {0}; 
-    png_structp     png_ptr     =   0;
-    png_infop       info_ptr    = 0;
-    unsigned char * pImateData  = 0;
-
-    do 
-    {
-        // png header len is 8 bytes
-    	CC_BREAK_IF(nDatalen < 8);
-
-        // check the data is png or not
-        memcpy(header, pData, 8);
-        CC_BREAK_IF(png_sig_cmp(header, 0, 8));
-
-        // init png_struct
-        png_ptr = png_create_read_struct(PNG_LIBPNG_VER_STRING, 0, 0, 0);
-        CC_BREAK_IF(! png_ptr);
-
-        // init png_info
-        info_ptr = png_create_info_struct(png_ptr);
-        CC_BREAK_IF(!info_ptr || setjmp(png_jmpbuf(png_ptr)));
-
-        // set the read call back function
-        tImageSource imageSource;
-        imageSource.data    = (unsigned char*)pData;
-        imageSource.size    = nDatalen;
-        imageSource.offset  = 0;
-        png_set_read_fn(png_ptr, &imageSource, pngReadCallback);
-
-        // read png
-        // PNG_TRANSFORM_EXPAND: perform set_expand()
-        // PNG_TRANSFORM_PACKING: expand 1, 2 and 4-bit samples to bytes
-        // PNG_TRANSFORM_STRIP_16: strip 16-bit samples to 8 bits
-        // PNG_TRANSFORM_GRAY_TO_RGB: expand grayscale samples to RGB (or GA to RGBA)
-        png_read_png(png_ptr, info_ptr, PNG_TRANSFORM_EXPAND | PNG_TRANSFORM_PACKING 
-            | PNG_TRANSFORM_STRIP_16 | PNG_TRANSFORM_GRAY_TO_RGB, 0);
-
-        int         color_type  = 0;
-        png_uint_32 nWidth = 0;
-        png_uint_32 nHeight = 0;
-        int         nBitsPerComponent = 0;
-        png_get_IHDR(png_ptr, info_ptr, &nWidth, &nHeight, &nBitsPerComponent, &color_type, 0, 0, 0);
-
-        // init image info
-        m_bPreMulti = true;
-        m_bHasAlpha = ( info_ptr->color_type & PNG_COLOR_MASK_ALPHA ) ? true : false;
-
-        // allocate memory and read data
-        int bytesPerComponent = 3;
-        if (m_bHasAlpha)
-        {
-            bytesPerComponent = 4;
-        }
-        pImateData = new unsigned char[nHeight * nWidth * bytesPerComponent];
-        CC_BREAK_IF(! pImateData);
-
-        png_bytep * rowPointers = png_get_rows(png_ptr, info_ptr);
-
-        // copy data to image info
-        int bytesPerRow = nWidth * bytesPerComponent;
-        if(m_bHasAlpha)
-        {
-            unsigned int *tmp = (unsigned int *)pImateData;
-            for(unsigned int i = 0; i < nHeight; i++)
-            {
-                for(int j = 0; j < bytesPerRow; j += 4)
-                {
-                    *tmp++ = CC_RGB_PREMULTIPLY_APLHA( rowPointers[i][j], rowPointers[i][j + 1], 
-                        rowPointers[i][j + 2], rowPointers[i][j + 3] );
-                }
-            }
-        }
-        else
-        {
-            for (unsigned int j = 0; j < nHeight; ++j)
-            {
-                memcpy(pImateData + j * bytesPerRow, rowPointers[j], bytesPerRow);
-            }
-        }
-
-        m_nBitsPerComponent = nBitsPerComponent;
-        m_nHeight   = (short)nHeight;
-        m_nWidth    = (short)nWidth;
-        m_pData     = pImateData;
-        pImateData  = 0;
-        bRet        = true;
-    } while (0);
-
-    CC_SAFE_DELETE_ARRAY(pImateData);
-
-    if (png_ptr)
-    {
-        png_destroy_read_struct(&png_ptr, (info_ptr) ? &info_ptr : 0, 0);
-    }
-    return bRet;
-}
-
-bool CCImage::_initWithRawData(void * pData, int nDatalen, int nWidth, int nHeight, int nBitsPerComponent)
-{
-	bool bRet = false;
-	do 
-	{
-		CC_BREAK_IF(0 == nWidth || 0 == nHeight);
-
-		m_nBitsPerComponent = nBitsPerComponent;
-		m_nHeight   = (short)nHeight;
-		m_nWidth    = (short)nWidth;
-		m_bHasAlpha = true;
-
-		// only RGBA8888 surported
-		int nBytesPerComponent = 4;
-		int nSize = nHeight * nWidth * nBytesPerComponent;
-		m_pData = new unsigned char[nSize];
-		CC_BREAK_IF(! m_pData);
-		memcpy(m_pData, pData, nSize);
-
-		bRet = true;
-	} while (0);
-	return bRet;
-}
-
-bool CCImage::saveToFile(const char *pszFilePath, bool bIsToRGB)
-{
-	bool bRet = false;
-
-	do 
-	{
-		CC_BREAK_IF(NULL == pszFilePath);
-
-		std::string strFilePath(pszFilePath);
-		CC_BREAK_IF(strFilePath.size() <= 4);
-
+/****************************************************************************
+Copyright (c) 2010 cocos2d-x.org
+
+http://www.cocos2d-x.org
+
+Permission is hereby granted, free of charge, to any person obtaining a copy
+of this software and associated documentation files (the "Software"), to deal
+in the Software without restriction, including without limitation the rights
+to use, copy, modify, merge, publish, distribute, sublicense, and/or sell
+copies of the Software, and to permit persons to whom the Software is
+furnished to do so, subject to the following conditions:
+
+The above copyright notice and this permission notice shall be included in
+all copies or substantial portions of the Software.
+
+THE SOFTWARE IS PROVIDED "AS IS", WITHOUT WARRANTY OF ANY KIND, EXPRESS OR
+IMPLIED, INCLUDING BUT NOT LIMITED TO THE WARRANTIES OF MERCHANTABILITY,
+FITNESS FOR A PARTICULAR PURPOSE AND NONINFRINGEMENT. IN NO EVENT SHALL THE
+AUTHORS OR COPYRIGHT HOLDERS BE LIABLE FOR ANY CLAIM, DAMAGES OR OTHER
+LIABILITY, WHETHER IN AN ACTION OF CONTRACT, TORT OR OTHERWISE, ARISING FROM,
+OUT OF OR IN CONNECTION WITH THE SOFTWARE OR THE USE OR OTHER DEALINGS IN
+THE SOFTWARE.
+****************************************************************************/
+
+
+#include "CCImage.h"
+#include "CCCommon.h"
+#include "CCStdC.h"
+#include "CCFileUtils.h"
+#include "png.h"
+#include <string>
+#include <ctype.h>
+
+#if (CC_TARGET_PLATFORM != CC_PLATFORM_IOS) 
+// on ios, we should use platform/ios/CCImage_ios.mm instead
+
+#define  QGLOBAL_H        // defined for wophone
+#include "jpeglib.h"
+#undef   QGLOBAL_H
+
+#define CC_RGB_PREMULTIPLY_APLHA(vr, vg, vb, va) \
+    (unsigned)(((unsigned)((unsigned char)(vr) * ((unsigned char)(va) + 1)) >> 8) | \
+    ((unsigned)((unsigned char)(vg) * ((unsigned char)(va) + 1) >> 8) << 8) | \
+    ((unsigned)((unsigned char)(vb) * ((unsigned char)(va) + 1) >> 8) << 16) | \
+    ((unsigned)(unsigned char)(va) << 24))
+
+typedef struct 
+{
+    unsigned char* data;
+    int size;
+    int offset;
+}tImageSource;
+
+static void pngReadCallback(png_structp png_ptr, png_bytep data, png_size_t length)
+{
+    tImageSource* isource = (tImageSource*)png_get_io_ptr(png_ptr);
+
+    if((int)(isource->offset + length) <= isource->size)
+    {
+        memcpy(data, isource->data+isource->offset, length);
+        isource->offset += length;
+    }
+    else
+    {
+        png_error(png_ptr, "pngReaderCallback failed");
+    }
+}
+
+NS_CC_BEGIN;
+
+//////////////////////////////////////////////////////////////////////////
+// Impliment CCImage
+//////////////////////////////////////////////////////////////////////////
+
+CCImage::CCImage()
+: m_nWidth(0)
+, m_nHeight(0)
+, m_nBitsPerComponent(0)
+, m_pData(0)
+, m_bHasAlpha(false)
+, m_bPreMulti(false)
+{
+
+}
+
+CCImage::~CCImage()
+{
+    CC_SAFE_DELETE_ARRAY(m_pData);
+}
+
+bool CCImage::initWithImageFile(const char * strPath, EImageFormat eImgFmt/* = eFmtPng*/)
+{
+    CC_UNUSED_PARAM(eImgFmt);
+    CCFileData data(CCFileUtils::fullPathFromRelativePath(strPath), "rb");
+    return initWithImageData(data.getBuffer(), data.getSize(), eImgFmt);
+}
+
+bool CCImage::initWithImageData(void * pData, 
+								int nDataLen, 
+								EImageFormat eFmt/* = eSrcFmtPng*/, 
+								int nWidth/* = 0*/,
+								int nHeight/* = 0*/,
+								int nBitsPerComponent/* = 8*/)
+{
+    bool bRet = false;
+    do 
+    {
+    	CC_BREAK_IF(! pData || nDataLen <= 0);
+
+        if (kFmtPng == eFmt)
+        {
+            bRet = _initWithPngData(pData, nDataLen);
+            break;
+        }
+        else if (kFmtJpg == eFmt)
+        {
+            bRet = _initWithJpgData(pData, nDataLen);
+            break;
+        }
+		else if (kFmtRawData == eFmt)
+		{
+			bRet = _initWithRawData(pData, nDataLen, nWidth, nHeight, nBitsPerComponent);
+			break;
+		}
+    } while (0);
+    return bRet;
+}
+
+bool CCImage::_initWithJpgData(void * data, int nSize)
+{
+    /* these are standard libjpeg structures for reading(decompression) */
+    struct jpeg_decompress_struct cinfo;
+    struct jpeg_error_mgr jerr;
+    /* libjpeg data structure for storing one row, that is, scanline of an image */
+    JSAMPROW row_pointer[1] = {0};
+    unsigned long location = 0;
+    unsigned int i = 0;
+
+    bool bRet = false;
+    do 
+    {
+        /* here we set up the standard libjpeg error handler */
+        cinfo.err = jpeg_std_error( &jerr );
+
+        /* setup decompression process and source, then read JPEG header */
+        jpeg_create_decompress( &cinfo );
+
+        /* this makes the library read from infile */
+        jpeg_mem_src( &cinfo, (unsigned char *) data, nSize );
+
+        /* reading the image header which contains image information */
+        jpeg_read_header( &cinfo, true );
+
+        // we only support RGB or grayscale
+        if (cinfo.jpeg_color_space != JCS_RGB)
+        {
+            if (cinfo.jpeg_color_space == JCS_GRAYSCALE || cinfo.jpeg_color_space == JCS_YCbCr)
+            {
+                cinfo.out_color_space = JCS_RGB;
+            }
+        }
+        else
+        {
+            break;
+        }
+
+        /* Start decompression jpeg here */
+        jpeg_start_decompress( &cinfo );
+
+        /* init image info */
+        m_nWidth  = (short)(cinfo.image_width);
+        m_nHeight = (short)(cinfo.image_height);
+        m_bHasAlpha = false;
+        m_bPreMulti = false;
+        m_nBitsPerComponent = 8;
+        row_pointer[0] = new unsigned char[cinfo.output_width*cinfo.output_components];
+        CC_BREAK_IF(! row_pointer[0]);
+
+        m_pData = new unsigned char[cinfo.output_width*cinfo.output_height*cinfo.output_components];
+        CC_BREAK_IF(! m_pData);
+
+        /* now actually read the jpeg into the raw buffer */
+        /* read one scan line at a time */
+        while( cinfo.output_scanline < cinfo.image_height )
+        {
+            jpeg_read_scanlines( &cinfo, row_pointer, 1 );
+            for( i=0; i<cinfo.image_width*cinfo.num_components;i++) 
+                m_pData[location++] = row_pointer[0][i];
+        }
+
+        jpeg_finish_decompress( &cinfo );
+        jpeg_destroy_decompress( &cinfo );
+        /* wrap up decompression, destroy objects, free pointers and close open files */        
+        bRet = true;
+    } while (0);
+
+    CC_SAFE_DELETE_ARRAY(row_pointer[0]);
+    return bRet;
+}
+
+bool CCImage::_initWithPngData(void * pData, int nDatalen)
+{
+    bool bRet = false;
+    png_byte        header[8]   = {0}; 
+    png_structp     png_ptr     =   0;
+    png_infop       info_ptr    = 0;
+    unsigned char * pImateData  = 0;
+
+    do 
+    {
+        // png header len is 8 bytes
+    	CC_BREAK_IF(nDatalen < 8);
+
+        // check the data is png or not
+        memcpy(header, pData, 8);
+        CC_BREAK_IF(png_sig_cmp(header, 0, 8));
+
+        // init png_struct
+        png_ptr = png_create_read_struct(PNG_LIBPNG_VER_STRING, 0, 0, 0);
+        CC_BREAK_IF(! png_ptr);
+
+        // init png_info
+        info_ptr = png_create_info_struct(png_ptr);
+        CC_BREAK_IF(!info_ptr || setjmp(png_jmpbuf(png_ptr)));
+
+        // set the read call back function
+        tImageSource imageSource;
+        imageSource.data    = (unsigned char*)pData;
+        imageSource.size    = nDatalen;
+        imageSource.offset  = 0;
+        png_set_read_fn(png_ptr, &imageSource, pngReadCallback);
+
+        // read png
+        // PNG_TRANSFORM_EXPAND: perform set_expand()
+        // PNG_TRANSFORM_PACKING: expand 1, 2 and 4-bit samples to bytes
+        // PNG_TRANSFORM_STRIP_16: strip 16-bit samples to 8 bits
+        // PNG_TRANSFORM_GRAY_TO_RGB: expand grayscale samples to RGB (or GA to RGBA)
+        png_read_png(png_ptr, info_ptr, PNG_TRANSFORM_EXPAND | PNG_TRANSFORM_PACKING 
+            | PNG_TRANSFORM_STRIP_16 | PNG_TRANSFORM_GRAY_TO_RGB, 0);
+
+        int         color_type  = 0;
+        png_uint_32 nWidth = 0;
+        png_uint_32 nHeight = 0;
+        int         nBitsPerComponent = 0;
+        png_get_IHDR(png_ptr, info_ptr, &nWidth, &nHeight, &nBitsPerComponent, &color_type, 0, 0, 0);
+
+        // init image info
+        m_bPreMulti = true;
+        m_bHasAlpha = ( info_ptr->color_type & PNG_COLOR_MASK_ALPHA ) ? true : false;
+
+        // allocate memory and read data
+        int bytesPerComponent = 3;
+        if (m_bHasAlpha)
+        {
+            bytesPerComponent = 4;
+        }
+        pImateData = new unsigned char[nHeight * nWidth * bytesPerComponent];
+        CC_BREAK_IF(! pImateData);
+
+        png_bytep * rowPointers = png_get_rows(png_ptr, info_ptr);
+
+        // copy data to image info
+        int bytesPerRow = nWidth * bytesPerComponent;
+        if(m_bHasAlpha)
+        {
+            unsigned int *tmp = (unsigned int *)pImateData;
+            for(unsigned int i = 0; i < nHeight; i++)
+            {
+                for(int j = 0; j < bytesPerRow; j += 4)
+                {
+                    *tmp++ = CC_RGB_PREMULTIPLY_APLHA( rowPointers[i][j], rowPointers[i][j + 1], 
+                        rowPointers[i][j + 2], rowPointers[i][j + 3] );
+                }
+            }
+        }
+        else
+        {
+            for (unsigned int j = 0; j < nHeight; ++j)
+            {
+                memcpy(pImateData + j * bytesPerRow, rowPointers[j], bytesPerRow);
+            }
+        }
+
+        m_nBitsPerComponent = nBitsPerComponent;
+        m_nHeight   = (short)nHeight;
+        m_nWidth    = (short)nWidth;
+        m_pData     = pImateData;
+        pImateData  = 0;
+        bRet        = true;
+    } while (0);
+
+    CC_SAFE_DELETE_ARRAY(pImateData);
+
+    if (png_ptr)
+    {
+        png_destroy_read_struct(&png_ptr, (info_ptr) ? &info_ptr : 0, 0);
+    }
+    return bRet;
+}
+
+bool CCImage::_initWithRawData(void * pData, int nDatalen, int nWidth, int nHeight, int nBitsPerComponent)
+{
+	bool bRet = false;
+	do 
+	{
+		CC_BREAK_IF(0 == nWidth || 0 == nHeight);
+
+		m_nBitsPerComponent = nBitsPerComponent;
+		m_nHeight   = (short)nHeight;
+		m_nWidth    = (short)nWidth;
+		m_bHasAlpha = true;
+
+		// only RGBA8888 surported
+		int nBytesPerComponent = 4;
+		int nSize = nHeight * nWidth * nBytesPerComponent;
+		m_pData = new unsigned char[nSize];
+		CC_BREAK_IF(! m_pData);
+		memcpy(m_pData, pData, nSize);
+
+		bRet = true;
+	} while (0);
+	return bRet;
+}
+
+bool CCImage::saveToFile(const char *pszFilePath, bool bIsToRGB)
+{
+	bool bRet = false;
+
+	do 
+	{
+		CC_BREAK_IF(NULL == pszFilePath);
+
+		std::string strFilePath(pszFilePath);
+		CC_BREAK_IF(strFilePath.size() <= 4);
+
 		std::string strLowerCasePath(strFilePath);
 		for (unsigned int i = 0; i < strLowerCasePath.length(); ++i)
 		{
 			strLowerCasePath[i] = tolower(strFilePath[i]);
 		}
 
-		if (std::string::npos != strLowerCasePath.find(".png"))
-		{
-			CC_BREAK_IF(!_saveImageToPNG(pszFilePath, bIsToRGB));
-		}
-		else if (std::string::npos != strLowerCasePath.find(".jpg"))
-		{
-			CC_BREAK_IF(!_saveImageToJPG(pszFilePath));
-		}
-		else
-		{
-			break;
-		}
-
-		bRet = true;
-	} while (0);
-
-	return bRet;
-}
-
-bool CCImage::_saveImageToPNG(const char * pszFilePath, bool bIsToRGB)
-{
-	bool bRet = false;
-	do 
-	{
-		CC_BREAK_IF(NULL == pszFilePath);
-
-		FILE *fp;
-		png_structp png_ptr;
-		png_infop info_ptr;
-		png_colorp palette;
-		png_bytep *row_pointers;
-
-		fp = fopen(pszFilePath, "wb");
-		CC_BREAK_IF(NULL == fp);
-
-		png_ptr = png_create_write_struct(PNG_LIBPNG_VER_STRING, NULL, NULL, NULL);
-
-		if (NULL == png_ptr)
-		{
-			fclose(fp);
-			break;
-		}
-
-		info_ptr = png_create_info_struct(png_ptr);
-		if (NULL == info_ptr)
-		{
-			fclose(fp);
-			png_destroy_write_struct(&png_ptr, NULL);
-			break;
-		}
-
-		if (setjmp(png_jmpbuf(png_ptr)))
-		{
-			fclose(fp);
-			png_destroy_write_struct(&png_ptr, &info_ptr);
-			break;
-		}
-
-		png_init_io(png_ptr, fp);
-
-		if (!bIsToRGB && m_bHasAlpha)
-		{
-			png_set_IHDR(png_ptr, info_ptr, m_nWidth, m_nHeight, 8, PNG_COLOR_TYPE_RGB_ALPHA,
-				PNG_INTERLACE_NONE, PNG_COMPRESSION_TYPE_BASE, PNG_FILTER_TYPE_BASE);
-		} 
-		else
-		{
-			png_set_IHDR(png_ptr, info_ptr, m_nWidth, m_nHeight, 8, PNG_COLOR_TYPE_RGB,
-				PNG_INTERLACE_NONE, PNG_COMPRESSION_TYPE_BASE, PNG_FILTER_TYPE_BASE);
-		}
-
-		palette = (png_colorp)png_malloc(png_ptr, PNG_MAX_PALETTE_LENGTH * sizeof (png_color));
-		png_set_PLTE(png_ptr, info_ptr, palette, PNG_MAX_PALETTE_LENGTH);
-
-		png_write_info(png_ptr, info_ptr);
-
-		png_set_packing(png_ptr);
-
-		row_pointers = (png_bytep *)malloc(m_nHeight * sizeof(png_bytep));
-		if(row_pointers == NULL)
-		{
-			fclose(fp);
-			png_destroy_write_struct(&png_ptr, &info_ptr);
-			break;
-		}
-
-		if (!m_bHasAlpha)
-		{
-			for (int i = 0; i < (int)m_nHeight; i++)
-			{
-				row_pointers[i] = (png_bytep)m_pData + i * m_nWidth * 3;
-			}
-
-			png_write_image(png_ptr, row_pointers);
-
-			free(row_pointers);
-			row_pointers = NULL;
-		}
-		else
-		{
-			if (bIsToRGB)
-			{
-				unsigned char *pTempData = new unsigned char[m_nWidth * m_nHeight * 3];
-				if (NULL == pTempData)
-				{
-					fclose(fp);
-					png_destroy_write_struct(&png_ptr, &info_ptr);
-					break;
-				}
-
-				for (int i = 0; i < m_nHeight; ++i)
-				{
-					for (int j = 0; j < m_nWidth; ++j)
-					{
-						pTempData[(i * m_nWidth + j) * 3] = m_pData[(i * m_nWidth + j) * 4];
-						pTempData[(i * m_nWidth + j) * 3 + 1] = m_pData[(i * m_nWidth + j) * 4 + 1];
-						pTempData[(i * m_nWidth + j) * 3 + 2] = m_pData[(i * m_nWidth + j) * 4 + 2];
-					}
-				}
-
-				for (int i = 0; i < (int)m_nHeight; i++)
-				{
-					row_pointers[i] = (png_bytep)pTempData + i * m_nWidth * 3;
-				}
-
-				png_write_image(png_ptr, row_pointers);
-
-				free(row_pointers);
-				row_pointers = NULL;
-
-				CC_SAFE_DELETE_ARRAY(pTempData);
-			} 
-			else
-			{
-				for (int i = 0; i < (int)m_nHeight; i++)
-				{
-					row_pointers[i] = (png_bytep)m_pData + i * m_nWidth * 4;
-				}
-
-				png_write_image(png_ptr, row_pointers);
-
-				free(row_pointers);
-				row_pointers = NULL;
-			}
-		}
-
-		png_write_end(png_ptr, info_ptr);
-
-		png_free(png_ptr, palette);
-		palette = NULL;
-
-		png_destroy_write_struct(&png_ptr, &info_ptr);
-
-		fclose(fp);
-
-		bRet = true;
-	} while (0);
-	return bRet;
-}
-bool CCImage::_saveImageToJPG(const char * pszFilePath)
-{
-	bool bRet = false;
-	do 
-	{
-		CC_BREAK_IF(NULL == pszFilePath);
-
-		struct jpeg_compress_struct cinfo;
-		struct jpeg_error_mgr jerr;
-		FILE * outfile;                 /* target file */
-		JSAMPROW row_pointer[1];        /* pointer to JSAMPLE row[s] */
-		int     row_stride;          /* physical row width in image buffer */
-
-		cinfo.err = jpeg_std_error(&jerr);
-		/* Now we can initialize the JPEG compression object. */
-		jpeg_create_compress(&cinfo);
-
-		CC_BREAK_IF((outfile = fopen(pszFilePath, "wb")) == NULL);
-		
-		jpeg_stdio_dest(&cinfo, outfile);
-
-		cinfo.image_width = m_nWidth;    /* image width and height, in pixels */
-		cinfo.image_height = m_nHeight;
-		cinfo.input_components = 3;       /* # of color components per pixel */
-		cinfo.in_color_space = JCS_RGB;       /* colorspace of input image */
-
-		jpeg_set_defaults(&cinfo);
-
-		jpeg_start_compress(&cinfo, TRUE);
-
-		row_stride = m_nWidth * 3; /* JSAMPLEs per row in image_buffer */
-
-		if (m_bHasAlpha)
-		{
-			unsigned char *pTempData = new unsigned char[m_nWidth * m_nHeight * 3];
-			if (NULL == pTempData)
-			{
-				jpeg_finish_compress(&cinfo);
-				jpeg_destroy_compress(&cinfo);
-				fclose(outfile);
-				break;
-			}
-
-			for (int i = 0; i < m_nHeight; ++i)
-			{
-				for (int j = 0; j < m_nWidth; ++j)
-				{
-					pTempData[(i * m_nWidth + j) * 3] = m_pData[(i * m_nWidth + j) * 4];
-					pTempData[(i * m_nWidth + j) * 3 + 1] = m_pData[(i * m_nWidth + j) * 4 + 1];
-					pTempData[(i * m_nWidth + j) * 3 + 2] = m_pData[(i * m_nWidth + j) * 4 + 2];
-				}
-			}
-
-			while (cinfo.next_scanline < cinfo.image_height) {
-				row_pointer[0] = & pTempData[cinfo.next_scanline * row_stride];
-				(void) jpeg_write_scanlines(&cinfo, row_pointer, 1);
-			}
-
-			CC_SAFE_DELETE_ARRAY(pTempData);
-		} 
-		else
-		{
-			while (cinfo.next_scanline < cinfo.image_height) {
-				row_pointer[0] = & m_pData[cinfo.next_scanline * row_stride];
-				(void) jpeg_write_scanlines(&cinfo, row_pointer, 1);
-			}
-		}
-
-		jpeg_finish_compress(&cinfo);
-		fclose(outfile);
-		jpeg_destroy_compress(&cinfo);
-		
-		bRet = true;
-	} while (0);
-	return bRet;
-}
-
-NS_CC_END;
-
-#endif // (CC_TARGET_PLATFORM != TARGET_OS_IPHONE)
-/* ios/CCImage_ios.mm uses "mm" as the extension, 
-   so we cannot inclue it in this CCImage.cpp.
-   It makes a little difference on ios */
-
-#if (CC_TARGET_PLATFORM == CC_PLATFORM_WIN32)
-#include "win32/CCImage_win32.cpp"
-#endif 
-
-#if (CC_TARGET_PLATFORM == CC_PLATFORM_WOPHONE)
-#include "wophone/CCImage_wophone.cpp"
-#endif
-
-#if (CC_TARGET_PLATFORM == CC_PLATFORM_ANDROID)
-#include "android/CCImage_android.cpp"
-#endif
+		if (std::string::npos != strLowerCasePath.find(".png"))
+		{
+			CC_BREAK_IF(!_saveImageToPNG(pszFilePath, bIsToRGB));
+		}
+		else if (std::string::npos != strLowerCasePath.find(".jpg"))
+		{
+			CC_BREAK_IF(!_saveImageToJPG(pszFilePath));
+		}
+		else
+		{
+			break;
+		}
+
+		bRet = true;
+	} while (0);
+
+	return bRet;
+}
+
+bool CCImage::_saveImageToPNG(const char * pszFilePath, bool bIsToRGB)
+{
+	bool bRet = false;
+	do 
+	{
+		CC_BREAK_IF(NULL == pszFilePath);
+
+		FILE *fp;
+		png_structp png_ptr;
+		png_infop info_ptr;
+		png_colorp palette;
+		png_bytep *row_pointers;
+
+		fp = fopen(pszFilePath, "wb");
+		CC_BREAK_IF(NULL == fp);
+
+		png_ptr = png_create_write_struct(PNG_LIBPNG_VER_STRING, NULL, NULL, NULL);
+
+		if (NULL == png_ptr)
+		{
+			fclose(fp);
+			break;
+		}
+
+		info_ptr = png_create_info_struct(png_ptr);
+		if (NULL == info_ptr)
+		{
+			fclose(fp);
+			png_destroy_write_struct(&png_ptr, NULL);
+			break;
+		}
+
+		if (setjmp(png_jmpbuf(png_ptr)))
+		{
+			fclose(fp);
+			png_destroy_write_struct(&png_ptr, &info_ptr);
+			break;
+		}
+
+		png_init_io(png_ptr, fp);
+
+		if (!bIsToRGB && m_bHasAlpha)
+		{
+			png_set_IHDR(png_ptr, info_ptr, m_nWidth, m_nHeight, 8, PNG_COLOR_TYPE_RGB_ALPHA,
+				PNG_INTERLACE_NONE, PNG_COMPRESSION_TYPE_BASE, PNG_FILTER_TYPE_BASE);
+		} 
+		else
+		{
+			png_set_IHDR(png_ptr, info_ptr, m_nWidth, m_nHeight, 8, PNG_COLOR_TYPE_RGB,
+				PNG_INTERLACE_NONE, PNG_COMPRESSION_TYPE_BASE, PNG_FILTER_TYPE_BASE);
+		}
+
+		palette = (png_colorp)png_malloc(png_ptr, PNG_MAX_PALETTE_LENGTH * sizeof (png_color));
+		png_set_PLTE(png_ptr, info_ptr, palette, PNG_MAX_PALETTE_LENGTH);
+
+		png_write_info(png_ptr, info_ptr);
+
+		png_set_packing(png_ptr);
+
+		row_pointers = (png_bytep *)malloc(m_nHeight * sizeof(png_bytep));
+		if(row_pointers == NULL)
+		{
+			fclose(fp);
+			png_destroy_write_struct(&png_ptr, &info_ptr);
+			break;
+		}
+
+		if (!m_bHasAlpha)
+		{
+			for (int i = 0; i < (int)m_nHeight; i++)
+			{
+				row_pointers[i] = (png_bytep)m_pData + i * m_nWidth * 3;
+			}
+
+			png_write_image(png_ptr, row_pointers);
+
+			free(row_pointers);
+			row_pointers = NULL;
+		}
+		else
+		{
+			if (bIsToRGB)
+			{
+				unsigned char *pTempData = new unsigned char[m_nWidth * m_nHeight * 3];
+				if (NULL == pTempData)
+				{
+					fclose(fp);
+					png_destroy_write_struct(&png_ptr, &info_ptr);
+					break;
+				}
+
+				for (int i = 0; i < m_nHeight; ++i)
+				{
+					for (int j = 0; j < m_nWidth; ++j)
+					{
+						pTempData[(i * m_nWidth + j) * 3] = m_pData[(i * m_nWidth + j) * 4];
+						pTempData[(i * m_nWidth + j) * 3 + 1] = m_pData[(i * m_nWidth + j) * 4 + 1];
+						pTempData[(i * m_nWidth + j) * 3 + 2] = m_pData[(i * m_nWidth + j) * 4 + 2];
+					}
+				}
+
+				for (int i = 0; i < (int)m_nHeight; i++)
+				{
+					row_pointers[i] = (png_bytep)pTempData + i * m_nWidth * 3;
+				}
+
+				png_write_image(png_ptr, row_pointers);
+
+				free(row_pointers);
+				row_pointers = NULL;
+
+				CC_SAFE_DELETE_ARRAY(pTempData);
+			} 
+			else
+			{
+				for (int i = 0; i < (int)m_nHeight; i++)
+				{
+					row_pointers[i] = (png_bytep)m_pData + i * m_nWidth * 4;
+				}
+
+				png_write_image(png_ptr, row_pointers);
+
+				free(row_pointers);
+				row_pointers = NULL;
+			}
+		}
+
+		png_write_end(png_ptr, info_ptr);
+
+		png_free(png_ptr, palette);
+		palette = NULL;
+
+		png_destroy_write_struct(&png_ptr, &info_ptr);
+
+		fclose(fp);
+
+		bRet = true;
+	} while (0);
+	return bRet;
+}
+bool CCImage::_saveImageToJPG(const char * pszFilePath)
+{
+	bool bRet = false;
+	do 
+	{
+		CC_BREAK_IF(NULL == pszFilePath);
+
+		struct jpeg_compress_struct cinfo;
+		struct jpeg_error_mgr jerr;
+		FILE * outfile;                 /* target file */
+		JSAMPROW row_pointer[1];        /* pointer to JSAMPLE row[s] */
+		int     row_stride;          /* physical row width in image buffer */
+
+		cinfo.err = jpeg_std_error(&jerr);
+		/* Now we can initialize the JPEG compression object. */
+		jpeg_create_compress(&cinfo);
+
+		CC_BREAK_IF((outfile = fopen(pszFilePath, "wb")) == NULL);
+		
+		jpeg_stdio_dest(&cinfo, outfile);
+
+		cinfo.image_width = m_nWidth;    /* image width and height, in pixels */
+		cinfo.image_height = m_nHeight;
+		cinfo.input_components = 3;       /* # of color components per pixel */
+		cinfo.in_color_space = JCS_RGB;       /* colorspace of input image */
+
+		jpeg_set_defaults(&cinfo);
+
+		jpeg_start_compress(&cinfo, TRUE);
+
+		row_stride = m_nWidth * 3; /* JSAMPLEs per row in image_buffer */
+
+		if (m_bHasAlpha)
+		{
+			unsigned char *pTempData = new unsigned char[m_nWidth * m_nHeight * 3];
+			if (NULL == pTempData)
+			{
+				jpeg_finish_compress(&cinfo);
+				jpeg_destroy_compress(&cinfo);
+				fclose(outfile);
+				break;
+			}
+
+			for (int i = 0; i < m_nHeight; ++i)
+			{
+				for (int j = 0; j < m_nWidth; ++j)
+				{
+					pTempData[(i * m_nWidth + j) * 3] = m_pData[(i * m_nWidth + j) * 4];
+					pTempData[(i * m_nWidth + j) * 3 + 1] = m_pData[(i * m_nWidth + j) * 4 + 1];
+					pTempData[(i * m_nWidth + j) * 3 + 2] = m_pData[(i * m_nWidth + j) * 4 + 2];
+				}
+			}
+
+			while (cinfo.next_scanline < cinfo.image_height) {
+				row_pointer[0] = & pTempData[cinfo.next_scanline * row_stride];
+				(void) jpeg_write_scanlines(&cinfo, row_pointer, 1);
+			}
+
+			CC_SAFE_DELETE_ARRAY(pTempData);
+		} 
+		else
+		{
+			while (cinfo.next_scanline < cinfo.image_height) {
+				row_pointer[0] = & m_pData[cinfo.next_scanline * row_stride];
+				(void) jpeg_write_scanlines(&cinfo, row_pointer, 1);
+			}
+		}
+
+		jpeg_finish_compress(&cinfo);
+		fclose(outfile);
+		jpeg_destroy_compress(&cinfo);
+		
+		bRet = true;
+	} while (0);
+	return bRet;
+}
+
+NS_CC_END;
+
+#endif // (CC_TARGET_PLATFORM != TARGET_OS_IPHONE)
+/* ios/CCImage_ios.mm uses "mm" as the extension, 
+   so we cannot inclue it in this CCImage.cpp.
+   It makes a little difference on ios */
+
+#if (CC_TARGET_PLATFORM == CC_PLATFORM_WIN32)
+#include "win32/CCImage_win32.cpp"
+#endif 
+
+#if (CC_TARGET_PLATFORM == CC_PLATFORM_WOPHONE)
+#include "wophone/CCImage_wophone.cpp"
+#endif
+
+#if (CC_TARGET_PLATFORM == CC_PLATFORM_ANDROID)
+#include "android/CCImage_android.cpp"
+#endif