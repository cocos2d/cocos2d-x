/****************************************************************************
Copyright (c) 2010 cocos2d-x.org

http://www.cocos2d-x.org

Permission is hereby granted, free of charge, to any person obtaining a copy
of this software and associated documentation files (the "Software"), to deal
in the Software without restriction, including without limitation the rights
to use, copy, modify, merge, publish, distribute, sublicense, and/or sell
copies of the Software, and to permit persons to whom the Software is
furnished to do so, subject to the following conditions:

The above copyright notice and this permission notice shall be included in
all copies or substantial portions of the Software.

THE SOFTWARE IS PROVIDED "AS IS", WITHOUT WARRANTY OF ANY KIND, EXPRESS OR
IMPLIED, INCLUDING BUT NOT LIMITED TO THE WARRANTIES OF MERCHANTABILITY,
FITNESS FOR A PARTICULAR PURPOSE AND NONINFRINGEMENT. IN NO EVENT SHALL THE
AUTHORS OR COPYRIGHT HOLDERS BE LIABLE FOR ANY CLAIM, DAMAGES OR OTHER
LIABILITY, WHETHER IN AN ACTION OF CONTRACT, TORT OR OTHERWISE, ARISING FROM,
OUT OF OR IN CONNECTION WITH THE SOFTWARE OR THE USE OR OTHER DEALINGS IN
THE SOFTWARE.
****************************************************************************/


#include "CCImage.h"

#include <string>
#include <ctype.h>

#ifdef EMSCRIPTEN
#include <SDL/SDL.h>
#include <SDL/SDL_image.h>
#endif // EMSCRIPTEN

extern "C"
{
#include "png.h"
#include "tiffio.h"
#include "etc1.h"
#include "jpeglib.h"
}
#include "third_party/common/s3tc/s3tc.h"
#include "third_party/common/atitc/atitc.h"
#if defined(__native_client__) || defined(EMSCRIPTEN)
// TODO(sbc): I'm pretty sure all platforms should be including
// webph headers in this way.
#include "webp/decode.h"
#else
#include "decode.h"
#endif

#include "ccMacros.h"
#include "CCCommon.h"
#include "CCStdC.h"
#include "CCFileUtils.h"
#include "CCConfiguration.h"
#include "support/ccUtils.h"
#include "support/zip_support/ZipUtils.h"
#if (CC_TARGET_PLATFORM == CC_PLATFORM_ANDROID)
#include "platform/android/CCFileUtilsAndroid.h"
#endif

#define CC_GL_ATC_RGB_AMD                                          0x8C92
#define CC_GL_ATC_RGBA_EXPLICIT_ALPHA_AMD                          0x8C93
#define CC_GL_ATC_RGBA_INTERPOLATED_ALPHA_AMD                      0x87EE


NS_CC_BEGIN

//////////////////////////////////////////////////////////////////////////
//struct and data for pvr structure

namespace
{
    static const int PVR_TEXTURE_FLAG_TYPE_MASK = 0xff;
    
    // Values taken from PVRTexture.h from http://www.imgtec.com
    enum class PVR2TextureFlag
    {
        Mipmap         = (1<<8),        // has mip map levels
        Twiddle        = (1<<9),        // is twiddled
        Bumpmap        = (1<<10),       // has normals encoded for a bump map
        Tiling         = (1<<11),       // is bordered for tiled pvr
        Cubemap        = (1<<12),       // is a cubemap/skybox
        FalseMipCol    = (1<<13),       // are there false colored MIP levels
        Volume         = (1<<14),       // is this a volume texture
        Alpha          = (1<<15),       // v2.1 is there transparency info in the texture
        VerticalFlip   = (1<<16),       // v2.1 is the texture vertically flipped
    };
    
    enum class PVR3TextureFlag
    {
        PremultipliedAlpha	= (1<<1)	// has premultiplied alpha
    };
    
    static const char gPVRTexIdentifier[5] = "PVR!";
    
    // v2
    enum class PVR2TexturePixelFormat : unsigned char
    {
        RGBA4444 = 0x10,
        RGBA5551,
        RGBA8888,
        RGB565,
        RGB555,          // unsupported
        RGB888,
        I8,
        AI88,
        PVRTC2BPP_RGBA,
        PVRTC4BPP_RGBA,
        BGRA8888,
        A8,
    };
        
    // v3
    enum class PVR3TexturePixelFormat : uint64_t
    {
        PVRTC2BPP_RGB  = 0ULL,
        PVRTC2BPP_RGBA = 1ULL,
        PVRTC4BPP_RGB  = 2ULL,
        PVRTC4BPP_RGBA = 3ULL,
            
        BGRA8888       = 0x0808080861726762ULL,
        RGBA8888       = 0x0808080861626772ULL,
        RGBA4444       = 0x0404040461626772ULL,
        RGBA5551       = 0x0105050561626772ULL,
        RGB565         = 0x0005060500626772ULL,
        RGB888         = 0x0008080800626772ULL,
        A8             = 0x0000000800000061ULL,
        L8             = 0x000000080000006cULL,
        LA88           = 0x000008080000616cULL,
    };
        
        
    // v2
    typedef const std::map<PVR2TexturePixelFormat, Texture2D::PixelFormat> _pixel2_formathash;
    
    static const _pixel2_formathash::value_type v2_pixel_formathash_value[] =
    {
        _pixel2_formathash::value_type(PVR2TexturePixelFormat::BGRA8888,	    Texture2D::PixelFormat::BGRA8888),
        _pixel2_formathash::value_type(PVR2TexturePixelFormat::RGBA8888,	    Texture2D::PixelFormat::RGBA8888),
        _pixel2_formathash::value_type(PVR2TexturePixelFormat::RGBA4444,	    Texture2D::PixelFormat::RGBA4444),
        _pixel2_formathash::value_type(PVR2TexturePixelFormat::RGBA5551,	    Texture2D::PixelFormat::RGB5A1),
        _pixel2_formathash::value_type(PVR2TexturePixelFormat::RGB565,	    Texture2D::PixelFormat::RGB565),
        _pixel2_formathash::value_type(PVR2TexturePixelFormat::RGB888,	    Texture2D::PixelFormat::RGB888),
        _pixel2_formathash::value_type(PVR2TexturePixelFormat::A8,	        Texture2D::PixelFormat::A8),
        _pixel2_formathash::value_type(PVR2TexturePixelFormat::I8,	        Texture2D::PixelFormat::I8),
        _pixel2_formathash::value_type(PVR2TexturePixelFormat::AI88,	        Texture2D::PixelFormat::AI88),
            
#ifdef GL_COMPRESSED_RGB_PVRTC_2BPPV1_IMG
        _pixel2_formathash::value_type(PVR2TexturePixelFormat::PVRTC2BPP_RGBA,	    Texture2D::PixelFormat::PVRTC2A),
        _pixel2_formathash::value_type(PVR2TexturePixelFormat::PVRTC4BPP_RGBA,	    Texture2D::PixelFormat::PVRTC4A),
#endif
    };
        
    static const int PVR2_MAX_TABLE_ELEMENTS = sizeof(v2_pixel_formathash_value) / sizeof(v2_pixel_formathash_value[0]);
    static const _pixel2_formathash v2_pixel_formathash(v2_pixel_formathash_value, v2_pixel_formathash_value + PVR2_MAX_TABLE_ELEMENTS);
        
    // v3
    typedef const std::map<PVR3TexturePixelFormat, Texture2D::PixelFormat> _pixel3_formathash;
    static _pixel3_formathash::value_type v3_pixel_formathash_value[] =
    {
        _pixel3_formathash::value_type(PVR3TexturePixelFormat::BGRA8888,	Texture2D::PixelFormat::BGRA8888),
        _pixel3_formathash::value_type(PVR3TexturePixelFormat::RGBA8888,	Texture2D::PixelFormat::RGBA8888),
        _pixel3_formathash::value_type(PVR3TexturePixelFormat::RGBA4444,	Texture2D::PixelFormat::RGBA4444),
        _pixel3_formathash::value_type(PVR3TexturePixelFormat::RGBA5551,	Texture2D::PixelFormat::RGB5A1),
        _pixel3_formathash::value_type(PVR3TexturePixelFormat::RGB565,	    Texture2D::PixelFormat::RGB565),
        _pixel3_formathash::value_type(PVR3TexturePixelFormat::RGB888,	    Texture2D::PixelFormat::RGB888),
        _pixel3_formathash::value_type(PVR3TexturePixelFormat::A8,	        Texture2D::PixelFormat::A8),
        _pixel3_formathash::value_type(PVR3TexturePixelFormat::L8,	        Texture2D::PixelFormat::I8),
        _pixel3_formathash::value_type(PVR3TexturePixelFormat::LA88,	    Texture2D::PixelFormat::AI88),
            
#ifdef GL_COMPRESSED_RGB_PVRTC_2BPPV1_IMG
        _pixel3_formathash::value_type(PVR3TexturePixelFormat::PVRTC2BPP_RGB,	    Texture2D::PixelFormat::PVRTC2),
        _pixel3_formathash::value_type(PVR3TexturePixelFormat::PVRTC2BPP_RGBA,	    Texture2D::PixelFormat::PVRTC2A),
        _pixel3_formathash::value_type(PVR3TexturePixelFormat::PVRTC4BPP_RGB,	    Texture2D::PixelFormat::PVRTC4),
        _pixel3_formathash::value_type(PVR3TexturePixelFormat::PVRTC4BPP_RGBA,	    Texture2D::PixelFormat::PVRTC4A),
#endif
    };
        
    static const int PVR3_MAX_TABLE_ELEMENTS = sizeof(v3_pixel_formathash_value) / sizeof(v3_pixel_formathash_value[0]);
        
    static const _pixel3_formathash v3_pixel_formathash(v3_pixel_formathash_value, v3_pixel_formathash_value + PVR3_MAX_TABLE_ELEMENTS);
        
    typedef struct _PVRTexHeader
    {
        unsigned int headerLength;
        unsigned int height;
        unsigned int width;
        unsigned int numMipmaps;
        unsigned int flags;
        unsigned int dataLength;
        unsigned int bpp;
        unsigned int bitmaskRed;
        unsigned int bitmaskGreen;
        unsigned int bitmaskBlue;
        unsigned int bitmaskAlpha;
        unsigned int pvrTag;
        unsigned int numSurfs;
    } PVRv2TexHeader;
        
#ifdef _MSC_VER
#pragma pack(push,1)
#endif
    typedef struct
    {
        uint32_t version;
        uint32_t flags;
        uint64_t pixelFormat;
        uint32_t colorSpace;
        uint32_t channelType;
        uint32_t height;
        uint32_t width;
        uint32_t depth;
        uint32_t numberOfSurfaces;
        uint32_t numberOfFaces;
        uint32_t numberOfMipmaps;
        uint32_t metadataLength;
#ifdef _MSC_VER
    } PVRv3TexHeader;
#pragma pack(pop)
#else
    } __attribute__((packed)) PVRv3TexHeader;
#endif
}
//pvr structure end

//////////////////////////////////////////////////////////////////////////

//struct and data for s3tc(dds) struct
namespace
{
    struct DDColorKey
    {
        uint32_t colorSpaceLowValue;
        uint32_t colorSpaceHighValue;
    };
    
    struct DDSCaps
    {
        uint32_t caps;
        uint32_t caps2;
        uint32_t caps3;
        uint32_t caps4;
    };
    
    struct DDPixelFormat
    {
        uint32_t size;
        uint32_t flags;
        uint32_t fourCC;
        uint32_t RGBBitCount;
        uint32_t RBitMask;
        uint32_t GBitMask;
        uint32_t BBitMask;
        uint32_t ABitMask;
    };
    
    
    struct DDSURFACEDESC2
    {
        uint32_t size;
        uint32_t flags;
        uint32_t height;
        uint32_t width;
        
        union
        {
            uint32_t pitch;
            uint32_t linearSize;
        } DUMMYUNIONNAMEN1;
        
        union
        {
            uint32_t backBufferCount;
            uint32_t depth;
        } DUMMYUNIONNAMEN5;
        
        union
        {
            uint32_t mipMapCount;
            uint32_t refreshRate;
            uint32_t srcVBHandle;
        } DUMMYUNIONNAMEN2;
        
        uint32_t alphaBitDepth;
        uint32_t reserved;
        uint32_t surface;
        
        union
        {
            DDColorKey ddckCKDestOverlay;
            uint32_t emptyFaceColor;
        } DUMMYUNIONNAMEN3;
        
        DDColorKey ddckCKDestBlt;
        DDColorKey ddckCKSrcOverlay;
        DDColorKey ddckCKSrcBlt;
        
        union
        {
            DDPixelFormat ddpfPixelFormat;
            uint32_t FVF;
        } DUMMYUNIONNAMEN4;
        
        DDSCaps ddsCaps;
        uint32_t textureStage;
    } ;
    
#pragma pack(push,1)
    
    struct S3TCTexHeader
    {
        char fileCode[4];
        DDSURFACEDESC2 ddsd;
    };
    
#pragma pack(pop)

}
//s3tc struct end

//////////////////////////////////////////////////////////////////////////

//struct and data for atitc(ktx) struct
namespace
{
    struct ATITCTexHeader
    {
        //HEADER
        char identifier[12];
        uint32_t endianness;
        uint32_t glType;
        uint32_t glTypeSize;
        uint32_t glFormat;
        uint32_t glInternalFormat;
        uint32_t glBaseInternalFormat;
        uint32_t pixelWidth;
        uint32_t pixelHeight;
        uint32_t pixelDepth;
        uint32_t numberOfArrayElements;
        uint32_t numberOfFaces;
        uint32_t numberOfMipmapLevels;
        uint32_t bytesOfKeyValueData;
    };
}
//atittc struct end

//////////////////////////////////////////////////////////////////////////

namespace
{
    typedef struct 
    {
        const unsigned char * data;
        int size;
        int offset;
    }tImageSource;
    
    static void pngReadCallback(png_structp png_ptr, png_bytep data, png_size_t length)
    {
        tImageSource* isource = (tImageSource*)png_get_io_ptr(png_ptr);
        
        if((int)(isource->offset + length) <= isource->size)
        {
            memcpy(data, isource->data+isource->offset, length);
            isource->offset += length;
        }
        else
        {
            png_error(png_ptr, "pngReaderCallback failed");
        }
    }
}

//////////////////////////////////////////////////////////////////////////
// Implement Image
//////////////////////////////////////////////////////////////////////////

Image::Image()
: _data(0)
, _dataLen(0)
, _width(0)
, _height(0)
, _fileType(Format::UNKOWN)
, _renderFormat(Texture2D::PixelFormat::NONE)
, _preMulti(false)
, _hasPremultipliedAlpha(true)
, _numberOfMipmaps(0)
{

}

Image::~Image()
{
    CC_SAFE_DELETE_ARRAY(_data);
}

bool Image::initWithImageFile(const char * strPath)
{
    bool bRet = false;
    std::string fullPath = FileUtils::getInstance()->fullPathForFilename(strPath);

#ifdef EMSCRIPTEN
    // Emscripten includes a re-implementation of SDL that uses HTML5 canvas
    // operations underneath. Consequently, loading images via IMG_Load (an SDL
    // API) will be a lot faster than running libpng et al as compiled with
    // Emscripten.
    SDL_Surface *iSurf = IMG_Load(fullPath.c_str());

    int size = 4 * (iSurf->w * iSurf->h);
    bRet = initWithRawData((void*)iSurf->pixels, size, iSurf->w, iSurf->h, 8, true);

    unsigned int *tmp = (unsigned int *)_data;
    int nrPixels = iSurf->w * iSurf->h;
    for(int i = 0; i < nrPixels; i++)
    {
        unsigned char *p = _data + i * 4;
        tmp[i] = CC_RGB_PREMULTIPLY_ALPHA( p[0], p[1], p[2], p[3] );
    }

    SDL_FreeSurface(iSurf);
#else
    unsigned long bufferLen = 0;
    unsigned char* buffer = FileUtils::getInstance()->getFileData(fullPath.c_str(), "rb", &bufferLen);

    if (buffer != nullptr && bufferLen > 0)
    {
        bRet = initWithImageData(buffer, bufferLen);
    }

    CC_SAFE_DELETE_ARRAY(buffer);
#endif // EMSCRIPTEN

    return bRet;
}

bool Image::initWithImageFileThreadSafe(const char *fullpath)
{
    bool bRet = false;
    unsigned long dataLen = 0;
#if (CC_TARGET_PLATFORM == CC_PLATFORM_ANDROID)
    FileUtilsAndroid *fileUitls = (FileUtilsAndroid*)FileUtils::getInstance();
    unsigned char *pBuffer = fileUitls->getFileDataForAsync(fullpath, "rb", &dataLen);
#else
    unsigned char *pBuffer = FileUtils::getInstance()->getFileData(fullpath, "rb", &dataLen);
#endif
    if (pBuffer != NULL && dataLen > 0)
    {
        bRet = initWithImageData(pBuffer, dataLen);
    }
    CC_SAFE_DELETE_ARRAY(pBuffer);
    return bRet;
}

bool Image::initWithImageData(const unsigned char * data, int dataLen)
{
    bool ret = false;
    
    do
    {
        CC_BREAK_IF(! data || dataLen <= 0);
        
        unsigned char* unpackedData = nullptr;
        int unpackedLen = 0;
        
        //detecgt and unzip the compress file
        if (ZipUtils::ccIsCCZBuffer(data, dataLen))
        {
            unpackedLen = ZipUtils::ccInflateCCZBuffer(data, dataLen, &unpackedData);
        }else if (ZipUtils::ccIsGZipBuffer(data, dataLen))
        {
            unpackedLen = ZipUtils::ccInflateMemory(const_cast<unsigned char*>(data), dataLen, &unpackedData);
        }else
        {
            unpackedData = const_cast<unsigned char*>(data);
            unpackedLen = dataLen;
        }

        _fileType = detectFormat(unpackedData, unpackedLen);

        switch (_fileType)
        {
        case Format::PNG:
            ret = initWithPngData(unpackedData, unpackedLen);
            break;
        case Format::JPG:
            ret = initWithJpgData(unpackedData, unpackedLen);
            break;
        case Format::TIFF:
            ret = initWithTiffData(unpackedData, unpackedLen);
            break;
        case Format::WEBP:
            ret = initWithWebpData(unpackedData, unpackedLen);
            break;
        case Format::PVR:
            ret = initWithPVRData(unpackedData, unpackedLen);
            break;
        case Format::ETC:
            ret = initWithETCData(unpackedData, unpackedLen);
            break;
        case Format::S3TC:
<<<<<<< HEAD
            return initWithS3TCData(data, dataLen);
        case Format::ATITC:
            return initWithATITCData(data, dataLen);
            
=======
            ret = initWithS3TCData(unpackedData, unpackedLen);
            break;
>>>>>>> 77f89956
        default:
            CCAssert(false, "unsupport image format!");
            break;
        }
        
        if(unpackedData != data)
        {
            free(unpackedData);
        }
    } while (0);
    
    return ret;
}

bool Image::isPng(const unsigned char * data, int dataLen)
{
    if (dataLen <= 8)
    {
        return false;
    }

    static const unsigned char PNG_SIGNATURE[] = {0x89, 0x50, 0x4e, 0x47, 0x0d, 0x0a, 0x1a, 0x0a};

    return memcmp(PNG_SIGNATURE, data, sizeof(PNG_SIGNATURE)) == 0;
}


bool Image::isEtc(const unsigned char * data, int dataLen)
{
    return etc1_pkm_is_valid((etc1_byte*)data) ? true : false;
}


bool Image::isS3TC(const unsigned char * data, int dataLen)
{

    S3TCTexHeader *header = (S3TCTexHeader *)data;
    
    if (strncmp(header->fileCode, "DDS", 3) != 0)
    {
        CCLOG("cocos2d: the file is not a dds file!");
        return false;
    }
    return true;
}

<<<<<<< HEAD
bool Image::isATITC(const void *data, int dataLen)
{
    ATITCTexHeader *header = (ATITCTexHeader *)data;
    
    if (strncmp(&header->identifier[1], "KTX", 3) != 0)
    {
        CCLOG("cocos3d: the file is not a ktx file!");
        return false;
    }
    return true;
}

bool Image::isJpg(const void *data, int dataLen)
=======
bool Image::isJpg(const unsigned char * data, int dataLen)
>>>>>>> 77f89956
{
    if (dataLen <= 4)
    {
        return false;
    }

    static const unsigned char JPG_SOI[] = {0xFF, 0xD8};

    return memcmp(data, JPG_SOI, 2) == 0;
}

bool Image::isTiff(const unsigned char * data, int dataLen)
{
    if (dataLen <= 4)
    {
        return false;
    }

    static const char* TIFF_II = "II";
    static const char* TIFF_MM = "MM";

    return (memcmp(data, TIFF_II, 2) == 0 && *(static_cast<const unsigned char*>(data) + 2) == 42 && *(static_cast<const unsigned char*>(data) + 3) == 0) ||
        (memcmp(data, TIFF_MM, 2) == 0 && *(static_cast<const unsigned char*>(data) + 2) == 0 && *(static_cast<const unsigned char*>(data) + 3) == 42);
}

bool Image::isWebp(const unsigned char * data, int dataLen)
{
    if (dataLen <= 12)
    {
        return false;
    }

    static const char* WEBP_RIFF = "RIFF";
    static const char* WEBP_WEBP = "WEBP";

    return memcmp(data, WEBP_RIFF, 4) == 0 
        && memcmp(static_cast<const unsigned char*>(data) + 8, WEBP_WEBP, 4) == 0;
}

bool Image::isPvr(const unsigned char * data, int dataLen)
{
    if (dataLen < sizeof(PVRv2TexHeader) || dataLen < sizeof(PVRv3TexHeader))
    {
        return false;
    }
    
    const PVRv2TexHeader* headerv2 = static_cast<const PVRv2TexHeader*>(static_cast<const void*>(data));
    const PVRv3TexHeader* headerv3 = static_cast<const PVRv3TexHeader*>(static_cast<const void*>(data));
    
    return memcmp(&headerv2->pvrTag, gPVRTexIdentifier, strlen(gPVRTexIdentifier)) == 0 || CC_SWAP_INT32_BIG_TO_HOST(headerv3->version) == 0x50565203;
}


Image::Format Image::detectFormat(const unsigned char * data, int dataLen)
{
    if (isPng(data, dataLen))
    {
        return Format::PNG;
    }else if (isJpg(data, dataLen))
    {
        return Format::JPG;
    }else if (isTiff(data, dataLen))
    {
        return Format::TIFF;
    }else if (isWebp(data, dataLen))
    {
        return Format::WEBP;
    }else if (isPvr(data, dataLen))
    {
        return Format::PVR;
    }else if (isEtc(data, dataLen))
    {
        return Format::ETC;
    }else if (isS3TC(data, dataLen))
    {
        return Format::S3TC;
    }else if (isATITC(data, dataLen))
    {
        return Format::ATITC;
    }
    else
    {
        return Format::UNKOWN;
    }
}

int Image::getBitPerPixel()
{
    return Texture2D::getPixelFormatInfoMap().at(_renderFormat).bpp;
}

bool Image::hasAlpha()
{
    return Texture2D::getPixelFormatInfoMap().at(_renderFormat).alpha;
}

bool Image::isCompressed()
{
    return Texture2D::getPixelFormatInfoMap().at(_renderFormat).compressed;
}

namespace
{
/*
 * ERROR HANDLING:
 *
 * The JPEG library's standard error handler (jerror.c) is divided into
 * several "methods" which you can override individually.  This lets you
 * adjust the behavior without duplicating a lot of code, which you might
 * have to update with each future release.
 *
 * We override the "error_exit" method so that control is returned to the
 * library's caller when a fatal error occurs, rather than calling exit()
 * as the standard error_exit method does.
 *
 * We use C's setjmp/longjmp facility to return control.  This means that the
 * routine which calls the JPEG library must first execute a setjmp() call to
 * establish the return point.  We want the replacement error_exit to do a
 * longjmp().  But we need to make the setjmp buffer accessible to the
 * error_exit routine.  To do this, we make a private extension of the
 * standard JPEG error handler object.  (If we were using C++, we'd say we
 * were making a subclass of the regular error handler.)
 *
 * Here's the extended error handler struct:
 */
    struct MyErrorMgr
    {
        struct jpeg_error_mgr pub;	/* "public" fields */
        jmp_buf setjmp_buffer;	/* for return to caller */
    };
    
    typedef struct MyErrorMgr * MyErrorPtr;
    
    /*
     * Here's the routine that will replace the standard error_exit method:
     */
    
    METHODDEF(void)
    myErrorExit(j_common_ptr cinfo)
    {
        /* cinfo->err really points to a MyErrorMgr struct, so coerce pointer */
        MyErrorPtr myerr = (MyErrorPtr) cinfo->err;
        
        /* Always display the message. */
        /* We could postpone this until after returning, if we chose. */
        /* internal message function cann't show error message in some platforms, so we rewrite it here.
         * edit it if has version confilict.
         */
        //(*cinfo->err->output_message) (cinfo);
        char buffer[JMSG_LENGTH_MAX];
        (*cinfo->err->format_message) (cinfo, buffer);
        CCLOG("jpeg error: %s", buffer);
        
        /* Return control to the setjmp point */
        longjmp(myerr->setjmp_buffer, 1);
    }
}

bool Image::initWithJpgData(const unsigned char * data, int dataLen)
{
    /* these are standard libjpeg structures for reading(decompression) */
    struct jpeg_decompress_struct cinfo;
    /* We use our private extension JPEG error handler.
	 * Note that this struct must live as long as the main JPEG parameter
	 * struct, to avoid dangling-pointer problems.
	 */
	struct MyErrorMgr jerr;
    /* libjpeg data structure for storing one row, that is, scanline of an image */
    JSAMPROW row_pointer[1] = {0};
    unsigned long location = 0;
    unsigned int i = 0;

    bool bRet = false;
    do 
    {
        /* We set up the normal JPEG error routines, then override error_exit. */
		cinfo.err = jpeg_std_error(&jerr.pub);
		jerr.pub.error_exit = myErrorExit;
		/* Establish the setjmp return context for MyErrorExit to use. */
		if (setjmp(jerr.setjmp_buffer)) {
			/* If we get here, the JPEG code has signaled an error.
			 * We need to clean up the JPEG object, close the input file, and return.
			 */
			jpeg_destroy_decompress(&cinfo);
			break;
		}

        /* setup decompression process and source, then read JPEG header */
        jpeg_create_decompress( &cinfo );

#ifndef CC_TARGET_QT5
        jpeg_mem_src( &cinfo, const_cast<unsigned char*>(data), dataLen );
#endif /* CC_TARGET_QT5 */

        /* reading the image header which contains image information */
#if (JPEG_LIB_VERSION >= 90)
        // libjpeg 0.9 adds stricter types.
        jpeg_read_header( &cinfo, TRUE );
#else
        jpeg_read_header( &cinfo, true );
#endif

        // we only support RGB or grayscale
        if (cinfo.jpeg_color_space == JCS_GRAYSCALE)
        {
            _renderFormat = Texture2D::PixelFormat::I8;
        }else
        {
            cinfo.out_color_space = JCS_RGB;
            _renderFormat = Texture2D::PixelFormat::RGB888;
        }

        /* Start decompression jpeg here */
        jpeg_start_decompress( &cinfo );

        /* init image info */
        _width  = cinfo.output_width;
        _height = cinfo.output_height;
        _preMulti = false;
        row_pointer[0] = new unsigned char[cinfo.output_width*cinfo.output_components];
        CC_BREAK_IF(! row_pointer[0]);

        _dataLen = cinfo.output_width*cinfo.output_height*cinfo.output_components;
        _data = new unsigned char[_dataLen];
        CC_BREAK_IF(! _data);

        /* now actually read the jpeg into the raw buffer */
        /* read one scan line at a time */
        while( cinfo.output_scanline < cinfo.output_height )
        {
            jpeg_read_scanlines( &cinfo, row_pointer, 1 );
            for( i=0; i<cinfo.output_width*cinfo.output_components;i++) 
            {
                _data[location++] = row_pointer[0][i];
            }
        }

		/* When read image file with broken data, jpeg_finish_decompress() may cause error.
		 * Besides, jpeg_destroy_decompress() shall deallocate and release all memory associated
		 * with the decompression object.
		 * So it doesn't need to call jpeg_finish_decompress().
		 */
		//jpeg_finish_decompress( &cinfo );
        jpeg_destroy_decompress( &cinfo );
        /* wrap up decompression, destroy objects, free pointers and close open files */        
        bRet = true;
    } while (0);

    CC_SAFE_DELETE_ARRAY(row_pointer[0]);
    return bRet;
}

bool Image::initWithPngData(const unsigned char * data, int dataLen)
{
    // length of bytes to check if it is a valid png file
#define PNGSIGSIZE  8
    bool bRet = false;
    png_byte        header[PNGSIGSIZE]   = {0}; 
    png_structp     png_ptr     =   0;
    png_infop       info_ptr    = 0;

    do 
    {
        // png header len is 8 bytes
        CC_BREAK_IF(dataLen < PNGSIGSIZE);

        // check the data is png or not
        memcpy(header, data, PNGSIGSIZE);
        CC_BREAK_IF(png_sig_cmp(header, 0, PNGSIGSIZE));

        // init png_struct
        png_ptr = png_create_read_struct(PNG_LIBPNG_VER_STRING, 0, 0, 0);
        CC_BREAK_IF(! png_ptr);

        // init png_info
        info_ptr = png_create_info_struct(png_ptr);
        CC_BREAK_IF(!info_ptr);

#if (CC_TARGET_PLATFORM != CC_PLATFORM_BADA && CC_TARGET_PLATFORM != CC_PLATFORM_NACL)
        CC_BREAK_IF(setjmp(png_jmpbuf(png_ptr)));
#endif

        // set the read call back function
        tImageSource imageSource;
        imageSource.data    = (unsigned char*)data;
        imageSource.size    = dataLen;
        imageSource.offset  = 0;
        png_set_read_fn(png_ptr, &imageSource, pngReadCallback);

        // read png header info

        // read png file info
        png_read_info(png_ptr, info_ptr);

        _width = png_get_image_width(png_ptr, info_ptr);
        _height = png_get_image_height(png_ptr, info_ptr);
        png_byte bit_depth = png_get_bit_depth(png_ptr, info_ptr);
        png_uint_32 color_type = png_get_color_type(png_ptr, info_ptr);

        //CCLOG("color type %u", color_type);

        // force palette images to be expanded to 24-bit RGB
        // it may include alpha channel
        if (color_type == PNG_COLOR_TYPE_PALETTE)
        {
            png_set_palette_to_rgb(png_ptr);
        }
        // low-bit-depth grayscale images are to be expanded to 8 bits
        if (color_type == PNG_COLOR_TYPE_GRAY && bit_depth < 8)
        {
            bit_depth = 8;
            png_set_expand_gray_1_2_4_to_8(png_ptr);
        }
        // expand any tRNS chunk data into a full alpha channel
        if (png_get_valid(png_ptr, info_ptr, PNG_INFO_tRNS))
        {
            png_set_tRNS_to_alpha(png_ptr);
        }  
        // reduce images with 16-bit samples to 8 bits
        if (bit_depth == 16)
        {
            png_set_strip_16(png_ptr);            
        } 

        // Expanded earlier for grayscale, now take care of palette and rgb
        if (bit_depth < 8) {
            png_set_packing(png_ptr);
        }
        // update info
        png_read_update_info(png_ptr, info_ptr);
        bit_depth = png_get_bit_depth(png_ptr, info_ptr);
        color_type = png_get_color_type(png_ptr, info_ptr);

        switch (color_type)
        {
        case PNG_COLOR_TYPE_GRAY:
            _renderFormat = Texture2D::PixelFormat::I8;
            break;
        case PNG_COLOR_TYPE_GRAY_ALPHA:
            _renderFormat = Texture2D::PixelFormat::AI88;
            break;
        case PNG_COLOR_TYPE_RGB:
            _renderFormat = Texture2D::PixelFormat::RGB888;
            break;
        case PNG_COLOR_TYPE_RGB_ALPHA:
            _renderFormat = Texture2D::PixelFormat::RGBA8888;
            break;
        default:
            break;
        }

        // read png data
        png_uint_32 rowbytes;
        png_bytep* row_pointers = (png_bytep*)malloc( sizeof(png_bytep) * _height );

        rowbytes = png_get_rowbytes(png_ptr, info_ptr);

        _dataLen = rowbytes * _height;
        _data = new unsigned char[_dataLen];
        CC_BREAK_IF(!_data);

        for (unsigned short i = 0; i < _height; ++i)
        {
            row_pointers[i] = _data + i*rowbytes;
        }
        png_read_image(png_ptr, row_pointers);

        png_read_end(png_ptr, NULL);

        _preMulti = false;

        CC_SAFE_FREE(row_pointers);

        bRet = true;
    } while (0);

    if (png_ptr)
    {
        png_destroy_read_struct(&png_ptr, (info_ptr) ? &info_ptr : 0, 0);
    }
    return bRet;
}

namespace
{
    static tmsize_t tiffReadProc(thandle_t fd, void* buf, tmsize_t size)
    {
        tImageSource* isource = (tImageSource*)fd;
        uint8* ma;
        uint64 mb;
        unsigned long n;
        unsigned long o;
        tmsize_t p;
        ma=(uint8*)buf;
        mb=size;
        p=0;
        while (mb>0)
        {
            n=0x80000000UL;
            if ((uint64)n>mb)
            n=(unsigned long)mb;
            
            
            if((int)(isource->offset + n) <= isource->size)
            {
                memcpy(ma, isource->data+isource->offset, n);
                isource->offset += n;
                o = n;
            }
            else
            {
                return 0;
            }
            
            ma+=o;
            mb-=o;
            p+=o;
            if (o!=n)
            {
                break;
            }
        }
        return p;
    }
    
    static tmsize_t tiffWriteProc(thandle_t fd, void* buf, tmsize_t size)
    {
        CC_UNUSED_PARAM(fd);
        CC_UNUSED_PARAM(buf);
        CC_UNUSED_PARAM(size);
        return 0;
    }
    
    
    static uint64 tiffSeekProc(thandle_t fd, uint64 off, int whence)
    {
        tImageSource* isource = (tImageSource*)fd;
        uint64 ret = -1;
        do
        {
            if (whence == SEEK_SET)
            {
                CC_BREAK_IF(off >= (uint64)isource->size);
                ret = isource->offset = (uint32)off;
            }
            else if (whence == SEEK_CUR)
            {
                CC_BREAK_IF(isource->offset + off >= (uint64)isource->size);
                ret = isource->offset += (uint32)off;
            }
            else if (whence == SEEK_END)
            {
                CC_BREAK_IF(off >= (uint64)isource->size);
                ret = isource->offset = (uint32)(isource->size-1 - off);
            }
            else
            {
                CC_BREAK_IF(off >= (uint64)isource->size);
                ret = isource->offset = (uint32)off;
            }
        } while (0);
        
        return ret;
    }
    
    static uint64 tiffSizeProc(thandle_t fd)
    {
        tImageSource* pImageSrc = (tImageSource*)fd;
        return pImageSrc->size;
    }
    
    static int tiffCloseProc(thandle_t fd)
    {
        CC_UNUSED_PARAM(fd);
        return 0;
    }
    
    static int tiffMapProc(thandle_t fd, void** pbase, toff_t* psize)
    {
        CC_UNUSED_PARAM(fd);
        CC_UNUSED_PARAM(pbase);
        CC_UNUSED_PARAM(psize);
        return 0;
    }
    
    static void tiffUnmapProc(thandle_t fd, void* base, toff_t size)
    {
        CC_UNUSED_PARAM(fd);
        CC_UNUSED_PARAM(base);
        CC_UNUSED_PARAM(size);
    }
}

bool Image::initWithTiffData(const unsigned char * data, int dataLen)
{
    bool bRet = false;
    do 
    {
        // set the read call back function
        tImageSource imageSource;
        imageSource.data    = data;
        imageSource.size    = dataLen;
        imageSource.offset  = 0;

        TIFF* tif = TIFFClientOpen("file.tif", "r", (thandle_t)&imageSource, 
            tiffReadProc, tiffWriteProc,
            tiffSeekProc, tiffCloseProc, tiffSizeProc,
            tiffMapProc,
            tiffUnmapProc);

        CC_BREAK_IF(NULL == tif);

        uint32 w = 0, h = 0;
        uint16 bitsPerSample = 0, samplePerPixel = 0, planarConfig = 0;
        size_t npixels = 0;
        
        TIFFGetField(tif, TIFFTAG_IMAGEWIDTH, &w);
        TIFFGetField(tif, TIFFTAG_IMAGELENGTH, &h);
        TIFFGetField(tif, TIFFTAG_BITSPERSAMPLE, &bitsPerSample);
        TIFFGetField(tif, TIFFTAG_SAMPLESPERPIXEL, &samplePerPixel);
        TIFFGetField(tif, TIFFTAG_PLANARCONFIG, &planarConfig);

        npixels = w * h;
        
        _renderFormat = Texture2D::PixelFormat::RGBA8888;
        _width = w;
        _height = h;

        _dataLen = npixels * sizeof (uint32);
        _data = new unsigned char[_dataLen];

        uint32* raster = (uint32*) _TIFFmalloc(npixels * sizeof (uint32));
        if (raster != NULL) 
        {
           if (TIFFReadRGBAImageOriented(tif, w, h, raster, ORIENTATION_TOPLEFT, 0))
           {
                /* the raster data is pre-multiplied by the alpha component 
                   after invoking TIFFReadRGBAImageOriented*/
                _preMulti = true;

               memcpy(_data, raster, npixels*sizeof (uint32));
           }

          _TIFFfree(raster);
        }
        

        TIFFClose(tif);

        bRet = true;
    } while (0);
    return bRet;
}

namespace
{
    bool testFormatForPvr2TCSupport(PVR2TexturePixelFormat format)
    {
        if (!Configuration::getInstance()->supportsPVRTC())
        {
            if (format == PVR2TexturePixelFormat::PVRTC2BPP_RGBA ||
                format == PVR2TexturePixelFormat::PVRTC4BPP_RGBA)
            {
                return false;
            }
        }
        
        return true;
    }
    
    bool testFormatForPvr3TCSupport(PVR3TexturePixelFormat format)
    {
        if (!Configuration::getInstance()->supportsPVRTC())
        {
            if (format == PVR3TexturePixelFormat::PVRTC2BPP_RGB  ||
                format == PVR3TexturePixelFormat::PVRTC2BPP_RGBA ||
                format == PVR3TexturePixelFormat::PVRTC4BPP_RGB  ||
                format == PVR3TexturePixelFormat::PVRTC4BPP_RGBA)
            {
                return false;
            }
        }
        
        return true;
    }
}

bool Image::initWithPVRv2Data(const unsigned char * data, int dataLen)
{
    int dataLength = 0, dataOffset = 0, dataSize = 0;
    int blockSize = 0, widthBlocks = 0, heightBlocks = 0;
    int width = 0, height = 0;
    
    //Cast first sizeof(PVRTexHeader) bytes of data stream as PVRTexHeader
    const PVRv2TexHeader *header = static_cast<const PVRv2TexHeader *>(static_cast<const void*>(data));
    
    //Make sure that tag is in correct formatting
    if (memcmp(&header->pvrTag, gPVRTexIdentifier, strlen(gPVRTexIdentifier)) != 0)
    {
        return false;
    }
    
    Configuration *configuration = Configuration::getInstance();
    
    _hasPremultipliedAlpha = false;
    unsigned int flags = CC_SWAP_INT32_LITTLE_TO_HOST(header->flags);
    PVR2TexturePixelFormat formatFlags = static_cast<PVR2TexturePixelFormat>(flags & PVR_TEXTURE_FLAG_TYPE_MASK);
    bool flipped = (flags & (unsigned int)PVR2TextureFlag::VerticalFlip) ? true : false;
    if (flipped)
    {
        CCLOG("cocos2d: WARNING: Image is flipped. Regenerate it using PVRTexTool");
    }
    
    if (! configuration->supportsNPOT() &&
        (header->width != ccNextPOT(header->width) || header->height != ccNextPOT(header->height)))
    {
        CCLOG("cocos2d: ERROR: Loading an NPOT texture (%dx%d) but is not supported on this device", header->width, header->height);
        return false;
    }
    
    if (!testFormatForPvr2TCSupport(formatFlags))
    {
        CCLOG("cocos2d: WARNING: Unsupported PVR Pixel Format: 0x%02X. Re-encode it with a OpenGL pixel format variant", formatFlags);
        return false;
    }

    if (v2_pixel_formathash.find(formatFlags) == v2_pixel_formathash.end())
    {
        CCLOG("cocos2d: WARNING: Unsupported PVR Pixel Format: 0x%02X. Re-encode it with a OpenGL pixel format variant", formatFlags);
        return false;
    }
    
    auto it = Texture2D::getPixelFormatInfoMap().find(v2_pixel_formathash.at(formatFlags));

    if (it == Texture2D::getPixelFormatInfoMap().end())
    {
        CCLOG("cocos2d: WARNING: Unsupported PVR Pixel Format: 0x%02X. Re-encode it with a OpenGL pixel format variant", formatFlags);
        return false;
    }

    _renderFormat = it->first;

    //Reset num of mipmaps
    _numberOfMipmaps = 0;

    //Get size of mipmap
    _width = width = CC_SWAP_INT32_LITTLE_TO_HOST(header->width);
    _height = height = CC_SWAP_INT32_LITTLE_TO_HOST(header->height);

    //Get ptr to where data starts..
    dataLength = CC_SWAP_INT32_LITTLE_TO_HOST(header->dataLength);

    //Move by size of header
    _dataLen = dataLen - sizeof(PVRv2TexHeader);
    _data = new unsigned char[_dataLen];
    memcpy(_data, (unsigned char*)data + sizeof(PVRv2TexHeader), _dataLen);

    // Calculate the data size for each texture level and respect the minimum number of blocks
    while (dataOffset < dataLength)
    {
        switch (formatFlags) {
        case PVR2TexturePixelFormat::PVRTC2BPP_RGBA:
            blockSize = 8 * 4; // Pixel by pixel block size for 2bpp
            widthBlocks = width / 8;
            heightBlocks = height / 4;
            break;
        case PVR2TexturePixelFormat::PVRTC4BPP_RGBA:
            blockSize = 4 * 4; // Pixel by pixel block size for 4bpp
            widthBlocks = width / 4;
            heightBlocks = height / 4;
            break;
        case PVR2TexturePixelFormat::BGRA8888:
            if (Configuration::getInstance()->supportsBGRA8888() == false)
            {
                CCLOG("cocos2d: Image. BGRA8888 not supported on this device");
                return false;
            }
        default:
            blockSize = 1;
            widthBlocks = width;
            heightBlocks = height;
            break;
        }

        // Clamp to minimum number of blocks
        if (widthBlocks < 2)
        {
            widthBlocks = 2;
        }
        if (heightBlocks < 2)
        {
            heightBlocks = 2;
        }

        dataSize = widthBlocks * heightBlocks * ((blockSize  * it->second.bpp) / 8);
        int packetLength = (dataLength - dataOffset);
        packetLength = packetLength > dataSize ? dataSize : packetLength;

        //Make record to the mipmaps array and increment counter
        _mipmaps[_numberOfMipmaps].address = _data + dataOffset;
        _mipmaps[_numberOfMipmaps].len = packetLength;
        _numberOfMipmaps++;

        dataOffset += packetLength;

        //Update width and height to the next lower power of two
        width = MAX(width >> 1, 1);
        height = MAX(height >> 1, 1);
    }

    return true;
}

bool Image::initWithPVRv3Data(const unsigned char * data, int dataLen)
{
    if (dataLen < sizeof(PVRv3TexHeader))
    {
		return false;
	}
	
	const PVRv3TexHeader *header = static_cast<const PVRv3TexHeader *>(static_cast<const void*>(data));
	
	// validate version
	if (CC_SWAP_INT32_BIG_TO_HOST(header->version) != 0x50565203)
    {
		CCLOG("cocos2d: WARNING: pvr file version mismatch");
		return false;
	}
	
	// parse pixel format
	PVR3TexturePixelFormat pixelFormat = static_cast<PVR3TexturePixelFormat>(header->pixelFormat);
    
    if (!testFormatForPvr3TCSupport(pixelFormat))
    {
        CCLOG("cocos2d: WARNING: Unsupported PVR Pixel Format: 0x%016llX. Re-encode it with a OpenGL pixel format variant",
              static_cast<unsigned long long>(pixelFormat));
        return false;
    }


    if (v3_pixel_formathash.find(pixelFormat) == v3_pixel_formathash.end())
    {
        CCLOG("cocos2d: WARNING: Unsupported PVR Pixel Format: 0x%016llX. Re-encode it with a OpenGL pixel format variant",
              static_cast<unsigned long long>(pixelFormat));
        return false;
    }

    auto it = Texture2D::getPixelFormatInfoMap().find(v3_pixel_formathash.at(pixelFormat));

    if (it == Texture2D::getPixelFormatInfoMap().end())
    {
        CCLOG("cocos2d: WARNING: Unsupported PVR Pixel Format: 0x%016llX. Re-encode it with a OpenGL pixel format variant",
              static_cast<unsigned long long>(pixelFormat));
        return false;
    }

    _renderFormat = it->first;
    
    // flags
	int flags = CC_SWAP_INT32_LITTLE_TO_HOST(header->flags);

    // PVRv3 specifies premultiply alpha in a flag -- should always respect this in PVRv3 files
    if (flags & (unsigned int)PVR3TextureFlag::PremultipliedAlpha)
    {
        _preMulti = true;
    }
    
	// sizing
	int width = CC_SWAP_INT32_LITTLE_TO_HOST(header->width);
	int height = CC_SWAP_INT32_LITTLE_TO_HOST(header->height);
	_width = width;
	_height = height;
	int dataOffset = 0, dataSize = 0;
	int blockSize = 0, widthBlocks = 0, heightBlocks = 0;
	
    _dataLen = dataLen - (sizeof(PVRv3TexHeader) + header->metadataLength);
    _data = new unsigned char[_dataLen];
    memcpy(_data, static_cast<const unsigned char*>(data) + sizeof(PVRv3TexHeader) + header->metadataLength, _dataLen);
	
	_numberOfMipmaps = header->numberOfMipmaps;
	CCAssert(_numberOfMipmaps < MIPMAP_MAX, "Image: Maximum number of mimpaps reached. Increate the CC_MIPMAP_MAX value");
    
	for (int i = 0; i < _numberOfMipmaps; i++)
    {
		switch ((PVR3TexturePixelFormat)pixelFormat)
        {
			case PVR3TexturePixelFormat::PVRTC2BPP_RGB :
			case PVR3TexturePixelFormat::PVRTC2BPP_RGBA :
				blockSize = 8 * 4; // Pixel by pixel block size for 2bpp
				widthBlocks = width / 8;
				heightBlocks = height / 4;
				break;
			case PVR3TexturePixelFormat::PVRTC4BPP_RGB :
			case PVR3TexturePixelFormat::PVRTC4BPP_RGBA :
				blockSize = 4 * 4; // Pixel by pixel block size for 4bpp
				widthBlocks = width / 4;
				heightBlocks = height / 4;
				break;
			case PVR3TexturePixelFormat::BGRA8888:
				if( ! Configuration::getInstance()->supportsBGRA8888())
                {
					CCLOG("cocos2d: Image. BGRA8888 not supported on this device");
					return false;
				}
			default:
				blockSize = 1;
				widthBlocks = width;
				heightBlocks = height;
				break;
		}
        
		// Clamp to minimum number of blocks
		if (widthBlocks < 2)
        {
			widthBlocks = 2;
        }
		if (heightBlocks < 2)
        {
			heightBlocks = 2;
        }
		
		dataSize = widthBlocks * heightBlocks * ((blockSize  * it->second.bpp) / 8);
		int packetLength = _dataLen - dataOffset;
		packetLength = packetLength > dataSize ? dataSize : packetLength;
		
		_mipmaps[i].address = _data + dataOffset;
		_mipmaps[i].len = packetLength;
		
		dataOffset += packetLength;
		CCAssert(dataOffset <= _dataLen, "CCTexurePVR: Invalid lenght");
		
		
		width = MAX(width >> 1, 1);
		height = MAX(height >> 1, 1);
	}
	
	return true;
}

bool Image::initWithETCData(const unsigned char * data, int dataLen)
{
    const etc1_byte* header = static_cast<const etc1_byte*>(data);
    
    //check the data
    if(!etc1_pkm_is_valid(header))
    {
        return  false;
    }

    _width = etc1_pkm_get_width(header);
    _height = etc1_pkm_get_height(header);

    if( 0 == _width || 0 == _height )
    {
        return false;
    }

    if(Configuration::getInstance()->supportsETC())
    {
        //old opengl version has no define for GL_ETC1_RGB8_OES, add macro to make compiler happy. 
#ifdef GL_ETC1_RGB8_OES
        _renderFormat = Texture2D::PixelFormat::ETC;
        _dataLen = dataLen - ETC_PKM_HEADER_SIZE;
        _data = new unsigned char[_dataLen];
        memcpy(_data, static_cast<const unsigned char*>(data) + ETC_PKM_HEADER_SIZE, _dataLen);
        return true;
#endif
    }
    else
    {
         //if it is not gles or device do not support ETC, decode texture by software
        int bytePerPixel = 3;
        unsigned int stride = _width * bytePerPixel;
        _renderFormat = Texture2D::PixelFormat::RGB888;
        
        _dataLen =  _width * _height * bytePerPixel;
        _data = new unsigned char[_dataLen];
        
        if (etc1_decode_image(static_cast<const unsigned char*>(data) + ETC_PKM_HEADER_SIZE, static_cast<etc1_byte*>(_data), _width, _height, bytePerPixel, stride) != 0)
        {
            _dataLen = 0;
            CC_SAFE_DELETE_ARRAY(_data);
            return false;
        }
        
        return true;
    }
    return false;
}

namespace
{
    static const uint32_t makeFourCC(char ch0, char ch1, char ch2, char ch3)
    {
        const uint32_t fourCC = ((uint32_t)(char)(ch0) | ((uint32_t)(char)(ch1) << 8) | ((uint32_t)(char)(ch2) << 16) | ((uint32_t)(char)(ch3) << 24 ));
        return fourCC;
    }
}

bool Image::initWithS3TCData(const unsigned char * data, int dataLen)
{
    
    const uint32_t FOURCC_DXT1 = makeFourCC('D', 'X', 'T', '1');
    const uint32_t FOURCC_DXT3 = makeFourCC('D', 'X', 'T', '3');
    const uint32_t FOURCC_DXT5 = makeFourCC('D', 'X', 'T', '5');
    
    /* load the .dds file */
    
    S3TCTexHeader *header = (S3TCTexHeader *)data;
    unsigned char *pixelData = new unsigned char [dataLen - sizeof(S3TCTexHeader)];
    memcpy((void *)pixelData, data + sizeof(S3TCTexHeader), dataLen - sizeof(S3TCTexHeader));
    
    _width = header->ddsd.width;
    _height = header->ddsd.height;
    _numberOfMipmaps = header->ddsd.DUMMYUNIONNAMEN2.mipMapCount;
    _dataLen = 0;
    int blockSize = (FOURCC_DXT1 == header->ddsd.DUMMYUNIONNAMEN4.ddpfPixelFormat.fourCC) ? 8 : 16;
    
    /* caculate the dataLen */
    
    int width = _width;
    int height = _height;
    
    if (Configuration::getInstance()->supportsS3TC())  //compressed data length
    {
        _dataLen = dataLen - sizeof(S3TCTexHeader);
        _data = new unsigned char [_dataLen];
        memcpy((void *)_data,(void *)pixelData , _dataLen);
    }
    else                                               //decompressed data length
    {
        for (unsigned int i = 0; i < _numberOfMipmaps && (width || height); ++i)
        {
            if (width == 0) width = 1;
            if (height == 0) height = 1;
            
            _dataLen += (height * width *4);

            width >>= 1;
            height >>= 1;
        }
        _data = new unsigned char [_dataLen];
    }
    
    /* load the mipmaps */
    
    int encodeOffset = 0;
    int decodeOffset = 0;
    width = _width;  height = _height;
    
    for (unsigned int i = 0; i < _numberOfMipmaps && (width || height); ++i)  
    {
        if (width == 0) width = 1;
        if (height == 0) height = 1;
        
        int size = ((width+3)/4)*((height+3)/4)*blockSize;
                
        if (Configuration::getInstance()->supportsS3TC())
        {   //decode texture throught hardware
            
            CCLOG("this is s3tc H decode");
            
            if (FOURCC_DXT1 == header->ddsd.DUMMYUNIONNAMEN4.ddpfPixelFormat.fourCC)
            {
                _renderFormat = Texture2D::PixelFormat::S3TC_DXT1;
            }
            else if (FOURCC_DXT3 == header->ddsd.DUMMYUNIONNAMEN4.ddpfPixelFormat.fourCC)
            {
                _renderFormat = Texture2D::PixelFormat::S3TC_DXT3;
            }
            else if (FOURCC_DXT5 == header->ddsd.DUMMYUNIONNAMEN4.ddpfPixelFormat.fourCC)
            {
                _renderFormat = Texture2D::PixelFormat::S3TC_DXT5;
            }

            _mipmaps[i].address = (unsigned char *)_data + encodeOffset;
            _mipmaps[i].len = size;
        }
        else
        {   //if it is not gles or device do not support S3TC, decode texture by software
            int bytePerPixel = 4;
            unsigned int stride = width * bytePerPixel;
            _renderFormat = Texture2D::PixelFormat::RGBA8888;

            std::vector<unsigned char> decodeImageData(stride * height);
            if (FOURCC_DXT1 == header->ddsd.DUMMYUNIONNAMEN4.ddpfPixelFormat.fourCC)
            {
                s3tc_decode(pixelData + encodeOffset, &decodeImageData[0], width, height, S3TCDecodeFlag::DXT1);
            }
            else if (FOURCC_DXT3 == header->ddsd.DUMMYUNIONNAMEN4.ddpfPixelFormat.fourCC)
            {
                s3tc_decode(pixelData + encodeOffset, &decodeImageData[0], width, height, S3TCDecodeFlag::DXT3);
            }
            else if (FOURCC_DXT5 == header->ddsd.DUMMYUNIONNAMEN4.ddpfPixelFormat.fourCC)
            {
                s3tc_decode(pixelData + encodeOffset, &decodeImageData[0], width, height, S3TCDecodeFlag::DXT5);
            }
            
            _mipmaps[i].address = (unsigned char *)_data + decodeOffset;
            _mipmaps[i].len = (stride * height);
            memcpy((void *)_mipmaps[i].address, (void *)&decodeImageData[0], _mipmaps[i].len);
            decodeOffset += stride * height;
        }
        
        encodeOffset += size;
        width >>= 1;
        height >>= 1;
    }
    
    /* end load the mipmaps */
    
    CC_SAFE_DELETE_ARRAY(pixelData);
    
    return true;
}

<<<<<<< HEAD
bool Image::initWithATITCData(const void *data, int dataLen)
{
    /* load the .ktx file */
    ATITCTexHeader *header = (ATITCTexHeader *)data;
    _width =  header->pixelWidth;
    _height = header->pixelHeight;
    _numberOfMipmaps = header->numberOfMipmapLevels;
    
    int blockSize = 0;
    switch (header->glInternalFormat)
    {
        case CC_GL_ATC_RGB_AMD:
            blockSize = 8;
            break;
        case CC_GL_ATC_RGBA_EXPLICIT_ALPHA_AMD:
            blockSize = 16;
            break;
        case CC_GL_ATC_RGBA_INTERPOLATED_ALPHA_AMD:
            blockSize = 16;
            break;
        default:
            break;
    }
    
    /* pixelData point to the compressed data address */
    unsigned char *pixelData = (unsigned char *)data + sizeof(ATITCTexHeader) + header->bytesOfKeyValueData + 4;
    
    /* caculate the dataLen */
    int width = _width;
    int height = _height;
    
    if (Configuration::getInstance()->supportsATITC())  //compressed data length
    {
        _dataLen = dataLen - sizeof(ATITCTexHeader) - header->bytesOfKeyValueData - 4;
        _data = new unsigned char [_dataLen];
        memcpy((void *)_data,(void *)pixelData , _dataLen);
    }
    else                                               //decompressed data length
    {
        for (unsigned int i = 0; i < _numberOfMipmaps && (width || height); ++i)
        {
            if (width == 0) width = 1;
            if (height == 0) height = 1;
            
            _dataLen += (height * width *4);
            
            width >>= 1;
            height >>= 1;
        }
        _data = new unsigned char [_dataLen];
    }
    
    /* load the mipmaps */
    int encodeOffset = 0;
    int decodeOffset = 0;
    width = _width;  height = _height;
    
    for (unsigned int i = 0; i < _numberOfMipmaps && (width || height); ++i)
    {
        if (width == 0) width = 1;
        if (height == 0) height = 1;
        
        int size = ((width+3)/4)*((height+3)/4)*blockSize;
        
        if (Configuration::getInstance()->supportsATITC())
        {
            /* decode texture throught hardware */
            
            CCLOG("this is atitc H decode");
            
            switch (header->glInternalFormat)
            {
                case CC_GL_ATC_RGB_AMD:
                    _renderFormat = Texture2D::PixelFormat::ATC_RGB;
                    break;
                case CC_GL_ATC_RGBA_EXPLICIT_ALPHA_AMD:
                    _renderFormat = Texture2D::PixelFormat::ATC_EXPLICIT_ALPHA;
                    break;
                case CC_GL_ATC_RGBA_INTERPOLATED_ALPHA_AMD:
                    _renderFormat = Texture2D::PixelFormat::ATC_INTERPOLATED_ALPHA;
                    break;
                default:
                    break;
            }
            
            _mipmaps[i].address = (unsigned char *)_data + encodeOffset;
            _mipmaps[i].len = size;
        }
        else
        {
            /* if it is not gles or device do not support ATITC, decode texture by software */
            
            int bytePerPixel = 4;
            unsigned int stride = width * bytePerPixel;
            _renderFormat = Texture2D::PixelFormat::RGBA8888;
            
            std::vector<unsigned char> decodeImageData(stride * height);
            switch (header->glInternalFormat)
            {
                case CC_GL_ATC_RGB_AMD:
                    atitc_decode(pixelData + encodeOffset, &decodeImageData[0], width, height, ATITCDecodeFlag::ATC_RGB);
                    break;
                case CC_GL_ATC_RGBA_EXPLICIT_ALPHA_AMD:
                    atitc_decode(pixelData + encodeOffset, &decodeImageData[0], width, height, ATITCDecodeFlag::ATC_EXPLICIT_ALPHA);
                    break;
                case CC_GL_ATC_RGBA_INTERPOLATED_ALPHA_AMD:
                    atitc_decode(pixelData + encodeOffset, &decodeImageData[0], width, height, ATITCDecodeFlag::ATC_INTERPOLATED_ALPHA);
                    break;
                default:
                    break;
            }

            _mipmaps[i].address = (unsigned char *)_data + decodeOffset;
            _mipmaps[i].len = (stride * height);
            memcpy((void *)_mipmaps[i].address, (void *)&decodeImageData[0], _mipmaps[i].len);
            decodeOffset += stride * height;
        }

        encodeOffset += (size + 4);
        width >>= 1;
        height >>= 1;
    }
    /* end load the mipmaps */
    
    return true;
}

bool Image::initWithPVRData(const void *data, int dataLen)
=======
bool Image::initWithPVRData(const unsigned char * data, int dataLen)
>>>>>>> 77f89956
{
    return initWithPVRv2Data(data, dataLen) || initWithPVRv3Data(data, dataLen);
}

bool Image::initWithWebpData(const unsigned char * data, int dataLen)
{
	bool bRet = false;
	do
	{
        WebPDecoderConfig config;
        if (WebPInitDecoderConfig(&config) == 0) break;
        if (WebPGetFeatures(static_cast<const uint8_t*>(data), dataLen, &config.input) != VP8_STATUS_OK) break;
        if (config.input.width == 0 || config.input.height == 0) break;
        
        config.output.colorspace = MODE_RGBA;
        _renderFormat = Texture2D::PixelFormat::RGBA8888;
        _width    = config.input.width;
        _height   = config.input.height;
        
        int bufferSize = _width * _height * 4;
        _data = new unsigned char[bufferSize];
        
        config.output.u.RGBA.rgba = static_cast<uint8_t*>(_data);
        config.output.u.RGBA.stride = _width * 4;
        config.output.u.RGBA.size = bufferSize;
        config.output.is_external_memory = 1;
        
        if (WebPDecode(static_cast<const uint8_t*>(data), dataLen, &config) != VP8_STATUS_OK)
        {
            delete []_data;
            _data = NULL;
            break;
        }
        
        bRet = true;
	} while (0);
	return bRet;
}

bool Image::initWithRawData(const unsigned char * data, int dataLen, int width, int height, int bitsPerComponent, bool preMulti)
{
    bool bRet = false;
    do 
    {
        CC_BREAK_IF(0 == width || 0 == height);

        _height   = height;
        _width    = width;
        _preMulti = preMulti;
        _renderFormat = Texture2D::PixelFormat::RGBA8888;

        // only RGBA8888 supported
        int bytesPerComponent = 4;
        _dataLen = height * width * bytesPerComponent;
        _data = new unsigned char[_dataLen];
        CC_BREAK_IF(! _data);
        memcpy(_data, data, _dataLen);

        bRet = true;
    } while (0);

    return bRet;
}


#if (CC_TARGET_PLATFORM != CC_PLATFORM_IOS)
bool Image::saveToFile(const char *pszFilePath, bool bIsToRGB)
{
    //only support for Texture2D::PixelFormat::RGB888 or Texture2D::PixelFormat::RGBA8888 uncompressed data
    if (isCompressed() || (_renderFormat != Texture2D::PixelFormat::RGB888 && _renderFormat != Texture2D::PixelFormat::RGBA8888))
    {
        CCLOG("cocos2d: Image: saveToFile is only support for Texture2D::PixelFormat::RGB888 or Texture2D::PixelFormat::RGBA8888 uncompressed data for now");
        return false;
    }

#if (CC_TARGET_PLATFORM == CC_PLATFORM_MAC)
    assert(false);
    return false;
#else
    bool bRet = false;

    do 
    {
        CC_BREAK_IF(NULL == pszFilePath);

        std::string strFilePath(pszFilePath);
        CC_BREAK_IF(strFilePath.size() <= 4);

        std::string strLowerCasePath(strFilePath);
        for (unsigned int i = 0; i < strLowerCasePath.length(); ++i)
        {
            strLowerCasePath[i] = tolower(strFilePath[i]);
        }

        if (std::string::npos != strLowerCasePath.find(".png"))
        {
            CC_BREAK_IF(!saveImageToPNG(pszFilePath, bIsToRGB));
        }
        else if (std::string::npos != strLowerCasePath.find(".jpg"))
        {
            CC_BREAK_IF(!saveImageToJPG(pszFilePath));
        }
        else
        {
            break;
        }

        bRet = true;
    } while (0);

    return bRet;
#endif
}
#endif

bool Image::saveImageToPNG(const char * filePath, bool isToRGB)
{
    bool bRet = false;
    do 
    {
        CC_BREAK_IF(NULL == filePath);

        FILE *fp;
        png_structp png_ptr;
        png_infop info_ptr;
        png_colorp palette;
        png_bytep *row_pointers;

        fp = fopen(filePath, "wb");
        CC_BREAK_IF(NULL == fp);

        png_ptr = png_create_write_struct(PNG_LIBPNG_VER_STRING, NULL, NULL, NULL);

        if (NULL == png_ptr)
        {
            fclose(fp);
            break;
        }

        info_ptr = png_create_info_struct(png_ptr);
        if (NULL == info_ptr)
        {
            fclose(fp);
            png_destroy_write_struct(&png_ptr, NULL);
            break;
        }
#if (CC_TARGET_PLATFORM != CC_PLATFORM_BADA && CC_TARGET_PLATFORM != CC_PLATFORM_NACL)
        if (setjmp(png_jmpbuf(png_ptr)))
        {
            fclose(fp);
            png_destroy_write_struct(&png_ptr, &info_ptr);
            break;
        }
#endif
        png_init_io(png_ptr, fp);

        if (!isToRGB && hasAlpha())
        {
            png_set_IHDR(png_ptr, info_ptr, _width, _height, 8, PNG_COLOR_TYPE_RGB_ALPHA,
                PNG_INTERLACE_NONE, PNG_COMPRESSION_TYPE_BASE, PNG_FILTER_TYPE_BASE);
        } 
        else
        {
            png_set_IHDR(png_ptr, info_ptr, _width, _height, 8, PNG_COLOR_TYPE_RGB,
                PNG_INTERLACE_NONE, PNG_COMPRESSION_TYPE_BASE, PNG_FILTER_TYPE_BASE);
        }

        palette = (png_colorp)png_malloc(png_ptr, PNG_MAX_PALETTE_LENGTH * sizeof (png_color));
        png_set_PLTE(png_ptr, info_ptr, palette, PNG_MAX_PALETTE_LENGTH);

        png_write_info(png_ptr, info_ptr);

        png_set_packing(png_ptr);

        row_pointers = (png_bytep *)malloc(_height * sizeof(png_bytep));
        if(row_pointers == NULL)
        {
            fclose(fp);
            png_destroy_write_struct(&png_ptr, &info_ptr);
            break;
        }

        if (hasAlpha())
        {
            for (int i = 0; i < (int)_height; i++)
            {
                row_pointers[i] = (png_bytep)_data + i * _width * 3;
            }

            png_write_image(png_ptr, row_pointers);

            free(row_pointers);
            row_pointers = NULL;
        }
        else
        {
            if (isToRGB)
            {
                unsigned char *pTempData = new unsigned char[_width * _height * 3];
                if (NULL == pTempData)
                {
                    fclose(fp);
                    png_destroy_write_struct(&png_ptr, &info_ptr);
                    break;
                }

                for (int i = 0; i < _height; ++i)
                {
                    for (int j = 0; j < _width; ++j)
                    {
                        pTempData[(i * _width + j) * 3] = _data[(i * _width + j) * 4];
                        pTempData[(i * _width + j) * 3 + 1] = _data[(i * _width + j) * 4 + 1];
                        pTempData[(i * _width + j) * 3 + 2] = _data[(i * _width + j) * 4 + 2];
                    }
                }

                for (int i = 0; i < (int)_height; i++)
                {
                    row_pointers[i] = (png_bytep)pTempData + i * _width * 3;
                }

                png_write_image(png_ptr, row_pointers);

                free(row_pointers);
                row_pointers = NULL;

                CC_SAFE_DELETE_ARRAY(pTempData);
            } 
            else
            {
                for (int i = 0; i < (int)_height; i++)
                {
                    row_pointers[i] = (png_bytep)_data + i * _width * 4;
                }

                png_write_image(png_ptr, row_pointers);

                free(row_pointers);
                row_pointers = NULL;
            }
        }

        png_write_end(png_ptr, info_ptr);

        png_free(png_ptr, palette);
        palette = NULL;

        png_destroy_write_struct(&png_ptr, &info_ptr);

        fclose(fp);

        bRet = true;
    } while (0);
    return bRet;
}
bool Image::saveImageToJPG(const char * filePath)
{
    bool bRet = false;
    do 
    {
        CC_BREAK_IF(NULL == filePath);

        struct jpeg_compress_struct cinfo;
        struct jpeg_error_mgr jerr;
        FILE * outfile;                 /* target file */
        JSAMPROW row_pointer[1];        /* pointer to JSAMPLE row[s] */
        int     row_stride;          /* physical row width in image buffer */

        cinfo.err = jpeg_std_error(&jerr);
        /* Now we can initialize the JPEG compression object. */
        jpeg_create_compress(&cinfo);

        CC_BREAK_IF((outfile = fopen(filePath, "wb")) == NULL);
        
        jpeg_stdio_dest(&cinfo, outfile);

        cinfo.image_width = _width;    /* image width and height, in pixels */
        cinfo.image_height = _height;
        cinfo.input_components = 3;       /* # of color components per pixel */
        cinfo.in_color_space = JCS_RGB;       /* colorspace of input image */

        jpeg_set_defaults(&cinfo);

        jpeg_start_compress(&cinfo, TRUE);

        row_stride = _width * 3; /* JSAMPLEs per row in image_buffer */

        if (hasAlpha())
        {
            unsigned char *pTempData = new unsigned char[_width * _height * 3];
            if (NULL == pTempData)
            {
                jpeg_finish_compress(&cinfo);
                jpeg_destroy_compress(&cinfo);
                fclose(outfile);
                break;
            }

            for (int i = 0; i < _height; ++i)
            {
                for (int j = 0; j < _width; ++j)

                {
                    pTempData[(i * _width + j) * 3] = _data[(i * _width + j) * 4];
                    pTempData[(i * _width + j) * 3 + 1] = _data[(i * _width + j) * 4 + 1];
                    pTempData[(i * _width + j) * 3 + 2] = _data[(i * _width + j) * 4 + 2];
                }
            }

            while (cinfo.next_scanline < cinfo.image_height) {
                row_pointer[0] = & pTempData[cinfo.next_scanline * row_stride];
                (void) jpeg_write_scanlines(&cinfo, row_pointer, 1);
            }

            CC_SAFE_DELETE_ARRAY(pTempData);
        } 
        else
        {
            while (cinfo.next_scanline < cinfo.image_height) {
                row_pointer[0] = & _data[cinfo.next_scanline * row_stride];
                (void) jpeg_write_scanlines(&cinfo, row_pointer, 1);
            }
        }

        jpeg_finish_compress(&cinfo);
        fclose(outfile);
        jpeg_destroy_compress(&cinfo);
        
        bRet = true;
    } while (0);
    return bRet;
}

NS_CC_END
<|MERGE_RESOLUTION|>--- conflicted
+++ resolved
@@ -501,15 +501,11 @@
             ret = initWithETCData(unpackedData, unpackedLen);
             break;
         case Format::S3TC:
-<<<<<<< HEAD
-            return initWithS3TCData(data, dataLen);
+            ret = initWithS3TCData(unpackedData, unpackedLen);
+            break;
         case Format::ATITC:
-            return initWithATITCData(data, dataLen);
-            
-=======
-            ret = initWithS3TCData(unpackedData, unpackedLen);
-            break;
->>>>>>> 77f89956
+            ret = initWithATITCData(unpackedData, unpackedLen);
+            break;
         default:
             CCAssert(false, "unsupport image format!");
             break;
@@ -556,8 +552,7 @@
     return true;
 }
 
-<<<<<<< HEAD
-bool Image::isATITC(const void *data, int dataLen)
+bool Image::isATITC(const unsigned char *data, int dataLen)
 {
     ATITCTexHeader *header = (ATITCTexHeader *)data;
     
@@ -569,10 +564,7 @@
     return true;
 }
 
-bool Image::isJpg(const void *data, int dataLen)
-=======
 bool Image::isJpg(const unsigned char * data, int dataLen)
->>>>>>> 77f89956
 {
     if (dataLen <= 4)
     {
@@ -1589,8 +1581,8 @@
     return true;
 }
 
-<<<<<<< HEAD
-bool Image::initWithATITCData(const void *data, int dataLen)
+
+bool Image::initWithATITCData(const unsigned char *data, int dataLen)
 {
     /* load the .ktx file */
     ATITCTexHeader *header = (ATITCTexHeader *)data;
@@ -1717,10 +1709,7 @@
     return true;
 }
 
-bool Image::initWithPVRData(const void *data, int dataLen)
-=======
 bool Image::initWithPVRData(const unsigned char * data, int dataLen)
->>>>>>> 77f89956
 {
     return initWithPVRv2Data(data, dataLen) || initWithPVRv3Data(data, dataLen);
 }
