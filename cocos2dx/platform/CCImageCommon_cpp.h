--- conflicted
+++ resolved
@@ -269,9 +269,7 @@
 
     SDL_FreeSurface(iSurf);
 #else
-<<<<<<< HEAD
     unsigned long bufferLen = 0;
-    std::string fullPath = FileUtils::getInstance()->fullPathForFilename(strPath);
     unsigned char* buffer = nullptr;
     
     //detecgt and unzip the compress file
@@ -279,11 +277,6 @@
     {
         bufferLen = ZipUtils::ccInflateCCZFile(fullPath.c_str(), &buffer);
     }else if (ZipUtils::ccIsGZipFile(fullPath.c_str()))
-=======
-    unsigned long nSize = 0;
-    unsigned char* pBuffer = FileUtils::getInstance()->getFileData(fullPath.c_str(), "rb", &nSize);
-    if (pBuffer != NULL && nSize > 0)
->>>>>>> 6b3200fd
     {
         bufferLen = ZipUtils::ccInflateGZipFile(fullPath.c_str(), &buffer);
     }
@@ -548,13 +541,9 @@
         /* setup decompression process and source, then read JPEG header */
         jpeg_create_decompress( &cinfo );
 
-<<<<<<< HEAD
+#ifndef CC_TARGET_QT5
         jpeg_mem_src( &cinfo, (unsigned char *) data, dataLen );
-=======
-#ifndef CC_TARGET_QT5
-        jpeg_mem_src( &cinfo, (unsigned char *) data, nSize );
 #endif /* CC_TARGET_QT5 */
->>>>>>> 6b3200fd
 
         /* reading the image header which contains image information */
 #if (JPEG_LIB_VERSION >= 90)
@@ -936,9 +925,9 @@
 {
     ccPVRv2TexHeader *header = NULL;
     unsigned int flags, pvrTag;
-    unsigned int dataLength = 0, dataOffset = 0, dataSize = 0;
-    unsigned int blockSize = 0, widthBlocks = 0, heightBlocks = 0;
-    unsigned int width = 0, height = 0;
+    int dataLength = 0, dataOffset = 0, dataSize = 0;
+    int blockSize = 0, widthBlocks = 0, heightBlocks = 0;
+    int width = 0, height = 0;
     int formatFlags;
     
     //Cast first sizeof(PVRTexHeader) bytes of data stream as PVRTexHeader
@@ -1047,7 +1036,7 @@
         }
 
         dataSize = widthBlocks * heightBlocks * ((blockSize  * it->second.bpp) / 8);
-        unsigned int packetLength = (dataLength - dataOffset);
+        int packetLength = (dataLength - dataOffset);
         packetLength = packetLength > dataSize ? dataSize : packetLength;
 
         //Make record to the mipmaps array and increment counter
@@ -1108,7 +1097,7 @@
     _renderFormat = it->first;
     
     // flags
-	uint32_t flags = CC_SWAP_INT32_LITTLE_TO_HOST(header->flags);
+	int flags = CC_SWAP_INT32_LITTLE_TO_HOST(header->flags);
 
     // PVRv3 specifies premultiply alpha in a flag -- should always respect this in PVRv3 files
     if (flags & kPVR3TextureFlagPremultipliedAlpha)
@@ -1117,12 +1106,12 @@
     }
     
 	// sizing
-	uint32_t width = CC_SWAP_INT32_LITTLE_TO_HOST(header->width);
-	uint32_t height = CC_SWAP_INT32_LITTLE_TO_HOST(header->height);
+	int width = CC_SWAP_INT32_LITTLE_TO_HOST(header->width);
+	int height = CC_SWAP_INT32_LITTLE_TO_HOST(header->height);
 	_width = width;
 	_height = height;
-	uint32_t dataOffset = 0, dataSize = 0;
-	uint32_t blockSize = 0, widthBlocks = 0, heightBlocks = 0;
+	int dataOffset = 0, dataSize = 0;
+	int blockSize = 0, widthBlocks = 0, heightBlocks = 0;
 	
     _dataLen = dataLen - (sizeof(ccPVRv3TexHeader) + header->metadataLength);
     _data = new unsigned char[_dataLen];
@@ -1131,7 +1120,7 @@
 	_numberOfMipmaps = header->numberOfMipmaps;
 	CCAssert(_numberOfMipmaps < CC_MIPMAP_MAX, "Image: Maximum number of mimpaps reached. Increate the CC_MIPMAP_MAX value");
     
-	for (unsigned int i = 0; i < _numberOfMipmaps; i++)
+	for (int i = 0; i < _numberOfMipmaps; i++)
     {
 		switch (pixelFormat)
         {
