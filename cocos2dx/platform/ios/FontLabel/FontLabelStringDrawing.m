//
//  FontLabelStringDrawing.m
//  FontLabel
//
//  Created by Kevin Ballard on 5/5/09.
//  Copyright © 2009 Zynga Game Networks
//  Copyright (c) 2011 cocos2d-x.org
//
//
// Licensed under the Apache License, Version 2.0 (the "License");
// you may not use this file except in compliance with the License.
// You may obtain a copy of the License at
//
// http://www.apache.org/licenses/LICENSE-2.0
//
// Unless required by applicable law or agreed to in writing, software
// distributed under the License is distributed on an "AS IS" BASIS,
// WITHOUT WARRANTIES OR CONDITIONS OF ANY KIND, either express or implied.
// See the License for the specific language governing permissions and
// limitations under the License.
//

#import "FontLabelStringDrawing.h"
#import "ZFont.h"
#import "ZAttributedStringPrivate.h"

@interface ZFont (ZFontPrivate)
@property (nonatomic, readonly) CGFloat ratio;
@end

#define kUnicodeHighSurrogateStart 0xD800
#define kUnicodeHighSurrogateEnd 0xDBFF
#define kUnicodeHighSurrogateMask kUnicodeHighSurrogateStart
#define kUnicodeLowSurrogateStart 0xDC00
#define kUnicodeLowSurrogateEnd 0xDFFF
#define kUnicodeLowSurrogateMask kUnicodeLowSurrogateStart
#define kUnicodeSurrogateTypeMask 0xFC00
#define UnicharIsHighSurrogate(c) ((c & kUnicodeSurrogateTypeMask) == kUnicodeHighSurrogateMask)
#define UnicharIsLowSurrogate(c) ((c & kUnicodeSurrogateTypeMask) == kUnicodeLowSurrogateMask)
#define ConvertSurrogatePairToUTF32(high, low) ((UInt32)((high - 0xD800) * 0x400 + (low - 0xDC00) + 0x10000))

typedef enum {
    kFontTableFormat4 = 4,
    kFontTableFormat12 = 12,
} FontTableFormat;

typedef struct fontTable {
    NSUInteger retainCount;
    CFDataRef cmapTable;
    FontTableFormat format;
    union {
        struct {
            UInt16 segCountX2;
            UInt16 *endCodes;
            UInt16 *startCodes;
            UInt16 *idDeltas;
            UInt16 *idRangeOffsets;
        } format4;
        struct {
            UInt32 nGroups;
            struct {
                UInt32 startCharCode;
                UInt32 endCharCode;
                UInt32 startGlyphCode;
            } *groups;
        } format12;
    } cmap;
} fontTable;

static FontTableFormat supportedFormats[] = { kFontTableFormat4, kFontTableFormat12 };
static size_t supportedFormatsCount = sizeof(supportedFormats) / sizeof(FontTableFormat);

static fontTable *newFontTable(CFDataRef cmapTable, FontTableFormat format) {
    fontTable *table = (struct fontTable *)malloc(sizeof(struct fontTable));
    table->retainCount = 1;
    table->cmapTable = CFRetain(cmapTable);
    table->format = format;
    return table;
}

static fontTable *retainFontTable(fontTable *table) {
    if (table != NULL) {
        table->retainCount++;
    }
    return table;
}

static void releaseFontTable(fontTable *table) {
    if (table != NULL) {
        if (table->retainCount <= 1) {
            CFRelease(table->cmapTable);
            free(table);
        } else {
            table->retainCount--;
        }
    }
}

static const void *fontTableRetainCallback(CFAllocatorRef allocator, const void *value) {
    return retainFontTable((fontTable *)value);
}

static void fontTableReleaseCallback(CFAllocatorRef allocator, const void *value) {
    releaseFontTable((fontTable *)value);
}

static const CFDictionaryValueCallBacks kFontTableDictionaryValueCallBacks = {
    .version = 0,
    .retain = &fontTableRetainCallback,
    .release = &fontTableReleaseCallback,
    .copyDescription = NULL,
    .equal = NULL
};

// read the cmap table from the font
// we only know how to understand some of the table formats at the moment
static fontTable *readFontTableFromCGFont(CGFontRef font) {
    CFDataRef cmapTable = CGFontCopyTableForTag(font, 'cmap');
    NSCAssert1(cmapTable != NULL, @"CGFontCopyTableForTag returned NULL for 'cmap' tag in font %@",
               (font ? [(id)CFCopyDescription(font) autorelease] : @"(null)"));
    const UInt8 * const bytes = CFDataGetBytePtr(cmapTable);
    NSCAssert1(OSReadBigInt16(bytes, 0) == 0, @"cmap table for font %@ has bad version number",
               (font ? [(id)CFCopyDescription(font) autorelease] : @"(null)"));
    UInt16 numberOfSubtables = OSReadBigInt16(bytes, 2);
    const UInt8 *unicodeSubtable = NULL;
    //UInt16 unicodeSubtablePlatformID;
    UInt16 unicodeSubtablePlatformSpecificID;
    FontTableFormat unicodeSubtableFormat;
    const UInt8 * const encodingSubtables = &bytes[4];
    for (UInt16 i = 0; i < numberOfSubtables; i++) {
        const UInt8 * const encodingSubtable = &encodingSubtables[8 * i];
        UInt16 platformID = OSReadBigInt16(encodingSubtable, 0);
        UInt16 platformSpecificID = OSReadBigInt16(encodingSubtable, 2);
        // find the best subtable
        // best is defined by a combination of encoding and format
        // At the moment we only support format 4, so ignore all other format tables
        // We prefer platformID == 0, but we will also accept Microsoft's unicode format
        if (platformID == 0 || (platformID == 3 && platformSpecificID == 1)) {
            BOOL preferred = NO;
            if (unicodeSubtable == NULL) {
                preferred = YES;
            } else if (platformID == 0 && platformSpecificID > unicodeSubtablePlatformSpecificID) {
                preferred = YES;
            }
            if (preferred) {
                UInt32 offset = OSReadBigInt32(encodingSubtable, 4);
                const UInt8 *subtable = &bytes[offset];
                UInt16 format = OSReadBigInt16(subtable, 0);
                for (size_t i = 0; i < supportedFormatsCount; i++) {
                    if (format == supportedFormats[i]) {
                        if (format >= 8) {
                            // the version is a fixed-point
                            UInt16 formatFrac = OSReadBigInt16(subtable, 2);
                            if (formatFrac != 0) {
                                // all the current formats with a Fixed version are always *.0
                                continue;
                            }
                        }
                        unicodeSubtable = subtable;
                        //unicodeSubtablePlatformID = platformID;
                        unicodeSubtablePlatformSpecificID = platformSpecificID;
                        unicodeSubtableFormat = format;
                        break;
                    }
                }
            }
        }
    }
    fontTable *table = NULL;
    if (unicodeSubtable != NULL) {
        table = newFontTable(cmapTable, unicodeSubtableFormat);
        switch (unicodeSubtableFormat) {
            case kFontTableFormat4:
                // subtable format 4
                //UInt16 length = OSReadBigInt16(unicodeSubtable, 2);
                //UInt16 language = OSReadBigInt16(unicodeSubtable, 4);
                table->cmap.format4.segCountX2 = OSReadBigInt16(unicodeSubtable, 6);
                //UInt16 searchRange = OSReadBigInt16(unicodeSubtable, 8);
                //UInt16 entrySelector = OSReadBigInt16(unicodeSubtable, 10);
                //UInt16 rangeShift = OSReadBigInt16(unicodeSubtable, 12);
                table->cmap.format4.endCodes = (UInt16*)&unicodeSubtable[14];
                table->cmap.format4.startCodes = (UInt16*)&((UInt8*)table->cmap.format4.endCodes)[table->cmap.format4.segCountX2+2];
                table->cmap.format4.idDeltas = (UInt16*)&((UInt8*)table->cmap.format4.startCodes)[table->cmap.format4.segCountX2];
                table->cmap.format4.idRangeOffsets = (UInt16*)&((UInt8*)table->cmap.format4.idDeltas)[table->cmap.format4.segCountX2];
                //UInt16 *glyphIndexArray = &idRangeOffsets[segCountX2];
                break;
            case kFontTableFormat12:
                table->cmap.format12.nGroups = OSReadBigInt32(unicodeSubtable, 12);
                table->cmap.format12.groups = (void *)&unicodeSubtable[16];
                break;
            default:
                releaseFontTable(table);
                table = NULL;
        }
    }
    CFRelease(cmapTable);
    return table;
}

// outGlyphs must be at least size n
static void mapCharactersToGlyphsInFont(const fontTable *table, unichar characters[], size_t charLen, CGGlyph outGlyphs[], size_t *outGlyphLen) {
    if (table != NULL) {
        NSUInteger j = 0;
        switch (table->format) {
            case kFontTableFormat4: {
                for (NSUInteger i = 0; i < charLen; i++, j++) {
                    unichar c = characters[i];
                    UInt16 segOffset;
                    BOOL foundSegment = NO;
                    for (segOffset = 0; segOffset < table->cmap.format4.segCountX2; segOffset += 2) {
                        UInt16 endCode = OSReadBigInt16(table->cmap.format4.endCodes, segOffset);
                        if (endCode >= c) {
                            foundSegment = YES;
                            break;
                        }
                    }
                    if (!foundSegment) {
                        // no segment
                        // this is an invalid font
                        outGlyphs[j] = 0;
                    } else {
                        UInt16 startCode = OSReadBigInt16(table->cmap.format4.startCodes, segOffset);
                        if (!(startCode <= c)) {
                            // the code falls in a hole between segments
                            outGlyphs[j] = 0;
                        } else {
                            UInt16 idRangeOffset = OSReadBigInt16(table->cmap.format4.idRangeOffsets, segOffset);
                            if (idRangeOffset == 0) {
                                UInt16 idDelta = OSReadBigInt16(table->cmap.format4.idDeltas, segOffset);
                                outGlyphs[j] = (c + idDelta) % 65536;
                            } else {
                                // use the glyphIndexArray
                                UInt16 glyphOffset = idRangeOffset + 2 * (c - startCode);
                                outGlyphs[j] = OSReadBigInt16(&((UInt8*)table->cmap.format4.idRangeOffsets)[segOffset], glyphOffset);
                            }
                        }
                    }
                }
                break;
            }
            case kFontTableFormat12: {
                UInt32 lastSegment = UINT32_MAX;
                for (NSUInteger i = 0; i < charLen; i++, j++) {
                    unichar c = characters[i];
                    UInt32 c32 = c;
                    if (UnicharIsHighSurrogate(c)) {
                        if (i+1 < charLen) { // do we have another character after this one?
                            unichar cc = characters[i+1];
                            if (UnicharIsLowSurrogate(cc)) {
                                c32 = ConvertSurrogatePairToUTF32(c, cc);
                                i++;
                            }
                        }
                    }
                    // Start the heuristic search
                    // If this is an ASCII char, just do a linear search
                    // Otherwise do a hinted, modified binary search
                    // Start the first pivot at the last range found
                    // And when moving the pivot, limit the movement by increasing
                    // powers of two. This should help with locality
                    __typeof__(table->cmap.format12.groups[0]) *foundGroup = NULL;
                    if (c32 <= 0x7F) {
                        // ASCII
                        for (UInt32 idx = 0; idx < table->cmap.format12.nGroups; idx++) {
                            __typeof__(table->cmap.format12.groups[idx]) *group = &table->cmap.format12.groups[idx];
                            if (c32 < OSSwapBigToHostInt32(group->startCharCode)) {
                                // we've fallen into a hole
                                break;
                            } else if (c32 <= OSSwapBigToHostInt32(group->endCharCode)) {
                                // this is the range
                                foundGroup = group;
                                break;
                            }
                        }
                    } else {
                        // heuristic search
                        UInt32 maxJump = (lastSegment == UINT32_MAX ? UINT32_MAX / 2 : 8);
                        UInt32 lowIdx = 0, highIdx = table->cmap.format12.nGroups; // highIdx is the first invalid idx
                        UInt32 pivot = (lastSegment == UINT32_MAX ? lowIdx + (highIdx - lowIdx) / 2 : lastSegment);
                        while (highIdx > lowIdx) {
                            __typeof__(table->cmap.format12.groups[pivot]) *group = &table->cmap.format12.groups[pivot];
                            if (c32 < OSSwapBigToHostInt32(group->startCharCode)) {
                                highIdx = pivot;
                            } else if (c32 > OSSwapBigToHostInt32(group->endCharCode)) {
                                lowIdx = pivot + 1;
                            } else {
                                // we've hit the range
                                foundGroup = group;
                                break;
                            }
                            if (highIdx - lowIdx > maxJump * 2) {
                                if (highIdx == pivot) {
                                    pivot -= maxJump;
                                } else {
                                    pivot += maxJump;
                                }
                                maxJump *= 2;
                            } else {
                                pivot = lowIdx + (highIdx - lowIdx) / 2;
                            }
                        }
                        if (foundGroup != NULL) lastSegment = pivot;
                    }
                    if (foundGroup == NULL) {
                        outGlyphs[j] = 0;
                    } else {
                        outGlyphs[j] = (CGGlyph)(OSSwapBigToHostInt32(foundGroup->startGlyphCode) +
                                                 (c32 - OSSwapBigToHostInt32(foundGroup->startCharCode)));
                    }
                }
                break;
            }
        }
        if (outGlyphLen != NULL) *outGlyphLen = j;
    } else {
        // we have no table, so just null out the glyphs
        bzero(outGlyphs, charLen*sizeof(CGGlyph));
        if (outGlyphLen != NULL) *outGlyphLen = 0;
    }
}

static BOOL mapGlyphsToAdvancesInFont(ZFont *font, size_t n, CGGlyph glyphs[], CGFloat outAdvances[]) {
    int advances[n];
    if (CGFontGetGlyphAdvances(font.cgFont, glyphs, n, advances)) {
        CGFloat ratio = font.ratio;
        
        for (size_t i = 0; i < n; i++) {
            outAdvances[i] = advances[i]*ratio;
        }
        return YES;
    } else {
        bzero(outAdvances, n*sizeof(CGFloat));
    }
    return NO;
}

static id getValueOrDefaultForRun(ZAttributeRun *run, NSString *key) {
    id value = [run.attributes objectForKey:key];
    if (value == nil) {
        static NSDictionary *defaultValues = nil;
        if (defaultValues == nil) {
            defaultValues = [[NSDictionary alloc] initWithObjectsAndKeys:
                             [ZFont fontWithUIFont:[UIFont systemFontOfSize:12]], ZFontAttributeName,
                             [UIColor blackColor], ZForegroundColorAttributeName,
                             [UIColor clearColor], ZBackgroundColorAttributeName,
                             [NSNumber numberWithInt:ZUnderlineStyleNone], ZUnderlineStyleAttributeName,
                             nil];
        }
        value = [defaultValues objectForKey:key];
    }
    return value;
}

static void readRunInformation(NSArray *attributes, NSUInteger len, CFMutableDictionaryRef fontTableMap,
                               NSUInteger index, ZAttributeRun **currentRun, NSUInteger *nextRunStart,
                               ZFont **currentFont, fontTable **currentTable) {
    *currentRun = [attributes objectAtIndex:index];
    *nextRunStart = ([attributes count] > index+1 ? [[attributes objectAtIndex:index+1] index] : len);
    *currentFont = getValueOrDefaultForRun(*currentRun, ZFontAttributeName);
    if (!CFDictionaryGetValueIfPresent(fontTableMap, (*currentFont).cgFont, (const void **)currentTable)) {
        *currentTable = readFontTableFromCGFont((*currentFont).cgFont);
        CFDictionarySetValue(fontTableMap, (*currentFont).cgFont, *currentTable);
        releaseFontTable(*currentTable);
    }
}

static CGSize drawOrSizeTextConstrainedToSize(BOOL performDraw, NSString *string, NSArray *attributes, CGSize constrainedSize, NSUInteger maxLines,
                                              UILineBreakMode lineBreakMode, UITextAlignment alignment, BOOL ignoreColor) {
    NSUInteger len = [string length];
    NSUInteger idx = 0;
    CGPoint drawPoint = CGPointZero;
    CGSize retValue = CGSizeZero;
    CGContextRef ctx = (performDraw ? UIGraphicsGetCurrentContext() : NULL);
    
    BOOL convertNewlines = (maxLines == 1);
    
    // Extract the characters from the string
    // Convert newlines to spaces if necessary
    unichar *characters = (unichar *)malloc(sizeof(unichar) * len);
    if (convertNewlines) {
        NSCharacterSet *charset = [NSCharacterSet newlineCharacterSet];
        NSRange range = NSMakeRange(0, len);
        size_t cIdx = 0;
        while (range.length > 0) {
            NSRange newlineRange = [string rangeOfCharacterFromSet:charset options:0 range:range];
            if (newlineRange.location == NSNotFound) {
                [string getCharacters:&characters[cIdx] range:range];
                cIdx += range.length;
                break;
            } else {
                NSUInteger delta = newlineRange.location - range.location;
                if (newlineRange.location > range.location) {
                    [string getCharacters:&characters[cIdx] range:NSMakeRange(range.location, delta)];
                }
                cIdx += delta;
                characters[cIdx] = (unichar)' ';
                cIdx++;
                delta += newlineRange.length;
                range.location += delta, range.length -= delta;
                if (newlineRange.length == 1 && range.length >= 1 &&
                    [string characterAtIndex:newlineRange.location] == (unichar)'\r' &&
                    [string characterAtIndex:range.location] == (unichar)'\n') {
                    // CRLF sequence, skip the LF
                    range.location += 1, range.length -= 1;
                }
            }
        }
        len = cIdx;
    } else {
        [string getCharacters:characters range:NSMakeRange(0, len)];
    }
    
    // Create storage for glyphs and advances
    CGGlyph *glyphs;
    CGFloat *advances;
    {
        NSUInteger maxRunLength = 0;
        ZAttributeRun *a = [attributes objectAtIndex:0];
        for (NSUInteger i = 1; i < [attributes count]; i++) {
            ZAttributeRun *b = [attributes objectAtIndex:i];
            maxRunLength = MAX(maxRunLength, b.index - a.index);
            a = b;
        }
        maxRunLength = MAX(maxRunLength, len - a.index);
        maxRunLength++; // for a potential ellipsis
        glyphs = (CGGlyph *)malloc(sizeof(CGGlyph) * maxRunLength);
        advances = (CGFloat *)malloc(sizeof(CGFloat) * maxRunLength);
    }
    
    // Use this table to cache all fontTable objects
    CFMutableDictionaryRef fontTableMap = CFDictionaryCreateMutable(NULL, 0, &kCFTypeDictionaryKeyCallBacks,
                                                                     &kFontTableDictionaryValueCallBacks);
    
    // Fetch initial style values
    NSUInteger currentRunIdx = 0;
    ZAttributeRun *currentRun;
    NSUInteger nextRunStart;
    ZFont *currentFont;
    fontTable *currentTable;
    
#define READ_RUN() readRunInformation(attributes, len, fontTableMap, \
                                      currentRunIdx, &currentRun, &nextRunStart, \
                                      &currentFont, &currentTable)
    
    READ_RUN();
    
    // fetch the glyphs for the first run
    size_t glyphCount;
    NSUInteger glyphIdx;
    
#define READ_GLYPHS() do { \
        mapCharactersToGlyphsInFont(currentTable, &characters[currentRun.index], (nextRunStart - currentRun.index), glyphs, &glyphCount); \
        mapGlyphsToAdvancesInFont(currentFont, (nextRunStart - currentRun.index), glyphs, advances); \
        glyphIdx = 0; \
    } while (0)
    
    READ_GLYPHS();
    
    NSMutableCharacterSet *alphaCharset = [NSMutableCharacterSet alphanumericCharacterSet];
    [alphaCharset addCharactersInString:@"([{'\"\u2019\u02BC"];
    
    // scan left-to-right looking for newlines or until we hit the width constraint
    // When we hit a wrapping point, calculate truncation as follows:
    // If we have room to draw at least one more character on the next line, no truncation
    // Otherwise apply the truncation algorithm to the current line.
    // After calculating any truncation, draw.
    // Each time we hit the end of an attribute run, calculate the new font and make sure
    // it fits (vertically) within the size constraint. If not, truncate this line.
    // When we draw, iterate over the attribute runs for this line and draw each run separately
    BOOL lastLine = NO; // used to indicate truncation and to stop the iterating
    NSUInteger lineCount = 1;
    while (idx < len && !lastLine) {
        if (maxLines > 0 && lineCount == maxLines) {
            lastLine = YES;
        }
        // scan left-to-right
        struct {
            NSUInteger index;
            NSUInteger glyphIndex;
            NSUInteger currentRunIdx;
        } indexCache = { idx, glyphIdx, currentRunIdx };
        CGSize lineSize = CGSizeMake(0, currentFont.leading);
        CGFloat lineAscender = currentFont.ascender;
        struct {
            NSUInteger index;
            NSUInteger glyphIndex;
            NSUInteger currentRunIdx;
            CGSize lineSize;
        } lastWrapCache = {0, 0, 0, CGSizeZero};
        BOOL inAlpha = NO; // used for calculating wrap points
        
        BOOL finishLine = NO;
        for (;idx <= len && !finishLine;) {
            NSUInteger skipCount = 0;
            if (idx == len) {
                finishLine = YES;
                lastLine = YES;
            } else {
                if (idx >= nextRunStart) {
                    // cycle the font and table and grab the next set of glyphs
                    do {
                        currentRunIdx++;
                        READ_RUN();
                    } while (idx >= nextRunStart);
                    READ_GLYPHS();
                    // re-scan the characters to synchronize the glyph index
                    for (NSUInteger j = currentRun.index; j < idx; j++) {
                        if (UnicharIsHighSurrogate(characters[j]) && j+1<len && UnicharIsLowSurrogate(characters[j+1])) {
                            j++;
                        }
                        glyphIdx++;
                    }
                    if (currentFont.leading > lineSize.height) {
                        lineSize.height = currentFont.leading;
                        if (retValue.height + currentFont.ascender > constrainedSize.height) {
                            lastLine = YES;
                            finishLine = YES;
                        }
                    }
                    lineAscender = MAX(lineAscender, currentFont.ascender);
                }
                unichar c = characters[idx];
                // Mark a wrap point before spaces and after any stretch of non-alpha characters
                BOOL markWrap = NO;
                if (c == (unichar)' ') {
                    markWrap = YES;
                } else if ([alphaCharset characterIsMember:c]) {
                    if (!inAlpha) {
                        markWrap = YES;
                        inAlpha = YES;
                    }
                } else {
                    inAlpha = NO;
                }
                if (markWrap) {
                    lastWrapCache = (__typeof__(lastWrapCache)){
                        .index = idx,
                        .glyphIndex = glyphIdx,
                        .currentRunIdx = currentRunIdx,
                        .lineSize = lineSize
                    };
                }
                // process the line
                if (c == (unichar)'\n' || c == 0x0085) { // U+0085 is the NEXT_LINE unicode character
                    finishLine = YES;
                    skipCount = 1;
                } else if (c == (unichar)'\r') {
                    finishLine = YES;
                    // check for CRLF
                    if (idx+1 < len && characters[idx+1] == (unichar)'\n') {
                        skipCount = 2;
                    } else {
                        skipCount = 1;
                    }
                } else if (lineSize.width + advances[glyphIdx] > constrainedSize.width) {
                    finishLine = YES;
                    if (retValue.height + lineSize.height + currentFont.ascender > constrainedSize.height) {
                        lastLine = YES;
                    }
                    // walk backwards if wrapping is necessary
                    if (lastWrapCache.index > indexCache.index && lineBreakMode != UILineBreakModeCharacterWrap &&
                        (!lastLine || lineBreakMode != UILineBreakModeClip)) {
                        // we're doing some sort of word wrapping
                        idx = lastWrapCache.index;
                        lineSize = lastWrapCache.lineSize;
                        if (!lastLine) {
                            // re-check if this is the last line
                            if (lastWrapCache.currentRunIdx != currentRunIdx) {
                                currentRunIdx = lastWrapCache.currentRunIdx;
                                READ_RUN();
                                READ_GLYPHS();
                            }
                            if (retValue.height + lineSize.height + currentFont.ascender > constrainedSize.height) {
                                lastLine = YES;
                            }
                        }
                        glyphIdx = lastWrapCache.glyphIndex;
                        // skip any spaces
                        for (NSUInteger j = idx; j < len && characters[j] == (unichar)' '; j++) {
                            skipCount++;
                        }
                    }
                }
            }
            if (finishLine) {
                // TODO: support head/middle truncation
                if (lastLine && idx < len && lineBreakMode == UILineBreakModeTailTruncation) {
                    // truncate
                    unichar ellipsis = 0x2026; // ellipsis (…)
                    CGGlyph ellipsisGlyph;
                    mapCharactersToGlyphsInFont(currentTable, &ellipsis, 1, &ellipsisGlyph, NULL);
                    CGFloat ellipsisWidth;
                    mapGlyphsToAdvancesInFont(currentFont, 1, &ellipsisGlyph, &ellipsisWidth);
                    while ((idx - indexCache.index) > 1 && lineSize.width + ellipsisWidth > constrainedSize.width) {
                        // we have more than 1 character and we're too wide, so back up
                        idx--;
                        if (UnicharIsHighSurrogate(characters[idx]) && UnicharIsLowSurrogate(characters[idx+1])) {
                            idx--;
                        }
                        if (idx < currentRun.index) {
                            ZFont *oldFont = currentFont;
                            do {
                                currentRunIdx--;
                                READ_RUN();
                            } while (idx < currentRun.index);
                            READ_GLYPHS();
                            glyphIdx = glyphCount-1;
                            if (oldFont != currentFont) {
                                mapCharactersToGlyphsInFont(currentTable, &ellipsis, 1, &ellipsisGlyph, NULL);
                                mapGlyphsToAdvancesInFont(currentFont, 1, &ellipsisGlyph, &ellipsisWidth);
                            }
                        } else {
                            glyphIdx--;
                        }
                        lineSize.width -= advances[glyphIdx];
                    }
                    // skip any spaces before truncating
                    while ((idx - indexCache.index) > 1 && characters[idx-1] == (unichar)' ') {
                        idx--;
                        if (idx < currentRun.index) {
                            currentRunIdx--;
                            READ_RUN();
                            READ_GLYPHS();
                            glyphIdx = glyphCount-1;
                        } else {
                            glyphIdx--;
                        }
                        lineSize.width -= advances[glyphIdx];
                    }
                    lineSize.width += ellipsisWidth;
                    glyphs[glyphIdx] = ellipsisGlyph;
                    idx++;
                    glyphIdx++;
                }
                retValue.width = MAX(retValue.width, lineSize.width);
                retValue.height += lineSize.height;
                
                // draw
                if (performDraw) {
                    switch ((NSTextAlignment)alignment) {
                        case NSTextAlignmentLeft:
                            drawPoint.x = 0;
                            break;
                        case NSTextAlignmentCenter:
                            drawPoint.x = (constrainedSize.width - lineSize.width) / 2.0f;
                            break;
                        case NSTextAlignmentRight:
                            drawPoint.x = constrainedSize.width - lineSize.width;
                            break;
<<<<<<< HEAD
                        default:
                            // NSTextAlignmentJuestified and NSTextAlignmentNatural are not handled here
                            break;
=======
                        case NSTextAlignmentJustified:
                        case NSTextAlignmentNatural:
                        default: break;
>>>>>>> ff40b010
                    }
                    NSUInteger stopGlyphIdx = glyphIdx;
                    NSUInteger lastRunIdx = currentRunIdx;
                    NSUInteger stopCharIdx = idx;
                    idx = indexCache.index;
                    if (currentRunIdx != indexCache.currentRunIdx) {
                        currentRunIdx = indexCache.currentRunIdx;
                        READ_RUN();
                        READ_GLYPHS();
                    }
                    glyphIdx = indexCache.glyphIndex;
                    for (NSUInteger drawIdx = currentRunIdx; drawIdx <= lastRunIdx; drawIdx++) {
                        if (drawIdx != currentRunIdx) {
                            currentRunIdx = drawIdx;
                            READ_RUN();
                            READ_GLYPHS();
                        }
                        NSUInteger numGlyphs;
                        if (drawIdx == lastRunIdx) {
                            numGlyphs = stopGlyphIdx - glyphIdx;
                            idx = stopCharIdx;
                        } else {
                            numGlyphs = glyphCount - glyphIdx;
                            idx = nextRunStart;
                        }
                        CGContextSetFont(ctx, currentFont.cgFont);
                        CGContextSetFontSize(ctx, currentFont.pointSize);
                        // calculate the fragment size
                        CGFloat fragmentWidth = 0;
                        for (NSUInteger g = 0; g < numGlyphs; g++) {
                            fragmentWidth += advances[glyphIdx + g];
                        }
                        
                        if (!ignoreColor) {
                            UIColor *foregroundColor = getValueOrDefaultForRun(currentRun, ZForegroundColorAttributeName);
                            UIColor *backgroundColor = getValueOrDefaultForRun(currentRun, ZBackgroundColorAttributeName);
                            if (backgroundColor != nil && ![backgroundColor isEqual:[UIColor clearColor]]) {
                                [backgroundColor setFill];
                                UIRectFillUsingBlendMode((CGRect){ drawPoint, { fragmentWidth, lineSize.height } }, kCGBlendModeNormal);
                            }
                            [foregroundColor setFill];
                        }
                        
                        CGContextShowGlyphsAtPoint(ctx, drawPoint.x, drawPoint.y + lineAscender, &glyphs[glyphIdx], numGlyphs);
                        NSNumber *underlineStyle = getValueOrDefaultForRun(currentRun, ZUnderlineStyleAttributeName);
                        if ([underlineStyle    integerValue] & ZUnderlineStyleMask) {
                            // we only support single for the time being
                            UIRectFill(CGRectMake(drawPoint.x, drawPoint.y + lineAscender, fragmentWidth, 1));
                        }
                        drawPoint.x += fragmentWidth;
                        glyphIdx += numGlyphs;
                    }
                    drawPoint.y += lineSize.height;
                }
                idx += skipCount;
                glyphIdx += skipCount;
                lineCount++;
            } else {
                lineSize.width += advances[glyphIdx];
                glyphIdx++;
                idx++;
                if (idx < len && UnicharIsHighSurrogate(characters[idx-1]) && UnicharIsLowSurrogate(characters[idx])) {
                    // skip the second half of the surrogate pair
                    idx++;
                }
            }
        }
    }
    CFRelease(fontTableMap);
    free(glyphs);
    free(advances);
    free(characters);
    
#undef READ_GLYPHS
#undef READ_RUN
    
    return retValue;
}

static NSArray *attributeRunForFont(ZFont *font) {
    return [NSArray arrayWithObject:[ZAttributeRun attributeRunWithIndex:0
                                                              attributes:[NSDictionary dictionaryWithObject:font
                                                                                                     forKey:ZFontAttributeName]]];
}

static CGSize drawTextInRect(CGRect rect, NSString *text, NSArray *attributes, UILineBreakMode lineBreakMode,
                             UITextAlignment alignment, NSUInteger numberOfLines, BOOL ignoreColor) {
    CGContextRef ctx = UIGraphicsGetCurrentContext();
    
    CGContextSaveGState(ctx);
    
    // flip it upside-down because our 0,0 is upper-left, whereas ttfs are for screens where 0,0 is lower-left
    CGAffineTransform textTransform = CGAffineTransformMake(1.0f, 0.0f, 0.0f, -1.0f, 0.0f, 0.0f);
    CGContextSetTextMatrix(ctx, textTransform);
    
    CGContextTranslateCTM(ctx, rect.origin.x, rect.origin.y);
    
    CGContextSetTextDrawingMode(ctx, kCGTextFill);
    CGSize size = drawOrSizeTextConstrainedToSize(YES, text, attributes, rect.size, numberOfLines, lineBreakMode, alignment, ignoreColor);
    
    CGContextRestoreGState(ctx);
    
    return size;
}

@implementation NSString (FontLabelStringDrawing)
// CGFontRef-based methods
- (CGSize)sizeWithCGFont:(CGFontRef)font pointSize:(CGFloat)pointSize {
    return [self sizeWithZFont:[ZFont fontWithCGFont:font size:pointSize]];
}

- (CGSize)sizeWithCGFont:(CGFontRef)font pointSize:(CGFloat)pointSize constrainedToSize:(CGSize)size {
    return [self sizeWithZFont:[ZFont fontWithCGFont:font size:pointSize] constrainedToSize:size];
}

- (CGSize)sizeWithCGFont:(CGFontRef)font pointSize:(CGFloat)pointSize constrainedToSize:(CGSize)size
           lineBreakMode:(UILineBreakMode)lineBreakMode {
    return [self sizeWithZFont:[ZFont fontWithCGFont:font size:pointSize] constrainedToSize:size lineBreakMode:lineBreakMode];
}

- (CGSize)drawAtPoint:(CGPoint)point withCGFont:(CGFontRef)font pointSize:(CGFloat)pointSize {
    return [self drawAtPoint:point withZFont:[ZFont fontWithCGFont:font size:pointSize]];
}

- (CGSize)drawInRect:(CGRect)rect withCGFont:(CGFontRef)font pointSize:(CGFloat)pointSize {
    return [self drawInRect:rect withZFont:[ZFont fontWithCGFont:font size:pointSize]];
}

- (CGSize)drawInRect:(CGRect)rect withCGFont:(CGFontRef)font pointSize:(CGFloat)pointSize lineBreakMode:(UILineBreakMode)lineBreakMode {
    return [self drawInRect:rect withZFont:[ZFont fontWithCGFont:font size:pointSize] lineBreakMode:lineBreakMode];
}

- (CGSize)drawInRect:(CGRect)rect withCGFont:(CGFontRef)font pointSize:(CGFloat)pointSize
       lineBreakMode:(UILineBreakMode)lineBreakMode alignment:(UITextAlignment)alignment {
    return [self drawInRect:rect withZFont:[ZFont fontWithCGFont:font size:pointSize] lineBreakMode:lineBreakMode alignment:alignment];
}

// ZFont-based methods
- (CGSize)sizeWithZFont:(ZFont *)font {
    CGSize size = drawOrSizeTextConstrainedToSize(NO, self, attributeRunForFont(font), CGSizeMake(CGFLOAT_MAX, CGFLOAT_MAX), 1,
                                                  UILineBreakModeClip, UITextAlignmentLeft, YES);
    return CGSizeMake(ceilf(size.width), ceilf(size.height));
}

- (CGSize)sizeWithZFont:(ZFont *)font constrainedToSize:(CGSize)size {
    return [self sizeWithZFont:font constrainedToSize:size lineBreakMode:UILineBreakModeWordWrap];
}

/*
 According to experimentation with UIStringDrawing, this can actually return a CGSize whose height is greater
 than the one passed in. The two cases are as follows:
 1. If the given size parameter's height is smaller than a single line, the returned value will
 be the height of one line.
 2. If the given size parameter's height falls between multiples of a line height, and the wrapped string
 actually extends past the size.height, and the difference between size.height and the previous multiple
 of a line height is >= the font's ascender, then the returned size's height is extended to the next line.
 To put it simply, if the baseline point of a given line falls in the given size, the entire line will
 be present in the output size.
 */
- (CGSize)sizeWithZFont:(ZFont *)font constrainedToSize:(CGSize)size lineBreakMode:(UILineBreakMode)lineBreakMode {
    size = drawOrSizeTextConstrainedToSize(NO, self, attributeRunForFont(font), size, 0, lineBreakMode, UITextAlignmentLeft, YES);
    return CGSizeMake(ceilf(size.width), ceilf(size.height));
}

- (CGSize)sizeWithZFont:(ZFont *)font constrainedToSize:(CGSize)size lineBreakMode:(UILineBreakMode)lineBreakMode
          numberOfLines:(NSUInteger)numberOfLines {
    size = drawOrSizeTextConstrainedToSize(NO, self, attributeRunForFont(font), size, numberOfLines, lineBreakMode, UITextAlignmentLeft, YES);
    return CGSizeMake(ceilf(size.width), ceilf(size.height));
}

- (CGSize)drawAtPoint:(CGPoint)point withZFont:(ZFont *)font {
    return [self drawAtPoint:point forWidth:CGFLOAT_MAX withZFont:font lineBreakMode:UILineBreakModeClip];
}

- (CGSize)drawAtPoint:(CGPoint)point forWidth:(CGFloat)width withZFont:(ZFont *)font lineBreakMode:(UILineBreakMode)lineBreakMode {
    return drawTextInRect((CGRect){ point, { width, CGFLOAT_MAX } }, self, attributeRunForFont(font), lineBreakMode, UITextAlignmentLeft, 1, YES);
}

- (CGSize)drawInRect:(CGRect)rect withZFont:(ZFont *)font {
    return [self drawInRect:rect withZFont:font lineBreakMode:UILineBreakModeWordWrap];
}

- (CGSize)drawInRect:(CGRect)rect withZFont:(ZFont *)font lineBreakMode:(UILineBreakMode)lineBreakMode {
    return [self drawInRect:rect withZFont:font lineBreakMode:lineBreakMode alignment:UITextAlignmentLeft];
}

- (CGSize)drawInRect:(CGRect)rect withZFont:(ZFont *)font lineBreakMode:(UILineBreakMode)lineBreakMode
           alignment:(UITextAlignment)alignment {
    return drawTextInRect(rect, self, attributeRunForFont(font), lineBreakMode, alignment, 0, YES);
}

- (CGSize)drawInRect:(CGRect)rect withZFont:(ZFont *)font lineBreakMode:(UILineBreakMode)lineBreakMode
           alignment:(UITextAlignment)alignment numberOfLines:(NSUInteger)numberOfLines {
    return drawTextInRect(rect, self, attributeRunForFont(font), lineBreakMode, alignment, numberOfLines, YES);
}
@end

@implementation ZAttributedString (ZAttributedStringDrawing)
- (CGSize)size {
    CGSize size = drawOrSizeTextConstrainedToSize(NO, self.string, self.attributes, CGSizeMake(CGFLOAT_MAX, CGFLOAT_MAX), 1,
                                                  UILineBreakModeClip, UITextAlignmentLeft, NO);
    return CGSizeMake(ceilf(size.width), ceilf(size.height));
}

- (CGSize)sizeConstrainedToSize:(CGSize)size {
    return [self sizeConstrainedToSize:size lineBreakMode:UILineBreakModeWordWrap];
}

- (CGSize)sizeConstrainedToSize:(CGSize)size lineBreakMode:(UILineBreakMode)lineBreakMode {
    size = drawOrSizeTextConstrainedToSize(NO, self.string, self.attributes, size, 0, lineBreakMode, UITextAlignmentLeft, NO);
    return CGSizeMake(ceilf(size.width), ceilf(size.height));
}

- (CGSize)sizeConstrainedToSize:(CGSize)size lineBreakMode:(UILineBreakMode)lineBreakMode
                  numberOfLines:(NSUInteger)numberOfLines {
    size = drawOrSizeTextConstrainedToSize(NO, self.string, self.attributes, size, numberOfLines, lineBreakMode, UITextAlignmentLeft, NO);
    return CGSizeMake(ceilf(size.width), ceilf(size.height));
}

- (CGSize)drawAtPoint:(CGPoint)point {
    return [self drawAtPoint:point forWidth:CGFLOAT_MAX lineBreakMode:UILineBreakModeClip];
}

- (CGSize)drawAtPoint:(CGPoint)point forWidth:(CGFloat)width lineBreakMode:(UILineBreakMode)lineBreakMode {
    return drawTextInRect((CGRect){ point, { width, CGFLOAT_MAX } }, self.string, self.attributes, lineBreakMode, UITextAlignmentLeft, 1, NO);
}

- (CGSize)drawInRect:(CGRect)rect {
    return [self drawInRect:rect withLineBreakMode:UILineBreakModeWordWrap];
}

- (CGSize)drawInRect:(CGRect)rect withLineBreakMode:(UILineBreakMode)lineBreakMode {
    return [self drawInRect:rect withLineBreakMode:lineBreakMode alignment:UITextAlignmentLeft];
}

- (CGSize)drawInRect:(CGRect)rect withLineBreakMode:(UILineBreakMode)lineBreakMode alignment:(UITextAlignment)alignment {
    return drawTextInRect(rect, self.string, self.attributes, lineBreakMode, alignment, 0, NO);
}

- (CGSize)drawInRect:(CGRect)rect withLineBreakMode:(UILineBreakMode)lineBreakMode alignment:(UITextAlignment)alignment
       numberOfLines:(NSUInteger)numberOfLines {
    return drawTextInRect(rect, self.string, self.attributes, lineBreakMode, alignment, numberOfLines, NO);
}
@end

@implementation FontLabelStringDrawingHelper
+ (CGSize)sizeWithZFont:(NSString*)string zfont:(ZFont *)font {
        CGSize size = drawOrSizeTextConstrainedToSize(NO, string, attributeRunForFont(font), CGSizeMake(CGFLOAT_MAX, CGFLOAT_MAX), 1,
                                                  UILineBreakModeClip, UITextAlignmentLeft, YES);
    return CGSizeMake(ceilf(size.width), ceilf(size.height));
}

+ (CGSize)sizeWithZFont:(NSString *)string zfont:(ZFont *)font constrainedToSize:(CGSize)size {
    CGSize s = drawOrSizeTextConstrainedToSize(NO, string, attributeRunForFont(font), size, 0, UILineBreakModeWordWrap, UITextAlignmentLeft, YES);
    return CGSizeMake(ceilf(s.width), ceilf(s.height));
}



+ (CGSize)drawInRect:(NSString*)string rect:(CGRect)rect withZFont:(ZFont *)font lineBreakMode:(UILineBreakMode)lineBreakMode 
           alignment:(UITextAlignment)alignment {
       return [string drawInRect:rect withZFont:font lineBreakMode:lineBreakMode alignment:alignment];
}
@end
<|MERGE_RESOLUTION|>--- conflicted
+++ resolved
@@ -647,15 +647,9 @@
                         case NSTextAlignmentRight:
                             drawPoint.x = constrainedSize.width - lineSize.width;
                             break;
-<<<<<<< HEAD
-                        default:
-                            // NSTextAlignmentJuestified and NSTextAlignmentNatural are not handled here
-                            break;
-=======
                         case NSTextAlignmentJustified:
                         case NSTextAlignmentNatural:
                         default: break;
->>>>>>> ff40b010
                     }
                     NSUInteger stopGlyphIdx = glyphIdx;
                     NSUInteger lastRunIdx = currentRunIdx;
