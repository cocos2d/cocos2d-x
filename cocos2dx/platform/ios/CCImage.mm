/****************************************************************************
Copyright (c) 2010 cocos2d-x.org

http://www.cocos2d-x.org

Permission is hereby granted, free of charge, to any person obtaining a copy
of this software and associated documentation files (the "Software"), to deal
in the Software without restriction, including without limitation the rights
to use, copy, modify, merge, publish, distribute, sublicense, and/or sell
copies of the Software, and to permit persons to whom the Software is
furnished to do so, subject to the following conditions:

The above copyright notice and this permission notice shall be included in
all copies or substantial portions of the Software.

THE SOFTWARE IS PROVIDED "AS IS", WITHOUT WARRANTY OF ANY KIND, EXPRESS OR
IMPLIED, INCLUDING BUT NOT LIMITED TO THE WARRANTIES OF MERCHANTABILITY,
FITNESS FOR A PARTICULAR PURPOSE AND NONINFRINGEMENT. IN NO EVENT SHALL THE
AUTHORS OR COPYRIGHT HOLDERS BE LIABLE FOR ANY CLAIM, DAMAGES OR OTHER
LIABILITY, WHETHER IN AN ACTION OF CONTRACT, TORT OR OTHERWISE, ARISING FROM,
OUT OF OR IN CONNECTION WITH THE SOFTWARE OR THE USE OR OTHER DEALINGS IN
THE SOFTWARE.
****************************************************************************/
#include "CCImageCommon_cpp.h"

#import "CCImage.h"
#import "CCFileUtils.h"
#import "CCCommon.h"
#import <string>

#import <Foundation/Foundation.h>
#import <UIKit/UIKit.h>

#include<math.h>


typedef struct
{
    unsigned int height;
    unsigned int width;
    bool         isPremultipliedAlpha;
    bool         hasShadow;
    CGSize       shadowOffset;
    float        shadowBlur;
    float        shadowOpacity;
    bool         hasStroke;
    float        strokeColorR;
    float        strokeColorG;
    float        strokeColorB;
    float        strokeSize;
    float        tintColorR;
    float        tintColorG;
    float        tintColorB;
    
    unsigned char*  data;
    
} tImageInfo;

static CGSize _calculateStringSize(NSString *str, id font, CGSize *constrainSize)
{
    NSArray *listItems = [str componentsSeparatedByString: @"\n"];
    CGSize dim = CGSizeZero;
    CGSize textRect = CGSizeZero;
    textRect.width = constrainSize->width > 0 ? constrainSize->width
                                              : 0x7fffffff;
    textRect.height = constrainSize->height > 0 ? constrainSize->height
                                              : 0x7fffffff;
    
    
    for (NSString *s in listItems)
    {
        CGSize tmp = [s sizeWithFont:font constrainedToSize:textRect];
        
        if (tmp.width > dim.width)
        {
           dim.width = tmp.width; 
        }
        
        dim.height += tmp.height;
    }
    
    return dim;
}

// refer Image::ETextAlign
#define ALIGN_TOP    1
#define ALIGN_CENTER 3
#define ALIGN_BOTTOM 2

static bool _initWithString(const char * pText, cocos2d::Image::TextAlign eAlign, const char * pFontName, int nSize, tImageInfo* pInfo)
{
    bool bRet = false;
    do 
    {
        CC_BREAK_IF(! pText || ! pInfo);
        
        NSString * str          = [NSString stringWithUTF8String:pText];
        NSString * fntName      = [NSString stringWithUTF8String:pFontName];
        
        CGSize dim, constrainSize;
        
        constrainSize.width     = pInfo->width;
        constrainSize.height    = pInfo->height;
        
        // On iOS custom fonts must be listed beforehand in the App info.plist (in order to be usable) and referenced only the by the font family name itself when
        // calling [UIFont fontWithName]. Therefore even if the developer adds 'SomeFont.ttf' or 'fonts/SomeFont.ttf' to the App .plist, the font must
        // be referenced as 'SomeFont' when calling [UIFont fontWithName]. Hence we strip out the folder path components and the extension here in order to get just
        // the font family name itself. This stripping step is required especially for references to user fonts stored in CCB files; CCB files appear to store
        // the '.ttf' extensions when referring to custom fonts.
        fntName = [[fntName lastPathComponent] stringByDeletingPathExtension];
        
        // create the font   
        id font = [UIFont fontWithName:fntName size:nSize];
        
        if (font)
        {
            dim = _calculateStringSize(str, font, &constrainSize);
        }
        else
        {
            if (!font)
            {
                font = [UIFont systemFontOfSize:nSize];
            }
                
            if (font)
            {
                dim = _calculateStringSize(str, font, &constrainSize);
            }
        }

        CC_BREAK_IF(! font);
        
        // compute start point
        int startH = 0;
        if (constrainSize.height > dim.height)
        {
            // vertical alignment
            unsigned int vAlignment = (eAlign >> 4) & 0x0F;
            if (vAlignment == ALIGN_TOP)
            {
                startH = 0;
            }
            else if (vAlignment == ALIGN_CENTER)
            {
                startH = (constrainSize.height - dim.height) / 2;
            }
            else 
            {
                startH = constrainSize.height - dim.height;
            }
        }
        
        // adjust text rect
        if (constrainSize.width > 0 && constrainSize.width > dim.width)
        {
            dim.width = constrainSize.width;
        }
        if (constrainSize.height > 0 && constrainSize.height > dim.height)
        {
            dim.height = constrainSize.height;
        }
        
        
        // compute the padding needed by shadow and stroke
        float shadowStrokePaddingX = 0.0f;
        float shadowStrokePaddingY = 0.0f;
        
        if ( pInfo->hasStroke )
        {
            shadowStrokePaddingX = ceilf(pInfo->strokeSize);
            shadowStrokePaddingY = ceilf(pInfo->strokeSize);
        }
        
        if ( pInfo->hasShadow )
        {
            shadowStrokePaddingX = std::max(shadowStrokePaddingX, (float)fabs(pInfo->shadowOffset.width));
            shadowStrokePaddingY = std::max(shadowStrokePaddingY, (float)fabs(pInfo->shadowOffset.height));
        }
        
        // add the padding (this could be 0 if no shadow and no stroke)
        dim.width  += shadowStrokePaddingX;
        dim.height += shadowStrokePaddingY;
        
        
        unsigned char* data = new unsigned char[(int)(dim.width * dim.height * 4)];
        memset(data, 0, (int)(dim.width * dim.height * 4));
        
        // draw text
        CGColorSpaceRef colorSpace  = CGColorSpaceCreateDeviceRGB();
        CGContextRef context        = CGBitmapContextCreate(data,
                                                            dim.width,
                                                            dim.height,
                                                            8,
                                                            (int)(dim.width) * 4,
                                                            colorSpace,
                                                            kCGImageAlphaPremultipliedLast | kCGBitmapByteOrder32Big);                
        if (!context)
        {
            CGColorSpaceRelease(colorSpace);
            delete[] data;
            break;
        }

        // text color
        CGContextSetRGBFillColor(context, pInfo->tintColorR, pInfo->tintColorG, pInfo->tintColorB, 1);
        // move Y rendering to the top of the image
        CGContextTranslateCTM(context, 0.0f, (dim.height - shadowStrokePaddingY) );
        CGContextScaleCTM(context, 1.0f, -1.0f); //NOTE: NSString draws in UIKit referential i.e. renders upside-down compared to CGBitmapContext referential
        
        // store the current context
        UIGraphicsPushContext(context);
        
        // measure text size with specified font and determine the rectangle to draw text in
        unsigned uHoriFlag = eAlign & 0x0f;
        UITextAlignment align = (UITextAlignment)((2 == uHoriFlag) ? UITextAlignmentRight
                                : (3 == uHoriFlag) ? UITextAlignmentCenter
                                : UITextAlignmentLeft);

        
        // take care of stroke if needed
        if ( pInfo->hasStroke )
        {
            CGContextSetTextDrawingMode(context, kCGTextFillStroke);
            CGContextSetRGBStrokeColor(context, pInfo->strokeColorR, pInfo->strokeColorG, pInfo->strokeColorB, 1);
            CGContextSetLineWidth(context, pInfo->strokeSize);
        }
        
        // take care of shadow if needed
        if ( pInfo->hasShadow )
        {
            CGSize offset;
            offset.height = pInfo->shadowOffset.height;
            offset.width  = pInfo->shadowOffset.width;
            CGFloat shadowColorValues[] = {0, 0, 0, pInfo->shadowOpacity};
            CGColorRef shadowColor = CGColorCreate (colorSpace, shadowColorValues);
            
            CGContextSetShadowWithColor(context, offset, pInfo->shadowBlur, shadowColor);
            
            CGColorRelease (shadowColor);
        }
        
        CGColorSpaceRelease(colorSpace);        
        
        
        // normal fonts
        //if( [font isKindOfClass:[UIFont class] ] )
        //{
        //    [str drawInRect:CGRectMake(0, startH, dim.width, dim.height) withFont:font lineBreakMode:(UILineBreakMode)UILineBreakModeWordWrap alignment:align];
        //}
        //else // ZFont class
        //{
        //    [FontLabelStringDrawingHelper drawInRect:str rect:CGRectMake(0, startH, dim.width, dim.height) withZFont:font lineBreakMode:(UILineBreakMode)UILineBreakModeWordWrap 
        ////alignment:align];
        //}
    
        
        
        // compute the rect used for rendering the text
        // based on wether shadows or stroke are enabled
        
        float textOriginX  = 0.0;
        float textOrigingY = 0.0;
        
        float textWidth    = dim.width  - shadowStrokePaddingX;
        float textHeight   = dim.height - shadowStrokePaddingY;
        
        
        if ( pInfo->shadowOffset.width < 0 )
        {
            textOriginX = shadowStrokePaddingX;
        }
        else
        {
            textOriginX = 0.0;
        }
        
        if (pInfo->shadowOffset.height > 0)
        {
            textOrigingY = startH;
        }
        else
        {
            textOrigingY = startH - shadowStrokePaddingY;
        }
        
        CGRect rect = CGRectMake(textOriginX, textOrigingY, textWidth, textHeight);
        
        CGContextBeginTransparencyLayerWithRect(context, rect, NULL);
        // actually draw the text in the context
		// XXX: ios7 casting
        [str drawInRect: rect withFont:font lineBreakMode:NSLineBreakByWordWrapping alignment:(NSTextAlignment)align];

        CGContextEndTransparencyLayer(context);
        
        // pop the context
        UIGraphicsPopContext();
        
        // release the context
        CGContextRelease(context);
               
        // output params
        pInfo->data                 = data;
        pInfo->isPremultipliedAlpha = true;
        pInfo->width                = dim.width;
        pInfo->height               = dim.height;
        bRet                        = true;
        
    } while (0);

    return bRet;
}

NS_CC_BEGIN

<<<<<<< HEAD
=======
Image::Image()
: _width(0)
, _height(0)
, _bitsPerComponent(0)
, _data(0)
, _hasAlpha(false)
, _preMulti(false)
{
    
}

Image::~Image()
{
    CC_SAFE_DELETE_ARRAY(_data);
}

bool Image::initWithImageFile(const char * strPath, Format eImgFmt/* = eFmtPng*/)
{
	bool bRet = false;
    unsigned long nSize = 0;
    unsigned char* pBuffer = FileUtils::getInstance()->getFileData(
				FileUtils::getInstance()->fullPathForFilename(strPath).c_str(),
				"rb",
				&nSize);
				
    if (pBuffer != NULL && nSize > 0)
    {
        bRet = initWithImageData(pBuffer, nSize, eImgFmt);
    }
    CC_SAFE_DELETE_ARRAY(pBuffer);
    return bRet;
}

bool Image::initWithImageFileThreadSafe(const char *fullpath, Format imageType)
{
    /*
     * FileUtils::fullPathFromRelativePath() is not thread-safe.
     */
    bool bRet = false;
    unsigned long nSize = 0;
    unsigned char* pBuffer = FileUtils::getInstance()->getFileData(fullpath, "rb", &nSize);
    if (pBuffer != NULL && nSize > 0)
    {
        bRet = initWithImageData(pBuffer, nSize, imageType);
    }
    CC_SAFE_DELETE_ARRAY(pBuffer);
    return bRet;
}

bool Image::initWithImageData(void * pData, 
                                int nDataLen, 
                                Format eFmt,
                                int nWidth,
                                int nHeight,
                                int nBitsPerComponent)
{
    bool bRet = false;
    tImageInfo info = {0};
    
    info.hasShadow = false;
    info.hasStroke = false;
    
    do 
    {
        CC_BREAK_IF(! pData || nDataLen <= 0);
        if (eFmt == Format::RAW_DATA)
        {
            bRet = initWithRawData(pData, nDataLen, nWidth, nHeight, nBitsPerComponent, false);
        }
        else if (eFmt == Format::WEBP)
        {
            bRet = initWithWebpData(pData, nDataLen);
        }
        else // init with png or jpg file data
        {
            bRet = _initWithData(pData, nDataLen, &info);
            if (bRet)
            {
                _height = (short)info.height;
                _width = (short)info.width;
                _bitsPerComponent = info.bitsPerComponent;
                _hasAlpha = info.hasAlpha;
                _preMulti = info.isPremultipliedAlpha;
                _data = info.data;
            }
        }
    } while (0);
    
    return bRet;
}

bool Image::initWithRawData(void *pData, int nDatalen, int nWidth, int nHeight, int nBitsPerComponent, bool bPreMulti)
{
    bool bRet = false;
    do 
    {
        CC_BREAK_IF(0 == nWidth || 0 == nHeight);

        _bitsPerComponent = nBitsPerComponent;
        _height   = (short)nHeight;
        _width    = (short)nWidth;
        _hasAlpha = true;

        // only RGBA8888 supported
        int nBytesPerComponent = 4;
        int nSize = nHeight * nWidth * nBytesPerComponent;
        _data = new unsigned char[nSize];
        CC_BREAK_IF(! _data);
        memcpy(_data, pData, nSize);

        bRet = true;
    } while (0);
    return bRet;
}

bool Image::initWithJpgData(void *pData, int nDatalen)
{
    assert(0);
	return false;
}

bool Image::initWithPngData(void *pData, int nDatalen)
{
    assert(0);
	return false;
}

bool Image::saveImageToPNG(const char *pszFilePath, bool bIsToRGB)
{
    assert(0);
	return false;
}

bool Image::saveImageToJPG(const char *pszFilePath)
{
    assert(0);
	return false;
}

>>>>>>> 6ff6aa20
bool Image::initWithString(
                           const char * pText,
                           int         nWidth /* = 0 */,
                           int         nHeight /* = 0 */,
                           TextAlign eAlignMask /* = kAlignCenter */,
                           const char * pFontName /* = nil */,
                           int         nSize /* = 0 */)
{
    return initWithStringShadowStroke(pText, nWidth, nHeight, eAlignMask , pFontName, nSize);
}

bool Image::initWithStringShadowStroke(
                                       const char * pText,
                                       int         nWidth ,
                                       int         nHeight ,
                                       TextAlign eAlignMask ,
                                       const char * pFontName ,
                                       int         nSize ,
                                       float       textTintR,
                                       float       textTintG,
                                       float       textTintB,
                                       bool shadow,
                                       float shadowOffsetX,
                                       float shadowOffsetY,
                                       float shadowOpacity,
                                       float shadowBlur,
                                       bool  stroke,
                                       float strokeR,
                                       float strokeG,
                                       float strokeB,
                                       float strokeSize)
{
    
    
    
    tImageInfo info = {0};
    info.width                  = nWidth;
    info.height                 = nHeight;
    info.hasShadow              = shadow;
    info.shadowOffset.width     = shadowOffsetX;
    info.shadowOffset.height    = shadowOffsetY;
    info.shadowBlur             = shadowBlur;
    info.shadowOpacity          = shadowOpacity;
    info.hasStroke              =  stroke;
    info.strokeColorR           =  strokeR;
    info.strokeColorG           = strokeG;
    info.strokeColorB           = strokeB;
    info.strokeSize             = strokeSize;
    info.tintColorR             = textTintR;
    info.tintColorG             = textTintG;
    info.tintColorB             = textTintB;
    
    
    if (! _initWithString(pText, eAlignMask, pFontName, nSize, &info))
    {
        return false;
    }
    _height = (short)info.height;
    _width = (short)info.width;
    _renderFormat = kTexture2DPixelFormat_RGBA8888;
    _preMulti = info.isPremultipliedAlpha;
    _data = info.data;
    
    return true;
}

bool Image::_iosSaveToFile(const char *pszFilePath, bool bIsToRGB)
{
    bool saveToPNG = false;
    bool needToCopyPixels = false;
    std::string filePath(pszFilePath);
    if (std::string::npos != filePath.find(".png"))
    {
        saveToPNG = true;
    }
        
    int bitsPerComponent = 8;            
    int bitsPerPixel = hasAlpha() ? 32 : 24;
    if ((! saveToPNG) || bIsToRGB)
    {
        bitsPerPixel = 24;
    }            
    
    int bytesPerRow    = (bitsPerPixel/8) * _width;
    int myDataLength = bytesPerRow * _height;
    
    unsigned char *pixels    = _data;
    
    // The data has alpha channel, and want to save it with an RGB png file,
    // or want to save as jpg,  remove the alpha channel.
    if ((saveToPNG && hasAlpha() && bIsToRGB)
       || (! saveToPNG))
    {
        pixels = new unsigned char[myDataLength];
        
        for (int i = 0; i < _height; ++i)
        {
            for (int j = 0; j < _width; ++j)
            {
                pixels[(i * _width + j) * 3] = _data[(i * _width + j) * 4];
                pixels[(i * _width + j) * 3 + 1] = _data[(i * _width + j) * 4 + 1];
                pixels[(i * _width + j) * 3 + 2] = _data[(i * _width + j) * 4 + 2];
            }
        }
        
        needToCopyPixels = true;
    }
        
    // make data provider with data.
    CGBitmapInfo bitmapInfo = kCGBitmapByteOrderDefault;
    if (saveToPNG && hasAlpha() && (! bIsToRGB))
    {
        bitmapInfo |= kCGImageAlphaPremultipliedLast;
    }
    CGDataProviderRef provider        = CGDataProviderCreateWithData(NULL, pixels, myDataLength, NULL);
    CGColorSpaceRef colorSpaceRef    = CGColorSpaceCreateDeviceRGB();
    CGImageRef iref                    = CGImageCreate(_width, _height,
                                                        bitsPerComponent, bitsPerPixel, bytesPerRow,
                                                        colorSpaceRef, bitmapInfo, provider,
                                                        NULL, false,
                                                        kCGRenderingIntentDefault);
        
    UIImage* image                    = [[UIImage alloc] initWithCGImage:iref];
        
    CGImageRelease(iref);    
    CGColorSpaceRelease(colorSpaceRef);
    CGDataProviderRelease(provider);
    
    NSData *data;
                
    if (saveToPNG)
    {
        data = UIImagePNGRepresentation(image);
    }
    else
    {
        data = UIImageJPEGRepresentation(image, 1.0f);
    }
    
    [data writeToFile:[NSString stringWithUTF8String:pszFilePath] atomically:YES];
        
    [image release];
        
    if (needToCopyPixels)
    {
        delete [] pixels;
    }
    
    return true;
}

NS_CC_END
<|MERGE_RESOLUTION|>--- conflicted
+++ resolved
@@ -313,148 +313,6 @@
 
 NS_CC_BEGIN
 
-<<<<<<< HEAD
-=======
-Image::Image()
-: _width(0)
-, _height(0)
-, _bitsPerComponent(0)
-, _data(0)
-, _hasAlpha(false)
-, _preMulti(false)
-{
-    
-}
-
-Image::~Image()
-{
-    CC_SAFE_DELETE_ARRAY(_data);
-}
-
-bool Image::initWithImageFile(const char * strPath, Format eImgFmt/* = eFmtPng*/)
-{
-	bool bRet = false;
-    unsigned long nSize = 0;
-    unsigned char* pBuffer = FileUtils::getInstance()->getFileData(
-				FileUtils::getInstance()->fullPathForFilename(strPath).c_str(),
-				"rb",
-				&nSize);
-				
-    if (pBuffer != NULL && nSize > 0)
-    {
-        bRet = initWithImageData(pBuffer, nSize, eImgFmt);
-    }
-    CC_SAFE_DELETE_ARRAY(pBuffer);
-    return bRet;
-}
-
-bool Image::initWithImageFileThreadSafe(const char *fullpath, Format imageType)
-{
-    /*
-     * FileUtils::fullPathFromRelativePath() is not thread-safe.
-     */
-    bool bRet = false;
-    unsigned long nSize = 0;
-    unsigned char* pBuffer = FileUtils::getInstance()->getFileData(fullpath, "rb", &nSize);
-    if (pBuffer != NULL && nSize > 0)
-    {
-        bRet = initWithImageData(pBuffer, nSize, imageType);
-    }
-    CC_SAFE_DELETE_ARRAY(pBuffer);
-    return bRet;
-}
-
-bool Image::initWithImageData(void * pData, 
-                                int nDataLen, 
-                                Format eFmt,
-                                int nWidth,
-                                int nHeight,
-                                int nBitsPerComponent)
-{
-    bool bRet = false;
-    tImageInfo info = {0};
-    
-    info.hasShadow = false;
-    info.hasStroke = false;
-    
-    do 
-    {
-        CC_BREAK_IF(! pData || nDataLen <= 0);
-        if (eFmt == Format::RAW_DATA)
-        {
-            bRet = initWithRawData(pData, nDataLen, nWidth, nHeight, nBitsPerComponent, false);
-        }
-        else if (eFmt == Format::WEBP)
-        {
-            bRet = initWithWebpData(pData, nDataLen);
-        }
-        else // init with png or jpg file data
-        {
-            bRet = _initWithData(pData, nDataLen, &info);
-            if (bRet)
-            {
-                _height = (short)info.height;
-                _width = (short)info.width;
-                _bitsPerComponent = info.bitsPerComponent;
-                _hasAlpha = info.hasAlpha;
-                _preMulti = info.isPremultipliedAlpha;
-                _data = info.data;
-            }
-        }
-    } while (0);
-    
-    return bRet;
-}
-
-bool Image::initWithRawData(void *pData, int nDatalen, int nWidth, int nHeight, int nBitsPerComponent, bool bPreMulti)
-{
-    bool bRet = false;
-    do 
-    {
-        CC_BREAK_IF(0 == nWidth || 0 == nHeight);
-
-        _bitsPerComponent = nBitsPerComponent;
-        _height   = (short)nHeight;
-        _width    = (short)nWidth;
-        _hasAlpha = true;
-
-        // only RGBA8888 supported
-        int nBytesPerComponent = 4;
-        int nSize = nHeight * nWidth * nBytesPerComponent;
-        _data = new unsigned char[nSize];
-        CC_BREAK_IF(! _data);
-        memcpy(_data, pData, nSize);
-
-        bRet = true;
-    } while (0);
-    return bRet;
-}
-
-bool Image::initWithJpgData(void *pData, int nDatalen)
-{
-    assert(0);
-	return false;
-}
-
-bool Image::initWithPngData(void *pData, int nDatalen)
-{
-    assert(0);
-	return false;
-}
-
-bool Image::saveImageToPNG(const char *pszFilePath, bool bIsToRGB)
-{
-    assert(0);
-	return false;
-}
-
-bool Image::saveImageToJPG(const char *pszFilePath)
-{
-    assert(0);
-	return false;
-}
-
->>>>>>> 6ff6aa20
 bool Image::initWithString(
                            const char * pText,
                            int         nWidth /* = 0 */,
@@ -514,7 +372,7 @@
     }
     _height = (short)info.height;
     _width = (short)info.width;
-    _renderFormat = kTexture2DPixelFormat_RGBA8888;
+    _renderFormat = Texture2D::PixelFormat::RGBA8888;
     _preMulti = info.isPremultipliedAlpha;
     _data = info.data;
     
