--- conflicted
+++ resolved
@@ -63,33 +63,18 @@
     #include "./compat/stdint.h"
 #endif
 
-<<<<<<< HEAD
-#define _WINSOCKAPI_
-// Structure timeval has define in winsock.h, include windows.h for it.
-#if CC_TARGET_PLATFORM == CC_PLATFORM_WP8
-#include <WinSock2.h>
-#elif CC_TARGET_PLATFORM == CC_PLATFORM_WINRT
-=======
 #if (CC_TARGET_PLATFORM == CC_PLATFORM_WINRT)
 //#include "winrtsock.h" //this will replace windows include and timeval struct below
->>>>>>> 01caea50
 #include <Windows.h>
 #undef timeval
 struct timeval
 {
-<<<<<<< HEAD
-	long tv_sec;		// seconds
-	long tv_usec;    // microSeconds
-};
-#endif // CC_TARGET_PLATFORM == CC_PLATFORM_WP8
-=======
          long tv_sec;                // seconds
          long tv_usec;    // microSeconds
 };
 #else
 #include <WinSock2.h>
 #endif
->>>>>>> 01caea50
 
 #ifndef _TIME_ZONE_DEFINED
 #define _TIME_ZONE_DEFINED
