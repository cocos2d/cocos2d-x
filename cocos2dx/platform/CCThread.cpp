/****************************************************************************
Copyright (c) 2010 cocos2d-x.org

http://www.cocos2d-x.org

Permission is hereby granted, free of charge, to any person obtaining a copy
of this software and associated documentation files (the "Software"), to deal
in the Software without restriction, including without limitation the rights
to use, copy, modify, merge, publish, distribute, sublicense, and/or sell
copies of the Software, and to permit persons to whom the Software is
furnished to do so, subject to the following conditions:

The above copyright notice and this permission notice shall be included in
all copies or substantial portions of the Software.

THE SOFTWARE IS PROVIDED "AS IS", WITHOUT WARRANTY OF ANY KIND, EXPRESS OR
IMPLIED, INCLUDING BUT NOT LIMITED TO THE WARRANTIES OF MERCHANTABILITY,
FITNESS FOR A PARTICULAR PURPOSE AND NONINFRINGEMENT. IN NO EVENT SHALL THE
AUTHORS OR COPYRIGHT HOLDERS BE LIABLE FOR ANY CLAIM, DAMAGES OR OTHER
LIABILITY, WHETHER IN AN ACTION OF CONTRACT, TORT OR OTHERWISE, ARISING FROM,
OUT OF OR IN CONNECTION WITH THE SOFTWARE OR THE USE OR OTHER DEALINGS IN
THE SOFTWARE.
****************************************************************************/

#include "CCThread.h"

NS_CC_BEGIN;

CCThread::~CCThread()
{

}

void CCThread::createAutoreleasePool()
{

<<<<<<< HEAD
#if (CC_TARGET_PLATFORM == CC_PLATFORM_BADA)
#include "bada/CCThread_bada.cpp"
#endif // CC_PLATFORM_BADA

#endif  // CC_SUPPORT_MULTITHREAD

=======
}

NS_CC_END;
>>>>>>> 50a2e2d5
<|MERGE_RESOLUTION|>--- conflicted
+++ resolved
@@ -1,48 +1,39 @@
-/****************************************************************************
-Copyright (c) 2010 cocos2d-x.org
-
-http://www.cocos2d-x.org
-
-Permission is hereby granted, free of charge, to any person obtaining a copy
-of this software and associated documentation files (the "Software"), to deal
-in the Software without restriction, including without limitation the rights
-to use, copy, modify, merge, publish, distribute, sublicense, and/or sell
-copies of the Software, and to permit persons to whom the Software is
-furnished to do so, subject to the following conditions:
-
-The above copyright notice and this permission notice shall be included in
-all copies or substantial portions of the Software.
-
-THE SOFTWARE IS PROVIDED "AS IS", WITHOUT WARRANTY OF ANY KIND, EXPRESS OR
-IMPLIED, INCLUDING BUT NOT LIMITED TO THE WARRANTIES OF MERCHANTABILITY,
-FITNESS FOR A PARTICULAR PURPOSE AND NONINFRINGEMENT. IN NO EVENT SHALL THE
-AUTHORS OR COPYRIGHT HOLDERS BE LIABLE FOR ANY CLAIM, DAMAGES OR OTHER
-LIABILITY, WHETHER IN AN ACTION OF CONTRACT, TORT OR OTHERWISE, ARISING FROM,
-OUT OF OR IN CONNECTION WITH THE SOFTWARE OR THE USE OR OTHER DEALINGS IN
-THE SOFTWARE.
-****************************************************************************/
-
-#include "CCThread.h"
-
-NS_CC_BEGIN;
-
-CCThread::~CCThread()
-{
-
-}
-
-void CCThread::createAutoreleasePool()
-{
-
-<<<<<<< HEAD
-#if (CC_TARGET_PLATFORM == CC_PLATFORM_BADA)
-#include "bada/CCThread_bada.cpp"
-#endif // CC_PLATFORM_BADA
-
-#endif  // CC_SUPPORT_MULTITHREAD
-
-=======
-}
-
-NS_CC_END;
->>>>>>> 50a2e2d5
+/****************************************************************************
+Copyright (c) 2010 cocos2d-x.org
+
+http://www.cocos2d-x.org
+
+Permission is hereby granted, free of charge, to any person obtaining a copy
+of this software and associated documentation files (the "Software"), to deal
+in the Software without restriction, including without limitation the rights
+to use, copy, modify, merge, publish, distribute, sublicense, and/or sell
+copies of the Software, and to permit persons to whom the Software is
+furnished to do so, subject to the following conditions:
+
+The above copyright notice and this permission notice shall be included in
+all copies or substantial portions of the Software.
+
+THE SOFTWARE IS PROVIDED "AS IS", WITHOUT WARRANTY OF ANY KIND, EXPRESS OR
+IMPLIED, INCLUDING BUT NOT LIMITED TO THE WARRANTIES OF MERCHANTABILITY,
+FITNESS FOR A PARTICULAR PURPOSE AND NONINFRINGEMENT. IN NO EVENT SHALL THE
+AUTHORS OR COPYRIGHT HOLDERS BE LIABLE FOR ANY CLAIM, DAMAGES OR OTHER
+LIABILITY, WHETHER IN AN ACTION OF CONTRACT, TORT OR OTHERWISE, ARISING FROM,
+OUT OF OR IN CONNECTION WITH THE SOFTWARE OR THE USE OR OTHER DEALINGS IN
+THE SOFTWARE.
+****************************************************************************/
+
+#include "CCThread.h"
+
+NS_CC_BEGIN;
+
+CCThread::~CCThread()
+{
+
+}
+
+void CCThread::createAutoreleasePool()
+{
+
+}
+
+NS_CC_END;