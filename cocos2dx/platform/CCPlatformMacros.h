/****************************************************************************
 Copyright (c) 2010 cocos2d-x.org
 
 http://www.cocos2d-x.org
 
 Permission is hereby granted, free of charge, to any person obtaining a copy
 of this software and associated documentation files (the "Software"), to deal
 in the Software without restriction, including without limitation the rights
 to use, copy, modify, merge, publish, distribute, sublicense, and/or sell
 copies of the Software, and to permit persons to whom the Software is
 furnished to do so, subject to the following conditions:
 
 The above copyright notice and this permission notice shall be included in
 all copies or substantial portions of the Software.
 
 THE SOFTWARE IS PROVIDED "AS IS", WITHOUT WARRANTY OF ANY KIND, EXPRESS OR
 IMPLIED, INCLUDING BUT NOT LIMITED TO THE WARRANTIES OF MERCHANTABILITY,
 FITNESS FOR A PARTICULAR PURPOSE AND NONINFRINGEMENT. IN NO EVENT SHALL THE
 AUTHORS OR COPYRIGHT HOLDERS BE LIABLE FOR ANY CLAIM, DAMAGES OR OTHER
 LIABILITY, WHETHER IN AN ACTION OF CONTRACT, TORT OR OTHERWISE, ARISING FROM,
 OUT OF OR IN CONNECTION WITH THE SOFTWARE OR THE USE OR OTHER DEALINGS IN
 THE SOFTWARE.
 ****************************************************************************/
#ifndef __CC_PLATFORM_MACROS_H__
#define __CC_PLATFORM_MACROS_H__

/**
 * define some platform specific macros
 */
#include "ccConfig.h"
#include "CCPlatformConfig.h"
#include "CCPlatformDefine.h"

/** @def CC_ENABLE_CACHE_TEXTURE_DATA
Enable it if you want to cache the texture data.
Basically,it's only enabled in android

It's new in cocos2d-x since v0.99.5
*/
#if (CC_TARGET_PLATFORM == CC_PLATFORM_ANDROID)
    #define CC_ENABLE_CACHE_TEXTURE_DATA       1
#else
    #define CC_ENABLE_CACHE_TEXTURE_DATA       0
#endif

#if (CC_TARGET_PLATFORM == CC_PLATFORM_ANDROID) || (CC_TARGET_PLATFORM == CC_PLATFORM_WIN32)
    /* Application will crash in glDrawElements function on some win32 computers and some android devices.
       Indices should be bound again while drawing to avoid this bug.
     */
    #define CC_REBIND_INDICES_BUFFER  1
#else
    #define CC_REBIND_INDICES_BUFFER  0
#endif

// generic macros

// namespace cocos2d {}
#ifdef __cplusplus
    #define NS_CC_BEGIN                     namespace cocos2d {
    #define NS_CC_END                       }
    #define USING_NS_CC                     using namespace cocos2d
    #define NS_CC_EXT_BEGIN                 namespace cocos2d { namespace extension { 
    #define NS_CC_EXT_END                   }} 
    #define USING_NS_CC_EXT                 using namespace cocos2d::extension
#else
    #define NS_CC_BEGIN                     
    #define NS_CC_END
    #define USING_NS_CC                     
    #define NS_CC_EXT_BEGIN                 
    #define NS_CC_EXT_END    
    #define USING_NS_CC_EXT 
#endif 

/** CC_PROPERTY_READONLY is used to declare a protected variable.
 We can use getter to read the variable.
 @param varType : the type of variable.
 @param varName : variable name.
 @param funName : "get + funName" is the name of the getter.
 @warning : The getter is a public virtual function, you should rewrite it first.
 The variables and methods declared after CC_PROPERTY_READONLY are all public.
 If you need protected or private, please declare.
 */
#define CC_PROPERTY_READONLY(varType, varName, funName)\
protected: varType varName;\
public: virtual varType get##funName(void);

#define CC_PROPERTY_READONLY_PASS_BY_REF(varType, varName, funName)\
protected: varType varName;\
public: virtual const varType& get##funName(void);

/** CC_PROPERTY is used to declare a protected variable.
 We can use getter to read the variable, and use the setter to change the variable.
 @param varType : the type of variable.
 @param varName : variable name.
 @param funName : "get + funName" is the name of the getter.
 "set + funName" is the name of the setter.
 @warning : The getter and setter are public virtual functions, you should rewrite them first.
 The variables and methods declared after CC_PROPERTY are all public.
 If you need protected or private, please declare.
 */
#define CC_PROPERTY(varType, varName, funName)\
protected: varType varName;\
public: virtual varType get##funName(void);\
public: virtual void set##funName(varType var);

#define CC_PROPERTY_PASS_BY_REF(varType, varName, funName)\
protected: varType varName;\
public: virtual const varType& get##funName(void);\
public: virtual void set##funName(const varType& var);

/** CC_SYNTHESIZE_READONLY is used to declare a protected variable.
 We can use getter to read the variable.
 @param varType : the type of variable.
 @param varName : variable name.
 @param funName : "get + funName" is the name of the getter.
 @warning : The getter is a public inline function.
 The variables and methods declared after CC_SYNTHESIZE_READONLY are all public.
 If you need protected or private, please declare.
 */
#define CC_SYNTHESIZE_READONLY(varType, varName, funName)\
protected: varType varName;\
public: virtual varType get##funName(void) const { return varName; }

#define CC_SYNTHESIZE_READONLY_PASS_BY_REF(varType, varName, funName)\
protected: varType varName;\
public: virtual const varType& get##funName(void) const { return varName; }

/** CC_SYNTHESIZE is used to declare a protected variable.
 We can use getter to read the variable, and use the setter to change the variable.
 @param varType : the type of variable.
 @param varName : variable name.
 @param funName : "get + funName" is the name of the getter.
 "set + funName" is the name of the setter.
 @warning : The getter and setter are public  inline functions.
 The variables and methods declared after CC_SYNTHESIZE are all public.
 If you need protected or private, please declare.
 */
#define CC_SYNTHESIZE(varType, varName, funName)\
protected: varType varName;\
public: virtual varType get##funName(void) const { return varName; }\
public: virtual void set##funName(varType var){ varName = var; }

#define CC_SYNTHESIZE_PASS_BY_REF(varType, varName, funName)\
protected: varType varName;\
public: virtual const varType& get##funName(void) const { return varName; }\
public: virtual void set##funName(const varType& var){ varName = var; }

#define CC_SYNTHESIZE_RETAIN(varType, varName, funName)    \
private: varType varName; \
public: virtual varType get##funName(void) const { return varName; } \
public: virtual void set##funName(varType var)   \
{ \
    if (varName != var) \
    { \
        CC_SAFE_RETAIN(var); \
        CC_SAFE_RELEASE(varName); \
        varName = var; \
    } \
} 

#define CC_SAFE_DELETE(p)            do { if(p) { delete (p); (p) = 0; } } while(0)
#define CC_SAFE_DELETE_ARRAY(p)     do { if(p) { delete[] (p); (p) = 0; } } while(0)
#define CC_SAFE_FREE(p)                do { if(p) { free(p); (p) = 0; } } while(0)
#define CC_SAFE_RELEASE(p)            do { if(p) { (p)->release(); } } while(0)
#define CC_SAFE_RELEASE_NULL(p)        do { if(p) { (p)->release(); (p) = 0; } } while(0)
#define CC_SAFE_RETAIN(p)            do { if(p) { (p)->retain(); } } while(0)
#define CC_BREAK_IF(cond)            if(cond) break

#define __CCLOGWITHFUNCTION(s, ...) \
    CCLog("%s : %s",__FUNCTION__, CCString::stringWithFormat(s, ##__VA_ARGS__)->getCString())

// cocos2d debug
#if !defined(COCOS2D_DEBUG) || COCOS2D_DEBUG == 0
#define CCLOG(...)       do {} while (0)
#define CCLOGINFO(...)   do {} while (0)
#define CCLOGERROR(...)  do {} while (0)
#define CCLOGWARN(...)   do {} while (0)

#elif COCOS2D_DEBUG == 1
#define CCLOG(format, ...)      cocos2d::CCLog(format, ##__VA_ARGS__)
#define CCLOGERROR(format,...)  cocos2d::CCLog(format, ##__VA_ARGS__)
<<<<<<< HEAD
#define CCLOGINFO(format,...)   cocos2d::CCLog(format, ##__VA_ARGS__)
=======
#define CCLOGINFO(format,...)   do {} while (0)
>>>>>>> 9c52fce5
#define CCLOGWARN(...) __CCLOGWITHFUNCTION(__VA_ARGS__)

#elif COCOS2D_DEBUG > 1
#define CCLOG(format, ...)      cocos2d::CCLog(format, ##__VA_ARGS__)
#define CCLOGERROR(format,...)  cocos2d::CCLog(format, ##__VA_ARGS__)
#define CCLOGINFO(format,...)   cocos2d::CCLog(format, ##__VA_ARGS__)
#define CCLOGWARN(...) __CCLOGWITHFUNCTION(__VA_ARGS__)
#endif // COCOS2D_DEBUG

// Lua engine debug
#if !defined(COCOS2D_DEBUG) || COCOS2D_DEBUG == 0 || CC_LUA_ENGINE_DEBUG == 0
#define LUALOG(...)
#else
#define LUALOG(format, ...)     cocos2d::CCLog(format, ##__VA_ARGS__)
#endif // Lua engine debug


#endif // __CC_PLATFORM_MACROS_H__<|MERGE_RESOLUTION|>--- conflicted
+++ resolved
@@ -179,11 +179,7 @@
 #elif COCOS2D_DEBUG == 1
 #define CCLOG(format, ...)      cocos2d::CCLog(format, ##__VA_ARGS__)
 #define CCLOGERROR(format,...)  cocos2d::CCLog(format, ##__VA_ARGS__)
-<<<<<<< HEAD
-#define CCLOGINFO(format,...)   cocos2d::CCLog(format, ##__VA_ARGS__)
-=======
 #define CCLOGINFO(format,...)   do {} while (0)
->>>>>>> 9c52fce5
 #define CCLOGWARN(...) __CCLOGWITHFUNCTION(__VA_ARGS__)
 
 #elif COCOS2D_DEBUG > 1
