--- conflicted
+++ resolved
@@ -33,114 +33,22 @@
 
 #include <stdarg.h>
 
-<<<<<<< HEAD
-namespace cocos2d{
-
-	static unsigned int _fontSize = kCCItemSize;
-	static std::string _fontName = "Marker Felt";
-	static bool _fontNameRelease = false;
-
-    const unsigned int	kCurrentItem = 0xc0c05001;
-    const unsigned int	kZoomActionTag = 0xc0c05002;
+#if LUA_ENGINE
+#include "CCLuaEngine.h"
+#endif
+
+namespace cocos2d {
+
+static unsigned int _fontSize = kCCItemSize;
+static std::string _fontName = "Marker Felt";
+static bool _fontNameRelease = false;
+
+const unsigned int	kCurrentItem = 0xc0c05001;
+const unsigned int	kZoomActionTag = 0xc0c05002;
 
     const unsigned int	kNormalTag = 0x1;
     const unsigned int	kSelectedTag = 0x2;
     const unsigned int	kDisableTag = 0x3;
-	//
-	// CCMenuItem
-	//
-	CCMenuItem * CCMenuItem::itemWithTarget(SelectorProtocol *rec, SEL_MenuHandler selector)
-	{
-		CCMenuItem *pRet = new CCMenuItem();
-		pRet->initWithTarget(rec, selector);
-		pRet->autorelease();
-		return pRet;
-	}
-	bool CCMenuItem::initWithTarget(SelectorProtocol *rec, SEL_MenuHandler selector)
-	{
-		setAnchorPoint(ccp(0.5f, 0.5f));
-		m_pListener = rec;
-		m_pfnSelector = selector;
-		m_bIsEnabled = true;
-		m_bIsSelected = false;
-		return true;
-	}
-
-	void CCMenuItem::selected()
-	{
-		m_bIsSelected = true;
-	}
-
-	void CCMenuItem::unselected()
-	{
-		m_bIsSelected = false;
-	}
-
-	void CCMenuItem::registerScriptHandler(const char* pszFunctionName)
-	{
-		if (pszFunctionName)
-		{
-			this->m_functionName = string(pszFunctionName);
-		}
-		else
-		{
-			this->m_functionName.clear();
-		}
-	}
-
-	void CCMenuItem::activate()
-	{
-		if (m_bIsEnabled)
-		{
-			if (m_pListener)
-			{
-				(m_pListener->*m_pfnSelector)(this);
-			}
-
-//			if (m_functionName.size() && CCScriptEngineManager::sharedScriptEngineManager()->getScriptEngine())
-//			{
-//				CCScriptEngineManager::sharedScriptEngineManager()->getScriptEngine()->executeCallFuncN(m_functionName.c_str(), this);
-//			}
-		}
-	}
-
-	void CCMenuItem::setIsEnabled(bool enabled)
-	{
-		m_bIsEnabled = enabled;
-	}
-
-	bool CCMenuItem::getIsEnabled()
-	{
-		return m_bIsEnabled;
-	}
-
-	CCRect CCMenuItem::rect()
-	{
-		return CCRectMake( m_tPosition.x - m_tContentSize.width * m_tAnchorPoint.x, 
-						m_tPosition.y - m_tContentSize.height * m_tAnchorPoint.y,
-						m_tContentSize.width, m_tContentSize.height);
-	}
-
-	bool CCMenuItem::getIsSelected()
-	{
-		return m_bIsSelected;
-	}
-
-        void CCMenuItem::setTarget(SelectorProtocol *rec, SEL_MenuHandler selector)
-=======
-#if LUA_ENGINE
-#include "CCLuaEngine.h"
-#endif
-
-namespace cocos2d {
-
-static unsigned int _fontSize = kCCItemSize;
-static std::string _fontName = "Marker Felt";
-static bool _fontNameRelease = false;
-
-const unsigned int	kCurrentItem = 0xc0c05001;
-const unsigned int	kZoomActionTag = 0xc0c05002;
-
 //
 // CCMenuItem
 //
@@ -323,39 +231,13 @@
         
         CCAction *action = getActionByTag(kZoomActionTag);
         if (action)
->>>>>>> 24790b2c
-        {
-            m_pListener = rec;
-            m_pfnSelector = selector;
-        }
-
-        //
-	//CCMenuItemLabel
-	//
-	const ccColor3B& CCMenuItemLabel::getDisabledColor()
-	{
-		return m_tDisabledColor;
-	}
-	void CCMenuItemLabel::setDisabledColor(const ccColor3B& var)
-	{
-		m_tDisabledColor = var;
-	}
-	CCNode *CCMenuItemLabel::getLabel()
-	{
-		return m_pLabel;
-	}
-	void CCMenuItemLabel::setLabel(CCNode* var)
-	{
-        if (var)
-        {
-            addChild(var);
-            var->setAnchorPoint(ccp(0, 0));
-            setContentSize(var->getContentSize());
-        }
-<<<<<<< HEAD
-
-        if (m_pLabel)
-=======
+        {
+            this->stopAction(action);
+        }
+        else
+        {
+            m_fOriginalScale = this->getScale();
+        }
         
         CCAction *zoomAction = CCScaleTo::actionWithDuration(0.1f, m_fOriginalScale * 1.2f);
         zoomAction->setTag(kZoomActionTag);
@@ -379,298 +261,14 @@
     if( m_bIsEnabled != enabled )
     {
         if(enabled == false)
->>>>>>> 24790b2c
-        {
-            removeChild(m_pLabel, true);
-        }
-        
-		m_pLabel = var;
-	}
-	CCMenuItemLabel * CCMenuItemLabel::itemWithLabel(CCNode*label, SelectorProtocol* target, SEL_MenuHandler selector)
-	{
-		CCMenuItemLabel *pRet = new CCMenuItemLabel();
-		pRet->initWithLabel(label, target, selector);
-		pRet->autorelease();
-		return pRet;
-	}
-	CCMenuItemLabel* CCMenuItemLabel::itemWithLabel(CCNode *label)
-	{
-		CCMenuItemLabel *pRet = new CCMenuItemLabel();
-		pRet->initWithLabel(label, NULL, NULL);
-		pRet->autorelease();
-		return pRet;
-	}
-	bool CCMenuItemLabel::initWithLabel(CCNode* label, SelectorProtocol* target, SEL_MenuHandler selector)
-	{
-		CCMenuItem::initWithTarget(target, selector);
-		m_fOriginalScale = 1.0f;
-		m_tColorBackup = ccWHITE;
-		m_tDisabledColor = ccc3(126,126,126);
-		this->setLabel(label);
-		return true;
-	}
-	CCMenuItemLabel::~CCMenuItemLabel()
-	{
-	}
-	void CCMenuItemLabel::setString(const char * label)
-	{
-		m_pLabel->convertToLabelProtocol()->setString(label);
-		this->setContentSize(m_pLabel->getContentSize());
-	}
-	void CCMenuItemLabel::activate()
-	{
-		if(m_bIsEnabled)
-		{
-			this->stopAllActions();
-			this->setScale( m_fOriginalScale );
-			CCMenuItem::activate();
-		}
-	}
-	void CCMenuItemLabel::selected()
-	{
-		// subclass to change the default action
-		if(m_bIsEnabled)
-		{
-			CCMenuItem::selected();
-
-			CCAction *action = getActionByTag(kZoomActionTag);
-			if (action)
-			{
-				this->stopAction(action);
-			}
-			else
-			{
-				m_fOriginalScale = this->getScale();
-			}
-			
-			CCAction *zoomAction = CCScaleTo::actionWithDuration(0.1f, m_fOriginalScale * 1.2f);
-	   	 	zoomAction->setTag(kZoomActionTag);
-			this->runAction(zoomAction);
-		}
-	}
-	void CCMenuItemLabel::unselected()
-	{
-		// subclass to change the default action
-		if(m_bIsEnabled)
-		{
-			CCMenuItem::unselected();
-			this->stopActionByTag(kZoomActionTag);
-			CCAction *zoomAction = CCScaleTo::actionWithDuration(0.1f, m_fOriginalScale);
-			zoomAction->setTag(kZoomActionTag);
-			this->runAction(zoomAction);
-		}
-	}
-	void CCMenuItemLabel::setIsEnabled(bool enabled)
-	{
-		if( m_bIsEnabled != enabled ) 
-		{
-			if(enabled == false)
-			{
-				m_tColorBackup = m_pLabel->convertToRGBAProtocol()->getColor();
-				m_pLabel->convertToRGBAProtocol()->setColor(m_tDisabledColor);
-			}
-			else
-			{
-				m_pLabel->convertToRGBAProtocol()->setColor(m_tColorBackup);
-			}
-		}
-		CCMenuItem::setIsEnabled(enabled);
-	}
-	void CCMenuItemLabel::setOpacity(GLubyte opacity)
-	{
-		m_pLabel->convertToRGBAProtocol()->setOpacity(opacity);
-	}
-	GLubyte CCMenuItemLabel::getOpacity()
-	{
-		return m_pLabel->convertToRGBAProtocol()->getOpacity();
-	}
-	void CCMenuItemLabel::setColor(const ccColor3B& color)
-	{
-		m_pLabel->convertToRGBAProtocol()->setColor(color);
-	}
-	const ccColor3B& CCMenuItemLabel::getColor()
-	{
-		return m_pLabel->convertToRGBAProtocol()->getColor();
-	}
-
-	//
-	//CCMenuItemAtlasFont
-	//
-	CCMenuItemAtlasFont * CCMenuItemAtlasFont::itemFromString(const char *value, const char *charMapFile, int itemWidth, int itemHeight, char startCharMap)
-	{
-		return CCMenuItemAtlasFont::itemFromString(value, charMapFile, itemWidth, itemHeight, startCharMap, NULL, NULL);
-	}
-
-	CCMenuItemAtlasFont * CCMenuItemAtlasFont::itemFromString(const char *value, const char *charMapFile, int itemWidth, int itemHeight, char startCharMap, SelectorProtocol* target, SEL_MenuHandler selector)
-	{
-		CCMenuItemAtlasFont *pRet = new CCMenuItemAtlasFont();
-		pRet->initFromString(value, charMapFile, itemWidth, itemHeight, startCharMap, target, selector);
-		pRet->autorelease();
-		return pRet;
-	}
-	bool CCMenuItemAtlasFont::initFromString(const char *value, const char *charMapFile, int itemWidth, int itemHeight, char startCharMap, SelectorProtocol* target, SEL_MenuHandler selector)
-	{
-		CCAssert( value != NULL && strlen(value) != 0, "value length must be greater than 0");
-		CCLabelAtlas *label = new CCLabelAtlas();
-		label->initWithString(value, charMapFile, itemWidth, itemHeight, startCharMap);
-		label->autorelease();
-		if (CCMenuItemLabel::initWithLabel(label, target, selector))
-		{
-			// do something ?
-		}
-		return true;
-	}
-	//
-	//CCMenuItemFont
-	//
-	void CCMenuItemFont::setFontSize(unsigned int s)
-	{
-		_fontSize = s;
-	}
-	unsigned int CCMenuItemFont::fontSize()
-	{
-		return _fontSize;
-	}
-	void CCMenuItemFont::setFontName(const char *name)
-	{
-		if( _fontNameRelease )
-		{
-			_fontName.clear();
-		}
-		_fontName = name;
-		_fontNameRelease = true;
-	}
-	const char * CCMenuItemFont::fontName()
-	{
-		return _fontName.c_str();
-	}
-	CCMenuItemFont * CCMenuItemFont::itemFromString(const char *value, SelectorProtocol* target, SEL_MenuHandler selector)
-	{
-		CCMenuItemFont *pRet = new CCMenuItemFont();
-		pRet->initFromString(value, target, selector);
-		pRet->autorelease();
-		return pRet;
-	}
-	CCMenuItemFont * CCMenuItemFont::itemFromString(const char *value)
-	{
-		CCMenuItemFont *pRet = new CCMenuItemFont();
-		pRet->initFromString(value, NULL, NULL);
-		pRet->autorelease();
-		return pRet;
-	}
-	bool CCMenuItemFont::initFromString(const char *value, SelectorProtocol* target, SEL_MenuHandler selector)
-	{
-		CCAssert( value != NULL && strlen(value) != 0, "Value length must be greater than 0");
-
-		m_strFontName = _fontName;
-		m_uFontSize = _fontSize;
-
-		CCLabelTTF *label = CCLabelTTF::labelWithString(value, m_strFontName.c_str(), (float)m_uFontSize);
-		if (CCMenuItemLabel::initWithLabel(label, target, selector))
-		{
-			// do something ?
-		}
-		return true;
-	}
-
-	void CCMenuItemFont::recreateLabel()
-	{
-		CCLabelTTF *label = CCLabelTTF::labelWithString(m_pLabel->convertToLabelProtocol()->getString(), 
-			m_strFontName.c_str(), (float)m_uFontSize);
-		this->setLabel(label);
-	}
-
-	void CCMenuItemFont::setFontSizeObj(unsigned int s)
-	{
-		m_uFontSize = s;
-		recreateLabel();
-	}
-
-	unsigned int CCMenuItemFont::fontSizeObj()
-	{
-		return m_uFontSize;
-	}
-
-	void CCMenuItemFont::setFontNameObj(const char* name)
-	{
-		m_strFontName = name;
-		recreateLabel();
-	}
-
-	const char* CCMenuItemFont::fontNameObj()
-	{
-		return m_strFontName.c_str();
-	}
-
-	//
-	//CCMenuItemSprite
-	//
-	CCNode * CCMenuItemSprite::getNormalImage()
-	{
-		return m_pNormalImage;
-	}
-	void CCMenuItemSprite::setNormalImage(CCNode* var)
-	{
-        if (var)
-        {
-            addChild(var, 0, kNormalTag);
-            var->setAnchorPoint(ccp(0, 0));
-            var->setIsVisible(true);
-        }
-<<<<<<< HEAD
-
-        if (m_pNormalImage)
-        {
-            removeChild(m_pNormalImage, true);
-        }
-
-        m_pNormalImage = var;
-	}
-	CCNode * CCMenuItemSprite::getSelectedImage()
-	{
-		return m_pSelectedImage;
-	}
-	void CCMenuItemSprite::setSelectedImage(CCNode* var)
-	{
-        if (var)
-        {
-            addChild(var, 0, kSelectedTag);
-            var->setAnchorPoint(ccp(0, 0));
-            var->setIsVisible(false);
-        }
-
-        if (m_pSelectedImage)
-        {
-            removeChild(m_pSelectedImage, true);
-        }
-
-        m_pSelectedImage = var;
-	}
-	CCNode * CCMenuItemSprite::getDisabledImage()
-	{
-		return m_pDisabledImage;
-	}
-	void CCMenuItemSprite::setDisabledImage(CCNode* var)
-	{
-        if (var)
-        {
-            addChild(var, 0, kDisableTag);
-            var->setAnchorPoint(ccp(0, 0));
-            var->setIsVisible(false);
-        }
-
-        if (m_pDisabledImage)
-        {
-            removeChild(m_pDisabledImage, true);
-        }
-
-        m_pDisabledImage = var;
-	}
-    //
-    //CCMenuItemSprite - CCRGBAProtocol protocol
-    //
-    void CCMenuItemSprite::setOpacity(GLubyte opacity)
-=======
+        {
+            m_tColorBackup = m_pLabel->convertToRGBAProtocol()->getColor();
+            m_pLabel->convertToRGBAProtocol()->setColor(m_tDisabledColor);
+        }
+        else
+        {
+            m_pLabel->convertToRGBAProtocol()->setColor(m_tColorBackup);
+        }
     }
     CCMenuItem::setIsEnabled(enabled);
 }
@@ -811,7 +409,7 @@
 {
     if (var)
     {
-        addChild(var);
+            addChild(var, 0, kNormalTag);
         var->setAnchorPoint(ccp(0, 0));
         var->setIsVisible(true);
     }
@@ -831,7 +429,7 @@
 {
     if (var)
     {
-        addChild(var);
+            addChild(var, 0, kSelectedTag);
         var->setAnchorPoint(ccp(0, 0));
         var->setIsVisible(false);
     }
@@ -851,7 +449,7 @@
 {
     if (var)
     {
-        addChild(var);
+            addChild(var, 0, kDisableTag);
         var->setAnchorPoint(ccp(0, 0));
         var->setIsVisible(false);
     }
@@ -947,23 +545,11 @@
         m_pSelectedImage->setIsVisible(true);
     }
     else
->>>>>>> 24790b2c
-    {
-        m_pNormalImage->convertToRGBAProtocol()->setOpacity(opacity);
-
-<<<<<<< HEAD
-		if (m_pSelectedImage)
-		{
-			m_pSelectedImage->convertToRGBAProtocol()->setOpacity(opacity);
-		}
-
-        if (m_pDisabledImage)
-        {
-            m_pDisabledImage->convertToRGBAProtocol()->setOpacity(opacity);
-        }
-    }
-    void CCMenuItemSprite::setColor(const ccColor3B& color)
-=======
+    {
+        m_pNormalImage->setIsVisible(true);
+    }
+}
+
 void CCMenuItemSprite::unselected()
 {
     CCMenuItem::unselected();
@@ -976,64 +562,11 @@
     }
     
     if (m_pDisabledImage)
->>>>>>> 24790b2c
-    {
-        m_pNormalImage->convertToRGBAProtocol()->setColor(color);
-
-<<<<<<< HEAD
-		if (m_pSelectedImage)
-		{
-			m_pSelectedImage->convertToRGBAProtocol()->setColor(color);
-		}    
-
-        if (m_pDisabledImage)
-        {
-            m_pDisabledImage->convertToRGBAProtocol()->setColor(color);
-        }
-    }
-    GLubyte CCMenuItemSprite::getOpacity()
-    {
-        return m_pNormalImage->convertToRGBAProtocol()->getOpacity();
-    }
-    const ccColor3B& CCMenuItemSprite::getColor()
-    {
-        return m_pNormalImage->convertToRGBAProtocol()->getColor();
-    }
-	CCMenuItemSprite * CCMenuItemSprite::itemFromNormalSprite(CCNode* normalSprite, CCNode* selectedSprite)
-	{
-		return CCMenuItemSprite::itemFromNormalSprite(normalSprite, selectedSprite, NULL, NULL, NULL);
-	}
-	CCMenuItemSprite * CCMenuItemSprite::itemFromNormalSprite(CCNode* normalSprite, CCNode* selectedSprite, SelectorProtocol* target, SEL_MenuHandler selector)
-	{
-		return CCMenuItemSprite::itemFromNormalSprite(normalSprite, selectedSprite, NULL, target, selector);
-	}
-	CCMenuItemSprite * CCMenuItemSprite::itemFromNormalSprite(CCNode *normalSprite, CCNode *selectedSprite, CCNode *disabledSprite, SelectorProtocol *target, SEL_MenuHandler selector)
-	{
-		CCMenuItemSprite *pRet = new CCMenuItemSprite();
-		pRet->initFromNormalSprite(normalSprite, selectedSprite, disabledSprite, target, selector); 
-		pRet->autorelease();
-		return pRet;
-	}
-	bool CCMenuItemSprite::initFromNormalSprite(CCNode* normalSprite, CCNode* selectedSprite, CCNode* disabledSprite, SelectorProtocol* target, SEL_MenuHandler selector)
-	{
-		assert(normalSprite != NULL);
-		CCMenuItem::initWithTarget(target, selector); 
-        setNormalImage(normalSprite);
-        setSelectedImage(selectedSprite);
-        setDisabledImage(disabledSprite);
-
-		this->setContentSize(m_pNormalImage->getContentSize());
-		return true;
-	}
-
-    /**
-    @since v0.99.5
-    */
-    void CCMenuItemSprite::selected()
-    {
-        CCMenuItem::selected();
-
-=======
+    {
+        m_pDisabledImage->setIsVisible(false);
+    }
+}
+
 void CCMenuItemSprite::setIsEnabled(bool bEnabled)
 {
     CCMenuItem::setIsEnabled(bEnabled);
@@ -1047,32 +580,23 @@
     {
         m_pNormalImage->setIsVisible(true);
         
->>>>>>> 24790b2c
         if (m_pDisabledImage)
         {
             m_pDisabledImage->setIsVisible(false);
         }
-
-        if (m_pSelectedImage)
-        {
+    }
+    else
+    {
+        if (m_pDisabledImage)
+        {
+            m_pDisabledImage->setIsVisible(true);
             m_pNormalImage->setIsVisible(false);
-            m_pSelectedImage->setIsVisible(true);
         }
         else
         {
             m_pNormalImage->setIsVisible(true);
         }
     }
-<<<<<<< HEAD
-
-    void CCMenuItemSprite::unselected()
-    {
-        CCMenuItem::unselected();
-
-        m_pNormalImage->setIsVisible(true);
-
-        if (m_pSelectedImage)
-=======
 }
 
 CCMenuItemImage * CCMenuItemImage::itemFromNormalImage(const char *normalImage, const char *selectedImage)
@@ -1234,256 +758,49 @@
     {
         CCMutableArray<CCMenuItem*>::CCMutableArrayIterator it;
         for( it = m_pSubItems->begin(); it != m_pSubItems->end(); ++it)
->>>>>>> 24790b2c
-        {
-            m_pSelectedImage->setIsVisible(false);
-        }
-
-        if (m_pDisabledImage)
-        {
-            m_pDisabledImage->setIsVisible(false);
-        }
-    }
-
-    void CCMenuItemSprite::setIsEnabled(bool bEnabled)
-    {
-        CCMenuItem::setIsEnabled(bEnabled);
-
-        if (m_pSelectedImage)
-        {
-            m_pSelectedImage->setIsVisible(false);
-        }
-
-        if (bEnabled)
-        {
-            m_pNormalImage->setIsVisible(true);
-
-            if (m_pDisabledImage)
-            {
-                m_pDisabledImage->setIsVisible(false);
-            }
-        }
-        else
-        {
-            if (m_pDisabledImage)
-            {
-                m_pDisabledImage->setIsVisible(true);
-                m_pNormalImage->setIsVisible(false);
-            }
-            else
-            {
-                m_pNormalImage->setIsVisible(true);
-            }
-        }
-    }
-<<<<<<< HEAD
-
-	CCMenuItemImage * CCMenuItemImage::itemFromNormalImage(const char *normalImage, const char *selectedImage)
-	{
-		return CCMenuItemImage::itemFromNormalImage(normalImage, selectedImage, NULL, NULL, NULL);
-	}
-	CCMenuItemImage * CCMenuItemImage::itemFromNormalImage(const char *normalImage, const char *selectedImage, SelectorProtocol* target, SEL_MenuHandler selector)
-	{
-		return CCMenuItemImage::itemFromNormalImage(normalImage, selectedImage, NULL, target, selector);
-	}
-	CCMenuItemImage * CCMenuItemImage::itemFromNormalImage(const char *normalImage, const char *selectedImage, const char *disabledImage, SelectorProtocol* target, SEL_MenuHandler selector)
-	{
-		CCMenuItemImage *pRet = new CCMenuItemImage();
-		if (pRet && pRet->initFromNormalImage(normalImage, selectedImage, disabledImage, target, selector))
-		{
-			pRet->autorelease();
-			return pRet;
-		}
-		CC_SAFE_DELETE(pRet);
-		return NULL;
-	}
-	CCMenuItemImage * CCMenuItemImage::itemFromNormalImage(const char *normalImage, const char *selectedImage, const char *disabledImage)
-	{
-		CCMenuItemImage *pRet = new CCMenuItemImage();
-		if (pRet && pRet->initFromNormalImage(normalImage, selectedImage, disabledImage, NULL, NULL))
-		{
-			pRet->autorelease();
-			return pRet;
-		}
-		CC_SAFE_DELETE(pRet);
-		return NULL;
-	}
-	bool CCMenuItemImage::initFromNormalImage(const char *normalImage, const char *selectedImage, const char *disabledImage, SelectorProtocol* target, SEL_MenuHandler selector)
-	{
-		CCNode *normalSprite = CCSprite::spriteWithFile(normalImage);
-		CCNode *selectedSprite = NULL;
-		CCNode *disabledSprite = NULL;
-
-        if (selectedImage)
-        {
-            selectedSprite = CCSprite::spriteWithFile(selectedImage);
-        }
-
-		if(disabledImage)
-		{
-			disabledSprite = CCSprite::spriteWithFile(disabledImage);
-		}
-		return initFromNormalSprite(normalSprite, selectedSprite, disabledSprite, target, selector);
-	}
-	//
-	// MenuItemToggle
-	//
-	void CCMenuItemToggle::setSubItems(CCMutableArray<CCMenuItem*>* var)
-	{
-		CC_SAFE_RETAIN(var);
-		CC_SAFE_RELEASE(m_pSubItems);
-		m_pSubItems = var;
-	}
-	CCMutableArray<CCMenuItem*> *CCMenuItemToggle::getSubItems()
-	{
-		return m_pSubItems;
-	}
-	CCMenuItemToggle * CCMenuItemToggle::itemWithTarget(SelectorProtocol* target, SEL_MenuHandler selector, CCMenuItem* item, ...)
-	{
-		va_list args;
-		va_start(args, item);
-		CCMenuItemToggle *pRet = new CCMenuItemToggle();
-		pRet->initWithTarget(target, selector, item, args);
-		pRet->autorelease();
-		va_end(args);
-		return pRet;
-	}
-	bool CCMenuItemToggle::initWithTarget(SelectorProtocol* target, SEL_MenuHandler selector, CCMenuItem* item, va_list args)
-	{
-		CCMenuItem::initWithTarget(target, selector);
-		this->m_pSubItems = new CCMutableArray<CCMenuItem*>();
-		int z = 0;
-		CCMenuItem *i = item;
-		while(i) 
-		{
-			z++;
-			m_pSubItems->addObject(i);
-			i = va_arg(args, CCMenuItem*);
-		}
-		m_uSelectedIndex = UINT_MAX;
-		this->setSelectedIndex(0);
-		return true;
-	}
-
-	CCMenuItemToggle* CCMenuItemToggle::itemWithItem(CCMenuItem *item)
-	{
-		CCMenuItemToggle *pRet = new CCMenuItemToggle();
-		pRet->initWithItem(item);
-		pRet->autorelease();
-		return pRet;
-	}
-
-	bool CCMenuItemToggle::initWithItem(CCMenuItem *item)
-	{
-		CCMenuItem::initWithTarget(NULL, NULL);
-		this->m_pSubItems = new CCMutableArray<CCMenuItem*>();
-		m_pSubItems->addObject(item);
-		m_uSelectedIndex = UINT_MAX;
-		this->setSelectedIndex(0);
-		return true;
-	}
-
-	void CCMenuItemToggle::addSubItem(CCMenuItem *item)
-	{
-		m_pSubItems->addObject(item);
-	}
-
-	CCMenuItemToggle::~CCMenuItemToggle()
-	{
-		CC_SAFE_RELEASE(m_pSubItems);
-	}
-	void CCMenuItemToggle::setSelectedIndex(unsigned int index)
-	{
-		if( index != m_uSelectedIndex )
-		{
-			m_uSelectedIndex = index;
-			this->removeChildByTag(kCurrentItem, false);
-			CCMenuItem *item = m_pSubItems->getObjectAtIndex(m_uSelectedIndex);
-			this->addChild(item, 0, kCurrentItem);
-			const CCSize& s = item->getContentSize();
-			this->setContentSize(s);
-			item->setPosition( ccp( s.width/2, s.height/2 ) );
-		}
-	}
-	unsigned int CCMenuItemToggle::getSelectedIndex()
-	{
-		return m_uSelectedIndex;
-	}
-	void CCMenuItemToggle::selected()
-	{
-		CCMenuItem::selected();
-		m_pSubItems->getObjectAtIndex(m_uSelectedIndex)->selected();
-	}
-	void CCMenuItemToggle::unselected()
-	{
-		CCMenuItem::unselected();
-		m_pSubItems->getObjectAtIndex(m_uSelectedIndex)->unselected();
-	}
-	void CCMenuItemToggle::activate()
-	{
-		// update index
-		if( m_bIsEnabled ) 
-		{
-			unsigned int newIndex = (m_uSelectedIndex + 1) % m_pSubItems->count();
-			this->setSelectedIndex(newIndex);
-		}
-		CCMenuItem::activate();
-	}
-	void CCMenuItemToggle::setIsEnabled(bool enabled)
-	{
-		CCMenuItem::setIsEnabled(enabled);
-
-		if(m_pSubItems && m_pSubItems->count() > 0)
-		{
-			CCMutableArray<CCMenuItem*>::CCMutableArrayIterator it;
-			for( it = m_pSubItems->begin(); it != m_pSubItems->end(); ++it)
-			{
-				(*it)->setIsEnabled(enabled);
-			}
-		}
-	}
-	CCMenuItem * CCMenuItemToggle::selectedItem()
-	{
-		return m_pSubItems->getObjectAtIndex(m_uSelectedIndex);
-	}
-	//
-	//CCMenuItemToggle - CCRGBAProtocol protocol
-	//
-	GLubyte CCMenuItemToggle::getOpacity()
-	{
-		return m_cOpacity;
-	}
-	void CCMenuItemToggle::setOpacity(GLubyte opacity)
-	{
-		m_cOpacity = opacity;
-		if(m_pSubItems && m_pSubItems->count() > 0)
-		{
-			CCMutableArray<CCMenuItem*>::CCMutableArrayIterator it;
-			for( it = m_pSubItems->begin(); it != m_pSubItems->end(); ++it)
-			{
-				(*it)->convertToRGBAProtocol()->setOpacity(opacity);
-			}
-		}
-	}
-	const ccColor3B& CCMenuItemToggle::getColor()
-	{
-		return m_tColor;
-	}
-	void CCMenuItemToggle::setColor(const ccColor3B& color)
-	{
-		m_tColor = color;
-		if(m_pSubItems && m_pSubItems->count() > 0)
-		{
-			CCMutableArray<CCMenuItem*>::CCMutableArrayIterator it;
-			for( it = m_pSubItems->begin(); it != m_pSubItems->end(); ++it)
-			{
-				(*it)->convertToRGBAProtocol()->setColor(color);
-			}
-		}
-	}
-
-=======
-}
-    
->>>>>>> 24790b2c
+        {
+            (*it)->setIsEnabled(enabled);
+        }
+    }
+}
+CCMenuItem * CCMenuItemToggle::selectedItem()
+{
+    return m_pSubItems->getObjectAtIndex(m_uSelectedIndex);
+}
+//
+//CCMenuItemToggle - CCRGBAProtocol protocol
+//
+GLubyte CCMenuItemToggle::getOpacity()
+{
+    return m_cOpacity;
+}
+void CCMenuItemToggle::setOpacity(GLubyte opacity)
+{
+    m_cOpacity = opacity;
+    if(m_pSubItems && m_pSubItems->count() > 0)
+    {
+        CCMutableArray<CCMenuItem*>::CCMutableArrayIterator it;
+        for( it = m_pSubItems->begin(); it != m_pSubItems->end(); ++it)
+        {
+            (*it)->convertToRGBAProtocol()->setOpacity(opacity);
+        }
+    }
+}
+const ccColor3B& CCMenuItemToggle::getColor()
+{
+    return m_tColor;
+}
+void CCMenuItemToggle::setColor(const ccColor3B& color)
+{
+    m_tColor = color;
+    if(m_pSubItems && m_pSubItems->count() > 0)
+    {
+        CCMutableArray<CCMenuItem*>::CCMutableArrayIterator it;
+        for( it = m_pSubItems->begin(); it != m_pSubItems->end(); ++it)
+        {
+            (*it)->convertToRGBAProtocol()->setColor(color);
+        }
+    }
+}
+    
 } // namespace cocos2d