/****************************************************************************
Copyright (c) 2010-2011 cocos2d-x.org
Copyright (c) 2008-2011 Ricardo Quesada
Copyright (c) 2011      Zynga Inc.

http://www.cocos2d-x.org

Permission is hereby granted, free of charge, to any person obtaining a copy
of this software and associated documentation files (the "Software"), to deal
in the Software without restriction, including without limitation the rights
to use, copy, modify, merge, publish, distribute, sublicense, and/or sell
copies of the Software, and to permit persons to whom the Software is
furnished to do so, subject to the following conditions:

The above copyright notice and this permission notice shall be included in
all copies or substantial portions of the Software.

THE SOFTWARE IS PROVIDED "AS IS", WITHOUT WARRANTY OF ANY KIND, EXPRESS OR
IMPLIED, INCLUDING BUT NOT LIMITED TO THE WARRANTIES OF MERCHANTABILITY,
FITNESS FOR A PARTICULAR PURPOSE AND NONINFRINGEMENT. IN NO EVENT SHALL THE
AUTHORS OR COPYRIGHT HOLDERS BE LIABLE FOR ANY CLAIM, DAMAGES OR OTHER
LIABILITY, WHETHER IN AN ACTION OF CONTRACT, TORT OR OTHERWISE, ARISING FROM,
OUT OF OR IN CONNECTION WITH THE SOFTWARE OR THE USE OR OTHER DEALINGS IN
THE SOFTWARE.
****************************************************************************/

#ifndef __CCMENU_ITEM_H__
#define __CCMENU_ITEM_H__

#include "CCNode.h"
#include "CCProtocols.h"
#include "CCArray.h"

NS_CC_BEGIN
    
class CCLabelTTF;
class CCLabelAtlas;
class CCSprite;
class CCSpriteFrame;
#define kCCItemSize 32
    
/** @brief CCMenuItem base class
 *
 *  Subclass CCMenuItem (or any subclass) to create your custom CCMenuItem objects.
 */
class CC_DLL CCMenuItem : public CCNode
{
    /** whether or not the item is selected
     @since v0.8.2
     */
    CC_PROPERTY_READONLY(bool, m_bIsSelected, IsSelected);
    CC_PROPERTY(bool, m_bIsEnabled, IsEnabled);
public:
    CCMenuItem()
    : m_bIsSelected(false)
    , m_bIsEnabled(false)            
    , m_pListener(NULL)            
    , m_pfnSelector(NULL)
    , m_nScriptHandler(0)
    {}
    virtual ~CCMenuItem();
    /** Creates a CCMenuItem with a target/selector */
    static CCMenuItem * itemWithTarget(CCObject *rec, SEL_MenuHandler selector);
    /** Initializes a CCMenuItem with a target/selector */
    bool initWithTarget(CCObject *rec, SEL_MenuHandler selector);
    /** Returns the outside box */
    CCRect rect();
    /** Activate the item */
    virtual void activate();
    /** The item was selected (not activated), similar to "mouse-over" */
    virtual void selected();
    /** The item was unselected */
    virtual void unselected();
    
    /** Register menu handler script function */
    virtual void registerScriptHandler(int nHandler);
    virtual void unregisterScriptHandler(void);
    
    /** set the target/selector of the menu item*/
    void setTarget(CCObject *rec, SEL_MenuHandler selector);
protected:
    CCObject*       m_pListener;
    SEL_MenuHandler    m_pfnSelector;
    int             m_nScriptHandler;
};

/** @brief An abstract class for "label" CCMenuItemLabel items 
 Any CCNode that supports the CCLabelProtocol protocol can be added.
 Supported nodes:
 - CCBitmapFontAtlas
 - CCLabelAtlas
 - CCLabelTTF
 */
class CC_DLL CCMenuItemLabel : public CCMenuItem, public CCRGBAProtocol
{
    /** the color that will be used to disable the item */
    CC_PROPERTY_PASS_BY_REF(ccColor3B, m_tDisabledColor, DisabledColor);
    /** Label that is rendered. It can be any CCNode that implements the CCLabelProtocol */
    CC_PROPERTY(CCNode*, m_pLabel, Label);
public:
    CCMenuItemLabel()
    : m_pLabel(NULL)
    , m_fOriginalScale(0.0)
    {}
    virtual ~CCMenuItemLabel();
    /** creates a CCMenuItemLabel with a Label, target and selector */
    static CCMenuItemLabel * itemWithLabel(CCNode*label, CCObject* target, SEL_MenuHandler selector);
    /** creates a CCMenuItemLabel with a Label. Target and selector will be nill */
    static CCMenuItemLabel* itemWithLabel(CCNode *label);
    /** initializes a CCMenuItemLabel with a Label, target and selector */
    bool initWithLabel(CCNode* label, CCObject* target, SEL_MenuHandler selector);
    /** sets a new string to the inner label */
    void setString(const char * label);
    // super methods
    virtual void activate();
    virtual void selected();
    virtual void unselected();
    /** Enable or disabled the CCMenuItemFont
     @warning setIsEnabled changes the RGB color of the font
     */
    virtual void setIsEnabled(bool enabled);
    virtual void setOpacity(GLubyte opacity);
    virtual GLubyte getOpacity();
    virtual void setColor(const ccColor3B& color);
    virtual const ccColor3B& getColor();
    
    virtual void setIsOpacityModifyRGB(bool bValue) {CC_UNUSED_PARAM(bValue);}
    virtual bool getIsOpacityModifyRGB(void) { return false;}
protected:
    ccColor3B    m_tColorBackup;
    float        m_fOriginalScale;
};

/** @brief A CCMenuItemAtlasFont
 Helper class that creates a MenuItemLabel class with a LabelAtlas
 */
class CC_DLL CCMenuItemAtlasFont : public CCMenuItemLabel
{
public:
    CCMenuItemAtlasFont(){}
    virtual ~CCMenuItemAtlasFont(){}
    /** creates a menu item from a string and atlas with a target/selector */
    static CCMenuItemAtlasFont* itemWithString(const char *value, const char *charMapFile, int itemWidth, int itemHeight, char startCharMap);
    /** creates a menu item from a string and atlas. Use it with MenuItemToggle */
    static CCMenuItemAtlasFont* itemWithString(const char *value, const char *charMapFile, int itemWidth, int itemHeight, char startCharMap, CCObject* target, SEL_MenuHandler selector);
    /** initializes a menu item from a string and atlas with a target/selector */
    bool initWithString(const char *value, const char *charMapFile, int itemWidth, int itemHeight, char startCharMap, CCObject* target, SEL_MenuHandler selector);
};

/** @brief A CCMenuItemFont
 Helper class that creates a CCMenuItemLabel class with a Label
 */
class CC_DLL CCMenuItemFont : public CCMenuItemLabel
{
public:
    CCMenuItemFont() : m_uFontSize(0), m_strFontName(""){}
    virtual ~CCMenuItemFont(){}
    /** set default font size */
    static void setFontSize(unsigned int s);
    /** get default font size */
    static unsigned int fontSize();
    /** set the default font name */
    static void setFontName(const char *name);
    /** get the default font name */
    static const char *fontName();
    /** creates a menu item from a string without target/selector. To be used with CCMenuItemToggle */
    static CCMenuItemFont * itemWithString(const char *value);
    /** creates a menu item from a string with a target/selector */
    static CCMenuItemFont * itemWithString(const char *value, CCObject* target, SEL_MenuHandler selector);
    /** initializes a menu item from a string with a target/selector */
    bool initWithString(const char *value, CCObject* target, SEL_MenuHandler selector);
    
    /** set font size
     * c++ can not overload static and non-static member functions with the same parameter types
     * so change the name to setFontSizeObj
     */
    void setFontSizeObj(unsigned int s);
    
    /** get font size */
    unsigned int fontSizeObj();
    
    /** set the font name 
     * c++ can not overload static and non-static member functions with the same parameter types
     * so change the name to setFontNameObj
     */
    void setFontNameObj(const char* name);
    
    const char* fontNameObj();
    
protected:
    void recreateLabel();
    
    unsigned int m_uFontSize;
    std::string m_strFontName;
};

/** @brief CCMenuItemSprite accepts CCNode<CCRGBAProtocol> objects as items.
 The images has 3 different states:
 - unselected image
 - selected image
 - disabled image
 
 @since v0.8.0
 */
class CC_DLL CCMenuItemSprite : public CCMenuItem, public CCRGBAProtocol
{
    /** the image used when the item is not selected */
    CC_PROPERTY(CCNode*, m_pNormalImage, NormalImage);
    /** the image used when the item is selected */
    CC_PROPERTY(CCNode*, m_pSelectedImage, SelectedImage);
    /** the image used when the item is disabled */
    CC_PROPERTY(CCNode*, m_pDisabledImage, DisabledImage);
public:
    CCMenuItemSprite()
    :m_pNormalImage(NULL)
    ,m_pSelectedImage(NULL)
    ,m_pDisabledImage(NULL)
    {}
    /** creates a menu item with a normal, selected and disabled image*/
    static CCMenuItemSprite * itemWithNormalSprite(CCNode* normalSprite, CCNode* selectedSprite, CCNode* disabledSprite = NULL);
    /** creates a menu item with a normal and selected image with target/selector */
    static CCMenuItemSprite * itemWithNormalSprite(CCNode* normalSprite, CCNode* selectedSprite, CCObject* target, SEL_MenuHandler selector);
    /** creates a menu item with a normal,selected  and disabled image with target/selector */
    static CCMenuItemSprite * itemWithNormalSprite(CCNode* normalSprite, CCNode* selectedSprite, CCNode* disabledSprite, CCObject* target, SEL_MenuHandler selector);
    /** initializes a menu item with a normal, selected  and disabled image with target/selector */
    bool initWithNormalSprite(CCNode* normalSprite, CCNode* selectedSprite, CCNode* disabledSprite, CCObject* target, SEL_MenuHandler selector);
    // super methods
    virtual void setColor(const ccColor3B& color);
    virtual const ccColor3B& getColor();
    virtual void setOpacity(GLubyte opacity);
    virtual GLubyte getOpacity();
    
    /**
     @since v0.99.5
     */
    virtual void selected();
    virtual void unselected();
    virtual void setIsEnabled(bool bEnabled);
    
    virtual void setIsOpacityModifyRGB(bool bValue) {CC_UNUSED_PARAM(bValue);}
    virtual bool getIsOpacityModifyRGB(void) { return false;}
<<<<<<< HEAD

=======
>>>>>>> 18423943
protected:
    virtual void updateImagesVisibility();
};

/** @brief CCMenuItemImage accepts images as items.
 The images has 3 different states:
 - unselected image
 - selected image
 - disabled image
 
 For best results try that all images are of the same size
 */
class CC_DLL CCMenuItemImage : public CCMenuItemSprite
{
public:
    CCMenuItemImage(){}
    virtual ~CCMenuItemImage(){}
    /** creates a menu item with a normal and selected image*/
    static CCMenuItemImage* itemWithNormalImage(const char *normalImage, const char *selectedImage);
    /** creates a menu item with a normal,selected  and disabled image*/
    static CCMenuItemImage* itemWithNormalImage(const char *normalImage, const char *selectedImage, const char *disabledImage);
    /** creates a menu item with a normal and selected image with target/selector */
    static CCMenuItemImage* itemWithNormalImage(const char *normalImage, const char *selectedImage, CCObject* target, SEL_MenuHandler selector);
    /** creates a menu item with a normal,selected  and disabled image with target/selector */
    static CCMenuItemImage* itemWithNormalImage(const char *normalImage, const char *selectedImage, const char *disabledImage, CCObject* target, SEL_MenuHandler selector);
    bool init();
    /** initializes a menu item with a normal, selected  and disabled image with target/selector */
    bool initWithNormalImage(const char *normalImage, const char *selectedImage, const char *disabledImage, CCObject* target, SEL_MenuHandler selector);
    /** sets the sprite frame for the normal image */
    void setNormalSpriteFrame(CCSpriteFrame* frame);
    /** sets the sprite frame for the selected image */
    void setSelectedSpriteFrame(CCSpriteFrame* frame);
    /** sets the sprite frame for the disabled image */
    void setDisabledSpriteFrame(CCSpriteFrame* frame);
    /** Creates an CCMenuItemImage.
     */
    static CCMenuItemImage* node();
};

/** @brief A CCMenuItemToggle
 A simple container class that "toggles" it's inner items
 The inner itmes can be any MenuItem
 */
class CC_DLL CCMenuItemToggle : public CCMenuItem, public CCRGBAProtocol
{
    /** conforms with CCRGBAProtocol protocol */
    CC_PROPERTY(GLubyte, m_cOpacity, Opacity);
    /** conforms with CCRGBAProtocol protocol */
    CC_PROPERTY_PASS_BY_REF(ccColor3B, m_tColor, Color);
    /** returns the selected item */
    CC_PROPERTY(unsigned int, m_uSelectedIndex, SelectedIndex);
    /** CCMutableArray that contains the subitems. You can add/remove items in runtime, and you can replace the array with a new one.
     @since v0.7.2
     */
    CC_PROPERTY(CCArray*, m_pSubItems, SubItems);
public:
    CCMenuItemToggle()
    : m_cOpacity(0)
    , m_uSelectedIndex(0)
    , m_pSubItems(NULL)            
    {}
    virtual ~CCMenuItemToggle();
    /** creates a menu item from a list of items with a target/selector */
    static CCMenuItemToggle* itemWithTarget(CCObject* target, SEL_MenuHandler selector, CCMenuItem* item, ...);        
    /** initializes a menu item from a list of items with a target selector */
    bool initWithTarget(CCObject* target, SEL_MenuHandler selector, CCMenuItem* item, va_list args);
    
    // The follow methods offered to lua
    /** creates a menu item with a item */
    static CCMenuItemToggle* itemWithItem(CCMenuItem *item);
    /** initializes a menu item with a item */
    bool initWithItem(CCMenuItem *item);
    /** add more menu item */
    void addSubItem(CCMenuItem *item);
    
    /** return the selected item */
    CCMenuItem* selectedItem();
    // super methods
    virtual void activate();
    virtual void selected();
    virtual void unselected();
    virtual void setIsEnabled(bool var);
    
    virtual void setIsOpacityModifyRGB(bool bValue) {CC_UNUSED_PARAM(bValue);}
    virtual bool getIsOpacityModifyRGB(void) { return false;}
};
    
NS_CC_END

#endif //__CCMENU_ITEM_H__<|MERGE_RESOLUTION|>--- conflicted
+++ resolved
@@ -239,10 +239,6 @@
     
     virtual void setIsOpacityModifyRGB(bool bValue) {CC_UNUSED_PARAM(bValue);}
     virtual bool getIsOpacityModifyRGB(void) { return false;}
-<<<<<<< HEAD
-
-=======
->>>>>>> 18423943
 protected:
     virtual void updateImagesVisibility();
 };
