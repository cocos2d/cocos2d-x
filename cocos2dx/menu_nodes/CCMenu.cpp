--- conflicted
+++ resolved
@@ -80,11 +80,7 @@
 
     bool CCMenu::init()
     {
-<<<<<<< HEAD
-        va_list args = NULL;
-=======
         va_list args;
->>>>>>> 78ffea30
         return initWithItems(0, args);
     }
 
