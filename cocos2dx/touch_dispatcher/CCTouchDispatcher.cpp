--- conflicted
+++ resolved
@@ -1,519 +1,487 @@
-/****************************************************************************
-Copyright (c) 2010-2011 cocos2d-x.org
-Copyright (c) 2009      Valentin Milea
-
-http://www.cocos2d-x.org
-
-Permission is hereby granted, free of charge, to any person obtaining a copy
-of this software and associated documentation files (the "Software"), to deal
-in the Software without restriction, including without limitation the rights
-to use, copy, modify, merge, publish, distribute, sublicense, and/or sell
-copies of the Software, and to permit persons to whom the Software is
-furnished to do so, subject to the following conditions:
-
-The above copyright notice and this permission notice shall be included in
-all copies or substantial portions of the Software.
-
-THE SOFTWARE IS PROVIDED "AS IS", WITHOUT WARRANTY OF ANY KIND, EXPRESS OR
-IMPLIED, INCLUDING BUT NOT LIMITED TO THE WARRANTIES OF MERCHANTABILITY,
-FITNESS FOR A PARTICULAR PURPOSE AND NONINFRINGEMENT. IN NO EVENT SHALL THE
-AUTHORS OR COPYRIGHT HOLDERS BE LIABLE FOR ANY CLAIM, DAMAGES OR OTHER
-LIABILITY, WHETHER IN AN ACTION OF CONTRACT, TORT OR OTHERWISE, ARISING FROM,
-OUT OF OR IN CONNECTION WITH THE SOFTWARE OR THE USE OR OTHER DEALINGS IN
-THE SOFTWARE.
-****************************************************************************/
-
-#include "CCTouchDispatcher.h"
-#include "CCTouchHandler.h"
-#include "CCMutableArray.h"
-#include "CCSet.h"
-#include "CCTouch.h"
-#include "CCTexture2D.h"
-#include "support/data_support/ccCArray.h"
-
-#include <algorithm>
-
-/**
- * Used for sort
- */
-static bool less(const cocos2d::CCTouchHandler *p1, const cocos2d::CCTouchHandler *p2)
-{
-    return ((cocos2d::CCTouchHandler*)p1)->getPriority() < ((cocos2d::CCTouchHandler*)p2)->getPriority();
-}
-
-namespace   cocos2d {
-
-bool CCTouchDispatcher::isDispatchEvents(void)
-{
-    return m_bDispatchEvents;
-}
-
-void CCTouchDispatcher::setDispatchEvents(bool bDispatchEvents)
-{
-    m_bDispatchEvents = bDispatchEvents;
-}
-
-static CCTouchDispatcher *pSharedDispatcher = NULL;
-
-CCTouchDispatcher* CCTouchDispatcher::sharedDispatcher(void)
-{
-    // synchronized ??
-    if (pSharedDispatcher == NULL)
-    {
-        pSharedDispatcher = new CCTouchDispatcher();
-        pSharedDispatcher->init();
-    }
-
-    return pSharedDispatcher;
-}
-
-/*
-+(id) allocWithZone:(CCZone *)zone
-{
-	@synchronized(self) {
-		CCAssert(sharedDispatcher == nil, @"Attempted to allocate a second instance of a singleton.");
-		return [super allocWithZone:zone];
-	}
-	return nil; // on subsequent allocation attempts return nil
-}
-*/
-
-bool CCTouchDispatcher::init(void)
-{
-    m_bDispatchEvents = true;
-    m_pTargetedHandlers = new CCMutableArray<CCTouchHandler*>(8);
-    m_pStandardHandlers = new CCMutableArray<CCTouchHandler*>(4);
-
-    m_pHandlersToAdd = new CCMutableArray<CCTouchHandler*>(8);
-    m_pHandlersToRemove = ccCArrayNew(8);
-
-    m_bToRemove = false;
-    m_bToAdd = false;
-    m_bToQuit = false;
-    m_bLocked = false;
-
-    m_sHandlerHelperData[CCTOUCHBEGAN].m_type = CCTOUCHBEGAN;
-    m_sHandlerHelperData[CCTOUCHMOVED].m_type = CCTOUCHMOVED;
-    m_sHandlerHelperData[CCTOUCHENDED].m_type = CCTOUCHENDED;
-    m_sHandlerHelperData[CCTOUCHCANCELLED].m_type = CCTOUCHCANCELLED;
-
-    return true;
-}
-
-CCTouchDispatcher::~CCTouchDispatcher(void)
-{
-    CC_SAFE_RELEASE(m_pTargetedHandlers);
-    CC_SAFE_RELEASE(m_pStandardHandlers);
-    CC_SAFE_RELEASE(m_pHandlersToAdd);
-
-    ccCArrayFree(m_pHandlersToRemove);
-    m_pHandlersToRemove = NULL;
-}
-
-//
-// handlers management
-//
-void CCTouchDispatcher::forceAddHandler(CCTouchHandler *pHandler, CCMutableArray<CCTouchHandler*> *pArray)
-{
-<<<<<<< HEAD
-    unsigned int u = 0;
-
-    CCMutableArray<CCTouchHandler*>::CCMutableArrayIterator iter;
-    for (iter = pArray->begin(); iter != pArray->end(); ++iter)
-    {
-        CCTouchHandler *h = *iter;
-        if (h)
-        {
-            if (h->getPriority() < pHandler->getPriority())
-            {
-                ++u;
-            }
-
-            if (h->getDelegate() == pHandler->getDelegate())
-            {
-                assert(0);
-                return;
-            }
-        }
-    }
-
-    pArray->insertObjectAtIndex(pHandler, u);
-=======
-	unsigned int u = 0;
-
- 	CCMutableArray<CCTouchHandler*>::CCMutableArrayIterator iter;
- 	for (iter = pArray->begin(); iter != pArray->end(); ++iter)
- 	{
- 		CCTouchHandler *h = *iter;
-         if (h)
-         {
- 		    if (h->getPriority() < pHandler->getPriority())
- 		    {
- 			    ++u;
- 		    }
- 
- 		    if (h->getDelegate() == pHandler->getDelegate())
- 		    {
- 			    CCAssert(0, "");
- 			    return;
- 		    }
-         }
- 	}
-
-	pArray->insertObjectAtIndex(pHandler, u);
->>>>>>> efff0b76
-}
-
-void CCTouchDispatcher::addStandardDelegate(CCTouchDelegate *pDelegate, int nPriority)
-{
-    pDelegate->m_eTouchDelegateType = ccTouchDelegateStandardBit;
-
-    CCTouchHandler *pHandler = CCStandardTouchHandler::handlerWithDelegate(pDelegate, nPriority);
-    if (! m_bLocked)
-    {
-        forceAddHandler(pHandler, m_pStandardHandlers);
-    }
-    else
-    {
-        m_pHandlersToAdd->addObject(pHandler);
-        m_bToAdd = true;
-    }
-}
-
-void CCTouchDispatcher::addTargetedDelegate(CCTouchDelegate *pDelegate, int nPriority, bool bSwallowsTouches)
-{
-    pDelegate->m_eTouchDelegateType = ccTouchDelegateTargetedBit;
-
-    CCTouchHandler *pHandler = CCTargetedTouchHandler::handlerWithDelegate(pDelegate, nPriority, bSwallowsTouches);
-    if (! m_bLocked)
-    {
-        forceAddHandler(pHandler, m_pTargetedHandlers);
-    }
-    else
-    {
-        m_pHandlersToAdd->addObject(pHandler);
-        m_bToAdd = true;
-    }
-}
-
-void CCTouchDispatcher::forceRemoveDelegate(CCTouchDelegate *pDelegate)
-{
-    CCTouchHandler *pHandler;
-    CCMutableArray<CCTouchHandler*>::CCMutableArrayIterator  iter;
-
-    // XXX: remove it from both handlers ???
-
-    // remove handler from m_pStandardHandlers
-    for (iter = m_pStandardHandlers->begin(); iter != m_pStandardHandlers->end(); ++iter)
-    {
-        pHandler = *iter;
-        if (pHandler && pHandler->getDelegate() == pDelegate)
-        {
-            m_pStandardHandlers->removeObject(pHandler);
-            break;
-        }
-    }
-
-
-    // remove handler from m_pTargetedHandlers
-    for (iter = m_pTargetedHandlers->begin(); iter != m_pTargetedHandlers->end(); ++iter)
-    {
-        pHandler = *iter;
-        if (pHandler && pHandler->getDelegate() == pDelegate)
-        {
-            m_pTargetedHandlers->removeObject(pHandler);
-            break;
-        }
-    }
-}
-
-void CCTouchDispatcher::removeDelegate(CCTouchDelegate *pDelegate)
-{
-    if (pDelegate == NULL)
-    {
-        return;
-    }
-
-    if (! m_bLocked)
-    {
-        forceRemoveDelegate(pDelegate);
-    }
-    else
-    {
-        ccCArrayAppendValue(m_pHandlersToRemove, pDelegate);
-        m_bToRemove = true;
-    }
-}
-
-void CCTouchDispatcher::forceRemoveAllDelegates(void)
-{
-    m_pStandardHandlers->removeAllObjects();
-    m_pTargetedHandlers->removeAllObjects();
-}
-
-void CCTouchDispatcher::removeAllDelegates(void)
-{
-    if (! m_bLocked)
-    {
-        forceRemoveAllDelegates();
-    }
-    else
-    {
-        m_bToQuit = true;
-    }
-}
-
-CCTouchHandler* CCTouchDispatcher::findHandler(CCTouchDelegate *pDelegate)
-{
-    CCMutableArray<CCTouchHandler*>::CCMutableArrayIterator iter;
-
-    for (iter = m_pTargetedHandlers->begin(); iter != m_pTargetedHandlers->end(); ++iter)
-    {
-        if ((*iter)->getDelegate() == pDelegate)
-        {
-            return *iter;
-        }
-    }
-
-    for (iter = m_pStandardHandlers->begin(); iter != m_pStandardHandlers->end(); ++iter)
-    {
-        if ((*iter)->getDelegate() == pDelegate)
-        {
-            return *iter;
-        }
-    }
-
-    return NULL;
-}
-
-void CCTouchDispatcher::rearrangeHandlers(CCMutableArray<CCTouchHandler*> *pArray)
-{
-    std::sort(pArray->begin(), pArray->end(), less);
-}
-
-void CCTouchDispatcher::setPriority(int nPriority, CCTouchDelegate *pDelegate)
-{
-    CCAssert(pDelegate != NULL, "");
-
-    CCTouchHandler *handler = NULL;
-
-    handler = this->findHandler(pDelegate);
-
-<<<<<<< HEAD
-    assert(handler != NULL);
-=======
-	CCAssert(handler != NULL, "");
->>>>>>> efff0b76
-
-    handler->setPriority(nPriority);
-
-    this->rearrangeHandlers(m_pTargetedHandlers);
-    this->rearrangeHandlers(m_pStandardHandlers);
-}
-
-//
-// dispatch events
-//
-void CCTouchDispatcher::touches(CCSet *pTouches, CCEvent *pEvent, unsigned int uIndex)
-{
-<<<<<<< HEAD
-    assert(uIndex >= 0 && uIndex < 4);
-=======
-	CCAssert(uIndex >= 0 && uIndex < 4, "");
->>>>>>> efff0b76
-
-    CCSet *pMutableTouches;
-    m_bLocked = true;
-
-    // optimization to prevent a mutable copy when it is not necessary
-    unsigned int uTargetedHandlersCount = m_pTargetedHandlers->count();
-    unsigned int uStandardHandlersCount = m_pStandardHandlers->count();
-    bool bNeedsMutableSet = (uTargetedHandlersCount && uStandardHandlersCount);
-
-    pMutableTouches = (bNeedsMutableSet ? pTouches->mutableCopy() : pTouches);
-
-    struct ccTouchHandlerHelperData sHelper = m_sHandlerHelperData[uIndex];
-    //
-    // process the target handlers 1st
-    //
-    if (uTargetedHandlersCount > 0)
-    {
-        CCTouch *pTouch;
-        CCSetIterator setIter;
-        for (setIter = pTouches->begin(); setIter != pTouches->end(); ++setIter)
-        {
-            pTouch = (CCTouch *)(*setIter);
-            CCTargetedTouchHandler *pHandler;
-            CCMutableArray<CCTouchHandler*>::CCMutableArrayIterator arrayIter;
-            for (arrayIter = m_pTargetedHandlers->begin(); arrayIter != m_pTargetedHandlers->end(); ++arrayIter)
-                /*for (unsigned int i = 0; i < m_pTargetedHandlers->num; ++i)*/
-            {
-                pHandler = (CCTargetedTouchHandler *)(*arrayIter);
-
-                if (! pHandler)
-                {
-                    break;
-                }
-
-                bool bClaimed = false;
-                if (uIndex == CCTOUCHBEGAN)
-                {
-                    bClaimed = pHandler->getDelegate()->ccTouchBegan(pTouch, pEvent);
-
-                    if (bClaimed)
-                    {
-                        pHandler->getClaimedTouches()->addObject(pTouch);
-                    }
-                } else if (pHandler->getClaimedTouches()->containsObject(pTouch))
-                {
-                    // moved ended cancelled
-                    bClaimed = true;
-
-                    switch (sHelper.m_type)
-                    {
-                    case CCTOUCHMOVED:
-                        pHandler->getDelegate()->ccTouchMoved(pTouch, pEvent);
-                        break;
-                    case CCTOUCHENDED:
-                        pHandler->getDelegate()->ccTouchEnded(pTouch, pEvent);
-                        pHandler->getClaimedTouches()->removeObject(pTouch);
-                        break;
-                    case CCTOUCHCANCELLED:
-                        pHandler->getDelegate()->ccTouchCancelled(pTouch, pEvent);
-                        pHandler->getClaimedTouches()->removeObject(pTouch);
-                        break;
-                    }
-                }
-
-                if (bClaimed && pHandler->isSwallowsTouches())
-                {
-                    if (bNeedsMutableSet)
-                    {
-                        pMutableTouches->removeObject(pTouch);
-                    }
-
-                    break;
-                }
-            }
-        }
-    }
-
-    //
-    // process standard handlers 2nd
-    //
-    if (uStandardHandlersCount > 0 && pMutableTouches->count() > 0)
-    {
-        CCMutableArray<CCTouchHandler*>::CCMutableArrayIterator iter;
-        CCStandardTouchHandler *pHandler;
-        for (iter = m_pStandardHandlers->begin(); iter != m_pStandardHandlers->end(); ++iter)
-        {
-            pHandler = (CCStandardTouchHandler*)(*iter);
-
-            if (! pHandler)
-            {
-                break;
-            }
-
-            switch (sHelper.m_type)
-            {
-            case CCTOUCHBEGAN:
-                pHandler->getDelegate()->ccTouchesBegan(pMutableTouches, pEvent);
-                break;
-            case CCTOUCHMOVED:
-                pHandler->getDelegate()->ccTouchesMoved(pMutableTouches, pEvent);
-                break;
-            case CCTOUCHENDED:
-                pHandler->getDelegate()->ccTouchesEnded(pMutableTouches, pEvent);
-                break;
-            case CCTOUCHCANCELLED:
-                pHandler->getDelegate()->ccTouchesCancelled(pMutableTouches, pEvent);
-                break;
-            }
-        }
-    }
-
-    if (bNeedsMutableSet)
-    {
-        pMutableTouches->release();
-    }
-
-    //
-    // Optimization. To prevent a [handlers copy] which is expensive
-    // the add/removes/quit is done after the iterations
-    //
-    m_bLocked = false;
-    if (m_bToRemove)
-    {
-        m_bToRemove = false;
-        for (unsigned int i = 0; i < m_pHandlersToRemove->num; ++i)
-        {
-            forceRemoveDelegate((CCTouchDelegate*)m_pHandlersToRemove->arr[i]);
-        }
-        ccCArrayRemoveAllValues(m_pHandlersToRemove);
-    }
-
-    if (m_bToAdd)
-    {
-        m_bToAdd = false;
-        CCMutableArray<CCTouchHandler*>::CCMutableArrayIterator iter;
-        CCTouchHandler *pHandler;
-        for (iter = m_pHandlersToAdd->begin(); iter != m_pHandlersToAdd->end(); ++iter)
-        {
-            pHandler = *iter;
-            if (! pHandler)
-            {
-                break;
-            }
-
-            if (pHandler->getDelegate()->getTouchDelegateType() & ccTouchDelegateTargetedBit)
-            {
-                forceAddHandler(pHandler, m_pTargetedHandlers);
-            }
-            else
-            {
-                forceAddHandler(pHandler, m_pStandardHandlers);
-            }
-        }
-
-        m_pHandlersToAdd->removeAllObjects();
-    }
-
-    if (m_bToQuit)
-    {
-        m_bToQuit = false;
-        forceRemoveAllDelegates();
-    }
-}
-
-void CCTouchDispatcher::touchesBegan(CCSet *touches, CCEvent *pEvent)
-{
-    if (m_bDispatchEvents)
-    {
-        this->touches(touches, pEvent, CCTOUCHBEGAN);
-    }
-}
-
-void CCTouchDispatcher::touchesMoved(CCSet *touches, CCEvent *pEvent)
-{
-    if (m_bDispatchEvents)
-    {
-        this->touches(touches, pEvent, CCTOUCHMOVED);
-    }
-}
-
-void CCTouchDispatcher::touchesEnded(CCSet *touches, CCEvent *pEvent)
-{
-    if (m_bDispatchEvents)
-    {
-        this->touches(touches, pEvent, CCTOUCHENDED);
-    }
-}
-
-void CCTouchDispatcher::touchesCancelled(CCSet *touches, CCEvent *pEvent)
-{
-    if (m_bDispatchEvents)
-    {
-        this->touches(touches, pEvent, CCTOUCHCANCELLED);
-    }
-}
-}//namespace   cocos2d
+/****************************************************************************
+Copyright (c) 2010-2011 cocos2d-x.org
+Copyright (c) 2009      Valentin Milea
+
+http://www.cocos2d-x.org
+
+Permission is hereby granted, free of charge, to any person obtaining a copy
+of this software and associated documentation files (the "Software"), to deal
+in the Software without restriction, including without limitation the rights
+to use, copy, modify, merge, publish, distribute, sublicense, and/or sell
+copies of the Software, and to permit persons to whom the Software is
+furnished to do so, subject to the following conditions:
+
+The above copyright notice and this permission notice shall be included in
+all copies or substantial portions of the Software.
+
+THE SOFTWARE IS PROVIDED "AS IS", WITHOUT WARRANTY OF ANY KIND, EXPRESS OR
+IMPLIED, INCLUDING BUT NOT LIMITED TO THE WARRANTIES OF MERCHANTABILITY,
+FITNESS FOR A PARTICULAR PURPOSE AND NONINFRINGEMENT. IN NO EVENT SHALL THE
+AUTHORS OR COPYRIGHT HOLDERS BE LIABLE FOR ANY CLAIM, DAMAGES OR OTHER
+LIABILITY, WHETHER IN AN ACTION OF CONTRACT, TORT OR OTHERWISE, ARISING FROM,
+OUT OF OR IN CONNECTION WITH THE SOFTWARE OR THE USE OR OTHER DEALINGS IN
+THE SOFTWARE.
+****************************************************************************/
+
+#include "CCTouchDispatcher.h"
+#include "CCTouchHandler.h"
+#include "CCMutableArray.h"
+#include "CCSet.h"
+#include "CCTouch.h"
+#include "CCTexture2D.h"
+#include "support/data_support/ccCArray.h"
+
+#include <algorithm>
+
+/**
+ * Used for sort
+ */
+static bool less(const cocos2d::CCTouchHandler *p1, const cocos2d::CCTouchHandler *p2)
+{
+	return ((cocos2d::CCTouchHandler*)p1)->getPriority() < ((cocos2d::CCTouchHandler*)p2)->getPriority();
+}
+
+namespace   cocos2d {
+
+bool CCTouchDispatcher::isDispatchEvents(void)
+{
+	return m_bDispatchEvents;
+}
+
+void CCTouchDispatcher::setDispatchEvents(bool bDispatchEvents)
+{
+	m_bDispatchEvents = bDispatchEvents;
+}
+
+static CCTouchDispatcher *pSharedDispatcher = NULL;
+
+CCTouchDispatcher* CCTouchDispatcher::sharedDispatcher(void)
+{
+	// synchronized ??
+	if (pSharedDispatcher == NULL)
+	{
+		pSharedDispatcher = new CCTouchDispatcher();
+		pSharedDispatcher->init();
+	}
+
+	return pSharedDispatcher;
+}
+
+/*
++(id) allocWithZone:(CCZone *)zone
+{
+	@synchronized(self) {
+		CCAssert(sharedDispatcher == nil, @"Attempted to allocate a second instance of a singleton.");
+		return [super allocWithZone:zone];
+	}
+	return nil; // on subsequent allocation attempts return nil
+}
+*/
+
+bool CCTouchDispatcher::init(void)
+{
+	m_bDispatchEvents = true;
+ 	m_pTargetedHandlers = new CCMutableArray<CCTouchHandler*>(8);
+ 	m_pStandardHandlers = new CCMutableArray<CCTouchHandler*>(4);
+
+ 	m_pHandlersToAdd = new CCMutableArray<CCTouchHandler*>(8);
+    m_pHandlersToRemove = ccCArrayNew(8);
+
+	m_bToRemove = false;
+	m_bToAdd = false;
+	m_bToQuit = false;
+	m_bLocked = false;
+
+	m_sHandlerHelperData[CCTOUCHBEGAN].m_type = CCTOUCHBEGAN;
+	m_sHandlerHelperData[CCTOUCHMOVED].m_type = CCTOUCHMOVED;
+	m_sHandlerHelperData[CCTOUCHENDED].m_type = CCTOUCHENDED;
+	m_sHandlerHelperData[CCTOUCHCANCELLED].m_type = CCTOUCHCANCELLED;
+
+	return true;
+}
+
+CCTouchDispatcher::~CCTouchDispatcher(void)
+{
+	CC_SAFE_RELEASE(m_pTargetedHandlers);
+	CC_SAFE_RELEASE(m_pStandardHandlers);
+	CC_SAFE_RELEASE(m_pHandlersToAdd);
+
+	ccCArrayFree(m_pHandlersToRemove);
+	m_pHandlersToRemove = NULL;	
+}
+
+//
+// handlers management
+//
+void CCTouchDispatcher::forceAddHandler(CCTouchHandler *pHandler, CCMutableArray<CCTouchHandler*> *pArray)
+{
+	unsigned int u = 0;
+
+ 	CCMutableArray<CCTouchHandler*>::CCMutableArrayIterator iter;
+ 	for (iter = pArray->begin(); iter != pArray->end(); ++iter)
+ 	{
+ 		CCTouchHandler *h = *iter;
+         if (h)
+         {
+ 		    if (h->getPriority() < pHandler->getPriority())
+ 		    {
+ 			    ++u;
+ 		    }
+ 
+ 		    if (h->getDelegate() == pHandler->getDelegate())
+ 		    {
+ 			    CCAssert(0, "");
+ 			    return;
+ 		    }
+         }
+ 	}
+
+	pArray->insertObjectAtIndex(pHandler, u);
+}
+
+void CCTouchDispatcher::addStandardDelegate(CCTouchDelegate *pDelegate, int nPriority)
+{
+	pDelegate->m_eTouchDelegateType = ccTouchDelegateStandardBit;
+	
+	CCTouchHandler *pHandler = CCStandardTouchHandler::handlerWithDelegate(pDelegate, nPriority);
+	if (! m_bLocked)
+	{
+		forceAddHandler(pHandler, m_pStandardHandlers);
+	}
+	else
+	{
+		m_pHandlersToAdd->addObject(pHandler);
+		m_bToAdd = true;
+	}
+}
+
+void CCTouchDispatcher::addTargetedDelegate(CCTouchDelegate *pDelegate, int nPriority, bool bSwallowsTouches)
+{
+	pDelegate->m_eTouchDelegateType = ccTouchDelegateTargetedBit;
+	
+	CCTouchHandler *pHandler = CCTargetedTouchHandler::handlerWithDelegate(pDelegate, nPriority, bSwallowsTouches);
+	if (! m_bLocked)
+	{
+		forceAddHandler(pHandler, m_pTargetedHandlers);
+	}
+	else
+	{
+		m_pHandlersToAdd->addObject(pHandler);
+		m_bToAdd = true;
+	}
+}
+
+void CCTouchDispatcher::forceRemoveDelegate(CCTouchDelegate *pDelegate)
+{
+	CCTouchHandler *pHandler;
+	CCMutableArray<CCTouchHandler*>::CCMutableArrayIterator  iter;
+
+	// XXX: remove it from both handlers ???
+	
+	// remove handler from m_pStandardHandlers
+	for (iter = m_pStandardHandlers->begin(); iter != m_pStandardHandlers->end(); ++iter)
+	{
+		pHandler = *iter;
+		if (pHandler && pHandler->getDelegate() == pDelegate)
+		{
+			m_pStandardHandlers->removeObject(pHandler);
+			break;
+		}
+	}
+
+
+    // remove handler from m_pTargetedHandlers
+	for (iter = m_pTargetedHandlers->begin(); iter != m_pTargetedHandlers->end(); ++iter)
+	{
+		pHandler = *iter;
+		if (pHandler && pHandler->getDelegate() == pDelegate)
+		{
+			m_pTargetedHandlers->removeObject(pHandler);
+			break;
+		}
+	}
+}
+
+void CCTouchDispatcher::removeDelegate(CCTouchDelegate *pDelegate)
+{
+	if (pDelegate == NULL)
+	{
+		return;
+	}
+
+	if (! m_bLocked)
+	{
+		forceRemoveDelegate(pDelegate);
+	}
+	else
+	{
+		ccCArrayAppendValue(m_pHandlersToRemove, pDelegate);
+		m_bToRemove = true;
+	}
+}
+
+void CCTouchDispatcher::forceRemoveAllDelegates(void)
+{
+ 	m_pStandardHandlers->removeAllObjects();
+ 	m_pTargetedHandlers->removeAllObjects();
+}
+
+void CCTouchDispatcher::removeAllDelegates(void)
+{
+	if (! m_bLocked)
+	{
+		forceRemoveAllDelegates();
+	}
+	else
+	{
+		m_bToQuit = true;
+	}
+}
+
+CCTouchHandler* CCTouchDispatcher::findHandler(CCTouchDelegate *pDelegate)
+{
+	CCMutableArray<CCTouchHandler*>::CCMutableArrayIterator iter;
+
+	for (iter = m_pTargetedHandlers->begin(); iter != m_pTargetedHandlers->end(); ++iter)
+	{
+		if ((*iter)->getDelegate() == pDelegate)
+		{
+			return *iter;
+		}
+	}
+
+	for (iter = m_pStandardHandlers->begin(); iter != m_pStandardHandlers->end(); ++iter)
+	{
+		if ((*iter)->getDelegate() == pDelegate)
+		{
+			return *iter;
+		}
+	} 
+
+	return NULL;
+}
+
+void CCTouchDispatcher::rearrangeHandlers(CCMutableArray<CCTouchHandler*> *pArray)
+{
+	std::sort(pArray->begin(), pArray->end(), less);
+}
+
+void CCTouchDispatcher::setPriority(int nPriority, CCTouchDelegate *pDelegate)
+{
+    CCAssert(pDelegate != NULL, "");
+
+	CCTouchHandler *handler = NULL;
+
+	handler = this->findHandler(pDelegate);
+
+	CCAssert(handler != NULL, "");
+
+	handler->setPriority(nPriority);
+
+	this->rearrangeHandlers(m_pTargetedHandlers);
+	this->rearrangeHandlers(m_pStandardHandlers);
+}
+
+//
+// dispatch events
+//
+void CCTouchDispatcher::touches(CCSet *pTouches, CCEvent *pEvent, unsigned int uIndex)
+{
+	CCAssert(uIndex >= 0 && uIndex < 4, "");
+
+	CCSet *pMutableTouches;
+	m_bLocked = true;
+
+	// optimization to prevent a mutable copy when it is not necessary
+ 	unsigned int uTargetedHandlersCount = m_pTargetedHandlers->count();
+ 	unsigned int uStandardHandlersCount = m_pStandardHandlers->count();
+	bool bNeedsMutableSet = (uTargetedHandlersCount && uStandardHandlersCount);
+
+	pMutableTouches = (bNeedsMutableSet ? pTouches->mutableCopy() : pTouches);
+
+	struct ccTouchHandlerHelperData sHelper = m_sHandlerHelperData[uIndex];
+	//
+	// process the target handlers 1st
+	//
+	if (uTargetedHandlersCount > 0)
+	{
+        CCTouch *pTouch;
+		CCSetIterator setIter;
+		for (setIter = pTouches->begin(); setIter != pTouches->end(); ++setIter)
+		{
+			pTouch = (CCTouch *)(*setIter);
+			CCTargetedTouchHandler *pHandler;
+			CCMutableArray<CCTouchHandler*>::CCMutableArrayIterator arrayIter;
+			for (arrayIter = m_pTargetedHandlers->begin(); arrayIter != m_pTargetedHandlers->end(); ++arrayIter)
+			/*for (unsigned int i = 0; i < m_pTargetedHandlers->num; ++i)*/
+			{
+                pHandler = (CCTargetedTouchHandler *)(*arrayIter);
+
+                if (! pHandler)
+                {
+				   break;
+                }
+
+				bool bClaimed = false;
+				if (uIndex == CCTOUCHBEGAN)
+				{
+					bClaimed = pHandler->getDelegate()->ccTouchBegan(pTouch, pEvent);
+
+					if (bClaimed)
+					{
+						pHandler->getClaimedTouches()->addObject(pTouch);
+					}
+				} else
+				if (pHandler->getClaimedTouches()->containsObject(pTouch))
+				{
+					// moved ended cancelled
+					bClaimed = true;
+
+					switch (sHelper.m_type)
+					{
+					case CCTOUCHMOVED:
+						pHandler->getDelegate()->ccTouchMoved(pTouch, pEvent);
+						break;
+					case CCTOUCHENDED:
+						pHandler->getDelegate()->ccTouchEnded(pTouch, pEvent);
+						pHandler->getClaimedTouches()->removeObject(pTouch);
+						break;
+					case CCTOUCHCANCELLED:
+						pHandler->getDelegate()->ccTouchCancelled(pTouch, pEvent);
+						pHandler->getClaimedTouches()->removeObject(pTouch);
+						break;
+					}
+				}
+
+				if (bClaimed && pHandler->isSwallowsTouches())
+				{
+					if (bNeedsMutableSet)
+					{
+						pMutableTouches->removeObject(pTouch);
+					}
+
+					break;
+				}
+			}
+		}
+	}
+
+	//
+	// process standard handlers 2nd
+	//
+	if (uStandardHandlersCount > 0 && pMutableTouches->count() > 0)
+	{
+		CCMutableArray<CCTouchHandler*>::CCMutableArrayIterator iter;
+		CCStandardTouchHandler *pHandler;
+		for (iter = m_pStandardHandlers->begin(); iter != m_pStandardHandlers->end(); ++iter)
+		{
+			pHandler = (CCStandardTouchHandler*)(*iter);
+
+            if (! pHandler)
+            {
+			    break;
+            }
+
+			switch (sHelper.m_type)
+			{
+			case CCTOUCHBEGAN:
+				pHandler->getDelegate()->ccTouchesBegan(pMutableTouches, pEvent);
+				break;
+			case CCTOUCHMOVED:
+				pHandler->getDelegate()->ccTouchesMoved(pMutableTouches, pEvent);
+				break;
+			case CCTOUCHENDED:
+				pHandler->getDelegate()->ccTouchesEnded(pMutableTouches, pEvent);
+				break;
+			case CCTOUCHCANCELLED:
+				pHandler->getDelegate()->ccTouchesCancelled(pMutableTouches, pEvent);
+				break;
+			}
+		}
+	}
+
+	if (bNeedsMutableSet)
+	{
+		pMutableTouches->release();
+	}
+
+	//
+	// Optimization. To prevent a [handlers copy] which is expensive
+	// the add/removes/quit is done after the iterations
+	//
+	m_bLocked = false;
+	if (m_bToRemove)
+	{
+		m_bToRemove = false;
+		for (unsigned int i = 0; i < m_pHandlersToRemove->num; ++i)
+		{
+			forceRemoveDelegate((CCTouchDelegate*)m_pHandlersToRemove->arr[i]);
+		}
+		ccCArrayRemoveAllValues(m_pHandlersToRemove);
+	}
+
+	if (m_bToAdd)
+	{
+		m_bToAdd = false;
+ 		CCMutableArray<CCTouchHandler*>::CCMutableArrayIterator iter;
+         CCTouchHandler *pHandler;
+ 		for (iter = m_pHandlersToAdd->begin(); iter != m_pHandlersToAdd->end(); ++iter)
+ 		{
+ 			pHandler = *iter;
+            if (! pHandler)
+            {
+                break;
+            }
+
+			if (pHandler->getDelegate()->getTouchDelegateType() & ccTouchDelegateTargetedBit)
+			{				
+				forceAddHandler(pHandler, m_pTargetedHandlers);
+			}
+			else
+			{
+				forceAddHandler(pHandler, m_pStandardHandlers);
+			}
+ 		}
+ 
+ 		m_pHandlersToAdd->removeAllObjects();	
+	}
+
+	if (m_bToQuit)
+	{
+		m_bToQuit = false;
+		forceRemoveAllDelegates();
+	}
+}
+
+void CCTouchDispatcher::touchesBegan(CCSet *touches, CCEvent *pEvent)
+{
+	if (m_bDispatchEvents)
+	{
+		this->touches(touches, pEvent, CCTOUCHBEGAN);
+	}
+}
+
+void CCTouchDispatcher::touchesMoved(CCSet *touches, CCEvent *pEvent)
+{
+    if (m_bDispatchEvents)
+	{
+		this->touches(touches, pEvent, CCTOUCHMOVED);
+	}
+}
+
+void CCTouchDispatcher::touchesEnded(CCSet *touches, CCEvent *pEvent)
+{
+    if (m_bDispatchEvents)
+	{
+		this->touches(touches, pEvent, CCTOUCHENDED);
+	}
+}
+
+void CCTouchDispatcher::touchesCancelled(CCSet *touches, CCEvent *pEvent)
+{
+    if (m_bDispatchEvents)
+	{
+		this->touches(touches, pEvent, CCTOUCHCANCELLED);
+	}
+}
+}//namespace   cocos2d 