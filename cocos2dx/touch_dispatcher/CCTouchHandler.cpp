--- conflicted
+++ resolved
@@ -1,217 +1,212 @@
-/****************************************************************************
-Copyright (c) 2010-2011 cocos2d-x.org
-Copyright (c) 2009      Valentin Milea
-
-http://www.cocos2d-x.org
-
-Permission is hereby granted, free of charge, to any person obtaining a copy
-of this software and associated documentation files (the "Software"), to deal
-in the Software without restriction, including without limitation the rights
-to use, copy, modify, merge, publish, distribute, sublicense, and/or sell
-copies of the Software, and to permit persons to whom the Software is
-furnished to do so, subject to the following conditions:
-
-The above copyright notice and this permission notice shall be included in
-all copies or substantial portions of the Software.
-
-THE SOFTWARE IS PROVIDED "AS IS", WITHOUT WARRANTY OF ANY KIND, EXPRESS OR
-IMPLIED, INCLUDING BUT NOT LIMITED TO THE WARRANTIES OF MERCHANTABILITY,
-FITNESS FOR A PARTICULAR PURPOSE AND NONINFRINGEMENT. IN NO EVENT SHALL THE
-AUTHORS OR COPYRIGHT HOLDERS BE LIABLE FOR ANY CLAIM, DAMAGES OR OTHER
-LIABILITY, WHETHER IN AN ACTION OF CONTRACT, TORT OR OTHERWISE, ARISING FROM,
-OUT OF OR IN CONNECTION WITH THE SOFTWARE OR THE USE OR OTHER DEALINGS IN
-THE SOFTWARE.
-****************************************************************************/
-
-#include "CCTouchHandler.h"
-#include "ccMacros.h"
-
-namespace   cocos2d {
-
-CCTouchDelegate* CCTouchHandler::getDelegate(void)
-{
-    return m_pDelegate;
-}
-
-void CCTouchHandler::setDelegate(CCTouchDelegate *pDelegate)
-{
-    if (pDelegate)
-    {
-        pDelegate->keep();
-    }
-
-    if (m_pDelegate)
-    {
-        m_pDelegate->destroy();
-    }
-    m_pDelegate = pDelegate;
-}
-
-int CCTouchHandler::getPriority(void)
-{
-    return m_nPriority;
-}
-
-void CCTouchHandler::setPriority(int nPriority)
-{
-    m_nPriority = nPriority;
-}
-
-int CCTouchHandler::getEnabledSelectors(void)
-{
-    return m_nEnabledSelectors;
-}
-
-void CCTouchHandler::setEnalbedSelectors(int nValue)
-{
-    m_nEnabledSelectors = nValue;
-}
-
-CCTouchHandler* CCTouchHandler::handlerWithDelegate(CCTouchDelegate *pDelegate, int nPriority)
-{
-    CCTouchHandler *pHandler = new CCTouchHandler();
-
-    if (pHandler)
-    {
-        if (pHandler->initWithDelegate(pDelegate, nPriority))
-        {
-            pHandler->autorelease();
-        }
-        else
-        {
-            CC_SAFE_RELEASE_NULL(pHandler);
-        }
-    }
-
-    return pHandler;
-}
-
-bool CCTouchHandler::initWithDelegate(CCTouchDelegate *pDelegate, int nPriority)
-{
-<<<<<<< HEAD
-    assert(pDelegate != NULL);
-=======
-	CCAssert(pDelegate != NULL, "touch delegate should not be null");
->>>>>>> 6569eb2c
-
-    m_pDelegate = pDelegate;
-    pDelegate->keep();
-    m_nPriority = nPriority;
-    m_nEnabledSelectors = 0;
-
-    return true;
-}
-
-CCTouchHandler::~CCTouchHandler(void)
-{
-    if (m_pDelegate)
-    {
-        m_pDelegate->destroy();
-    }
-}
-
-// implementation of CCStandardTouchHandler
-bool CCStandardTouchHandler::initWithDelegate(CCTouchDelegate *pDelegate, int nPriority)
-{
-    if (CCTouchHandler::initWithDelegate(pDelegate, nPriority))
-    {
-        /*
-         * we can not do this in c++
-        if( [del respondsToSelector:@selector(ccTouchesBegan:withEvent:)] )
-        	enabledSelectors_ |= ccTouchSelectorBeganBit;
-        if( [del respondsToSelector:@selector(ccTouchesMoved:withEvent:)] )
-        	enabledSelectors_ |= ccTouchSelectorMovedBit;
-        if( [del respondsToSelector:@selector(ccTouchesEnded:withEvent:)] )
-        	enabledSelectors_ |= ccTouchSelectorEndedBit;
-        if( [del respondsToSelector:@selector(ccTouchesCancelled:withEvent:)] )
-        	enabledSelectors_ |= ccTouchSelectorCancelledBit;
-        */
-
-        return true;
-    }
-
-    return false;
-}
-
-CCStandardTouchHandler* CCStandardTouchHandler::handlerWithDelegate(CCTouchDelegate *pDelegate, int nPriority)
-{
-    CCStandardTouchHandler* pHandler = new CCStandardTouchHandler();
-
-    if (pHandler)
-    {
-        if (pHandler->initWithDelegate(pDelegate, nPriority))
-        {
-            pHandler->autorelease();
-        }
-        else
-        {
-            CC_SAFE_RELEASE_NULL(pHandler);
-        }
-    }
-
-    return pHandler;
-}
-
-// implementation of CCTargetedTouchHandler
-
-bool CCTargetedTouchHandler::isSwallowsTouches(void)
-{
-    return m_bSwallowsTouches;
-}
-
-void CCTargetedTouchHandler::setSwallowsTouches(bool bSwallowsTouches)
-{
-    m_bSwallowsTouches = bSwallowsTouches;
-}
-
-NSMutableSet* CCTargetedTouchHandler::getClaimedTouches(void)
-{
-    return m_pClaimedTouches;
-}
-
-CCTargetedTouchHandler* CCTargetedTouchHandler::handlerWithDelegate(CCTouchDelegate *pDelegate, int nPriority, bool bSwallow)
-{
-    CCTargetedTouchHandler *pHandler = new CCTargetedTouchHandler();
-    if (pHandler)
-    {
-        if (pHandler->initWithDelegate(pDelegate, nPriority, bSwallow))
-        {
-            pHandler->autorelease();
-        }
-        else
-        {
-            CC_SAFE_RELEASE_NULL(pHandler);
-        }
-    }
-
-    return pHandler;
-}
-
-bool CCTargetedTouchHandler::initWithDelegate(CCTouchDelegate *pDelegate, int nPriority, bool bSwallow)
-{
-    if (CCTouchHandler::initWithDelegate(pDelegate, nPriority))
-    {
-        m_pClaimedTouches = new NSMutableSet();
-        m_bSwallowsTouches = bSwallow;
-
-        /*
-        if( [aDelegate respondsToSelector:@selector(ccTouchBegan:withEvent:)] )
-        	enabledSelectors_ |= ccTouchSelectorBeganBit;
-        if( [aDelegate respondsToSelector:@selector(ccTouchMoved:withEvent:)] )
-        	enabledSelectors_ |= ccTouchSelectorMovedBit;
-        if( [aDelegate respondsToSelector:@selector(ccTouchEnded:withEvent:)] )
-        	enabledSelectors_ |= ccTouchSelectorEndedBit;
-        if( [aDelegate respondsToSelector:@selector(ccTouchCancelled:withEvent:)] )
-        	enabledSelectors_ |= ccTouchSelectorCancelledBit;
-        */
-        return true;
-    }
-
-    return false;
-}
-
-CCTargetedTouchHandler::~CCTargetedTouchHandler(void)
-{
-    CC_SAFE_RELEASE(m_pClaimedTouches);
-}
-}//namespace   cocos2d
+/****************************************************************************
+Copyright (c) 2010-2011 cocos2d-x.org
+Copyright (c) 2009      Valentin Milea
+
+http://www.cocos2d-x.org
+
+Permission is hereby granted, free of charge, to any person obtaining a copy
+of this software and associated documentation files (the "Software"), to deal
+in the Software without restriction, including without limitation the rights
+to use, copy, modify, merge, publish, distribute, sublicense, and/or sell
+copies of the Software, and to permit persons to whom the Software is
+furnished to do so, subject to the following conditions:
+
+The above copyright notice and this permission notice shall be included in
+all copies or substantial portions of the Software.
+
+THE SOFTWARE IS PROVIDED "AS IS", WITHOUT WARRANTY OF ANY KIND, EXPRESS OR
+IMPLIED, INCLUDING BUT NOT LIMITED TO THE WARRANTIES OF MERCHANTABILITY,
+FITNESS FOR A PARTICULAR PURPOSE AND NONINFRINGEMENT. IN NO EVENT SHALL THE
+AUTHORS OR COPYRIGHT HOLDERS BE LIABLE FOR ANY CLAIM, DAMAGES OR OTHER
+LIABILITY, WHETHER IN AN ACTION OF CONTRACT, TORT OR OTHERWISE, ARISING FROM,
+OUT OF OR IN CONNECTION WITH THE SOFTWARE OR THE USE OR OTHER DEALINGS IN
+THE SOFTWARE.
+****************************************************************************/
+
+#include "CCTouchHandler.h"
+#include "ccMacros.h"
+
+namespace   cocos2d {
+
+CCTouchDelegate* CCTouchHandler::getDelegate(void)
+{
+	return m_pDelegate;
+}
+
+void CCTouchHandler::setDelegate(CCTouchDelegate *pDelegate)
+{
+	if (pDelegate)
+	{
+		pDelegate->keep();
+    }
+
+    if (m_pDelegate)
+    {
+        m_pDelegate->destroy();
+    }
+	m_pDelegate = pDelegate;
+}
+
+int CCTouchHandler::getPriority(void)
+{
+	return m_nPriority;
+}
+
+void CCTouchHandler::setPriority(int nPriority)
+{
+	m_nPriority = nPriority;
+}
+
+int CCTouchHandler::getEnabledSelectors(void)
+{
+	return m_nEnabledSelectors;
+}
+
+void CCTouchHandler::setEnalbedSelectors(int nValue)
+{
+	m_nEnabledSelectors = nValue;
+}
+
+CCTouchHandler* CCTouchHandler::handlerWithDelegate(CCTouchDelegate *pDelegate, int nPriority)
+{
+	CCTouchHandler *pHandler = new CCTouchHandler();
+
+	if (pHandler)
+	{
+		if (pHandler->initWithDelegate(pDelegate, nPriority))
+		{
+			pHandler->autorelease();
+		}
+		else
+		{
+			CC_SAFE_RELEASE_NULL(pHandler);
+		}
+	}
+	
+	return pHandler;
+}
+
+bool CCTouchHandler::initWithDelegate(CCTouchDelegate *pDelegate, int nPriority)
+{
+	CCAssert(pDelegate != NULL, "touch delegate should not be null");
+
+	m_pDelegate = pDelegate; pDelegate->keep();
+	m_nPriority = nPriority;
+	m_nEnabledSelectors = 0;
+
+	return true;
+}
+
+CCTouchHandler::~CCTouchHandler(void)
+{
+	if (m_pDelegate)
+	{
+		m_pDelegate->destroy();
+	}   
+}
+
+// implementation of CCStandardTouchHandler
+bool CCStandardTouchHandler::initWithDelegate(CCTouchDelegate *pDelegate, int nPriority)
+{
+	if (CCTouchHandler::initWithDelegate(pDelegate, nPriority))
+	{
+		/*
+		 * we can not do this in c++
+		if( [del respondsToSelector:@selector(ccTouchesBegan:withEvent:)] )
+			enabledSelectors_ |= ccTouchSelectorBeganBit;
+		if( [del respondsToSelector:@selector(ccTouchesMoved:withEvent:)] )
+			enabledSelectors_ |= ccTouchSelectorMovedBit;
+		if( [del respondsToSelector:@selector(ccTouchesEnded:withEvent:)] )
+			enabledSelectors_ |= ccTouchSelectorEndedBit;
+		if( [del respondsToSelector:@selector(ccTouchesCancelled:withEvent:)] )
+			enabledSelectors_ |= ccTouchSelectorCancelledBit;
+		*/
+
+		return true;
+	}
+
+	return false;
+}
+
+CCStandardTouchHandler* CCStandardTouchHandler::handlerWithDelegate(CCTouchDelegate *pDelegate, int nPriority)
+{
+	CCStandardTouchHandler* pHandler = new CCStandardTouchHandler();
+
+	if (pHandler)
+	{
+		if (pHandler->initWithDelegate(pDelegate, nPriority))
+		{
+			pHandler->autorelease();
+		}
+		else
+		{
+			CC_SAFE_RELEASE_NULL(pHandler);
+		}
+	}
+
+	return pHandler;
+}
+
+// implementation of CCTargetedTouchHandler
+
+bool CCTargetedTouchHandler::isSwallowsTouches(void)
+{
+	return m_bSwallowsTouches;
+}
+
+void CCTargetedTouchHandler::setSwallowsTouches(bool bSwallowsTouches)
+{
+	m_bSwallowsTouches = bSwallowsTouches;
+}
+
+NSMutableSet* CCTargetedTouchHandler::getClaimedTouches(void)
+{
+	return m_pClaimedTouches;
+}
+
+CCTargetedTouchHandler* CCTargetedTouchHandler::handlerWithDelegate(CCTouchDelegate *pDelegate, int nPriority, bool bSwallow)
+{
+	CCTargetedTouchHandler *pHandler = new CCTargetedTouchHandler();
+	if (pHandler)
+	{
+		if (pHandler->initWithDelegate(pDelegate, nPriority, bSwallow))
+		{
+			pHandler->autorelease();
+		}
+		else
+		{
+			CC_SAFE_RELEASE_NULL(pHandler);
+		}
+	}
+
+	return pHandler;
+}
+
+bool CCTargetedTouchHandler::initWithDelegate(CCTouchDelegate *pDelegate, int nPriority, bool bSwallow)
+{
+	if (CCTouchHandler::initWithDelegate(pDelegate, nPriority))
+	{
+		m_pClaimedTouches = new NSMutableSet();
+		m_bSwallowsTouches = bSwallow;
+
+		/*
+		if( [aDelegate respondsToSelector:@selector(ccTouchBegan:withEvent:)] )
+			enabledSelectors_ |= ccTouchSelectorBeganBit;
+		if( [aDelegate respondsToSelector:@selector(ccTouchMoved:withEvent:)] )
+			enabledSelectors_ |= ccTouchSelectorMovedBit;
+		if( [aDelegate respondsToSelector:@selector(ccTouchEnded:withEvent:)] )
+			enabledSelectors_ |= ccTouchSelectorEndedBit;
+		if( [aDelegate respondsToSelector:@selector(ccTouchCancelled:withEvent:)] )
+			enabledSelectors_ |= ccTouchSelectorCancelledBit;
+		*/
+		return true;
+	}
+
+	return false;
+}
+
+CCTargetedTouchHandler::~CCTargetedTouchHandler(void)
+{
+	CC_SAFE_RELEASE(m_pClaimedTouches);
+}
+}//namespace   cocos2d 