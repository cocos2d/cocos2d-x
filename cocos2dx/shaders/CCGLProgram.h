--- conflicted
+++ resolved
@@ -115,19 +115,15 @@
      * @lua NA
      */
     bool initWithVertexShaderByteArray(const GLchar* vShaderByteArray, const GLchar* fShaderByteArray);
-<<<<<<< HEAD
 
 #if (CC_TARGET_PLATFORM == CC_PLATFORM_WINRT) || (CC_TARGET_PLATFORM == CC_PLATFORM_WP8)
     /** Initializes the CCGLProgram with precompiled shader program */
     bool initWithPrecompiledProgramByteArray(const GLchar* shaderByteArray, GLint length);
 #endif
-    /** Initializes the CCGLProgram with a vertex and fragment with contents of filenames */
-=======
     /** Initializes the CCGLProgram with a vertex and fragment with contents of filenames 
      * @js  init
      * @lua NA
      */
->>>>>>> 6f829b5d
     bool initWithVertexShaderFilename(const char* vShaderFilename, const char* fShaderFilename);
     /**  It will add a new attribute to the shader 
      * @lua NA
