/****************************************************************************
Copyright (c) 2010-2012 cocos2d-x.org
Copyright (c) 2011      Ricardo Quesada
Copyright (c) 2011      Zynga Inc.

http://www.cocos2d-x.org

Permission is hereby granted, free of charge, to any person obtaining a copy
of this software and associated documentation files (the "Software"), to deal
in the Software without restriction, including without limitation the rights
to use, copy, modify, merge, publish, distribute, sublicense, and/or sell
copies of the Software, and to permit persons to whom the Software is
furnished to do so, subject to the following conditions:

The above copyright notice and this permission notice shall be included in
all copies or substantial portions of the Software.

THE SOFTWARE IS PROVIDED "AS IS", WITHOUT WARRANTY OF ANY KIND, EXPRESS OR
IMPLIED, INCLUDING BUT NOT LIMITED TO THE WARRANTIES OF MERCHANTABILITY,
FITNESS FOR A PARTICULAR PURPOSE AND NONINFRINGEMENT. IN NO EVENT SHALL THE
AUTHORS OR COPYRIGHT HOLDERS BE LIABLE FOR ANY CLAIM, DAMAGES OR OTHER
LIABILITY, WHETHER IN AN ACTION OF CONTRACT, TORT OR OTHERWISE, ARISING FROM,
OUT OF OR IN CONNECTION WITH THE SOFTWARE OR THE USE OR OTHER DEALINGS IN
THE SOFTWARE.
****************************************************************************/

#ifndef __CCSHADERCACHE_H__
#define __CCSHADERCACHE_H__

#include "cocoa/CCDictionary.h"

NS_CC_BEGIN

class CCGLProgram;

/**
 * @addtogroup shaders
 * @{
 */

/** CCShaderCache
 Singleton that stores manages GL shaders
 @since v2.0
 */
class CC_DLL CCShaderCache : public CCObject 
{
public:
    /**
     * @js ctor
     */
    CCShaderCache();
    /**
     * @js NA
     * @lua NA
     */
    virtual ~CCShaderCache();
    /** returns the shared instance 
     *  @js getInstance
     */
    static CCShaderCache* sharedShaderCache();

    /** purges the cache. It releases the retained instance. */
    static void purgeSharedShaderCache();

    /** loads the default shaders */
    void loadDefaultShaders();
    
    /** reload the default shaders */
    void reloadDefaultShaders();

<<<<<<< HEAD
#if (CC_TARGET_PLATFORM == CC_PLATFORM_WINRT) || (CC_TARGET_PLATFORM == CC_PLATFORM_WP8)
     /** loads the default precompiled shaders */
    void loadDefaultPrecompiledShaders();

     /** reload the default precompiled shaders */
    void reloadDefaultPrecompiledShaders();
#endif

    /** returns a GL program for a given key */
=======
    /** returns a GL program for a given key 
     *  @js getProgram
     */
>>>>>>> 6f829b5d
    CCGLProgram * programForKey(const char* key);

    /** adds a CCGLProgram to the cache for a given name */
    void addProgram(CCGLProgram* program, const char* key);

private:
    bool init();
    void loadDefaultShader(CCGLProgram *program, int type);
#if (CC_TARGET_PLATFORM == CC_PLATFORM_WINRT) || (CC_TARGET_PLATFORM == CC_PLATFORM_WP8)
    void loadDefaultPrecompiledShader(CCGLProgram *program, int type);
#endif
    CCDictionary* m_pPrograms;

};

// end of shaders group
/// @}

NS_CC_END

#endif /* __CCSHADERCACHE_H__ */<|MERGE_RESOLUTION|>--- conflicted
+++ resolved
@@ -68,7 +68,6 @@
     /** reload the default shaders */
     void reloadDefaultShaders();
 
-<<<<<<< HEAD
 #if (CC_TARGET_PLATFORM == CC_PLATFORM_WINRT) || (CC_TARGET_PLATFORM == CC_PLATFORM_WP8)
      /** loads the default precompiled shaders */
     void loadDefaultPrecompiledShaders();
@@ -77,12 +76,9 @@
     void reloadDefaultPrecompiledShaders();
 #endif
 
-    /** returns a GL program for a given key */
-=======
     /** returns a GL program for a given key 
      *  @js getProgram
      */
->>>>>>> 6f829b5d
     CCGLProgram * programForKey(const char* key);
 
     /** adds a CCGLProgram to the cache for a given name */
