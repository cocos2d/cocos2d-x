/****************************************************************************
Copyright (c) 2010-2011 cocos2d-x.org
Copyright (C) 2008      Apple Inc. All Rights Reserved.

http://www.cocos2d-x.org

Permission is hereby granted, free of charge, to any person obtaining a copy
of this software and associated documentation files (the "Software"), to deal
in the Software without restriction, including without limitation the rights
to use, copy, modify, merge, publish, distribute, sublicense, and/or sell
copies of the Software, and to permit persons to whom the Software is
furnished to do so, subject to the following conditions:

The above copyright notice and this permission notice shall be included in
all copies or substantial portions of the Software.

THE SOFTWARE IS PROVIDED "AS IS", WITHOUT WARRANTY OF ANY KIND, EXPRESS OR
IMPLIED, INCLUDING BUT NOT LIMITED TO THE WARRANTIES OF MERCHANTABILITY,
FITNESS FOR A PARTICULAR PURPOSE AND NONINFRINGEMENT. IN NO EVENT SHALL THE
AUTHORS OR COPYRIGHT HOLDERS BE LIABLE FOR ANY CLAIM, DAMAGES OR OTHER
LIABILITY, WHETHER IN AN ACTION OF CONTRACT, TORT OR OTHERWISE, ARISING FROM,
OUT OF OR IN CONNECTION WITH THE SOFTWARE OR THE USE OR OTHER DEALINGS IN
THE SOFTWARE.
****************************************************************************/

#ifndef __CCTEXTURE2D_H__
#define __CCTEXTURE2D_H__

#include <string>
#include "CCObject.h"
#include "CCGeometry.h"
#include "ccTypes.h"

namespace   cocos2d {
class CCImage;

//CONSTANTS:

/** @typedef CCTexture2DPixelFormat
Possible texture pixel formats
*/
typedef enum {
    kCCTexture2DPixelFormat_Automatic = 0,
    //! 32-bit texture: RGBA8888
    kCCTexture2DPixelFormat_RGBA8888,
    //! 24-bit texture: RGBA888
    kCCTexture2DPixelFormat_RGB888,
    //! 16-bit texture without Alpha channel
    kCCTexture2DPixelFormat_RGB565,
    //! 8-bit textures used as masks
    kCCTexture2DPixelFormat_A8,
    //! 8-bit intensity texture
    kCCTexture2DPixelFormat_I8,
    //! 16-bit textures used as masks
    kCCTexture2DPixelFormat_AI88,
    //! 16-bit textures: RGBA4444
    kCCTexture2DPixelFormat_RGBA4444,
    //! 16-bit textures: RGB5A1
    kCCTexture2DPixelFormat_RGB5A1,
    //! 4-bit PVRTC-compressed texture: PVRTC4
    kCCTexture2DPixelFormat_PVRTC4,
    //! 2-bit PVRTC-compressed texture: PVRTC2
    kCCTexture2DPixelFormat_PVRTC2,

    //! Default texture format: RGBA8888
    kCCTexture2DPixelFormat_Default = kCCTexture2DPixelFormat_RGBA8888,

    // backward compatibility stuff
    kTexture2DPixelFormat_Automatic = kCCTexture2DPixelFormat_Automatic,
    kTexture2DPixelFormat_RGBA8888 = kCCTexture2DPixelFormat_RGBA8888,
    kTexture2DPixelFormat_RGB888 = kCCTexture2DPixelFormat_RGB888,
    kTexture2DPixelFormat_RGB565 = kCCTexture2DPixelFormat_RGB565,
    kTexture2DPixelFormat_A8 = kCCTexture2DPixelFormat_A8,
    kTexture2DPixelFormat_RGBA4444 = kCCTexture2DPixelFormat_RGBA4444,
    kTexture2DPixelFormat_RGB5A1 = kCCTexture2DPixelFormat_RGB5A1,
    kTexture2DPixelFormat_Default = kCCTexture2DPixelFormat_Default

} CCTexture2DPixelFormat;

/**
Extension to set the Min / Mag filter
*/
typedef struct _ccTexParams {
    GLuint	minFilter;
    GLuint	magFilter;
    GLuint	wrapS;
    GLuint	wrapT;
} ccTexParams;

//CLASS INTERFACES:

/** @brief CCTexture2D class.
* This class allows to easily create OpenGL 2D textures from images, text or raw data.
* The created CCTexture2D object will always have power-of-two dimensions.
* Depending on how you create the CCTexture2D object, the actual image area of the texture might be smaller than the texture dimensions i.e. "contentSize" != (pixelsWide, pixelsHigh) and (maxS, maxT) != (1.0, 1.0).
* Be aware that the content of the generated textures will be upside-down!
*/
class CC_DLL CCTexture2D : public CCObject
{
    /** pixel format of the texture */
    CC_PROPERTY_READONLY(CCTexture2DPixelFormat, m_ePixelFormat, PixelFormat)
    /** width in pixels */
    CC_PROPERTY_READONLY(unsigned int, m_uPixelsWide, PixelsWide)
    /** hight in pixels */
    CC_PROPERTY_READONLY(unsigned int, m_uPixelsHigh, PixelsHigh)

    /** texture name */
    CC_PROPERTY_READONLY(GLuint, m_uName, Name)

    /** content size */
    CC_PROPERTY_READONLY_PASS_BY_REF(CCSize, m_tContentSize, ContentSizeInPixels)
    /** texture max S */
    CC_PROPERTY(GLfloat, m_fMaxS, MaxS)
    /** texture max T */
    CC_PROPERTY(GLfloat, m_fMaxT, MaxT)
    /** whether or not the texture has their Alpha premultiplied */
    CC_PROPERTY_READONLY(bool, m_bHasPremultipliedAlpha, HasPremultipliedAlpha);

public:
    CCTexture2D();
    virtual ~CCTexture2D();

    char * description(void);

    /** These functions are needed to create mutable textures */
    void releaseData(void *data);
    void* keepData(void *data, unsigned int length);

    /** Intializes with a texture2d with data */
    bool initWithData(const void* data, CCTexture2DPixelFormat pixelFormat, unsigned int pixelsWide, unsigned int pixelsHigh, const CCSize& contentSize);

    /**
    Drawing extensions to make it easy to draw basic quads using a CCTexture2D object.
    These functions require GL_TEXTURE_2D and both GL_VERTEX_ARRAY and GL_TEXTURE_COORD_ARRAY client states to be enabled.
    */
    /** draws a texture at a given point */
    void drawAtPoint(const CCPoint& point);
    /** draws a texture inside a rect */
    void drawInRect(const CCRect& rect);

    /**
    Extensions to make it easy to create a CCTexture2D object from an image file.
    Note that RGBA type textures will have their alpha premultiplied - use the blending mode (GL_ONE, GL_ONE_MINUS_SRC_ALPHA).
    */
    /** Initializes a texture from a UIImage object */
    bool initWithImage(CCImage * uiImage);

    /**
    Extensions to make it easy to create a CCTexture2D object from a string of text.
    Note that the generated textures are of type A8 - use the blending mode (GL_SRC_ALPHA, GL_ONE_MINUS_SRC_ALPHA).
    */
    /** Initializes a texture from a string with dimensions, alignment, font name and font size */
    bool initWithString(const char *text, const CCSize& dimensions, CCTextAlignment alignment, const char *fontName, float fontSize);
    /** Initializes a texture from a string with font name and font size */
    bool initWithString(const char *text, const char *fontName, float fontSize);

    /** returns the content size of the texture in points */
    CCSize getContentSize(void);

#ifdef CC_SUPPORT_PVRTC
    /**
    Extensions to make it easy to create a CCTexture2D object from a PVRTC file
    Note that the generated textures don't have their alpha premultiplied - use the blending mode (GL_SRC_ALPHA, GL_ONE_MINUS_SRC_ALPHA).
    */
    /** Initializes a texture from a PVRTC buffer */
    bool initWithPVRTCData(const void *data, int level, int bpp, bool hasAlpha, int length, CCTexture2DPixelFormat pixelFormat);
#endif // CC_SUPPORT_PVRTC

    /** Initializes a texture from a PVR file */
    bool initWithPVRFile(const char* file);

    /** sets the min filter, mag filter, wrap s and wrap t texture parameters.
    If the texture size is NPOT (non power of 2), then in can only use GL_CLAMP_TO_EDGE in GL_TEXTURE_WRAP_{S,T}.
    @since v0.8
    */
    void setTexParameters(ccTexParams* texParams);

    /** sets antialias texture parameters:
    - GL_TEXTURE_MIN_FILTER = GL_LINEAR
    - GL_TEXTURE_MAG_FILTER = GL_LINEAR

    @since v0.8
    */
    void setAntiAliasTexParameters();

    /** sets alias texture parameters:
    - GL_TEXTURE_MIN_FILTER = GL_NEAREST
    - GL_TEXTURE_MAG_FILTER = GL_NEAREST

    @since v0.8
    */
    void setAliasTexParameters();


    /** Generates mipmap images for the texture.
    It only works if the texture size is POT (power of 2).
    @since v0.99.0
    */
    void generateMipmap();

<<<<<<< HEAD
    /** returns the bits-per-pixel of the in-memory OpenGL texture
    @since v1.0
    */
    unsigned int bitsPerPixelForFormat();


    void setPVRImagesHavePremultipliedAlpha(bool haveAlphaPremultiplied);

    /** sets the default pixel format for UIImages that contains alpha channel.
    If the UIImage contains alpha channel, then the options are:
    - generate 32-bit textures: kCCTexture2DPixelFormat_RGBA8888 (default one)
    - generate 24-bit textures: kCCTexture2DPixelFormat_RGB888
    - generate 16-bit textures: kCCTexture2DPixelFormat_RGBA4444
    - generate 16-bit textures: kCCTexture2DPixelFormat_RGB5A1
    - generate 16-bit textures: kCCTexture2DPixelFormat_RGB565
    - generate 8-bit textures: kCCTexture2DPixelFormat_A8 (only use it if you use just 1 color)

    How does it work ?
    - If the image is an RGBA (with Alpha) then the default pixel format will be used (it can be a 8-bit, 16-bit or 32-bit texture)
    - If the image is an RGB (without Alpha) then an RGB565 or RGB888 texture will be used (16-bit texture)

    @since v0.8
    */
    static void setDefaultAlphaPixelFormat(CCTexture2DPixelFormat format);

    /** returns the alpha pixel format
    @since v0.8
    */
    static CCTexture2DPixelFormat defaultAlphaPixelFormat();
=======
	/** returns the bits-per-pixel of the in-memory OpenGL texture
	@since v1.0
	*/
    unsigned int bitsPerPixelForFormat();  
    
	/** sets the default pixel format for UIImagescontains alpha channel.
	If the UIImage contains alpha channel, then the options are:
	- generate 32-bit textures: kCCTexture2DPixelFormat_RGBA8888 (default one)
	- generate 24-bit textures: kCCTexture2DPixelFormat_RGB888
	- generate 16-bit textures: kCCTexture2DPixelFormat_RGBA4444
	- generate 16-bit textures: kCCTexture2DPixelFormat_RGB5A1
	- generate 16-bit textures: kCCTexture2DPixelFormat_RGB565
	- generate 8-bit textures: kCCTexture2DPixelFormat_A8 (only use it if you use just 1 color)

	How does it work ?
	- If the image is an RGBA (with Alpha) then the default pixel format will be used (it can be a 8-bit, 16-bit or 32-bit texture)
	- If the image is an RGB (without Alpha) then an RGB565 or RGB888 texture will be used (16-bit texture)

	@since v0.8
	*/
	static void setDefaultAlphaPixelFormat(CCTexture2DPixelFormat format);

	/** returns the alpha pixel format
	@since v0.8
	*/
	static CCTexture2DPixelFormat defaultAlphaPixelFormat();
>>>>>>> c91251ce

	/** treats (or not) PVR files as if they have alpha premultiplied.
	 Since it is impossible to know at runtime if the PVR images have the alpha channel premultiplied, it is
	 possible load them as if they have (or not) the alpha channel premultiplied.
	 
	 By default it is disabled.
	 
	 @since v0.99.5
	 */
	static void PVRImagesHavePremultipliedAlpha(bool haveAlphaPremultiplied);

private:
    bool initPremultipliedATextureWithImage(CCImage * image, unsigned int pixelsWide, unsigned int pixelsHigh);

    // By default PVR images are treated as if they don't have the alpha channel premultiplied
    bool m_bPVRHaveAlphaPremultiplied;

};
}//namespace   cocos2d

#endif //__CCTEXTURE2D_H__
<|MERGE_RESOLUTION|>--- conflicted
+++ resolved
@@ -40,40 +40,40 @@
 Possible texture pixel formats
 */
 typedef enum {
-    kCCTexture2DPixelFormat_Automatic = 0,
-    //! 32-bit texture: RGBA8888
-    kCCTexture2DPixelFormat_RGBA8888,
-    //! 24-bit texture: RGBA888
-    kCCTexture2DPixelFormat_RGB888,
-    //! 16-bit texture without Alpha channel
-    kCCTexture2DPixelFormat_RGB565,
-    //! 8-bit textures used as masks
-    kCCTexture2DPixelFormat_A8,
-    //! 8-bit intensity texture
-    kCCTexture2DPixelFormat_I8,
-    //! 16-bit textures used as masks
-    kCCTexture2DPixelFormat_AI88,
-    //! 16-bit textures: RGBA4444
-    kCCTexture2DPixelFormat_RGBA4444,
-    //! 16-bit textures: RGB5A1
-    kCCTexture2DPixelFormat_RGB5A1,
-    //! 4-bit PVRTC-compressed texture: PVRTC4
-    kCCTexture2DPixelFormat_PVRTC4,
-    //! 2-bit PVRTC-compressed texture: PVRTC2
-    kCCTexture2DPixelFormat_PVRTC2,
-
-    //! Default texture format: RGBA8888
-    kCCTexture2DPixelFormat_Default = kCCTexture2DPixelFormat_RGBA8888,
-
-    // backward compatibility stuff
-    kTexture2DPixelFormat_Automatic = kCCTexture2DPixelFormat_Automatic,
-    kTexture2DPixelFormat_RGBA8888 = kCCTexture2DPixelFormat_RGBA8888,
-    kTexture2DPixelFormat_RGB888 = kCCTexture2DPixelFormat_RGB888,
-    kTexture2DPixelFormat_RGB565 = kCCTexture2DPixelFormat_RGB565,
-    kTexture2DPixelFormat_A8 = kCCTexture2DPixelFormat_A8,
-    kTexture2DPixelFormat_RGBA4444 = kCCTexture2DPixelFormat_RGBA4444,
-    kTexture2DPixelFormat_RGB5A1 = kCCTexture2DPixelFormat_RGB5A1,
-    kTexture2DPixelFormat_Default = kCCTexture2DPixelFormat_Default
+	kCCTexture2DPixelFormat_Automatic = 0,
+	//! 32-bit texture: RGBA8888
+	kCCTexture2DPixelFormat_RGBA8888,
+	//! 24-bit texture: RGBA888
+	kCCTexture2DPixelFormat_RGB888,
+	//! 16-bit texture without Alpha channel
+	kCCTexture2DPixelFormat_RGB565,
+	//! 8-bit textures used as masks
+	kCCTexture2DPixelFormat_A8,
+	//! 8-bit intensity texture
+	kCCTexture2DPixelFormat_I8,
+	//! 16-bit textures used as masks
+	kCCTexture2DPixelFormat_AI88,
+	//! 16-bit textures: RGBA4444
+	kCCTexture2DPixelFormat_RGBA4444,
+	//! 16-bit textures: RGB5A1
+	kCCTexture2DPixelFormat_RGB5A1,	
+	//! 4-bit PVRTC-compressed texture: PVRTC4
+	kCCTexture2DPixelFormat_PVRTC4,
+	//! 2-bit PVRTC-compressed texture: PVRTC2
+	kCCTexture2DPixelFormat_PVRTC2,
+
+	//! Default texture format: RGBA8888
+	kCCTexture2DPixelFormat_Default = kCCTexture2DPixelFormat_RGBA8888,
+
+	// backward compatibility stuff
+	kTexture2DPixelFormat_Automatic = kCCTexture2DPixelFormat_Automatic,
+	kTexture2DPixelFormat_RGBA8888 = kCCTexture2DPixelFormat_RGBA8888,
+	kTexture2DPixelFormat_RGB888 = kCCTexture2DPixelFormat_RGB888,
+	kTexture2DPixelFormat_RGB565 = kCCTexture2DPixelFormat_RGB565,
+	kTexture2DPixelFormat_A8 = kCCTexture2DPixelFormat_A8,
+	kTexture2DPixelFormat_RGBA4444 = kCCTexture2DPixelFormat_RGBA4444,
+	kTexture2DPixelFormat_RGB5A1 = kCCTexture2DPixelFormat_RGB5A1,
+	kTexture2DPixelFormat_Default = kCCTexture2DPixelFormat_Default
 
 } CCTexture2DPixelFormat;
 
@@ -81,154 +81,123 @@
 Extension to set the Min / Mag filter
 */
 typedef struct _ccTexParams {
-    GLuint	minFilter;
-    GLuint	magFilter;
-    GLuint	wrapS;
-    GLuint	wrapT;
+	GLuint	minFilter;
+	GLuint	magFilter;
+	GLuint	wrapS;
+	GLuint	wrapT;
 } ccTexParams;
 
 //CLASS INTERFACES:
 
 /** @brief CCTexture2D class.
 * This class allows to easily create OpenGL 2D textures from images, text or raw data.
-* The created CCTexture2D object will always have power-of-two dimensions.
+* The created CCTexture2D object will always have power-of-two dimensions. 
 * Depending on how you create the CCTexture2D object, the actual image area of the texture might be smaller than the texture dimensions i.e. "contentSize" != (pixelsWide, pixelsHigh) and (maxS, maxT) != (1.0, 1.0).
 * Be aware that the content of the generated textures will be upside-down!
 */
 class CC_DLL CCTexture2D : public CCObject
 {
-    /** pixel format of the texture */
-    CC_PROPERTY_READONLY(CCTexture2DPixelFormat, m_ePixelFormat, PixelFormat)
-    /** width in pixels */
-    CC_PROPERTY_READONLY(unsigned int, m_uPixelsWide, PixelsWide)
-    /** hight in pixels */
-    CC_PROPERTY_READONLY(unsigned int, m_uPixelsHigh, PixelsHigh)
-
-    /** texture name */
-    CC_PROPERTY_READONLY(GLuint, m_uName, Name)
-
-    /** content size */
-    CC_PROPERTY_READONLY_PASS_BY_REF(CCSize, m_tContentSize, ContentSizeInPixels)
-    /** texture max S */
-    CC_PROPERTY(GLfloat, m_fMaxS, MaxS)
-    /** texture max T */
-    CC_PROPERTY(GLfloat, m_fMaxT, MaxT)
-    /** whether or not the texture has their Alpha premultiplied */
-    CC_PROPERTY_READONLY(bool, m_bHasPremultipliedAlpha, HasPremultipliedAlpha);
+	/** pixel format of the texture */
+	CC_PROPERTY_READONLY(CCTexture2DPixelFormat, m_ePixelFormat, PixelFormat)
+	/** width in pixels */
+	CC_PROPERTY_READONLY(unsigned int, m_uPixelsWide, PixelsWide)
+	/** hight in pixels */
+	CC_PROPERTY_READONLY(unsigned int, m_uPixelsHigh, PixelsHigh)
+
+	/** texture name */
+	CC_PROPERTY_READONLY(GLuint, m_uName, Name)
+
+	/** content size */
+	CC_PROPERTY_READONLY_PASS_BY_REF(CCSize, m_tContentSize, ContentSizeInPixels)
+	/** texture max S */
+	CC_PROPERTY(GLfloat, m_fMaxS, MaxS)
+	/** texture max T */
+	CC_PROPERTY(GLfloat, m_fMaxT, MaxT)
+	/** whether or not the texture has their Alpha premultiplied */
+	CC_PROPERTY_READONLY(bool, m_bHasPremultipliedAlpha, HasPremultipliedAlpha);
 
 public:
-    CCTexture2D();
-    virtual ~CCTexture2D();
-
-    char * description(void);
-
-    /** These functions are needed to create mutable textures */
-    void releaseData(void *data);
-    void* keepData(void *data, unsigned int length);
-
-    /** Intializes with a texture2d with data */
-    bool initWithData(const void* data, CCTexture2DPixelFormat pixelFormat, unsigned int pixelsWide, unsigned int pixelsHigh, const CCSize& contentSize);
-
-    /**
-    Drawing extensions to make it easy to draw basic quads using a CCTexture2D object.
-    These functions require GL_TEXTURE_2D and both GL_VERTEX_ARRAY and GL_TEXTURE_COORD_ARRAY client states to be enabled.
-    */
-    /** draws a texture at a given point */
-    void drawAtPoint(const CCPoint& point);
-    /** draws a texture inside a rect */
-    void drawInRect(const CCRect& rect);
-
-    /**
-    Extensions to make it easy to create a CCTexture2D object from an image file.
-    Note that RGBA type textures will have their alpha premultiplied - use the blending mode (GL_ONE, GL_ONE_MINUS_SRC_ALPHA).
-    */
-    /** Initializes a texture from a UIImage object */
-    bool initWithImage(CCImage * uiImage);
-
-    /**
-    Extensions to make it easy to create a CCTexture2D object from a string of text.
-    Note that the generated textures are of type A8 - use the blending mode (GL_SRC_ALPHA, GL_ONE_MINUS_SRC_ALPHA).
-    */
-    /** Initializes a texture from a string with dimensions, alignment, font name and font size */
-    bool initWithString(const char *text, const CCSize& dimensions, CCTextAlignment alignment, const char *fontName, float fontSize);
-    /** Initializes a texture from a string with font name and font size */
-    bool initWithString(const char *text, const char *fontName, float fontSize);
-
-    /** returns the content size of the texture in points */
-    CCSize getContentSize(void);
-
-#ifdef CC_SUPPORT_PVRTC
-    /**
-    Extensions to make it easy to create a CCTexture2D object from a PVRTC file
-    Note that the generated textures don't have their alpha premultiplied - use the blending mode (GL_SRC_ALPHA, GL_ONE_MINUS_SRC_ALPHA).
-    */
-    /** Initializes a texture from a PVRTC buffer */
+	CCTexture2D();
+	virtual ~CCTexture2D();
+
+	char * description(void);
+
+	/** These functions are needed to create mutable textures */
+	void releaseData(void *data);
+	void* keepData(void *data, unsigned int length);
+
+	/** Intializes with a texture2d with data */
+	bool initWithData(const void* data, CCTexture2DPixelFormat pixelFormat, unsigned int pixelsWide, unsigned int pixelsHigh, const CCSize& contentSize);
+
+	/**
+	Drawing extensions to make it easy to draw basic quads using a CCTexture2D object.
+	These functions require GL_TEXTURE_2D and both GL_VERTEX_ARRAY and GL_TEXTURE_COORD_ARRAY client states to be enabled.
+	*/
+	/** draws a texture at a given point */
+	void drawAtPoint(const CCPoint& point);
+	/** draws a texture inside a rect */
+	void drawInRect(const CCRect& rect);
+
+	/**
+	Extensions to make it easy to create a CCTexture2D object from an image file.
+	Note that RGBA type textures will have their alpha premultiplied - use the blending mode (GL_ONE, GL_ONE_MINUS_SRC_ALPHA).
+	*/
+	/** Initializes a texture from a UIImage object */
+	bool initWithImage(CCImage * uiImage);
+
+	/**
+	Extensions to make it easy to create a CCTexture2D object from a string of text.
+	Note that the generated textures are of type A8 - use the blending mode (GL_SRC_ALPHA, GL_ONE_MINUS_SRC_ALPHA).
+	*/
+	/** Initializes a texture from a string with dimensions, alignment, font name and font size */
+	bool initWithString(const char *text, const CCSize& dimensions, CCTextAlignment alignment, const char *fontName, float fontSize);
+	/** Initializes a texture from a string with font name and font size */
+	bool initWithString(const char *text, const char *fontName, float fontSize);
+
+	/** returns the content size of the texture in points */
+	CCSize getContentSize(void);
+
+#ifdef CC_SUPPORT_PVRTC	
+	/**
+	Extensions to make it easy to create a CCTexture2D object from a PVRTC file
+	Note that the generated textures don't have their alpha premultiplied - use the blending mode (GL_SRC_ALPHA, GL_ONE_MINUS_SRC_ALPHA).
+	*/
+	/** Initializes a texture from a PVRTC buffer */
     bool initWithPVRTCData(const void *data, int level, int bpp, bool hasAlpha, int length, CCTexture2DPixelFormat pixelFormat);
 #endif // CC_SUPPORT_PVRTC
-
+    
     /** Initializes a texture from a PVR file */
-    bool initWithPVRFile(const char* file);
-
-    /** sets the min filter, mag filter, wrap s and wrap t texture parameters.
-    If the texture size is NPOT (non power of 2), then in can only use GL_CLAMP_TO_EDGE in GL_TEXTURE_WRAP_{S,T}.
-    @since v0.8
-    */
-    void setTexParameters(ccTexParams* texParams);
-
-    /** sets antialias texture parameters:
-    - GL_TEXTURE_MIN_FILTER = GL_LINEAR
-    - GL_TEXTURE_MAG_FILTER = GL_LINEAR
-
-    @since v0.8
-    */
-    void setAntiAliasTexParameters();
-
-    /** sets alias texture parameters:
-    - GL_TEXTURE_MIN_FILTER = GL_NEAREST
-    - GL_TEXTURE_MAG_FILTER = GL_NEAREST
-
-    @since v0.8
-    */
-    void setAliasTexParameters();
-
-
-    /** Generates mipmap images for the texture.
-    It only works if the texture size is POT (power of 2).
-    @since v0.99.0
-    */
-    void generateMipmap();
-
-<<<<<<< HEAD
-    /** returns the bits-per-pixel of the in-memory OpenGL texture
-    @since v1.0
-    */
-    unsigned int bitsPerPixelForFormat();
-
-
-    void setPVRImagesHavePremultipliedAlpha(bool haveAlphaPremultiplied);
-
-    /** sets the default pixel format for UIImages that contains alpha channel.
-    If the UIImage contains alpha channel, then the options are:
-    - generate 32-bit textures: kCCTexture2DPixelFormat_RGBA8888 (default one)
-    - generate 24-bit textures: kCCTexture2DPixelFormat_RGB888
-    - generate 16-bit textures: kCCTexture2DPixelFormat_RGBA4444
-    - generate 16-bit textures: kCCTexture2DPixelFormat_RGB5A1
-    - generate 16-bit textures: kCCTexture2DPixelFormat_RGB565
-    - generate 8-bit textures: kCCTexture2DPixelFormat_A8 (only use it if you use just 1 color)
-
-    How does it work ?
-    - If the image is an RGBA (with Alpha) then the default pixel format will be used (it can be a 8-bit, 16-bit or 32-bit texture)
-    - If the image is an RGB (without Alpha) then an RGB565 or RGB888 texture will be used (16-bit texture)
-
-    @since v0.8
-    */
-    static void setDefaultAlphaPixelFormat(CCTexture2DPixelFormat format);
-
-    /** returns the alpha pixel format
-    @since v0.8
-    */
-    static CCTexture2DPixelFormat defaultAlphaPixelFormat();
-=======
+	bool initWithPVRFile(const char* file);
+
+	/** sets the min filter, mag filter, wrap s and wrap t texture parameters.
+	If the texture size is NPOT (non power of 2), then in can only use GL_CLAMP_TO_EDGE in GL_TEXTURE_WRAP_{S,T}.
+	@since v0.8
+	*/
+	void setTexParameters(ccTexParams* texParams);
+
+	/** sets antialias texture parameters:
+	- GL_TEXTURE_MIN_FILTER = GL_LINEAR
+	- GL_TEXTURE_MAG_FILTER = GL_LINEAR
+
+	@since v0.8
+	*/
+	void setAntiAliasTexParameters();
+
+	/** sets alias texture parameters:
+	- GL_TEXTURE_MIN_FILTER = GL_NEAREST
+	- GL_TEXTURE_MAG_FILTER = GL_NEAREST
+
+	@since v0.8
+	*/
+	void setAliasTexParameters();
+
+
+	/** Generates mipmap images for the texture.
+	It only works if the texture size is POT (power of 2).
+	@since v0.99.0
+	*/
+	void generateMipmap();
+
 	/** returns the bits-per-pixel of the in-memory OpenGL texture
 	@since v1.0
 	*/
@@ -255,7 +224,6 @@
 	@since v0.8
 	*/
 	static CCTexture2DPixelFormat defaultAlphaPixelFormat();
->>>>>>> c91251ce
 
 	/** treats (or not) PVR files as if they have alpha premultiplied.
 	 Since it is impossible to know at runtime if the PVR images have the alpha channel premultiplied, it is
@@ -268,12 +236,12 @@
 	static void PVRImagesHavePremultipliedAlpha(bool haveAlphaPremultiplied);
 
 private:
-    bool initPremultipliedATextureWithImage(CCImage * image, unsigned int pixelsWide, unsigned int pixelsHigh);
-
+	bool initPremultipliedATextureWithImage(CCImage * image, unsigned int pixelsWide, unsigned int pixelsHigh);
+    
     // By default PVR images are treated as if they don't have the alpha channel premultiplied
     bool m_bPVRHaveAlphaPremultiplied;
 
 };
-}//namespace   cocos2d
+}//namespace   cocos2d 
 
 #endif //__CCTEXTURE2D_H__
