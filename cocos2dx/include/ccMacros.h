--- conflicted
+++ resolved
@@ -1,92 +1,92 @@
-/****************************************************************************
-Copyright (c) 2010-2011 cocos2d-x.org
-Copyright (c) 2008-2010 Ricardo Quesada
-Copyright (c) 2011      Zynga Inc.
-
-http://www.cocos2d-x.org
-
-Permission is hereby granted, free of charge, to any person obtaining a copy
-of this software and associated documentation files (the "Software"), to deal
-in the Software without restriction, including without limitation the rights
-to use, copy, modify, merge, publish, distribute, sublicense, and/or sell
-copies of the Software, and to permit persons to whom the Software is
-furnished to do so, subject to the following conditions:
-
-The above copyright notice and this permission notice shall be included in
-all copies or substantial portions of the Software.
-
-THE SOFTWARE IS PROVIDED "AS IS", WITHOUT WARRANTY OF ANY KIND, EXPRESS OR
-IMPLIED, INCLUDING BUT NOT LIMITED TO THE WARRANTIES OF MERCHANTABILITY,
-FITNESS FOR A PARTICULAR PURPOSE AND NONINFRINGEMENT. IN NO EVENT SHALL THE
-AUTHORS OR COPYRIGHT HOLDERS BE LIABLE FOR ANY CLAIM, DAMAGES OR OTHER
-LIABILITY, WHETHER IN AN ACTION OF CONTRACT, TORT OR OTHERWISE, ARISING FROM,
-OUT OF OR IN CONNECTION WITH THE SOFTWARE OR THE USE OR OTHER DEALINGS IN
-THE SOFTWARE.
-****************************************************************************/
-
-#ifndef __CCMACROS_H__
-#define __CCMACROS_H__
-
-#ifndef _USE_MATH_DEFINES
-#define _USE_MATH_DEFINES
-#endif
-
-#include "CCCommon.h"
-#include "CCStdC.h"
-
-#ifndef CCAssert
-#define CCAssert(cond, msg)         CC_ASSERT(cond)
-#endif  // CCAssert
-
-#include "ccConfig.h"
-
-/** @def CC_SWAP
-simple macro that swaps 2 variables
-*/
-#define CC_SWAP(x, y, type)	\
-{	type temp = (x);		\
-	x = y; y = temp;		\
-}
-
-
-/** @def CCRANDOM_MINUS1_1
- returns a random float between -1 and 1
- */
-#define CCRANDOM_MINUS1_1() ((2.0f*((float)rand()/RAND_MAX))-1.0f)
-
-/** @def CCRANDOM_0_1
- returns a random float between 0 and 1
- */
-#define CCRANDOM_0_1() ((float)rand()/RAND_MAX)
-
-/** @def CC_DEGREES_TO_RADIANS
- converts degrees to radians
- */
-#define CC_DEGREES_TO_RADIANS(__ANGLE__) ((__ANGLE__) * 0.01745329252f) // PI / 180
-
-/** @def CC_RADIANS_TO_DEGREES
- converts radians to degrees
- */
-#define CC_RADIANS_TO_DEGREES(__ANGLE__) ((__ANGLE__) * 57.29577951f) // PI * 180
-
-#define kCCRepeatForever UINT_MAX -1
-
-/** @def CC_BLEND_SRC
-default gl blend src function. Compatible with premultiplied alpha images.
-*/
-#if CC_OPTIMIZE_BLEND_FUNC_FOR_PREMULTIPLIED_ALPHA
-    #define CC_BLEND_SRC GL_ONE
-    #define CC_BLEND_DST GL_ONE_MINUS_SRC_ALPHA
-#else
-    #define CC_BLEND_SRC GL_SRC_ALPHA
-    #define CC_BLEND_DST GL_ONE_MINUS_SRC_ALPHA
-#endif // ! CC_OPTIMIZE_BLEND_FUNC_FOR_PREMULTIPLIED_ALPHA
-
-/** @def CC_BLEND_DST
- default gl blend dst function. Compatible with premultiplied alpha images.
- */
-#define CC_BLEND_DST GL_ONE_MINUS_SRC_ALPHA
-
+/****************************************************************************
+Copyright (c) 2010-2011 cocos2d-x.org
+Copyright (c) 2008-2010 Ricardo Quesada
+Copyright (c) 2011      Zynga Inc.
+
+http://www.cocos2d-x.org
+
+Permission is hereby granted, free of charge, to any person obtaining a copy
+of this software and associated documentation files (the "Software"), to deal
+in the Software without restriction, including without limitation the rights
+to use, copy, modify, merge, publish, distribute, sublicense, and/or sell
+copies of the Software, and to permit persons to whom the Software is
+furnished to do so, subject to the following conditions:
+
+The above copyright notice and this permission notice shall be included in
+all copies or substantial portions of the Software.
+
+THE SOFTWARE IS PROVIDED "AS IS", WITHOUT WARRANTY OF ANY KIND, EXPRESS OR
+IMPLIED, INCLUDING BUT NOT LIMITED TO THE WARRANTIES OF MERCHANTABILITY,
+FITNESS FOR A PARTICULAR PURPOSE AND NONINFRINGEMENT. IN NO EVENT SHALL THE
+AUTHORS OR COPYRIGHT HOLDERS BE LIABLE FOR ANY CLAIM, DAMAGES OR OTHER
+LIABILITY, WHETHER IN AN ACTION OF CONTRACT, TORT OR OTHERWISE, ARISING FROM,
+OUT OF OR IN CONNECTION WITH THE SOFTWARE OR THE USE OR OTHER DEALINGS IN
+THE SOFTWARE.
+****************************************************************************/
+
+#ifndef __CCMACROS_H__
+#define __CCMACROS_H__
+
+#ifndef _USE_MATH_DEFINES
+#define _USE_MATH_DEFINES
+#endif
+
+#include "CCCommon.h"
+#include "CCStdC.h"
+
+#ifndef CCAssert
+#define CCAssert(cond, msg)         CC_ASSERT(cond)
+#endif  // CCAssert
+
+#include "ccConfig.h"
+
+/** @def CC_SWAP
+simple macro that swaps 2 variables
+*/
+#define CC_SWAP(x, y, type)	\
+{	type temp = (x);		\
+	x = y; y = temp;		\
+}
+
+
+/** @def CCRANDOM_MINUS1_1
+ returns a random float between -1 and 1
+ */
+#define CCRANDOM_MINUS1_1() ((2.0f*((float)rand()/RAND_MAX))-1.0f)
+
+/** @def CCRANDOM_0_1
+ returns a random float between 0 and 1
+ */
+#define CCRANDOM_0_1() ((float)rand()/RAND_MAX)
+
+/** @def CC_DEGREES_TO_RADIANS
+ converts degrees to radians
+ */
+#define CC_DEGREES_TO_RADIANS(__ANGLE__) ((__ANGLE__) * 0.01745329252f) // PI / 180
+
+/** @def CC_RADIANS_TO_DEGREES
+ converts radians to degrees
+ */
+#define CC_RADIANS_TO_DEGREES(__ANGLE__) ((__ANGLE__) * 57.29577951f) // PI * 180
+
+#define kCCRepeatForever UINT_MAX -1
+
+/** @def CC_BLEND_SRC
+default gl blend src function. Compatible with premultiplied alpha images.
+*/
+#if CC_OPTIMIZE_BLEND_FUNC_FOR_PREMULTIPLIED_ALPHA
+    #define CC_BLEND_SRC GL_ONE
+    #define CC_BLEND_DST GL_ONE_MINUS_SRC_ALPHA
+#else
+    #define CC_BLEND_SRC GL_SRC_ALPHA
+    #define CC_BLEND_DST GL_ONE_MINUS_SRC_ALPHA
+#endif // ! CC_OPTIMIZE_BLEND_FUNC_FOR_PREMULTIPLIED_ALPHA
+
+/** @def CC_BLEND_DST
+ default gl blend dst function. Compatible with premultiplied alpha images.
+ */
+#define CC_BLEND_DST GL_ONE_MINUS_SRC_ALPHA
+
 /** @def CC_NODE_DRAW_SETUP
  Helpful macro that setups the GL server state, the correct GL program and sets the Model View Projection matrix
  @since v2.0
@@ -96,7 +96,7 @@
 	ccGLEnable( m_glServerState ); \
 	if (getShaderProgram() != NULL) \
 	{ \
-		getShaderProgram()->use(); \
+		getShaderProgram()->use(); \
 		getShaderProgram()->setUniformForModelViewProjectionMatrix(); \
 	} \
 } while(0)
@@ -113,13 +113,13 @@
 	CCDirector *__director = CCDirector::sharedDirector();		\
 	__director->end();											\
 } while(0)
-
-/** @def CC_CONTENT_SCALE_FACTOR
-On Mac it returns 1;
-On iPhone it returns 2 if RetinaDisplay is On. Otherwise it returns 1
-*/
-#define CC_CONTENT_SCALE_FACTOR() CCDirector::sharedDirector()->getContentScaleFactor()
-
+
+/** @def CC_CONTENT_SCALE_FACTOR
+On Mac it returns 1;
+On iPhone it returns 2 if RetinaDisplay is On. Otherwise it returns 1
+*/
+#define CC_CONTENT_SCALE_FACTOR() CCDirector::sharedDirector()->getContentScaleFactor()
+
 #if (CC_TARGET_PLATFORM == CC_PLATFORM_IOS)
 
 /****************************/
@@ -179,33 +179,33 @@
 #define CC_POINT_POINTS_TO_PIXELS(__points__) __points__
 
 
-#endif // (CC_TARGET_PLATFORM == CC_PLATFORM_IOS)
-
-
-#ifndef FLT_EPSILON
-#define FLT_EPSILON     1.192092896e-07F
-#endif // FLT_EPSILON
-
-#define DISALLOW_COPY_AND_ASSIGN(TypeName) \
-	        TypeName(const TypeName&);\
-			void operator=(const TypeName&)
-
-/**
-Helper marcos which converts 4-byte little/big endian 
-integral number to the machine native number representation
- 
-It should work same as apples CFSwapInt32LittleToHost(..)
-*/
-
-/// when define returns true it means that our architecture uses big endian
-#define CC_HOST_IS_BIG_ENDIAN (bool)(*(unsigned short *)"\0\xff" < 0x100) 
-#define CC_SWAP32(i)  ((i & 0x000000ff) << 24 | (i & 0x0000ff00) << 8 | (i & 0x00ff0000) >> 8 | (i & 0xff000000) >> 24)
-#define CC_SWAP16(i)  ((i & 0x00ff) << 8 | (i &0xff00) >> 8)   
-#define CC_SWAP_INT32_LITTLE_TO_HOST(i) ((CC_HOST_IS_BIG_ENDIAN == true)? CC_SWAP32(i) : (i) )
-#define CC_SWAP_INT16_LITTLE_TO_HOST(i) ((CC_HOST_IS_BIG_ENDIAN == true)? CC_SWAP16(i) : (i) )
-#define CC_SWAP_INT32_BIG_TO_HOST(i)    ((CC_HOST_IS_BIG_ENDIAN == true)? (i) : CC_SWAP32(i) )
-#define CC_SWAP_INT16_BIG_TO_HOST(i)    ((CC_HOST_IS_BIG_ENDIAN == true)? (i):  CC_SWAP16(i) )
-
+#endif // (CC_TARGET_PLATFORM == CC_PLATFORM_IOS)
+
+
+#ifndef FLT_EPSILON
+#define FLT_EPSILON     1.192092896e-07F
+#endif // FLT_EPSILON
+
+#define DISALLOW_COPY_AND_ASSIGN(TypeName) \
+	        TypeName(const TypeName&);\
+			void operator=(const TypeName&)
+
+/**
+Helper marcos which converts 4-byte little/big endian 
+integral number to the machine native number representation
+ 
+It should work same as apples CFSwapInt32LittleToHost(..)
+*/
+
+/// when define returns true it means that our architecture uses big endian
+#define CC_HOST_IS_BIG_ENDIAN (bool)(*(unsigned short *)"\0\xff" < 0x100) 
+#define CC_SWAP32(i)  ((i & 0x000000ff) << 24 | (i & 0x0000ff00) << 8 | (i & 0x00ff0000) >> 8 | (i & 0xff000000) >> 24)
+#define CC_SWAP16(i)  ((i & 0x00ff) << 8 | (i &0xff00) >> 8)   
+#define CC_SWAP_INT32_LITTLE_TO_HOST(i) ((CC_HOST_IS_BIG_ENDIAN == true)? CC_SWAP32(i) : (i) )
+#define CC_SWAP_INT16_LITTLE_TO_HOST(i) ((CC_HOST_IS_BIG_ENDIAN == true)? CC_SWAP16(i) : (i) )
+#define CC_SWAP_INT32_BIG_TO_HOST(i)    ((CC_HOST_IS_BIG_ENDIAN == true)? (i) : CC_SWAP32(i) )
+#define CC_SWAP_INT16_BIG_TO_HOST(i)    ((CC_HOST_IS_BIG_ENDIAN == true)? (i):  CC_SWAP16(i) )
+
 /**********************/
 /** Profiling Macros **/
 /**********************/
@@ -245,7 +245,7 @@
 #define CC_PROFILER_RESET_INSTANCE(__id__, __name__) do {} while(0)
 
 #endif
-
+
 #if !defined(COCOS2D_DEBUG) || COCOS2D_DEBUG == 0
 #define CHECK_GL_ERROR_DEBUG()
 #else
@@ -256,17 +256,13 @@
 			CCLog("OpenGL error 0x%04X in %s %d\n", __error, __FUNCTION__, __LINE__); \
 		} \
 	} while (false)
-#endif
-
+#endif
+
 /** @def CC_INCREMENT_GL_DRAWS_BY_ONE
  Increments the GL Draws counts by one.
  The number of calls per frame are displayed on the screen when the CCDirector's stats are enabled.
  */
-<<<<<<< HEAD
-extern unsigned int CC_DLL g_uNumberOfDraws;
-=======
-extern CC_DLL unsigned int g_uNumberOfDraws;
->>>>>>> f2be939d
+extern unsigned int CC_DLL g_uNumberOfDraws;
 #define CC_INCREMENT_GL_DRAWS(__n__) g_uNumberOfDraws += __n__
 
 /*******************/
@@ -275,6 +271,6 @@
 /** @def CCAnimationFrameDisplayedNotification
  Notification name when a CCSpriteFrame is displayed
  */
-#define CCAnimationFrameDisplayedNotification "CCAnimationFrameDisplayedNotification"
-
+#define CCAnimationFrameDisplayedNotification "CCAnimationFrameDisplayedNotification"
+
 #endif // __CCMACROS_H__