--- conflicted
+++ resolved
@@ -30,14 +30,10 @@
 #include <map>
 #include "CCObject.h"
 #include "ccConfig.h"
-<<<<<<< HEAD
-//#include "LuaEngine.h"
-=======
 
 #if LUA_ENGINE
 #include "CCLuaEngine.h"
 #endif
->>>>>>> a680ba4a
 
 namespace cocos2d
 {
