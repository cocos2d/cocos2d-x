--- conflicted
+++ resolved
@@ -358,15 +358,6 @@
 
     case kCCDirectorProjection3D:
         {
-<<<<<<< HEAD
-//TODO:             // reset the viewport if 3d proj & retina display
-//             if( CC_CONTENT_SCALE_FACTOR() != 1.0f )
-//             {
-//                 glViewport((GLint)-size.width/2, (GLint)-size.height/2, (GLsizei)(size.width * CC_CONTENT_SCALE_FACTOR()), (GLsizei)(size.height * CC_CONTENT_SCALE_FACTOR()) );
-//             }
-
-=======
->>>>>>> 9c52fce5
             float zeye = this->getZEye();
 
             kmMat4 matrixPerspective, matrixLookup;
@@ -378,19 +369,6 @@
             kmMat4PerspectiveProjection( &matrixPerspective, 60, (GLfloat)size.width/size.height, 0.1f, zeye*2);
             // kmMat4PerspectiveProjection( &matrixPerspective, 60, (GLfloat)size.width/size.height, 0.1f, 1500);
 
-<<<<<<< HEAD
-//TODO:         if (m_pobOpenGLView && m_pobOpenGLView->isIpad() && m_pobOpenGLView->getMainScreenScale() > 1.0f)
-//             {
-//                 kmMat4PerspectiveProjection( &matrixPerspective, 60, (GLfloat)size.width/size.height, zeye-size.height/2, zeye+size.height/2);
-//             }
-//             else
-//             {
-//                  kmMat4PerspectiveProjection( &matrixPerspective, 60, (GLfloat)size.width/size.height, 0.5f, 1500);
-//             }
-           
-//            kmMat4PerspectiveProjection( &matrixPerspective, 60, (GLfloat)size.width/size.height, 0.1f, 1500);
-=======
->>>>>>> 9c52fce5
             kmGLMultMatrix(&matrixPerspective);
 
             kmGLMatrixMode(KM_GL_MODELVIEW);
