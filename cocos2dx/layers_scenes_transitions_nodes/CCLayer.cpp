--- conflicted
+++ resolved
@@ -48,12 +48,8 @@
 , _keyboardEnabled(false)
 , _keypadEnabled(false)
 , _touchPriority(0)
-<<<<<<< HEAD
-, _touchMode(kTouchesAllAtOnce)
+, _touchMode(Layer::TOUCHES_ALL_AT_ONCE)
 , _swallowsTouches(true)
-=======
-, _touchMode(Layer::TOUCHES_ALL_AT_ONCE)
->>>>>>> a871233f
 {
     _ignoreAnchorPointForPosition = true;
     setAnchorPoint(Point(0.5f, 0.5f));
@@ -190,17 +186,18 @@
 
 void Layer::setSwallowsTouches(bool swallowsTouches)
 {
-	if (_swallowsTouches != swallowsTouches)
-	{
-		_swallowsTouches = swallowsTouches;
+    if (_swallowsTouches != swallowsTouches)
+    {
+        _swallowsTouches = swallowsTouches;
         
-		if( _touchEnabled)
-        {
-			setTouchEnabled(false);
-			setTouchEnabled(true);
-		}
-	}
-}
+        if( _touchEnabled)
+        {
+            setTouchEnabled(false);
+            setTouchEnabled(true);
+        }
+    }
+}
+
 
 int Layer::getTouchPriority() const
 {
