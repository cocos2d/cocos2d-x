--- conflicted
+++ resolved
@@ -175,18 +175,8 @@
         CCNotificationObserver* observer = (CCNotificationObserver*) obj;
         if (!observer)
             continue;
-        
-<<<<<<< HEAD
-        if (!strcmp(name,observer->getName()) && (observer->getSender() == sender || observer->getSender() == NULL || sender == NULL))
-            observer->performSelector(sender);
-    }
-
-    if (m_scriptHandler)
-    {
-        CCScriptEngineProtocol* engine = CCScriptEngineManager::sharedManager()->getScriptEngine();
-        engine->executeNotificationEvent(this, name);
-=======
-        if (!strcmp(name,observer->getName()) && (observer->getObject() == object || observer->getObject() == NULL || object == NULL))
+
+        if (!strcmp(name,observer->getName()) && (observer->getObject() == object || observer->getObject() == NULL || sender == NULL))
         {
             if (0 != observer->getHandler())
             {
@@ -195,10 +185,9 @@
             }
             else
             {
-                observer->performSelector(object);
+                observer->performSelector(sender);
             }
         }
->>>>>>> bb9dc62e
     }
 }
 
