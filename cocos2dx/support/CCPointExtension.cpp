/****************************************************************************
Copyright (c) 2010-2011 cocos2d-x.org
Copyright (c) 2007      Scott Lembcke
Copyright (c) 2010      Lam Pham

http://www.cocos2d-x.org

Permission is hereby granted, free of charge, to any person obtaining a copy
of this software and associated documentation files (the "Software"), to deal
in the Software without restriction, including without limitation the rights
to use, copy, modify, merge, publish, distribute, sublicense, and/or sell
copies of the Software, and to permit persons to whom the Software is
furnished to do so, subject to the following conditions:

The above copyright notice and this permission notice shall be included in
all copies or substantial portions of the Software.

THE SOFTWARE IS PROVIDED "AS IS", WITHOUT WARRANTY OF ANY KIND, EXPRESS OR
IMPLIED, INCLUDING BUT NOT LIMITED TO THE WARRANTIES OF MERCHANTABILITY,
FITNESS FOR A PARTICULAR PURPOSE AND NONINFRINGEMENT. IN NO EVENT SHALL THE
AUTHORS OR COPYRIGHT HOLDERS BE LIABLE FOR ANY CLAIM, DAMAGES OR OTHER
LIABILITY, WHETHER IN AN ACTION OF CONTRACT, TORT OR OTHERWISE, ARISING FROM,
OUT OF OR IN CONNECTION WITH THE SOFTWARE OR THE USE OR OTHER DEALINGS IN
THE SOFTWARE.
****************************************************************************/

#include "CCPointExtension.h"
#include "ccMacros.h" // FLT_EPSILON
#include <stdio.h>
namespace   cocos2d {

#define kCCPointEpsilon FLT_EPSILON

CGFloat
ccpLength(const CCPoint& v)
{
	return sqrtf(ccpLengthSQ(v));
}

CGFloat
ccpDistance(const CCPoint& v1, const CCPoint& v2)
{
	return ccpLength(ccpSub(v1, v2));
}

CCPoint
ccpNormalize(const CCPoint& v)
{
	return ccpMult(v, 1.0f/ccpLength(v));
}

CCPoint
ccpForAngle(const CGFloat a)
{
	return ccp(cosf(a), sinf(a));
}

CGFloat
ccpToAngle(const CCPoint& v)
{
	return atan2f(v.y, v.x);
}

CCPoint ccpLerp(const CCPoint& a, const CCPoint& b, float alpha)
{
	return ccpAdd(ccpMult(a, 1.f - alpha), ccpMult(b, alpha));
}

float clampf(float value, float min_inclusive, float max_inclusive)
{
	if (min_inclusive > max_inclusive) {
<<<<<<< HEAD
		float ftmp;
		ftmp = min_inclusive;
		min_inclusive = max_inclusive;
		max_inclusive = ftmp;
=======
        CC_SWAP(min_inclusive, max_inclusive, float);
>>>>>>> 845f6d00
	}
	return value < min_inclusive ? min_inclusive : value < max_inclusive? value : max_inclusive;
}

CCPoint ccpClamp(const CCPoint& p, const CCPoint& min_inclusive, const CCPoint& max_inclusive)
{
	return ccp(clampf(p.x,min_inclusive.x,max_inclusive.x), clampf(p.y, min_inclusive.y, max_inclusive.y));
}

CCPoint ccpFromSize(const CCSize& s)
{
	return ccp(s.width, s.height);
}

CCPoint ccpCompOp(const CCPoint& p, float (*opFunc)(float))
{
	return ccp(opFunc(p.x), opFunc(p.y));
}

bool ccpFuzzyEqual(const CCPoint& a, const CCPoint& b, float var)
{
	if(a.x - var <= b.x && b.x <= a.x + var)
		if(a.y - var <= b.y && b.y <= a.y + var)
			return true;
	return false;
}

CCPoint ccpCompMult(const CCPoint& a, const CCPoint& b)
{
	return ccp(a.x * b.x, a.y * b.y);
}

float ccpAngleSigned(const CCPoint& a, const CCPoint& b)
{
	CCPoint a2 = ccpNormalize(a);
    CCPoint b2 = ccpNormalize(b);
	float angle = atan2f(a2.x * b2.y - a2.y * b2.x, ccpDot(a2, b2));
	if( fabs(angle) < kCCPointEpsilon ) return 0.f;
	return angle;
}

CCPoint ccpRotateByAngle(const CCPoint& v, const CCPoint& pivot, float angle)
{
	CCPoint r = ccpSub(v, pivot);
    float cosa = cosf(angle), sina = sinf(angle);
	float t = r.x;
    r.x = t*cosa - r.y*sina + pivot.x;
    r.y = t*sina + r.y*cosa + pivot.y;
	return r;
}


bool ccpSegmentIntersect(const CCPoint& A, const CCPoint& B, const CCPoint& C, const CCPoint& D)
{
    float S, T;

    if( ccpLineIntersect(A, B, C, D, &S, &T )
        && (S >= 0.0f && S <= 1.0f && T >= 0.0f && T <= 1.0f) )
        return true;

    return false;
}

CCPoint ccpIntersectPoint(const CCPoint& A, const CCPoint& B, const CCPoint& C, const CCPoint& D)
{
    float S, T;

    if( ccpLineIntersect(A, B, C, D, &S, &T) )
    {
        // Point of intersection
        CCPoint P;
        P.x = A.x + S * (B.x - A.x);
        P.y = A.y + S * (B.y - A.y);
        return P;
    }

    return CCPointZero;
}

bool ccpLineIntersect(const CCPoint& A, const CCPoint& B, 
					  const CCPoint& C, const CCPoint& D,
					  float *S, float *T)
{
    // FAIL: Line undefined
    if ( (A.x==B.x && A.y==B.y) || (C.x==D.x && C.y==D.y) )
    {
        return false;
    }
    const float BAx = B.x - A.x;
    const float BAy = B.y - A.y;
    const float DCx = D.x - C.x;
    const float DCy = D.y - C.y;
    const float ACx = A.x - C.x;
    const float ACy = A.y - C.y;

    const float denom = DCy*BAx - DCx*BAy;

    *S = DCx*ACy - DCy*ACx;
    *T = BAx*ACy - BAy*ACx;

    if (denom == 0)
    {
        if (*S == 0 || *T == 0)
        { 
            // Lines incident
            return true;   
        }
        // Lines parallel and not incident
        return false;
    }

    *S = *S / denom;
    *T = *T / denom;

    // Point of intersection
    // CGPoint P;
    // P.x = A.x + *S * (B.x - A.x);
    // P.y = A.y + *S * (B.y - A.y);

    return true;
}

float ccpAngle(const CCPoint& a, const CCPoint& b)
{
	float angle = acosf(ccpDot(ccpNormalize(a), ccpNormalize(b)));
	if( fabs(angle) < kCCPointEpsilon ) return 0.f;
	return angle;
}
}//namespace   cocos2d <|MERGE_RESOLUTION|>--- conflicted
+++ resolved
@@ -69,14 +69,7 @@
 float clampf(float value, float min_inclusive, float max_inclusive)
 {
 	if (min_inclusive > max_inclusive) {
-<<<<<<< HEAD
-		float ftmp;
-		ftmp = min_inclusive;
-		min_inclusive = max_inclusive;
-		max_inclusive = ftmp;
-=======
         CC_SWAP(min_inclusive, max_inclusive, float);
->>>>>>> 845f6d00
 	}
 	return value < min_inclusive ? min_inclusive : value < max_inclusive? value : max_inclusive;
 }
