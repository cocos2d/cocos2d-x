/****************************************************************************
Copyright (c) 2010-2012 cocos2d-x.org
Copyright (c) 2011      Erawppa
http://www.cocos2d-x.org

Permission is hereby granted, free of charge, to any person obtaining a copy
of this software and associated documentation files (the "Software"), to deal
in the Software without restriction, including without limitation the rights
to use, copy, modify, merge, publish, distribute, sublicense, and/or sell
copies of the Software, and to permit persons to whom the Software is
furnished to do so, subject to the following conditions:

The above copyright notice and this permission notice shall be included in
all copies or substantial portions of the Software.

THE SOFTWARE IS PROVIDED "AS IS", WITHOUT WARRANTY OF ANY KIND, EXPRESS OR
IMPLIED, INCLUDING BUT NOT LIMITED TO THE WARRANTIES OF MERCHANTABILITY,
FITNESS FOR A PARTICULAR PURPOSE AND NONINFRINGEMENT. IN NO EVENT SHALL THE
AUTHORS OR COPYRIGHT HOLDERS BE LIABLE FOR ANY CLAIM, DAMAGES OR OTHER
LIABILITY, WHETHER IN AN ACTION OF CONTRACT, TORT OR OTHERWISE, ARISING FROM,
OUT OF OR IN CONNECTION WITH THE SOFTWARE OR THE USE OR OTHER DEALINGS IN
THE SOFTWARE.
****************************************************************************/

#ifndef __CCNOTIFICATIONCENTER_H__
#define __CCNOTIFICATIONCENTER_H__

#include "cocoa/CCObject.h"
#include "cocoa/CCArray.h"

NS_CC_BEGIN

class CC_DLL CCNotificationCenter : public CCObject
{
public:
    /** CCNotificationCenter constructor */
    CCNotificationCenter();

    /** CCNotificationCenter destructor */
    ~CCNotificationCenter();
    
    /** Gets the single instance of CCNotificationCenter. */
    static CCNotificationCenter *sharedNotificationCenter(void);

    /** Destroys the single instance of CCNotificationCenter. */
    static void purgeNotificationCenter(void);

    /** @brief Adds an observer for the specified target.
     *  @param target The target which wants to observe notification events.
     *  @param selector The callback function which will be invoked when the specified notification event was posted.
     *  @param name The name of this notification.
     *  @param sender The object whose notifications the target wants to receive. Only notifications sent by this sender are delivered to the target. NULL means that the sender is not used to decide whether to deliver the notification to target.
     */
    void addObserver(CCObject *target, 
                     SEL_CallFuncO selector,
                     const char *name,
                     CCObject *sender);

    /** @brief Removes the observer by the specified target and name.
     *  @param target The target of this notification.
     *  @param name The name of this notification. 
     */
    void removeObserver(CCObject *target,const char *name);
    
    /** @brief Removes all notifications registered by this target
     *  @param target The target of this notification.
     *  @returns the number of observers removed
     */
    int removeAllObservers(CCObject *target);

    /** @brief Registers one hander for script binding.
     *  @note Only supports Lua Binding now.
     *  @param handler The lua handler.
     */
    void registerScriptObserver(CCObject *target,int handler,const char* name);

    /** Unregisters script observer */
    void unregisterScriptObserver(CCObject *target,const char* name);
    
    /** @brief Posts one notification event by name.
     *  @param name The name of this notification.
     */
    void postNotification(const char *name);

    /** @brief Posts one notification event by name.
     *  @param name The name of this notification.
     *  @param sender The object posting the notification. Can be NULL
     */
    void postNotification(const char *name, CCObject *sender);
    
    /** @brief Gets script handler.
     *  @note Only supports Lua Binding now.
     *  @return The script handle.
     */
    inline int getScriptHandler() { return m_scriptHandler; };
    
    /** @brief Gets observer script handler.
     *  @param name The name of this notification.
     *  @return The observer script handle.
     */
    int getObserverHandlerByName(const char* name);
private:
    // internal functions

    // Check whether the observer exists by the specified target and name.
    bool observerExisted(CCObject *target,const char *name, CCObject *sender);
    
    // variables
    //
    CCArray *m_observers;
    int     m_scriptHandler;
};

class CC_DLL CCNotificationObserver : public CCObject
{
public:
    /** @brief CCNotificationObserver constructor
     *  @param target The target which wants to observer notification events.
     *  @param selector The callback function which will be invoked when the specified notification event was posted.
     *  @param name The name of this notification.
     *  @param sender The object whose notifications the target wants to receive. Only notifications sent by this sender are delivered to the target. NULL means that the sender is not used to decide whether to deliver the notification to target.
     */
    CCNotificationObserver(CCObject *target, 
                           SEL_CallFuncO selector,
                           const char *name,
                           CCObject *sender);

    /** CCNotificationObserver destructor function */
    ~CCNotificationObserver();      
    
    /** Invokes the callback function of this observer */
    void performSelector(CCObject *sender);
private:
    CC_PROPERTY_READONLY(CCObject *, m_target, Target);
    CC_PROPERTY_READONLY(SEL_CallFuncO, m_selector, Selector);
    CC_PROPERTY_READONLY(char *, m_name, Name);
<<<<<<< HEAD
    CC_PROPERTY_READONLY(CCObject *, m_sender, Sender);
=======
    CC_PROPERTY_READONLY(CCObject *, m_object, Object);
    CC_PROPERTY(int, m_nHandler,Handler);
>>>>>>> bb9dc62e
};

NS_CC_END

#endif//__CCNOTIFICATIONCENTER_H__<|MERGE_RESOLUTION|>--- conflicted
+++ resolved
@@ -134,12 +134,8 @@
     CC_PROPERTY_READONLY(CCObject *, m_target, Target);
     CC_PROPERTY_READONLY(SEL_CallFuncO, m_selector, Selector);
     CC_PROPERTY_READONLY(char *, m_name, Name);
-<<<<<<< HEAD
     CC_PROPERTY_READONLY(CCObject *, m_sender, Sender);
-=======
-    CC_PROPERTY_READONLY(CCObject *, m_object, Object);
     CC_PROPERTY(int, m_nHandler,Handler);
->>>>>>> bb9dc62e
 };
 
 NS_CC_END
