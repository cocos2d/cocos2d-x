--- conflicted
+++ resolved
@@ -1154,11 +1154,7 @@
 				);
 				SDKROOT = iphoneos;
 				TARGETED_DEVICE_FAMILY = "1,2";
-<<<<<<< HEAD
-				USER_HEADER_SEARCH_PATHS = "$(inherited) $(SRCROOT)/../../cocos2d-x/cocos/platform/ios $(SRCROOT)/../../cocos2d-x/external/curl/include/ios";
-=======
 				USER_HEADER_SEARCH_PATHS = "$(inherited) $(SRCROOT)/../../cocos2d-x/cocos/platform/ios $(_COCOS_HEADER_IOS_BEGIN) $(_COCOS_HEADER_IOS_END)";
->>>>>>> c4e47ed3
 				VALID_ARCHS = "arm64 armv7";
 			};
 			name = Debug;
@@ -1189,11 +1185,7 @@
 				);
 				SDKROOT = iphoneos;
 				TARGETED_DEVICE_FAMILY = "1,2";
-<<<<<<< HEAD
-				USER_HEADER_SEARCH_PATHS = "$(inherited) $(SRCROOT)/../../cocos2d-x/cocos/platform/ios $(SRCROOT)/../../cocos2d-x/external/curl/include/ios";
-=======
 				USER_HEADER_SEARCH_PATHS = "$(inherited) $(SRCROOT)/../../cocos2d-x/cocos/platform/ios $(_COCOS_HEADER_IOS_BEGIN) $(_COCOS_HEADER_IOS_END)";
->>>>>>> c4e47ed3
 				VALID_ARCHS = "arm64 armv7";
 			};
 			name = Release;
