--- conflicted
+++ resolved
@@ -1,63 +1,3 @@
-<<<<<<< HEAD
-/****************************************************************************
-Copyright (c) 2011 cocos2d-x.org
-
-http://www.cocos2d-x.org
-
-Permission is hereby granted, free of charge, to any person obtaining a copy
-of this software and associated documentation files (the "Software"), to deal
-in the Software without restriction, including without limitation the rights
-to use, copy, modify, merge, publish, distribute, sublicense, and/or sell
-copies of the Software, and to permit persons to whom the Software is
-furnished to do so, subject to the following conditions:
-
-The above copyright notice and this permission notice shall be included in
-all copies or substantial portions of the Software.
-
-THE SOFTWARE IS PROVIDED "AS IS", WITHOUT WARRANTY OF ANY KIND, EXPRESS OR
-IMPLIED, INCLUDING BUT NOT LIMITED TO THE WARRANTIES OF MERCHANTABILITY,
-FITNESS FOR A PARTICULAR PURPOSE AND NONINFRINGEMENT. IN NO EVENT SHALL THE
-AUTHORS OR COPYRIGHT HOLDERS BE LIABLE FOR ANY CLAIM, DAMAGES OR OTHER
-LIABILITY, WHETHER IN AN ACTION OF CONTRACT, TORT OR OTHERWISE, ARISING FROM,
-OUT OF OR IN CONNECTION WITH THE SOFTWARE OR THE USE OR OTHER DEALINGS IN
-THE SOFTWARE.
-****************************************************************************/
-#ifndef __LUA_ENGINE_H__
-#define __LUA_ENGINE_H__
-
-#include "CCScriptSupport.h"
-#include "cocos2d.h"
-
-class LuaEngine : public cocos2d::CCScriptEngineProtocol
-{
-public:
-	virtual ~LuaEngine();
-
-	// functions for excute touch event
-	virtual bool executeTouchEvent(const char *pszFuncName, cocos2d::CCTouch *pTouch);
-	virtual bool executeTouchesEvent(const char *pszFuncName, cocos2d::CCSet *pTouches);
-
-	// functions for CCCallFuncX
-	virtual bool executeCallFunc(const char *pszFuncName);
-	virtual bool executeCallFuncN(const char *pszFuncName, cocos2d::CCNode *pNode);
-	virtual bool executeCallFuncND(const char *pszFuncName, cocos2d::CCNode *pNode, void *pData);
-	virtual bool executeCallFunc0(const char *pszFuncName, cocos2d::CCObject *pObject);
-
-	// excute a script function without params
-	virtual int executeFuction(const char *pszFuncName);
-	// excute a script file
-	virtual bool executeScriptFile(const char* pszFileName);
-	// excute script from string
-	virtual bool executeString(const char* pszCodes);
-
-	// execute a schedule function
-	virtual bool executeSchedule(const char* pszFuncName, cocos2d::ccTime t);
-    // add a search path  
-    virtual bool addSearchPath(const char* pszPath);
-};
-
-#endif // __LUA_ENGINE_H__
-=======
 /****************************************************************************
 Copyright (c) 2011 cocos2d-x.org
 
@@ -178,5 +118,4 @@
     std::map<int, int> m_refIDMap;
 };
 
-#endif // __LUA_ENGINE_H__
->>>>>>> da0c6394
+#endif // __LUA_ENGINE_H__