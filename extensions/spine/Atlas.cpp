/*******************************************************************************
 * Copyright (c) 2013, Esoteric Software
 * All rights reserved.
 * 
 * Redistribution and use in source and binary forms, with or without
 * modification, are permitted provided that the following conditions are met:
 * 
 * 1. Redistributions of source code must retain the above copyright notice, this
 *    list of conditions and the following disclaimer.
 * 2. Redistributions in binary form must reproduce the above copyright notice,
 *    this list of conditions and the following disclaimer in the documentation
 *    and/or other materials provided with the distribution.
 * 
 * THIS SOFTWARE IS PROVIDED BY THE COPYRIGHT HOLDERS AND CONTRIBUTORS "AS IS" AND
 * ANY EXPRESS OR IMPLIED WARRANTIES, INCLUDING, BUT NOT LIMITED TO, THE IMPLIED
 * WARRANTIES OF MERCHANTABILITY AND FITNESS FOR A PARTICULAR PURPOSE ARE
 * DISCLAIMED. IN NO EVENT SHALL THE COPYRIGHT OWNER OR CONTRIBUTORS BE LIABLE FOR
 * ANY DIRECT, INDIRECT, INCIDENTAL, SPECIAL, EXEMPLARY, OR CONSEQUENTIAL DAMAGES
 * (INCLUDING, BUT NOT LIMITED TO, PROCUREMENT OF SUBSTITUTE GOODS OR SERVICES;
 * LOSS OF USE, DATA, OR PROFITS; OR BUSINESS INTERRUPTION) HOWEVER CAUSED AND
 * ON ANY THEORY OF LIABILITY, WHETHER IN CONTRACT, STRICT LIABILITY, OR TORT
 * (INCLUDING NEGLIGENCE OR OTHERWISE) ARISING IN ANY WAY OUT OF THE USE OF THIS
 * SOFTWARE, EVEN IF ADVISED OF THE POSSIBILITY OF SUCH DAMAGE.
 ******************************************************************************/

#include <spine/Atlas.h>
#include <ctype.h>
#include <spine/extension.h>

namespace cocos2d { namespace extension {

AtlasPage* AtlasPage_create (const char* name) {
	AtlasPage* self = NEW(AtlasPage);
	MALLOC_STR(self->name, name);
	return self;
}

void AtlasPage_dispose (AtlasPage* self) {
	_AtlasPage_disposeTexture(self);
	FREE(self->name);
	FREE(self);
}

/**/

AtlasRegion* AtlasRegion_create () {
	return NEW(AtlasRegion) ;
}

void AtlasRegion_dispose (AtlasRegion* self) {
	FREE(self->name);
	FREE(self->splits);
	FREE(self->pads);
	FREE(self);
}

/**/

typedef struct {
	const char* begin;
	const char* end;
} Str;

static void trim (Str* str) {
	while (isspace(*str->begin) && str->begin < str->end)
		(str->begin)++;
	if (str->begin == str->end) return;
	str->end--;
	while (isspace(*str->end) && str->end >= str->begin)
		str->end--;
	str->end++;
}

/* Tokenize string without modification. Returns 0 on failure. */
static int readLine (const char* begin, const char* end, Str* str) {
	static const char* nextStart;
	if (begin) {
		nextStart = begin;
		return 1;
	}
	if (nextStart == end) return 0;
	str->begin = nextStart;

	/* Find next delimiter. */
	while (nextStart != end && *nextStart != '\n')
		nextStart++;

	str->end = nextStart;
	trim(str);

	if (nextStart != end) nextStart++;
	return 1;
}

/* Moves str->begin past the first occurence of c. Returns 0 on failure. */
static int beginPast (Str* str, char c) {
	const char* begin = str->begin;
	while (1) {
		char lastSkippedChar = *begin;
		if (begin == str->end) return 0;
		begin++;
		if (lastSkippedChar == c) break;
	}
	str->begin = begin;
	return 1;
}

/* Returns 0 on failure. */
static int readValue (const char* end, Str* str) {
	readLine(0, end, str);
	if (!beginPast(str, ':')) return 0;
	trim(str);
	return 1;
}

/* Returns the number of tuple values read (2, 4, or 0 for failure). */
static int readTuple (const char* end, Str tuple[]) {
	int i;
<<<<<<< HEAD
	Str str;
=======
	Str str = {NULL};
>>>>>>> bb9dc62e
	readLine(0, end, &str);
	if (!beginPast(&str, ':')) return 0;

	for (i = 0; i < 3; ++i) {
		tuple[i].begin = str.begin;
		if (!beginPast(&str, ',')) {
			if (i == 0) return 0;
			break;
		}
		tuple[i].end = str.begin - 2;
		trim(&tuple[i]);
	}
	tuple[i].begin = str.begin;
	tuple[i].end = str.end;
	trim(&tuple[i]);
	return i + 1;
}

static char* mallocString (Str* str) {
	int length = str->end - str->begin;
	char* string = MALLOC(char, length + 1);
	memcpy(string, str->begin, length);
	string[length] = '\0';
	return string;
}

static int indexOf (const char** array, int count, Str* str) {
	int length = str->end - str->begin;
	int i;
	for (i = count - 1; i >= 0; i--)
		if (strncmp(array[i], str->begin, length) == 0) return i;
	return -1;
}

static int equals (Str* str, const char* other) {
	return strncmp(other, str->begin, str->end - str->begin) == 0;
}

static int toInt (Str* str) {
	return strtol(str->begin, (char**)&str->end, 10);
}

static Atlas* abortAtlas (Atlas* self) {
	Atlas_dispose(self);
	return 0;
}

static const char* formatNames[] = {"Alpha", "Intensity", "LuminanceAlpha", "RGB565", "RGBA4444", "RGB888", "RGBA8888"};
static const char* textureFilterNames[] = {"Nearest", "Linear", "MipMap", "MipMapNearestNearest", "MipMapLinearNearest",
		"MipMapNearestLinear", "MipMapLinearLinear"};

Atlas* Atlas_readAtlas (const char* begin, int length, const char* dir) {
	int count;
	const char* end = begin + length;
	int dirLength = strlen(dir);
	int needsSlash = dirLength > 0 && dir[dirLength - 1] != '/' && dir[dirLength - 1] != '\\';

	Atlas* self = NEW(Atlas);

	AtlasPage *page = 0;
	AtlasPage *lastPage = 0;
	AtlasRegion *lastRegion = 0;
	Str str;
	Str tuple[4];
	readLine(begin, 0, 0);
	while (readLine(0, end, &str)) {
		if (str.end - str.begin == 0) {
			page = 0;
		} else if (!page) {
			char* name = mallocString(&str);
			char* path = MALLOC(char, dirLength + needsSlash + strlen(name) + 1);
			memcpy(path, dir, dirLength);
			if (needsSlash) path[dirLength] = '/';
			strcpy(path + dirLength + needsSlash, name);

			page = AtlasPage_create(name);
			FREE(name);
			if (lastPage)
				lastPage->next = page;
			else
				self->pages = page;
			lastPage = page;

			if (!readValue(end, &str)) return abortAtlas(self);
			page->format = (AtlasFormat)indexOf(formatNames, 7, &str);

			if (!readTuple(end, tuple)) return abortAtlas(self);
			page->minFilter = (AtlasFilter)indexOf(textureFilterNames, 7, tuple);
			page->magFilter = (AtlasFilter)indexOf(textureFilterNames, 7, tuple + 1);

			if (!readValue(end, &str)) return abortAtlas(self);
			if (!equals(&str, "none")) {
				page->uWrap = *str.begin == 'x' ? ATLAS_REPEAT : (*str.begin == 'y' ? ATLAS_CLAMPTOEDGE : ATLAS_REPEAT);
				page->vWrap = *str.begin == 'x' ? ATLAS_CLAMPTOEDGE : (*str.begin == 'y' ? ATLAS_REPEAT : ATLAS_REPEAT);
			}

			_AtlasPage_createTexture(page, path);
			FREE(path);
		} else {
			AtlasRegion *region = AtlasRegion_create();
			if (lastRegion)
				lastRegion->next = region;
			else
				self->regions = region;
			lastRegion = region;

			region->page = page;
			region->name = mallocString(&str);

			if (!readValue(end, &str)) return abortAtlas(self);
			region->rotate = equals(&str, "true");

			if (readTuple(end, tuple) != 2) return abortAtlas(self);
			region->x = toInt(tuple);
			region->y = toInt(tuple + 1);

			if (readTuple(end, tuple) != 2) return abortAtlas(self);
			region->width = toInt(tuple);
			region->height = toInt(tuple + 1);

			region->u = region->x / (float)page->width;
			region->v = region->y / (float)page->height;
			if (region->rotate) {
				region->u2 = (region->x + region->height) / (float)page->width;
				region->v2 = (region->y + region->width) / (float)page->height;
			} else {
				region->u2 = (region->x + region->width) / (float)page->width;
				region->v2 = (region->y + region->height) / (float)page->height;
			}

			if (!(count = readTuple(end, tuple))) return abortAtlas(self);
			if (count == 4) { /* split is optional */
				region->splits = MALLOC(int, 4);
				region->splits[0] = toInt(tuple);
				region->splits[1] = toInt(tuple + 1);
				region->splits[2] = toInt(tuple + 2);
				region->splits[3] = toInt(tuple + 3);

				if (!(count = readTuple(end, tuple))) return abortAtlas(self);
				if (count == 4) { /* pad is optional, but only present with splits */
					region->pads = MALLOC(int, 4);
					region->pads[0] = toInt(tuple);
					region->pads[1] = toInt(tuple + 1);
					region->pads[2] = toInt(tuple + 2);
					region->pads[3] = toInt(tuple + 3);

					if (!readTuple(end, tuple)) return abortAtlas(self);
				}
			}

			region->originalWidth = toInt(tuple);
			region->originalHeight = toInt(tuple + 1);

			readTuple(end, tuple);
			region->offsetX = toInt(tuple);
			region->offsetY = toInt(tuple + 1);

			if (!readValue(end, &str)) return abortAtlas(self);
			region->index = toInt(&str);
		}
	}

	return self;
}

Atlas* Atlas_readAtlasFile (const char* path) {
	int dirLength;
	char *dir;
	int length;
	const char* data;

	Atlas* atlas = 0;

	/* Get directory from atlas path. */
	const char* lastForwardSlash = strrchr(path, '/');
	const char* lastBackwardSlash = strrchr(path, '\\');
	const char* lastSlash = lastForwardSlash > lastBackwardSlash ? lastForwardSlash : lastBackwardSlash;
	if (lastSlash == path) lastSlash++; /* Never drop starting slash. */
	dirLength = lastSlash ? lastSlash - path : 0;
	dir = MALLOC(char, dirLength + 1);
	memcpy(dir, path, dirLength);
	dir[dirLength] = '\0';

	data = _Util_readFile(path, &length);
	if (data) atlas = Atlas_readAtlas(data, length, dir);

	FREE(data);
	FREE(dir);
	return atlas;
}

void Atlas_dispose (Atlas* self) {
	AtlasRegion* region, *nextRegion;
	AtlasPage* page = self->pages;
	while (page) {
		AtlasPage* nextPage = page->next;
		AtlasPage_dispose(page);
		page = nextPage;
	}

	region = self->regions;
	while (region) {
		nextRegion = region->next;
		AtlasRegion_dispose(region);
		region = nextRegion;
	}

	FREE(self);
}

AtlasRegion* Atlas_findRegion (const Atlas* self, const char* name) {
	AtlasRegion* region = self->regions;
	while (region) {
		if (strcmp(region->name, name) == 0) return region;
		region = region->next;
	}
	return 0;
}

}} // namespace cocos2d { namespace extension {<|MERGE_RESOLUTION|>--- conflicted
+++ resolved
@@ -116,11 +116,7 @@
 /* Returns the number of tuple values read (2, 4, or 0 for failure). */
 static int readTuple (const char* end, Str tuple[]) {
 	int i;
-<<<<<<< HEAD
-	Str str;
-=======
 	Str str = {NULL};
->>>>>>> bb9dc62e
 	readLine(0, end, &str);
 	if (!beginPast(&str, ':')) return 0;
 
