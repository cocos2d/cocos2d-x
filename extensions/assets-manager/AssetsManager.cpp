--- conflicted
+++ resolved
@@ -39,11 +39,7 @@
 
 #include "unzip.h"
 
-<<<<<<< HEAD
 NS_CC_EXT_BEGIN
-=======
-NS_CC_EXT_BEGIN;
->>>>>>> 5e66f5a9
 
 #define VERSION_FILENAME        "version.manifest"
 #define TEMP_MANIFEST_FILENAME  "project.manifest.temp"
