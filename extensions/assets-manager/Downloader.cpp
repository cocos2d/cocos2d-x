/****************************************************************************
 Copyright (c) 2013 cocos2d-x.org
 
 http://www.cocos2d-x.org
 
 Permission is hereby granted, free of charge, to any person obtaining a copy
 of this software and associated documentation files (the "Software"), to deal
 in the Software without restriction, including without limitation the rights
 to use, copy, modify, merge, publish, distribute, sublicense, and/or sell
 copies of the Software, and to permit persons to whom the Software is
 furnished to do so, subject to the following conditions:
 
 The above copyright notice and this permission notice shall be included in
 all copies or substantial portions of the Software.
 
 THE SOFTWARE IS PROVIDED "AS IS", WITHOUT WARRANTY OF ANY KIND, EXPRESS OR
 IMPLIED, INCLUDING BUT NOT LIMITED TO THE WARRANTIES OF MERCHANTABILITY,
 FITNESS FOR A PARTICULAR PURPOSE AND NONINFRINGEMENT. IN NO EVENT SHALL THE
 AUTHORS OR COPYRIGHT HOLDERS BE LIABLE FOR ANY CLAIM, DAMAGES OR OTHER
 LIABILITY, WHETHER IN AN ACTION OF CONTRACT, TORT OR OTHERWISE, ARISING FROM,
 OUT OF OR IN CONNECTION WITH THE SOFTWARE OR THE USE OR OTHER DEALINGS IN
 THE SOFTWARE.
 ****************************************************************************/

#include "Downloader.h"
<<<<<<< HEAD
#include "base/threadpool.hpp"
#include "AssetsManager.h"
=======
>>>>>>> 12d121fd

#include <curl/curl.h>
#include <curl/easy.h>
#include <stdio.h>

NS_CC_EXT_BEGIN

#define USE_THREAD_POOL 0
#define POOL_SIZE 6

#define BUFFER_SIZE         8192
#define MAX_FILENAME        512
#define LOW_SPEED_LIMIT     1L
#define LOW_SPEED_TIME      5L

<<<<<<< HEAD
#define TEMP_EXT            ".temp"
=======
#if USE_THREAD_POOL
#include "base/threadpool.hpp"
#endif
>>>>>>> 12d121fd

#define POOL() static_cast<threadpool::pool*>(this->_threadPool)

static size_t curlWriteFunc(void *ptr, size_t size, size_t nmemb, void *userdata)
{
    FILE *fp = (FILE*)userdata;
    size_t written = fwrite(ptr, size, nmemb, fp);
    return written;
}

static int downloadProgressFunc(Downloader::ProgressData *ptr, double totalToDownload, double nowDownloaded, double totalToUpLoad, double nowUpLoaded)
{
    if (ptr->downloaded != nowDownloaded)
    {
        ptr->downloaded = nowDownloaded;
        
        Downloader::ProgressData data = *ptr;
        
        Director::getInstance()->getScheduler()->performFunctionInCocosThread([=]{
            std::shared_ptr<Downloader> downloader = data.downloader.lock();
            
            if (downloader)
            {
                auto callback = downloader->getProgressCallback();
                if (callback)
                {
                    callback(totalToDownload, nowDownloaded, data.url, data.customId);
                }
            }
            else
            {
                CCLOG("invalid callback.");
            }
        });
    }
    
    return 0;
}


Downloader::Downloader()
: _onError(nullptr)
, _onProgress(nullptr)
, _onSuccess(nullptr)
, _connectionTimeout(0)
{
#if USE_THREAD_POOL
    _threadPool = new threadpool::pool(POOL_SIZE);
#endif
}

Downloader::~Downloader()
{
#if USE_THREAD_POOL
    POOL()->wait();
    delete POOL();
#endif
}

int Downloader::getConnectionTimeout()
{
    return _connectionTimeout;
}

void Downloader::setConnectionTimeout(int timeout)
{
    if (timeout >= 0)
        _connectionTimeout = timeout;
}

void Downloader::notifyError(ErrorCode code, const std::string &msg/* ="" */, const std::string &customId/* ="" */)
{
    std::shared_ptr<Downloader> downloader = shared_from_this();
    Director::getInstance()->getScheduler()->performFunctionInCocosThread([=]{
        Error err;
        err.code = code;
        err.message = msg;
        err.customId = customId;
        if (downloader != nullptr && downloader->_onError != nullptr)
            downloader->_onError(err);
    });
}

std::string Downloader::getFileNameFromUrl(const std::string &srcUrl)
{
    // Find file name and file extension
    std::string filename;
    unsigned long found = srcUrl.find_last_of("/\\");
    if (found != std::string::npos)
        filename = srcUrl.substr(found+1);
    return filename;
}

Downloader::FileDescriptor Downloader::prepareDownload(const std::string &srcUrl, const std::string &storagePath, const std::string &customId)
{
    FileDescriptor desc;
    desc.fp = nullptr;
    
    Error err;
    err.customId = customId;
    
    // Asserts
    // Find file name and file extension
    unsigned long found = storagePath.find_last_of("/\\");
    if (found != std::string::npos)
    {
        desc.name = storagePath.substr(found+1);
        desc.path = storagePath.substr(0, found+1);
    }
    else
    {
        err.code = ErrorCode::INVALID_URL;
        err.message = "Invalid url or filename not exist error: " + srcUrl;
        if (this->_onError) this->_onError(err);
        return desc;
    }
    
    // Create a file to save package.
    const std::string outFileName = storagePath + TEMP_EXT;
    desc.fp = fopen(outFileName.c_str(), "wb");
    if (!desc.fp)
    {
        err.code = ErrorCode::CREATE_FILE;
        err.message = "Can not create file " + outFileName;
        if (this->_onError) this->_onError(err);
    }
    
    return desc;
}

void Downloader::downloadAsync(const std::string &srcUrl, const std::string &storagePath, const std::string &customId/* = ""*/)
{
    FileDescriptor fDesc = prepareDownload(srcUrl, storagePath, customId);
    if (fDesc.fp != nullptr)
    {

#if USE_THREAD_POOL
        POOL()->schedule(std::bind(&Downloader::download, this, srcUrl, fDesc, customId));
#else
        auto t = std::thread(&Downloader::download, this, srcUrl, fDesc, customId);
        t.detach();
#endif
    }
}

void Downloader::downloadSync(const std::string &srcUrl, const std::string &storagePath, const std::string &customId/* = ""*/)
{
    FileDescriptor fDesc = prepareDownload(srcUrl, storagePath, customId);
    if (fDesc.fp != nullptr)
    {
        download(srcUrl, fDesc, customId);
    }
}

void Downloader::batchDownload(const std::unordered_map<std::string, Downloader::DownloadUnit> &units)
{
    for (auto it = units.cbegin(); it != units.cend(); ++it) {
        DownloadUnit unit = it->second;
        std::string srcUrl = unit.srcUrl;
        std::string storagePath = unit.storagePath;
        std::string customId = unit.customId;
        
#if USE_THREAD_POOL
        POOL()->schedule(std::bind(&Downloader::downloadSync, this, srcUrl, storagePath, customId));
#else
        auto t = std::thread(&Downloader::downloadSync, this, srcUrl, storagePath, customId);
        t.detach();
#endif
    }
}

void Downloader::download(const std::string &srcUrl, FileDescriptor fDesc, const std::string &customId)
{
    std::shared_ptr<Downloader> downloader = shared_from_this();

    ProgressData data;
    data.customId = customId;
    data.url = srcUrl;
    data.downloader = downloader;
    data.downloaded = 0;
    
    void *curl = curl_easy_init();
    if (!curl)
    {
        this->notifyError(ErrorCode::CURL_UNINIT, "Can not init curl");
        return;
    }
    
    // Download pacakge
    CURLcode res;
    curl_easy_setopt(curl, CURLOPT_URL, srcUrl.c_str());
    curl_easy_setopt(curl, CURLOPT_WRITEFUNCTION, curlWriteFunc);
    curl_easy_setopt(curl, CURLOPT_WRITEDATA, fDesc.fp);
    curl_easy_setopt(curl, CURLOPT_NOPROGRESS, false);
    curl_easy_setopt(curl, CURLOPT_PROGRESSFUNCTION, downloadProgressFunc);
    curl_easy_setopt(curl, CURLOPT_PROGRESSDATA, &data);
    curl_easy_setopt(curl, CURLOPT_FAILONERROR, true);
    if (_connectionTimeout) curl_easy_setopt(curl, CURLOPT_CONNECTTIMEOUT, _connectionTimeout);
    curl_easy_setopt(curl, CURLOPT_NOSIGNAL, 1L);
    curl_easy_setopt(curl, CURLOPT_LOW_SPEED_LIMIT, LOW_SPEED_LIMIT);
    curl_easy_setopt(curl, CURLOPT_LOW_SPEED_TIME, LOW_SPEED_TIME);
    
    res = curl_easy_perform(curl);
    if (res != CURLE_OK)
    {
        AssetsManager::removeFile(fDesc.path + fDesc.name + TEMP_EXT);
        this->notifyError(ErrorCode::NETWORK, "Error when download file", customId);
    }
    else
    {
        AssetsManager::renameFile(fDesc.path, fDesc.name + TEMP_EXT, fDesc.name);
        Director::getInstance()->getScheduler()->performFunctionInCocosThread([srcUrl, customId, downloader]{
            if (downloader != nullptr && downloader->_onSuccess != nullptr)
                downloader->_onSuccess(srcUrl, customId);
        });
    }
    fclose(fDesc.fp);
    curl_easy_cleanup(curl);
    
}

NS_CC_EXT_END<|MERGE_RESOLUTION|>--- conflicted
+++ resolved
@@ -23,11 +23,7 @@
  ****************************************************************************/
 
 #include "Downloader.h"
-<<<<<<< HEAD
-#include "base/threadpool.hpp"
 #include "AssetsManager.h"
-=======
->>>>>>> 12d121fd
 
 #include <curl/curl.h>
 #include <curl/easy.h>
@@ -35,7 +31,7 @@
 
 NS_CC_EXT_BEGIN
 
-#define USE_THREAD_POOL 0
+#define USE_THREAD_POOL 1
 #define POOL_SIZE 6
 
 #define BUFFER_SIZE         8192
@@ -43,13 +39,11 @@
 #define LOW_SPEED_LIMIT     1L
 #define LOW_SPEED_TIME      5L
 
-<<<<<<< HEAD
 #define TEMP_EXT            ".temp"
-=======
+
 #if USE_THREAD_POOL
 #include "base/threadpool.hpp"
 #endif
->>>>>>> 12d121fd
 
 #define POOL() static_cast<threadpool::pool*>(this->_threadPool)
 
