--- conflicted
+++ resolved
@@ -36,16 +36,8 @@
 #include <unordered_map>
 #include <vector>
 
-namespace cocos2d
-{
-    class EventListenerAssetsManager;
-}
-
-<<<<<<< HEAD
 NS_CC_EXT_BEGIN
 
-=======
->>>>>>> 99d47d22
 /**
  * @brief   This class is used to auto update resources, such as pictures or scripts.
  */
@@ -135,7 +127,6 @@
     void removeFile(const std::string &path);
     
     void renameFile(const std::string &path, const std::string &oldname, const std::string &name);
-<<<<<<< HEAD
     
     void downloadVersion();
     void parseVersion();
@@ -145,17 +136,6 @@
 // TODO: For next version
     //bool uncompress();
     
-=======
-    
-    void downloadVersion();
-    void parseVersion();
-    void downloadManifest();
-    void parseManifest();
-    void startUpdate();
-// TODO: For next version
-    //bool uncompress();
-    
->>>>>>> 99d47d22
     /** @brief Function for destorying the downloaded version file and manifest file
      */
     void destroyDownloadedVersion();
