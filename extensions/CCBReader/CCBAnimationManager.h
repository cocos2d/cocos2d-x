--- conflicted
+++ resolved
@@ -35,17 +35,10 @@
     CCArray *mDocumentCallbackNodes;
     std::string mDocumentControllerName;
     std::string lastCompletedSequenceName;
-<<<<<<< HEAD
-    SEL_CallFunc mAnimationCompleteCallbackFunc;
-    CCObject *mTarget;
-    
-    
-=======
 
     SEL_CallFunc mAnimationCompleteCallbackFunc;
     CCObject *mTarget;
     
->>>>>>> 501f4753
 public:
     CCBAnimationManager();
     ~CCBAnimationManager();
