--- conflicted
+++ resolved
@@ -205,11 +205,7 @@
      *
      * @param LayoutType
      */
-<<<<<<< HEAD
-    void setLayoutType(LayoutType type);
-=======
     virtual void setLayoutType(LayoutType type);
->>>>>>> d3c96539
     
     /**
      * Gets LayoutType.
@@ -218,11 +214,7 @@
      *
      * @return LayoutType
      */
-<<<<<<< HEAD
-    LayoutType getLayoutType() const;
-=======
     virtual LayoutType getLayoutType() const;
->>>>>>> d3c96539
     
     virtual void doLayout();
     
