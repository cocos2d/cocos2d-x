--- conflicted
+++ resolved
@@ -1,499 +1,491 @@
-/****************************************************************************
- Copyright (c) 2013 cocos2d-x.org
- 
- http://www.cocos2d-x.org
- 
- Permission is hereby granted, free of charge, to any person obtaining a copy
- of this software and associated documentation files (the "Software"), to deal
- in the Software without restriction, including without limitation the rights
- to use, copy, modify, merge, publish, distribute, sublicense, and/or sell
- copies of the Software, and to permit persons to whom the Software is
- furnished to do so, subject to the following conditions:
- 
- The above copyright notice and this permission notice shall be included in
- all copies or substantial portions of the Software.
- 
- THE SOFTWARE IS PROVIDED "AS IS", WITHOUT WARRANTY OF ANY KIND, EXPRESS OR
- IMPLIED, INCLUDING BUT NOT LIMITED TO THE WARRANTIES OF MERCHANTABILITY,
- FITNESS FOR A PARTICULAR PURPOSE AND NONINFRINGEMENT. IN NO EVENT SHALL THE
- AUTHORS OR COPYRIGHT HOLDERS BE LIABLE FOR ANY CLAIM, DAMAGES OR OTHER
- LIABILITY, WHETHER IN AN ACTION OF CONTRACT, TORT OR OTHERWISE, ARISING FROM,
- OUT OF OR IN CONNECTION WITH THE SOFTWARE OR THE USE OR OTHER DEALINGS IN
- THE SOFTWARE.
- ****************************************************************************/
-
-#ifndef __UIDRAGPANEL_H__
-#define __UIDRAGPANEL_H__
-
-#include "../../Layouts/Layout.h"
-#include "UIScrollInterface.h"
-
-NS_CC_EXT_BEGIN
-
-/**
- *  drag panel move type
- */
-enum DRAGPANEL_MOVE_TYPE
-{
-    DRAGPANEL_MOVE_TYPE_NONE,
-    DRAGPANEL_MOVE_TYPE_AUTOMOVE,
-    DRAGPANEL_MOVE_TYPE_BOUNCE,
-};
-
-/**
- *  dragpanel berth direction 
- */
-enum DRAGPANEL_BERTH_DIR
-{
-    DRAGPANEL_BERTH_DIR_NONE,
-    DRAGPANEL_BERTH_DIR_LEFTBOTTOM,
-    DRAGPANEL_BERTH_DIR_LFETTOP,
-    DRAGPANEL_BERTH_DIR_RIGHTBOTTOM,
-    DRAGPANEL_BERTH_DIR_RIGHTTOP,
-    DRAGPANEL_BERTH_DIR_LEFT,
-    DRAGPANEL_BERTH_DIR_TOP,
-    DRAGPANEL_BERTH_DIR_RIGHT,
-    DRAGPANEL_BERTH_DIR_BOTTOM,
-};
-
-/**
- *  dragpanel bounce direction
- */
-enum DRAGPANEL_BOUNCE_DIR
-{
-    DRAGPANEL_BOUNCE_DIR_NONE,
-    DRAGPANEL_BOUNCE_DIR_LEFTBOTTOM,
-    DRAGPANEL_BOUNCE_DIR_LEFTTOP,
-    DRAGPANEL_BOUNCE_DIR_RIGHTBOTTOM,
-    DRAGPANEL_BOUNCE_DIR_RIGHTTOP,
-    DRAGPANEL_BOUNCE_DIR_LEFT,
-    DRAGPANEL_BOUNCE_DIR_TOP,
-    DRAGPANEL_BOUNCE_DIR_RIGHT,
-    DRAGPANEL_BOUNCE_DIR_BOTTOM,
-};
-
-typedef enum
-{
-    DRAGPANEL_EVENT_BERTH_LEFTBOTTOM,
-    DRAGPANEL_EVENT_BERTH_LFETTOP,
-    DRAGPANEL_EVENT_BERTH_RIGHTBOTTOM,
-    DRAGPANEL_EVENT_BERTH_RIGHTTOP,
-    DRAGPANEL_EVENT_BERTH_LEFT,
-    DRAGPANEL_EVENT_BERTH_TOP,
-    DRAGPANEL_EVENT_BERTH_RIGHT,
-    DRAGPANEL_EVENT_BERTH_BOTTOM,
-    DRAGPANEL_EVENT_BOUNCE_LEFTBOTTOM,
-    DRAGPANEL_EVENT_BOUNCE_LEFTTOP,
-    DRAGPANEL_EVENT_BOUNCE_RIGHTBOTTOM,
-    DRAGPANEL_EVENT_BOUNCE_RIGHTTOP,
-    DRAGPANEL_EVENT_BOUNCE_LEFT,
-    DRAGPANEL_EVENT_BOUNCE_TOP,
-    DRAGPANEL_EVENT_BOUNCE_RIGHT,
-    DRAGPANEL_EVENT_BOUNCE_BOTTOM,
-}DragPanelEventType;
-
-/**
- *  dragpanel event
- */
-typedef void (CCObject::*SEL_DragPanelEvent)(CCObject*, DragPanelEventType);
-#define dragpaneleventselector(_SELECTOR)(SEL_DragPanelEvent)(&_SELECTOR)
-
-
-/*******Compatible*******/
-/**
- *  dragpanel berth event
- */
-typedef void (CCObject::*SEL_DragPanelBerthToLeftBottomEvent)(CCObject*);
-#define coco_DragPane_BerthToLeftBottom_selector(_SELECTOR) (SEL_DragPanelBerthToLeftBottomEvent)(&_SELECTOR)
-typedef void (CCObject::*SEL_DragPanelBerthToLeftTopEvent)(CCObject*);
-#define coco_DragPanel_BerthToLeftTop_selector(_SELECTOR) (SEL_DragPanelBerthToLeftTopEvent)(&_SELECTOR)
-typedef void (CCObject::*SEL_DragPanelBerthToRightBottomEvent)(CCObject*);
-#define coco_DragPanel_BerthToRightBottom_selector(_SELECTOR) (SEL_DragPanelBerthToRightBottomEvent)(&_SELECTOR)
-typedef void (CCObject::*SEL_DragPanelBerthToRightTopEvent)(CCObject*);
-#define coco_DragPanel_BerthToRightTop_selector(_SELECTOR) (SEL_DragPanelBerthToRightTopEvent)(&_SELECTOR)
-typedef void (CCObject::*SEL_DragPanelBerthToLeftEvent)(CCObject*);
-#define coco_DragPanel_BerthToLeft_selector(_SELECTOR) (SEL_DragPanelBerthToLeftEvent)(&_SELECTOR)
-typedef void (CCObject::*SEL_DragPanelBerthToRightEvent)(CCObject*);
-#define coco_DragPanel_BerthToRight_selector(_SELECTOR) (SEL_DragPanelBerthToRightEvent)(&_SELECTOR)
-typedef void (CCObject::*SEL_DragPanelBerthToTopEvent)(CCObject*);
-#define coco_DragPanel_BerthToTop_selector(_SELECTOR) (SEL_DragPanelBerthToTopEvent)(&_SELECTOR)
-typedef void (CCObject::*SEL_DragPanelBerthToBottomEvent)(CCObject*);
-#define coco_DragPanel_BerthToBottom_selector(_SELECTOR) (SEL_DragPanelBerthToBottomEvent)(&_SELECTOR)
-
-/**
- *  dragpanel bounce event
- */
-typedef void (CCObject::*SEL_DragPanelBounceOverEvent)(CCObject*);
-#define coco_DragPanel_BounceOver_selector(_SELECTOR) (SEL_DragPanelBounceOverEvent)(&_SELECTOR)
-typedef void (CCObject::*SEL_DragPanelBounceToLeftBottomEvent)(CCObject*);
-#define coco_DragPanel_BounceToLeftBottom_selector(_SELECTOR) (SEL_DragPanelBounceToLeftBottomEvent)(&_SELECTOR)
-typedef void (CCObject::*SEL_DragPanelBounceToLeftTopEvent)(CCObject*);
-#define coco_DragPanel_BounceToLeftTop_selector(_SELECTOR) (SEL_DragPanelBounceToLeftTopEvent)(&_SELECTOR)
-typedef void (CCObject::*SEL_DragPanelBounceToRightBottomEvent)(CCObject*);
-#define coco_DragPanel_BounceToRightBottom_selector(_SELECTOR) (SEL_DragPanelBounceToRightBottomEvent)(&_SELECTOR)
-typedef void (CCObject::*SEL_DragPanelBounceToRightTopEvent)(CCObject*);
-#define coco_DragPanel_BounceToRightTop_selector(_SELECTOR) (SEL_DragPanelBounceToRightTopEvent)(&_SELECTOR)
-typedef void (CCObject::*SEL_DragPanelBounceToLeftEvent)(CCObject*);
-#define coco_DragPanel_BounceToLeft_selector(_SELECTOR) (SEL_DragPanelBounceToLeftEvent)(&_SELECTOR)
-typedef void (CCObject::*SEL_DragPanelBounceToTopEvent)(CCObject*);
-#define coco_DragPanel_BounceToTop_selector(_SELECTOR) (SEL_DragPanelBounceToTopEvent)(&_SELECTOR)
-typedef void (CCObject::*SEL_DragPanelBounceToRightEvent)(CCObject*);
-#define coco_DragPanel_BounceToRight_selector(_SELECTOR) (SEL_DragPanelBounceToRightEvent)(&_SELECTOR)
-typedef void (CCObject::*SEL_DragPanelBounceToBottomEvent)(CCObject*);
-#define coco_DragPanel_BounceToBottom_selector(_SELECTOR) (SEL_DragPanelBounceToBottomEvent)(&_SELECTOR)
-
-/**************************/
-
-class UIDragPanel : public Layout, public UIScrollInterface
-{
-public:
-    UIDragPanel();
-    virtual ~UIDragPanel();
-    
-    static UIDragPanel* create();        
-    
-    virtual bool onTouchBegan(const CCPoint &touchPoint);
-    virtual void onTouchMoved(const CCPoint &touchPoint);
-    virtual void onTouchEnded(const CCPoint &touchPoint);
-    virtual void onTouchCancelled(const CCPoint &touchPoint);
-    virtual void onTouchLongClicked(const CCPoint &touchPoint);
-    
-    virtual void update(float dt);
-    
-    /**
-     *  add widget child override
-     */
-    virtual bool addChild(UIWidget* widget);
-    /**
-     *  remove widget child override
-     */
-    virtual bool removeChild(UIWidget* child);
-    /**
-     *  remove all widget children override
-     */
-    virtual void removeAllChildren();
-    /**
-     *  get widget children of inner container
-     */
-    virtual CCArray* getChildren();
-    /* gui mark */
-    /**
-     *  get and set inner container size
-     */
-    const CCSize& getInnerContainerSize() const;
-    void setInnerContainerSize(const CCSize &size);
-    /**
-     *  get and set inner container position
-     */
-    const CCPoint& getInnerContainerPosition() const;    
-    void setInnerContainerPosition(const CCPoint& point, bool animated);
-    /**
-     *  set inner container offset
-     */
-    void setInnerContainerOffset(const CCPoint& offset, bool animated);
-    /**/
-    
-    // auto move
-    /**
-     *  set auto move duration
-     */
-    void setAutoMoveDuration(float duration);
-    /**
-     *  set auto move ease rate
-     */
-    void setAutoMoveEaseRate(float rate);        
-    
-    // berth
-    /**
-     *  get berth or not
-     */
-    bool isBerth();
-    
-    /**
-     *  event
-     */
-    void addEventListener(CCObject* target, SEL_DragPanelEvent selector);
-    
-    /*******Compatible*******/
-    /**
-     *  berth event by direction
-     */
-    void addBerthToLeftBottomEvent(CCObject* target, SEL_DragPanelBerthToLeftBottomEvent selector);
-    void addBerthToLeftTopEvent(CCObject* target, SEL_DragPanelBerthToLeftTopEvent selector);
-    void addBerthToRightBottomEvent(CCObject* target, SEL_DragPanelBerthToRightBottomEvent selector);
-    void addBerthToRightTopEvent(CCObject* target, SEL_DragPanelBerthToRightTopEvent selector);
-    void addBerthToLeftEvent(CCObject* target, SEL_DragPanelBerthToLeftEvent selector);
-    void addBerthToTopEvent(CCObject* target, SEL_DragPanelBerthToTopEvent selector);
-    void addBerthToRightEvent(CCObject* target, SEL_DragPanelBerthToRightEvent selector);
-    void addBerthToBottomEvent(CCObject* target, SEL_DragPanelBerthToBottomEvent selector);
-    /*************************/
-    
-    /**
-     *  get and set bounce enable
-     */
-    bool isBounceEnabled();
-    void setBounceEnabled(bool bounce);
-    /**
-     *  set bounce duration
-     */
-    void setBounceDuratoin(float duration);
-    /**
-     *  set bounce ease rate
-     */
-    void setBounceEaseRate(float rate);
-    /**
-     *  bounce event by dircetion
-     */
-    
-    /*******Compatible*******/
-    void addBounceToLeftBottomEvent(CCObject* target, SEL_DragPanelBounceToLeftBottomEvent selector);
-    void addBounceToLeftTopEvent(CCObject* target, SEL_DragPanelBounceToLeftTopEvent selector);
-    void addBounceToRightBottomEvent(CCObject* target, SEL_DragPanelBounceToRightBottomEvent selector);
-    void addBounceToRightTopEvent(CCObject* target, SEL_DragPanelBounceToRightTopEvent selector);
-    void addBounceToLeftEvent(CCObject* target, SEL_DragPanelBounceToLeftEvent selector);
-    void addBounceToTopEvent(CCObject* target, SEL_DragPanelBounceToTopEvent selector);
-    void addBounceToRightEvent(CCObject* target, SEL_DragPanelBounceToRightEvent selector);
-    void addBounceToBottomEvent(CCObject* target, SEL_DragPanelBounceToBottomEvent selector);
-    /*************************/
-    
-    /**
-     * Gets inner container of dragpanel.
-     *
-     * Inner container is the container of dragpanel's children.
-     *
-     * @return inner container.
-     */
-    Layout* getInnerContainer();
-    
-    /**
-     * Sets LayoutType.
-     *
-     * @see LayoutType
-     *
-     * @param LayoutType
-     */
-<<<<<<< HEAD
-    void setLayoutType(LayoutType type);
-=======
-    virtual void setLayoutType(LayoutType type);
->>>>>>> def03822
-    
-    /**
-     * Gets LayoutType.
-     *
-     * @see LayoutType
-     *
-     * @return LayoutType
-     */
-<<<<<<< HEAD
-    LayoutType getLayoutType() const;
-=======
-    virtual LayoutType getLayoutType() const;
->>>>>>> def03822
-    
-    virtual void doLayout();
-    
-    /**
-     * Returns the "class name" of widget.
-     */
-    virtual const char* getDescription() const;
-    
-protected:
-    virtual bool init();
-    virtual void initRenderer();
-    virtual void releaseResoures();
-    
-    virtual void handlePressLogic(const CCPoint &touchPoint);
-    virtual void handleMoveLogic(const CCPoint &touchPoint);
-    virtual void handleReleaseLogic(const CCPoint &touchPoint);
-    virtual void interceptTouchEvent(int handleState,UIWidget* sender, const CCPoint &touchPoint);
-    /* gui mark */
-//    virtual bool isInScrollDegreeRange(UIWidget* widget);
-    /**/
-    virtual void checkChildInfo(int handleState, UIWidget *sender, const CCPoint &touchPoint);
-//    void updateWidthAndHeight();
-    void recordSlidTime(float dt);
-    
-    /* gui mark */
-    void setInnerContainerOffset(const CCPoint& offset);
-    /**/
-    
-    // check if dragpanel rect contain inner rect
-    bool checkContainInnerRect();
-    
-    // move
-    void moveWithDelta(const CCPoint& delta);
-    
-    // auto move
-    void autoMove();
-    void autoMoveOver();    
-    void startAutoMove();
-    void stopAutoMove();    
-    
-    // berth
-    // check if move to boundary with update
-    bool checkToBoundaryWithDeltaPosition(const CCPoint& delta);
-    
-    // calculate to boundary delta
-    CCPoint calculateToBoundaryDeltaPosition(const CCPoint& paramDelta);
-    
-    // check berth
-    bool checkBerth();
-    
-    // berth event
-    void berthEvent();
-    void berthToLeftEvent();
-    void berthToRightEvent();
-    void berthToTopEvent();
-    void berthToBottomEvent();
-    void berthToLeftBottomEvent();
-    void berthToLeftTopEvent();
-    void berthToRightBottomEvent();
-    void berthToRightTopEvent();
-    
-    // bounce
-    bool checkNeedBounce();
-    void startBounce();
-    void stopBounce();
-    void bounceToCorner();
-    void bounceOver();
-    // bounce event
-    void bounceToLeftBottomEvent();
-    void bounceToRightBottomEvent();
-    void bounceToLeftTopEvent();
-    void bounceToRightTopEvent();
-    void bounceToLeftEvent();
-    void bounceToTopEvent();
-    void bounceToRightEvent();
-    void bounceToBottomEvent();    
-        
-    void actionWithDuration(float duration);
-    bool actionIsDone();
-    void actionStartWithWidget(UIWidget* widget);
-    void actionStep(float dt);
-    void actionUpdate(float dt);
-    void actionStop();
-    void actionDone();
-    void moveByWithDuration(float duration, const CCPoint& deltaPosition);
-    void moveByInit();
-    void moveByUpdate(float t);
-    void moveToWithDuration(float duration, const CCPoint& position);
-    void moveToInit();
-    void moveToUpdate(float t);
-    virtual void onSizeChanged();
-    /*compatible*/
-    /**
-     * These methods will be removed
-     */
-    virtual void setClippingEnable(bool is){setClippingEnabled(is);};
-    /************/
-    virtual void setClippingEnabled(bool able){Layout::setClippingEnabled(able);};
-protected:
-    Layout* m_pInnerContainer;
-    
-    /*
-    DRAGPANEL_DIR m_eDirection;
-    DRAGPANEL_MOVE_DIR m_eMoveDirection;
-     */
-    
-    bool m_bTouchPressed;
-    bool m_bTouchMoved;
-    bool m_bTouchReleased;
-    bool m_bTouchCanceld; // check touch out of drag panel boundary
-    
-    CCPoint m_touchStartNodeSpace;
-    CCPoint m_touchStartWorldSpace;
-    CCPoint m_touchEndWorldSpace;
-    
-    float m_fSlidTime;
-    
-    // move type
-    DRAGPANEL_MOVE_TYPE m_eMoveType;
-    
-    // auto move
-    float m_fAutoMoveDuration;
-    float m_fAutoMoveEaseRate;
-    
-    
-    
-    // berth
-    DRAGPANEL_BERTH_DIR m_eBerthDirection;
-    
-    // bounce
-    bool m_bBounceEnable;
-    DRAGPANEL_BOUNCE_DIR m_eBounceDirection;
-    float m_fBounceDuration;
-    float m_fBounceEaseRate;
-    
-    // event
-    CCObject* m_pEventLister;
-    SEL_DragPanelEvent m_pfnEventSelector;
-    
-    float m_bRunningAction;
-    int m_nActionType;
-    
-    UIWidget* m_pActionWidget;
-    
-    float m_fDuration;
-    float m_elapsed;
-    bool m_bFirstTick;
-    
-    CCPoint m_positionDelta;
-    CCPoint m_startPosition;
-    CCPoint m_previousPosition;
-    
-    CCPoint m_endPosition;
-    
-    /*compatible*/
-    // berth event
-    CCObject* m_pBerthToLeftListener;
-    SEL_DragPanelBerthToLeftEvent m_pfnBerthToLeftSelector;
-    CCObject* m_pBerthToRightListener;
-    SEL_DragPanelBerthToRightEvent m_pfnBerthToRightSelector;
-    CCObject* m_pBerthToTopListener;
-    SEL_DragPanelBerthToTopEvent m_pfnBerthToTopSelector;
-    CCObject* m_pBerthToBottomListener;
-    SEL_DragPanelBerthToBottomEvent m_pfnBerthToBottomSelector;
-    CCObject* m_pBerthToLeftBottomListener;
-    SEL_DragPanelBerthToLeftBottomEvent m_pfnBerthToLeftBottomSelector;
-    CCObject* m_pBerthToLeftTopListener;
-    SEL_DragPanelBerthToLeftTopEvent m_pfnBerthToLeftTopSelector;
-    CCObject* m_pBerthToRightBottomListener;
-    SEL_DragPanelBerthToRightBottomEvent m_pfnBerthToRightBottomSelector;
-    CCObject* m_pBerthToRightTopListener;
-    SEL_DragPanelBerthToRightTopEvent m_pfnBerthToRightTopSelector;
-    /********/
-
-    
-
-    
-    /*compatible*/
-    // bounce event
-    CCObject* m_pBounceOverListener;
-    SEL_DragPanelBounceOverEvent m_pfnBounceOverSelector;
-    CCObject* m_pBounceToLeftBottomListener;
-    SEL_DragPanelBounceToLeftBottomEvent m_pfnBounceToLeftBottomSelector;
-    CCObject* m_pBounceToLeftTopListener;
-    SEL_DragPanelBounceToLeftTopEvent m_pfnBounceToLeftTopSelector;
-    CCObject* m_pBounceToRightBottomListener;
-    SEL_DragPanelBounceToRightBottomEvent m_pfnBounceToRightBottomSelector;
-    CCObject* m_pBounceToRightTopListener;
-    SEL_DragPanelBounceToRightTopEvent m_pfnBounceToRightTopSelector;
-    CCObject* m_pBounceToLeftListener;
-    SEL_DragPanelBounceToLeftEvent m_pfnBounceToLeftSelector;
-    CCObject* m_pBounceToTopListener;
-    SEL_DragPanelBounceToTopEvent m_pfnBounceToTopSelector;
-    CCObject* m_pBounceToRightListener;
-    SEL_DragPanelBounceToRightEvent m_pfnBounceToRightSelector;
-    CCObject* m_pBounceToBottomListener;
-    SEL_DragPanelBounceToBottomEvent m_pfnBounceToBottomSelector;
-    /********/
-    
-    
-    
-
-};
-
-NS_CC_EXT_END
-
-#endif /* defined(__TestCpp__UIDragPanel__) */
+/****************************************************************************
+ Copyright (c) 2013 cocos2d-x.org
+ 
+ http://www.cocos2d-x.org
+ 
+ Permission is hereby granted, free of charge, to any person obtaining a copy
+ of this software and associated documentation files (the "Software"), to deal
+ in the Software without restriction, including without limitation the rights
+ to use, copy, modify, merge, publish, distribute, sublicense, and/or sell
+ copies of the Software, and to permit persons to whom the Software is
+ furnished to do so, subject to the following conditions:
+ 
+ The above copyright notice and this permission notice shall be included in
+ all copies or substantial portions of the Software.
+ 
+ THE SOFTWARE IS PROVIDED "AS IS", WITHOUT WARRANTY OF ANY KIND, EXPRESS OR
+ IMPLIED, INCLUDING BUT NOT LIMITED TO THE WARRANTIES OF MERCHANTABILITY,
+ FITNESS FOR A PARTICULAR PURPOSE AND NONINFRINGEMENT. IN NO EVENT SHALL THE
+ AUTHORS OR COPYRIGHT HOLDERS BE LIABLE FOR ANY CLAIM, DAMAGES OR OTHER
+ LIABILITY, WHETHER IN AN ACTION OF CONTRACT, TORT OR OTHERWISE, ARISING FROM,
+ OUT OF OR IN CONNECTION WITH THE SOFTWARE OR THE USE OR OTHER DEALINGS IN
+ THE SOFTWARE.
+ ****************************************************************************/
+
+#ifndef __UIDRAGPANEL_H__
+#define __UIDRAGPANEL_H__
+
+#include "../../Layouts/Layout.h"
+#include "UIScrollInterface.h"
+
+NS_CC_EXT_BEGIN
+
+/**
+ *  drag panel move type
+ */
+enum DRAGPANEL_MOVE_TYPE
+{
+    DRAGPANEL_MOVE_TYPE_NONE,
+    DRAGPANEL_MOVE_TYPE_AUTOMOVE,
+    DRAGPANEL_MOVE_TYPE_BOUNCE,
+};
+
+/**
+ *  dragpanel berth direction 
+ */
+enum DRAGPANEL_BERTH_DIR
+{
+    DRAGPANEL_BERTH_DIR_NONE,
+    DRAGPANEL_BERTH_DIR_LEFTBOTTOM,
+    DRAGPANEL_BERTH_DIR_LFETTOP,
+    DRAGPANEL_BERTH_DIR_RIGHTBOTTOM,
+    DRAGPANEL_BERTH_DIR_RIGHTTOP,
+    DRAGPANEL_BERTH_DIR_LEFT,
+    DRAGPANEL_BERTH_DIR_TOP,
+    DRAGPANEL_BERTH_DIR_RIGHT,
+    DRAGPANEL_BERTH_DIR_BOTTOM,
+};
+
+/**
+ *  dragpanel bounce direction
+ */
+enum DRAGPANEL_BOUNCE_DIR
+{
+    DRAGPANEL_BOUNCE_DIR_NONE,
+    DRAGPANEL_BOUNCE_DIR_LEFTBOTTOM,
+    DRAGPANEL_BOUNCE_DIR_LEFTTOP,
+    DRAGPANEL_BOUNCE_DIR_RIGHTBOTTOM,
+    DRAGPANEL_BOUNCE_DIR_RIGHTTOP,
+    DRAGPANEL_BOUNCE_DIR_LEFT,
+    DRAGPANEL_BOUNCE_DIR_TOP,
+    DRAGPANEL_BOUNCE_DIR_RIGHT,
+    DRAGPANEL_BOUNCE_DIR_BOTTOM,
+};
+
+typedef enum
+{
+    DRAGPANEL_EVENT_BERTH_LEFTBOTTOM,
+    DRAGPANEL_EVENT_BERTH_LFETTOP,
+    DRAGPANEL_EVENT_BERTH_RIGHTBOTTOM,
+    DRAGPANEL_EVENT_BERTH_RIGHTTOP,
+    DRAGPANEL_EVENT_BERTH_LEFT,
+    DRAGPANEL_EVENT_BERTH_TOP,
+    DRAGPANEL_EVENT_BERTH_RIGHT,
+    DRAGPANEL_EVENT_BERTH_BOTTOM,
+    DRAGPANEL_EVENT_BOUNCE_LEFTBOTTOM,
+    DRAGPANEL_EVENT_BOUNCE_LEFTTOP,
+    DRAGPANEL_EVENT_BOUNCE_RIGHTBOTTOM,
+    DRAGPANEL_EVENT_BOUNCE_RIGHTTOP,
+    DRAGPANEL_EVENT_BOUNCE_LEFT,
+    DRAGPANEL_EVENT_BOUNCE_TOP,
+    DRAGPANEL_EVENT_BOUNCE_RIGHT,
+    DRAGPANEL_EVENT_BOUNCE_BOTTOM,
+}DragPanelEventType;
+
+/**
+ *  dragpanel event
+ */
+typedef void (CCObject::*SEL_DragPanelEvent)(CCObject*, DragPanelEventType);
+#define dragpaneleventselector(_SELECTOR)(SEL_DragPanelEvent)(&_SELECTOR)
+
+
+/*******Compatible*******/
+/**
+ *  dragpanel berth event
+ */
+typedef void (CCObject::*SEL_DragPanelBerthToLeftBottomEvent)(CCObject*);
+#define coco_DragPane_BerthToLeftBottom_selector(_SELECTOR) (SEL_DragPanelBerthToLeftBottomEvent)(&_SELECTOR)
+typedef void (CCObject::*SEL_DragPanelBerthToLeftTopEvent)(CCObject*);
+#define coco_DragPanel_BerthToLeftTop_selector(_SELECTOR) (SEL_DragPanelBerthToLeftTopEvent)(&_SELECTOR)
+typedef void (CCObject::*SEL_DragPanelBerthToRightBottomEvent)(CCObject*);
+#define coco_DragPanel_BerthToRightBottom_selector(_SELECTOR) (SEL_DragPanelBerthToRightBottomEvent)(&_SELECTOR)
+typedef void (CCObject::*SEL_DragPanelBerthToRightTopEvent)(CCObject*);
+#define coco_DragPanel_BerthToRightTop_selector(_SELECTOR) (SEL_DragPanelBerthToRightTopEvent)(&_SELECTOR)
+typedef void (CCObject::*SEL_DragPanelBerthToLeftEvent)(CCObject*);
+#define coco_DragPanel_BerthToLeft_selector(_SELECTOR) (SEL_DragPanelBerthToLeftEvent)(&_SELECTOR)
+typedef void (CCObject::*SEL_DragPanelBerthToRightEvent)(CCObject*);
+#define coco_DragPanel_BerthToRight_selector(_SELECTOR) (SEL_DragPanelBerthToRightEvent)(&_SELECTOR)
+typedef void (CCObject::*SEL_DragPanelBerthToTopEvent)(CCObject*);
+#define coco_DragPanel_BerthToTop_selector(_SELECTOR) (SEL_DragPanelBerthToTopEvent)(&_SELECTOR)
+typedef void (CCObject::*SEL_DragPanelBerthToBottomEvent)(CCObject*);
+#define coco_DragPanel_BerthToBottom_selector(_SELECTOR) (SEL_DragPanelBerthToBottomEvent)(&_SELECTOR)
+
+/**
+ *  dragpanel bounce event
+ */
+typedef void (CCObject::*SEL_DragPanelBounceOverEvent)(CCObject*);
+#define coco_DragPanel_BounceOver_selector(_SELECTOR) (SEL_DragPanelBounceOverEvent)(&_SELECTOR)
+typedef void (CCObject::*SEL_DragPanelBounceToLeftBottomEvent)(CCObject*);
+#define coco_DragPanel_BounceToLeftBottom_selector(_SELECTOR) (SEL_DragPanelBounceToLeftBottomEvent)(&_SELECTOR)
+typedef void (CCObject::*SEL_DragPanelBounceToLeftTopEvent)(CCObject*);
+#define coco_DragPanel_BounceToLeftTop_selector(_SELECTOR) (SEL_DragPanelBounceToLeftTopEvent)(&_SELECTOR)
+typedef void (CCObject::*SEL_DragPanelBounceToRightBottomEvent)(CCObject*);
+#define coco_DragPanel_BounceToRightBottom_selector(_SELECTOR) (SEL_DragPanelBounceToRightBottomEvent)(&_SELECTOR)
+typedef void (CCObject::*SEL_DragPanelBounceToRightTopEvent)(CCObject*);
+#define coco_DragPanel_BounceToRightTop_selector(_SELECTOR) (SEL_DragPanelBounceToRightTopEvent)(&_SELECTOR)
+typedef void (CCObject::*SEL_DragPanelBounceToLeftEvent)(CCObject*);
+#define coco_DragPanel_BounceToLeft_selector(_SELECTOR) (SEL_DragPanelBounceToLeftEvent)(&_SELECTOR)
+typedef void (CCObject::*SEL_DragPanelBounceToTopEvent)(CCObject*);
+#define coco_DragPanel_BounceToTop_selector(_SELECTOR) (SEL_DragPanelBounceToTopEvent)(&_SELECTOR)
+typedef void (CCObject::*SEL_DragPanelBounceToRightEvent)(CCObject*);
+#define coco_DragPanel_BounceToRight_selector(_SELECTOR) (SEL_DragPanelBounceToRightEvent)(&_SELECTOR)
+typedef void (CCObject::*SEL_DragPanelBounceToBottomEvent)(CCObject*);
+#define coco_DragPanel_BounceToBottom_selector(_SELECTOR) (SEL_DragPanelBounceToBottomEvent)(&_SELECTOR)
+
+/**************************/
+
+class UIDragPanel : public Layout, public UIScrollInterface
+{
+public:
+    UIDragPanel();
+    virtual ~UIDragPanel();
+    
+    static UIDragPanel* create();        
+    
+    virtual bool onTouchBegan(const CCPoint &touchPoint);
+    virtual void onTouchMoved(const CCPoint &touchPoint);
+    virtual void onTouchEnded(const CCPoint &touchPoint);
+    virtual void onTouchCancelled(const CCPoint &touchPoint);
+    virtual void onTouchLongClicked(const CCPoint &touchPoint);
+    
+    virtual void update(float dt);
+    
+    /**
+     *  add widget child override
+     */
+    virtual bool addChild(UIWidget* widget);
+    /**
+     *  remove widget child override
+     */
+    virtual bool removeChild(UIWidget* child);
+    /**
+     *  remove all widget children override
+     */
+    virtual void removeAllChildren();
+    /**
+     *  get widget children of inner container
+     */
+    virtual CCArray* getChildren();
+    /* gui mark */
+    /**
+     *  get and set inner container size
+     */
+    const CCSize& getInnerContainerSize() const;
+    void setInnerContainerSize(const CCSize &size);
+    /**
+     *  get and set inner container position
+     */
+    const CCPoint& getInnerContainerPosition() const;    
+    void setInnerContainerPosition(const CCPoint& point, bool animated);
+    /**
+     *  set inner container offset
+     */
+    void setInnerContainerOffset(const CCPoint& offset, bool animated);
+    /**/
+    
+    // auto move
+    /**
+     *  set auto move duration
+     */
+    void setAutoMoveDuration(float duration);
+    /**
+     *  set auto move ease rate
+     */
+    void setAutoMoveEaseRate(float rate);        
+    
+    // berth
+    /**
+     *  get berth or not
+     */
+    bool isBerth();
+    
+    /**
+     *  event
+     */
+    void addEventListener(CCObject* target, SEL_DragPanelEvent selector);
+    
+    /*******Compatible*******/
+    /**
+     *  berth event by direction
+     */
+    void addBerthToLeftBottomEvent(CCObject* target, SEL_DragPanelBerthToLeftBottomEvent selector);
+    void addBerthToLeftTopEvent(CCObject* target, SEL_DragPanelBerthToLeftTopEvent selector);
+    void addBerthToRightBottomEvent(CCObject* target, SEL_DragPanelBerthToRightBottomEvent selector);
+    void addBerthToRightTopEvent(CCObject* target, SEL_DragPanelBerthToRightTopEvent selector);
+    void addBerthToLeftEvent(CCObject* target, SEL_DragPanelBerthToLeftEvent selector);
+    void addBerthToTopEvent(CCObject* target, SEL_DragPanelBerthToTopEvent selector);
+    void addBerthToRightEvent(CCObject* target, SEL_DragPanelBerthToRightEvent selector);
+    void addBerthToBottomEvent(CCObject* target, SEL_DragPanelBerthToBottomEvent selector);
+    /*************************/
+    
+    /**
+     *  get and set bounce enable
+     */
+    bool isBounceEnabled();
+    void setBounceEnabled(bool bounce);
+    /**
+     *  set bounce duration
+     */
+    void setBounceDuratoin(float duration);
+    /**
+     *  set bounce ease rate
+     */
+    void setBounceEaseRate(float rate);
+    /**
+     *  bounce event by dircetion
+     */
+    
+    /*******Compatible*******/
+    void addBounceToLeftBottomEvent(CCObject* target, SEL_DragPanelBounceToLeftBottomEvent selector);
+    void addBounceToLeftTopEvent(CCObject* target, SEL_DragPanelBounceToLeftTopEvent selector);
+    void addBounceToRightBottomEvent(CCObject* target, SEL_DragPanelBounceToRightBottomEvent selector);
+    void addBounceToRightTopEvent(CCObject* target, SEL_DragPanelBounceToRightTopEvent selector);
+    void addBounceToLeftEvent(CCObject* target, SEL_DragPanelBounceToLeftEvent selector);
+    void addBounceToTopEvent(CCObject* target, SEL_DragPanelBounceToTopEvent selector);
+    void addBounceToRightEvent(CCObject* target, SEL_DragPanelBounceToRightEvent selector);
+    void addBounceToBottomEvent(CCObject* target, SEL_DragPanelBounceToBottomEvent selector);
+    /*************************/
+    
+    /**
+     * Gets inner container of dragpanel.
+     *
+     * Inner container is the container of dragpanel's children.
+     *
+     * @return inner container.
+     */
+    Layout* getInnerContainer();
+    
+    /**
+     * Sets LayoutType.
+     *
+     * @see LayoutType
+     *
+     * @param LayoutType
+     */
+    virtual void setLayoutType(LayoutType type);
+    
+    /**
+     * Gets LayoutType.
+     *
+     * @see LayoutType
+     *
+     * @return LayoutType
+     */
+    virtual LayoutType getLayoutType() const;
+    
+    virtual void doLayout();
+    
+    /**
+     * Returns the "class name" of widget.
+     */
+    virtual const char* getDescription() const;
+    
+protected:
+    virtual bool init();
+    virtual void initRenderer();
+    virtual void releaseResoures();
+    
+    virtual void handlePressLogic(const CCPoint &touchPoint);
+    virtual void handleMoveLogic(const CCPoint &touchPoint);
+    virtual void handleReleaseLogic(const CCPoint &touchPoint);
+    virtual void interceptTouchEvent(int handleState,UIWidget* sender, const CCPoint &touchPoint);
+    /* gui mark */
+//    virtual bool isInScrollDegreeRange(UIWidget* widget);
+    /**/
+    virtual void checkChildInfo(int handleState, UIWidget *sender, const CCPoint &touchPoint);
+//    void updateWidthAndHeight();
+    void recordSlidTime(float dt);
+    
+    /* gui mark */
+    void setInnerContainerOffset(const CCPoint& offset);
+    /**/
+    
+    // check if dragpanel rect contain inner rect
+    bool checkContainInnerRect();
+    
+    // move
+    void moveWithDelta(const CCPoint& delta);
+    
+    // auto move
+    void autoMove();
+    void autoMoveOver();    
+    void startAutoMove();
+    void stopAutoMove();    
+    
+    // berth
+    // check if move to boundary with update
+    bool checkToBoundaryWithDeltaPosition(const CCPoint& delta);
+    
+    // calculate to boundary delta
+    CCPoint calculateToBoundaryDeltaPosition(const CCPoint& paramDelta);
+    
+    // check berth
+    bool checkBerth();
+    
+    // berth event
+    void berthEvent();
+    void berthToLeftEvent();
+    void berthToRightEvent();
+    void berthToTopEvent();
+    void berthToBottomEvent();
+    void berthToLeftBottomEvent();
+    void berthToLeftTopEvent();
+    void berthToRightBottomEvent();
+    void berthToRightTopEvent();
+    
+    // bounce
+    bool checkNeedBounce();
+    void startBounce();
+    void stopBounce();
+    void bounceToCorner();
+    void bounceOver();
+    // bounce event
+    void bounceToLeftBottomEvent();
+    void bounceToRightBottomEvent();
+    void bounceToLeftTopEvent();
+    void bounceToRightTopEvent();
+    void bounceToLeftEvent();
+    void bounceToTopEvent();
+    void bounceToRightEvent();
+    void bounceToBottomEvent();    
+        
+    void actionWithDuration(float duration);
+    bool actionIsDone();
+    void actionStartWithWidget(UIWidget* widget);
+    void actionStep(float dt);
+    void actionUpdate(float dt);
+    void actionStop();
+    void actionDone();
+    void moveByWithDuration(float duration, const CCPoint& deltaPosition);
+    void moveByInit();
+    void moveByUpdate(float t);
+    void moveToWithDuration(float duration, const CCPoint& position);
+    void moveToInit();
+    void moveToUpdate(float t);
+    virtual void onSizeChanged();
+    /*compatible*/
+    /**
+     * These methods will be removed
+     */
+    virtual void setClippingEnable(bool is){setClippingEnabled(is);};
+    /************/
+    virtual void setClippingEnabled(bool able){Layout::setClippingEnabled(able);};
+protected:
+    Layout* m_pInnerContainer;
+    
+    /*
+    DRAGPANEL_DIR m_eDirection;
+    DRAGPANEL_MOVE_DIR m_eMoveDirection;
+     */
+    
+    bool m_bTouchPressed;
+    bool m_bTouchMoved;
+    bool m_bTouchReleased;
+    bool m_bTouchCanceld; // check touch out of drag panel boundary
+    
+    CCPoint m_touchStartNodeSpace;
+    CCPoint m_touchStartWorldSpace;
+    CCPoint m_touchEndWorldSpace;
+    
+    float m_fSlidTime;
+    
+    // move type
+    DRAGPANEL_MOVE_TYPE m_eMoveType;
+    
+    // auto move
+    float m_fAutoMoveDuration;
+    float m_fAutoMoveEaseRate;
+    
+    
+    
+    // berth
+    DRAGPANEL_BERTH_DIR m_eBerthDirection;
+    
+    // bounce
+    bool m_bBounceEnable;
+    DRAGPANEL_BOUNCE_DIR m_eBounceDirection;
+    float m_fBounceDuration;
+    float m_fBounceEaseRate;
+    
+    // event
+    CCObject* m_pEventLister;
+    SEL_DragPanelEvent m_pfnEventSelector;
+    
+    float m_bRunningAction;
+    int m_nActionType;
+    
+    UIWidget* m_pActionWidget;
+    
+    float m_fDuration;
+    float m_elapsed;
+    bool m_bFirstTick;
+    
+    CCPoint m_positionDelta;
+    CCPoint m_startPosition;
+    CCPoint m_previousPosition;
+    
+    CCPoint m_endPosition;
+    
+    /*compatible*/
+    // berth event
+    CCObject* m_pBerthToLeftListener;
+    SEL_DragPanelBerthToLeftEvent m_pfnBerthToLeftSelector;
+    CCObject* m_pBerthToRightListener;
+    SEL_DragPanelBerthToRightEvent m_pfnBerthToRightSelector;
+    CCObject* m_pBerthToTopListener;
+    SEL_DragPanelBerthToTopEvent m_pfnBerthToTopSelector;
+    CCObject* m_pBerthToBottomListener;
+    SEL_DragPanelBerthToBottomEvent m_pfnBerthToBottomSelector;
+    CCObject* m_pBerthToLeftBottomListener;
+    SEL_DragPanelBerthToLeftBottomEvent m_pfnBerthToLeftBottomSelector;
+    CCObject* m_pBerthToLeftTopListener;
+    SEL_DragPanelBerthToLeftTopEvent m_pfnBerthToLeftTopSelector;
+    CCObject* m_pBerthToRightBottomListener;
+    SEL_DragPanelBerthToRightBottomEvent m_pfnBerthToRightBottomSelector;
+    CCObject* m_pBerthToRightTopListener;
+    SEL_DragPanelBerthToRightTopEvent m_pfnBerthToRightTopSelector;
+    /********/
+
+    
+
+    
+    /*compatible*/
+    // bounce event
+    CCObject* m_pBounceOverListener;
+    SEL_DragPanelBounceOverEvent m_pfnBounceOverSelector;
+    CCObject* m_pBounceToLeftBottomListener;
+    SEL_DragPanelBounceToLeftBottomEvent m_pfnBounceToLeftBottomSelector;
+    CCObject* m_pBounceToLeftTopListener;
+    SEL_DragPanelBounceToLeftTopEvent m_pfnBounceToLeftTopSelector;
+    CCObject* m_pBounceToRightBottomListener;
+    SEL_DragPanelBounceToRightBottomEvent m_pfnBounceToRightBottomSelector;
+    CCObject* m_pBounceToRightTopListener;
+    SEL_DragPanelBounceToRightTopEvent m_pfnBounceToRightTopSelector;
+    CCObject* m_pBounceToLeftListener;
+    SEL_DragPanelBounceToLeftEvent m_pfnBounceToLeftSelector;
+    CCObject* m_pBounceToTopListener;
+    SEL_DragPanelBounceToTopEvent m_pfnBounceToTopSelector;
+    CCObject* m_pBounceToRightListener;
+    SEL_DragPanelBounceToRightEvent m_pfnBounceToRightSelector;
+    CCObject* m_pBounceToBottomListener;
+    SEL_DragPanelBounceToBottomEvent m_pfnBounceToBottomSelector;
+    /********/
+    
+    
+    
+
+};
+
+NS_CC_EXT_END
+
+#endif /* defined(__TestCpp__UIDragPanel__) */