/****************************************************************************
 Copyright (c) 2013 cocos2d-x.org
 
 http://www.cocos2d-x.org
 
 Permission is hereby granted, free of charge, to any person obtaining a copy
 of this software and associated documentation files (the "Software"), to deal
 in the Software without restriction, including without limitation the rights
 to use, copy, modify, merge, publish, distribute, sublicense, and/or sell
 copies of the Software, and to permit persons to whom the Software is
 furnished to do so, subject to the following conditions:
 
 The above copyright notice and this permission notice shall be included in
 all copies or substantial portions of the Software.
 
 THE SOFTWARE IS PROVIDED "AS IS", WITHOUT WARRANTY OF ANY KIND, EXPRESS OR
 IMPLIED, INCLUDING BUT NOT LIMITED TO THE WARRANTIES OF MERCHANTABILITY,
 FITNESS FOR A PARTICULAR PURPOSE AND NONINFRINGEMENT. IN NO EVENT SHALL THE
 AUTHORS OR COPYRIGHT HOLDERS BE LIABLE FOR ANY CLAIM, DAMAGES OR OTHER
 LIABILITY, WHETHER IN AN ACTION OF CONTRACT, TORT OR OTHERWISE, ARISING FROM,
 OUT OF OR IN CONNECTION WITH THE SOFTWARE OR THE USE OR OTHER DEALINGS IN
 THE SOFTWARE.
 ****************************************************************************/

#include "UILayout.h"
#include "../System/UILayer.h"
#include "../System/UIHelper.h"
#include "../../../GUI/CCControlExtension/CCScale9Sprite.h"

NS_CC_EXT_BEGIN

#define DYNAMIC_CAST_CLIPPINGLAYER dynamic_cast<UIRectClippingNode*>(m_pRenderer)

UILayout::UILayout():
m_bClippingEnabled(false),
m_bBackGroundScale9Enabled(false),
m_pBackGroundImage(NULL),
m_strBackGroundImageFileName(""),
m_backGroundImageCapInsets(CCRectZero),
m_colorType(LAYOUT_COLOR_NONE),
m_eBGImageTexType(UI_TEX_TYPE_LOCAL),
m_pColorRender(NULL),
m_pGradientRender(NULL),
m_cColor(ccWHITE),
m_gStartColor(ccWHITE),
m_gEndColor(ccWHITE),
m_AlongVector(ccp(0.0f, -1.0f)),
m_nCOpacity(255),
m_backGroundImageTextureSize(CCSizeZero),
m_eLayoutType(LAYOUT_ABSOLUTE)
{
    m_WidgetType = WidgetTypeContainer;
}

UILayout::~UILayout()
{
}

UILayout* UILayout::create()
{
    UILayout* layout = new UILayout();
    if (layout && layout->init())
    {
        layout->autorelease();
        return layout;
    }
    CC_SAFE_DELETE(layout);
    return NULL;
}

bool UILayout::init()
{
    m_children = CCArray::create();
    m_children->retain();
    m_pLayoutParameterDictionary = CCDictionary::create();
    CC_SAFE_RETAIN(m_pLayoutParameterDictionary);
    initRenderer();
    m_pRenderer->retain();
    m_pRenderer->setZOrder(m_nWidgetZOrder);
    CCRGBAProtocol* renderRGBA = dynamic_cast<CCRGBAProtocol*>(m_pRenderer);
    if (renderRGBA)
    {
        renderRGBA->setCascadeColorEnabled(false);
        renderRGBA->setCascadeOpacityEnabled(false);
    }
    ignoreContentAdaptWithSize(false);
    setSize(CCSizeZero);
    setBright(true);
    setAnchorPoint(ccp(0, 0));
    m_pScheduler = CCDirector::sharedDirector()->getScheduler();
    CC_SAFE_RETAIN(m_pScheduler);
    return true;
}

void UILayout::initRenderer()
{
    m_pRenderer = UIRectClippingNode::create();
}

bool UILayout::addChild(cocos2d::extension::UIWidget *child)
{
    supplyTheLayoutParameterLackToChild(child);
    return UIWidget::addChild(child);
}

bool UILayout::isClippingEnabled()
{
    return m_bClippingEnabled;
}

bool UILayout::hitTest(const CCPoint &pt)
{
    CCPoint nsp = m_pRenderer->convertToNodeSpace(pt);
    CCRect bb = CCRectMake(0.0f, 0.0f, m_size.width, m_size.height);
    if (nsp.x >= bb.origin.x && nsp.x <= bb.origin.x + bb.size.width && nsp.y >= bb.origin.y && nsp.y <= bb.origin.y + bb.size.height)
    {
        return true;
    }
    return false;
}

void UILayout::setClippingEnabled(bool able)
{
    m_bClippingEnabled = able;
    DYNAMIC_CAST_CLIPPINGLAYER->setClippingEnabled(able);
}

void UILayout::onSizeChanged()
{
    DYNAMIC_CAST_CLIPPINGLAYER->setClippingSize(m_size);
    if (strcmp(getDescription(), "Layout") == 0)
    {
        ccArray* arrayChildren = m_children->data;
        int length = arrayChildren->num;
        for (int i=0; i<length; ++i)
        {
            UIWidget* child = (UIWidget*)arrayChildren->arr[i];
            child->updateSizeAndPosition();
        }
        doLayout();
    }
    
    if (m_pBackGroundImage)
    {
        m_pBackGroundImage->setPosition(ccp(m_size.width/2.0f, m_size.height/2.0f));
        if (m_bBackGroundScale9Enabled && m_pBackGroundImage)
        {
            dynamic_cast<CCScale9Sprite*>(m_pBackGroundImage)->setPreferredSize(m_size);
        }
    }
    if (m_pColorRender)
    {
        m_pColorRender->setContentSize(m_size);
    }
    if (m_pGradientRender)
    {
        m_pGradientRender->setContentSize(m_size);
    }
}

void UILayout::setBackGroundImageScale9Enabled(bool able)
{
    if (m_bBackGroundScale9Enabled == able)
    {
        return;
    }
    m_pRenderer->removeChild(m_pBackGroundImage, true);
    m_pBackGroundImage = NULL;
    m_bBackGroundScale9Enabled = able;
    if (m_bBackGroundScale9Enabled)
    {
        m_pBackGroundImage = CCScale9Sprite::create();
        m_pRenderer->addChild(m_pBackGroundImage);
    }
    else
    {
        m_pBackGroundImage = CCSprite::create();
        m_pRenderer->addChild(m_pBackGroundImage);
    }
    m_pBackGroundImage->setZOrder(-1);
    setBackGroundImage(m_strBackGroundImageFileName.c_str(),m_eBGImageTexType);    
    setBackGroundImageCapInsets(m_backGroundImageCapInsets);
}

void UILayout::setBackGroundImage(const char* fileName,TextureResType texType)
{
    if (!fileName || strcmp(fileName, "") == 0)
    {
        return;
    }
    if (m_pBackGroundImage == NULL)
    {
        addBackGroundImage();
    }
    m_strBackGroundImageFileName = fileName;
    m_eBGImageTexType = texType;
    if (m_bBackGroundScale9Enabled)
    {
        switch (m_eBGImageTexType)
        {
            case UI_TEX_TYPE_LOCAL:
                dynamic_cast<CCScale9Sprite*>(m_pBackGroundImage)->initWithFile(fileName);
                break;
            case UI_TEX_TYPE_PLIST:
                dynamic_cast<CCScale9Sprite*>(m_pBackGroundImage)->initWithSpriteFrameName(fileName);
                break;
            default:
                break;
        }
        dynamic_cast<CCScale9Sprite*>(m_pBackGroundImage)->setPreferredSize(m_size);
    }
    else
    {
        switch (m_eBGImageTexType)
        {
            case UI_TEX_TYPE_LOCAL:
                dynamic_cast<CCSprite*>(m_pBackGroundImage)->initWithFile(fileName);
                break;
            case UI_TEX_TYPE_PLIST:
                dynamic_cast<CCSprite*>(m_pBackGroundImage)->initWithSpriteFrameName(fileName);
                break;
            default:
                break;
        }
    }
    if (m_bBackGroundScale9Enabled)
    {
        dynamic_cast<CCScale9Sprite*>(m_pBackGroundImage)->setColor(getColor());
        dynamic_cast<CCScale9Sprite*>(m_pBackGroundImage)->setOpacity(getOpacity());
    }
    else
    {
        dynamic_cast<CCSprite*>(m_pBackGroundImage)->setColor(getColor());
        dynamic_cast<CCSprite*>(m_pBackGroundImage)->setOpacity(getOpacity());
    }
    m_backGroundImageTextureSize = m_pBackGroundImage->getContentSize();
    m_pBackGroundImage->setPosition(ccp(m_size.width/2.0f, m_size.height/2.0f));
}

void UILayout::setBackGroundImageCapInsets(const CCRect &capInsets)
{
    m_backGroundImageCapInsets = capInsets;
    if (m_bBackGroundScale9Enabled && m_pBackGroundImage)
    {
        dynamic_cast<CCScale9Sprite*>(m_pBackGroundImage)->setCapInsets(capInsets);
    }
}

void UILayout::supplyTheLayoutParameterLackToChild(UIWidget *child)
{
    if (!child)
    {
        return;
    }
    switch (m_eLayoutType)
    {
        case LAYOUT_ABSOLUTE:
            break;
        case LAYOUT_LINEAR_HORIZONTAL:
        case LAYOUT_LINEAR_VERTICAL:
        {
            UILinearLayoutParameter* layoutParameter = dynamic_cast<UILinearLayoutParameter*>(child->getLayoutParameter(LAYOUT_PARAMETER_LINEAR));
            if (!layoutParameter)
            {
                child->setLayoutParameter(UILinearLayoutParameter::create());
            }
            break;
        }
        case LAYOUT_RELATIVE:
        {
            UIRelativeLayoutParameter* layoutParameter = dynamic_cast<UIRelativeLayoutParameter*>(child->getLayoutParameter(LAYOUT_PARAMETER_RELATIVE));
            if (!layoutParameter)
            {
                child->setLayoutParameter(UIRelativeLayoutParameter::create());
            }
            break;
        }
        default:
            break;
    }
}

void UILayout::addBackGroundImage()
{
    if (m_bBackGroundScale9Enabled)
    {
        m_pBackGroundImage = CCScale9Sprite::create();
        m_pBackGroundImage->setZOrder(-1);
        m_pRenderer->addChild(m_pBackGroundImage);
        dynamic_cast<CCScale9Sprite*>(m_pBackGroundImage)->setPreferredSize(m_size);
    }
    else
    {
        m_pBackGroundImage = CCSprite::create();
        m_pBackGroundImage->setZOrder(-1);
        m_pRenderer->addChild(m_pBackGroundImage);
    }
    m_pBackGroundImage->setPosition(ccp(m_size.width/2.0f, m_size.height/2.0f));
}

void UILayout::removeBackGroundImage()
{
    if (!m_pBackGroundImage)
    {
        return;
    }
    m_pRenderer->removeChild(m_pBackGroundImage,  true);
    m_pBackGroundImage = NULL;
    m_strBackGroundImageFileName = "";
    m_backGroundImageTextureSize = CCSizeZero;
}

void UILayout::setBackGroundColorType(LayoutBackGroundColorType type)
{
    if (m_colorType == type)
    {
        return;
    }
    switch (m_colorType)
    {
        case LAYOUT_COLOR_NONE:
            if (m_pColorRender)
            {
                m_pRenderer->removeChild(m_pColorRender, true);
                m_pColorRender = NULL;
            }
            if (m_pGradientRender)
            {
                m_pRenderer->removeChild(m_pGradientRender, true);
                m_pGradientRender = NULL;
            }
            break;
        case LAYOUT_COLOR_SOLID:
            if (m_pColorRender)
            {
                m_pRenderer->removeChild(m_pColorRender, true);
                m_pColorRender = NULL;
            }
            break;
        case LAYOUT_COLOR_GRADIENT:
            if (m_pGradientRender)
            {
                m_pRenderer->removeChild(m_pGradientRender, true);
                m_pGradientRender = NULL;
            }
            break;
        default:
            break;
    }
    m_colorType = type;
    switch (m_colorType)
    {
        case LAYOUT_COLOR_NONE:
            break;
        case LAYOUT_COLOR_SOLID:
            m_pColorRender = CCLayerColor::create();
            m_pColorRender->setContentSize(m_size);
            m_pColorRender->setOpacity(m_nCOpacity);
            m_pColorRender->setColor(m_cColor);
            m_pRenderer->addChild(m_pColorRender,-2);
            break;
        case LAYOUT_COLOR_GRADIENT:
            m_pGradientRender = CCLayerGradient::create();
            m_pGradientRender->setContentSize(m_size);
            m_pGradientRender->setOpacity(m_nCOpacity);
            m_pGradientRender->setStartColor(m_gStartColor);
            m_pGradientRender->setEndColor(m_gEndColor);
            m_pGradientRender->setVector(m_AlongVector);
            m_pRenderer->addChild(m_pGradientRender,-2);
            break;
        default:
            break;
    }
}

void UILayout::setBackGroundColor(const ccColor3B &color)
{
    m_cColor = color;
    if (m_pColorRender)
    {
        m_pColorRender->setColor(color);
    }
}

void UILayout::setBackGroundColor(const ccColor3B &startColor, const ccColor3B &endColor)
{
    m_gStartColor = startColor;
    if (m_pGradientRender)
    {
        m_pGradientRender->setStartColor(startColor);
    }
    m_gEndColor = endColor;
    if (m_pGradientRender)
    {
        m_pGradientRender->setEndColor(endColor);
    }
}

void UILayout::setBackGroundColorOpacity(int opacity)
{
    m_nCOpacity = opacity;
    switch (m_colorType)
    {
        case LAYOUT_COLOR_NONE:
            break;
        case LAYOUT_COLOR_SOLID:
            m_pColorRender->setOpacity(opacity);
            break;
        case LAYOUT_COLOR_GRADIENT:
            m_pGradientRender->setOpacity(opacity);
            break;
        default:
            break;
    }
}

void UILayout::setBackGroundColorVector(const CCPoint &vector)
{
    m_AlongVector = vector;
    if (m_pGradientRender)
    {
        m_pGradientRender->setVector(vector);
    }
}

void UILayout::setColor(const ccColor3B &color)
{
    UIWidget::setColor(color);
    if (m_pBackGroundImage)
    {
        CCRGBAProtocol* rgbap = dynamic_cast<CCRGBAProtocol*>(m_pBackGroundImage);
        if (rgbap)
        {
            rgbap->setColor(color);
        }
    }
}

void UILayout::setOpacity(int opacity)
{
    UIWidget::setOpacity(opacity);
    if (m_pBackGroundImage)
    {
        CCRGBAProtocol* rgbap = dynamic_cast<CCRGBAProtocol*>(m_pBackGroundImage);
        if (rgbap)
        {
            rgbap->setOpacity(opacity);
        }
    }
}

const CCSize& UILayout::getBackGroundImageTextureSize() const
{
    return m_backGroundImageTextureSize;
}

const CCSize& UILayout::getContentSize() const
{
    return m_pRenderer->getContentSize();
}

void UILayout::setLayoutType(LayoutType type)
{
    m_eLayoutType = type;

    ccArray* layoutChildrenArray = getChildren()->data;
    int length = layoutChildrenArray->num;
    for (int i=0; i<length; i++)
    {
        UIWidget* child = dynamic_cast<UIWidget*>(layoutChildrenArray->arr[i]);
        supplyTheLayoutParameterLackToChild(child);
    }
}

LayoutType UILayout::getLayoutType() const
{
    return m_eLayoutType;
}

void UILayout::doLayout()
{
    switch (m_eLayoutType)
    {
        case LAYOUT_ABSOLUTE:
            break;
        case LAYOUT_LINEAR_VERTICAL:
        {
            ccArray* layoutChildrenArray = getChildren()->data;
            int length = layoutChildrenArray->num;
            CCSize layoutSize = getSize();
            float topBoundary = layoutSize.height;
            for (int i=0; i<length; ++i)
            {
                UIWidget* child = dynamic_cast<UIWidget*>(layoutChildrenArray->arr[i]);
                UILinearLayoutParameter* layoutParameter = dynamic_cast<UILinearLayoutParameter*>(child->getLayoutParameter(LAYOUT_PARAMETER_LINEAR));
                
                if (layoutParameter)
                {
                    UILinearGravity childGravity = layoutParameter->getGravity();
                    CCPoint ap = child->getAnchorPoint();
                    CCSize cs = child->getSize();
                    float finalPosX = ap.x * cs.width;
                    float finalPosY = topBoundary - ((1.0f-ap.y) * cs.height);
                    switch (childGravity)
                    {
                        case LINEAR_GRAVITY_NONE:
                        case LINEAR_GRAVITY_LEFT:
                            break;
                        case LINEAR_GRAVITY_RIGHT:
                            finalPosX = layoutSize.width - ((1.0f - ap.x) * cs.width);
                            break;
                        case LINEAR_GRAVITY_CENTER_HORIZONTAL:
                            finalPosX = layoutSize.width / 2.0f - cs.width * (0.5f-ap.x);
                            break;
                        default:
                            break;
                    }
                    UIMargin mg = layoutParameter->getMargin();
                    finalPosX += mg.left;
                    finalPosY -= mg.top;
                    child->setPosition(ccp(finalPosX, finalPosY));
                    topBoundary = child->getBottomInParent() - mg.bottom;
                }
            }
            break;
        }
        case LAYOUT_LINEAR_HORIZONTAL:
        {
            ccArray* layoutChildrenArray = getChildren()->data;
            int length = layoutChildrenArray->num;
            CCSize layoutSize = getSize();
            float leftBoundary = 0.0f;
            for (int i=0; i<length; ++i)
            {
                UIWidget* child = dynamic_cast<UIWidget*>(layoutChildrenArray->arr[i]);
                UILinearLayoutParameter* layoutParameter = dynamic_cast<UILinearLayoutParameter*>(child->getLayoutParameter(LAYOUT_PARAMETER_LINEAR));
                
                if (layoutParameter)
                {
                    UILinearGravity childGravity = layoutParameter->getGravity();
                    CCPoint ap = child->getAnchorPoint();
                    CCSize cs = child->getSize();
                    float finalPosX = leftBoundary + (ap.x * cs.width);
                    float finalPosY = layoutSize.height - (1.0f - ap.y) * cs.height;
                    switch (childGravity)
                    {
                        case LINEAR_GRAVITY_NONE:
                        case LINEAR_GRAVITY_TOP:
                            break;
                        case LINEAR_GRAVITY_BOTTOM:
                            finalPosY = ap.y * cs.height;
                            break;
                        case LINEAR_GRAVITY_CENTER_VERTICAL:
                            finalPosY = layoutSize.height / 2.0f - cs.height * (0.5f - ap.y);
                            break;
                        default:
                            break;
                    }
                    UIMargin mg = layoutParameter->getMargin();
                    finalPosX += mg.left;
                    finalPosY -= mg.top;
                    child->setPosition(ccp(finalPosX, finalPosY));
                    leftBoundary = child->getRightInParent() + mg.right;
                }
            }
            break;
        }
        case LAYOUT_RELATIVE:
        {
            ccArray* layoutChildrenArray = getChildren()->data;
            int length = layoutChildrenArray->num;
            int unlayoutChildCount = length;
            CCSize layoutSize = getSize();
            
            for (int i=0; i<length; i++)
            {
                UIWidget* child = dynamic_cast<UIWidget*>(layoutChildrenArray->arr[i]);
                UIRelativeLayoutParameter* layoutParameter = dynamic_cast<UIRelativeLayoutParameter*>(child->getLayoutParameter(LAYOUT_PARAMETER_RELATIVE));
                layoutParameter->m_bPut = false;
            }
            
            while (unlayoutChildCount > 0)
            {
                for (int i=0; i<length; i++)
                {
                    UIWidget* child = dynamic_cast<UIWidget*>(layoutChildrenArray->arr[i]);
                    UIRelativeLayoutParameter* layoutParameter = dynamic_cast<UIRelativeLayoutParameter*>(child->getLayoutParameter(LAYOUT_PARAMETER_RELATIVE));
                    
                    if (layoutParameter)
                    {
                        if (layoutParameter->m_bPut)
                        {
                            continue;
                        }
                        CCPoint ap = child->getAnchorPoint();
                        CCSize cs = child->getSize();
                        UIRelativeAlign align = layoutParameter->getAlign();
                        const char* relativeName = layoutParameter->getRelativeToWidgetName();
                        UIWidget* relativeWidget = NULL;
                        UIRelativeLayoutParameter* relativeWidgetLP = NULL;
                        float finalPosX = 0.0f;
                        float finalPosY = 0.0f;
                        if (relativeName && strcmp(relativeName, ""))
                        {
                            relativeWidget = UIHelper::seekWidgetByRelativeName(this, relativeName);
                            if (relativeWidget)
                            {
                                relativeWidgetLP = dynamic_cast<UIRelativeLayoutParameter*>(relativeWidget->getLayoutParameter(LAYOUT_PARAMETER_RELATIVE));
                            }
                        }
                        switch (align)
                        {
                            case RELATIVE_ALIGN_NONE:
                            case RELATIVE_ALIGN_PARENT_TOP_LEFT:
                                finalPosX = ap.x * cs.width;
                                finalPosY = layoutSize.height - ((1.0f - ap.y) * cs.height);
                                break;
                            case RELATIVE_ALIGN_PARENT_TOP_CENTER_HORIZONTAL:
                                finalPosX = layoutSize.width * 0.5f - cs.width * (0.5f - ap.x);
                                finalPosY = layoutSize.height - ((1.0f - ap.y) * cs.height);
                                break;
                            case RELATIVE_ALIGN_PARENT_TOP_RIGHT:
                                finalPosX = layoutSize.width - ((1.0f - ap.x) * cs.width);
                                finalPosY = layoutSize.height - ((1.0f - ap.y) * cs.height);
                                break;
                            case RELATIVE_ALIGN_PARENT_LEFT_CENTER_VERTICAL:
                                finalPosX = ap.x * cs.width;
                                finalPosY = layoutSize.height * 0.5f - cs.height * (0.5f - ap.y);
                                break;
                            case RELATIVE_CENTER_IN_PARENT:
                                finalPosX = layoutSize.width * 0.5f - cs.width * (0.5f - ap.x);
                                finalPosY = layoutSize.height * 0.5f - cs.height * (0.5f - ap.y);
                                break;
                            case RELATIVE_ALIGN_PARENT_RIGHT_CENTER_VERTICAL:
                                finalPosX = layoutSize.width - ((1.0f - ap.x) * cs.width);
                                finalPosY = layoutSize.height * 0.5f - cs.height * (0.5f - ap.y);
                                break;
                            case RELATIVE_ALIGN_PARENT_LEFT_BOTTOM:
                                finalPosX = ap.x * cs.width;
                                finalPosY = ap.y * cs.height;
                                break;
                            case RELATIVE_ALIGN_PARENT_BOTTOM_CENTER_HORIZONTAL:
                                finalPosX = layoutSize.width * 0.5f - cs.width * (0.5f - ap.x);
                                finalPosY = ap.y * cs.height;
                                break;
                            case RELATIVE_ALIGN_PARENT_RIGHT_BOTTOM:
                                finalPosX = layoutSize.width - ((1.0f - ap.x) * cs.width);
                                finalPosY = ap.y * cs.height;
                                break;
                                
                            case RELATIVE_LOCATION_ABOVE_LEFTALIGN:
                                if (relativeWidget)
                                {
                                    if (relativeWidgetLP && !relativeWidgetLP->m_bPut)
                                    {
                                        continue;
                                    }
                                    float locationBottom = relativeWidget->getTopInParent();
                                    float locationLeft = relativeWidget->getLeftInParent();
                                    finalPosY = locationBottom + ap.y * cs.height;
                                    finalPosX = locationLeft + ap.x * cs.width;
                                }
                                break;
                            case RELATIVE_LOCATION_ABOVE_CENTER:
                                if (relativeWidget)
                                {
                                    if (relativeWidgetLP && !relativeWidgetLP->m_bPut)
                                    {
                                        continue;
                                    }
                                    CCSize rbs = relativeWidget->getSize();
                                    float locationBottom = relativeWidget->getTopInParent();
                                    
                                    finalPosY = locationBottom + ap.y * cs.height;
                                    finalPosX = relativeWidget->getLeftInParent() + rbs.width * 0.5f + ap.x * cs.width - cs.width * 0.5f;
                                }
                                break;
                            case RELATIVE_LOCATION_ABOVE_RIGHTALIGN:
                                if (relativeWidget)
                                {
                                    if (relativeWidgetLP && !relativeWidgetLP->m_bPut)
                                    {
                                        continue;
                                    }
                                    float locationBottom = relativeWidget->getTopInParent();
                                    float locationRight = relativeWidget->getRightInParent();
                                    finalPosY = locationBottom + ap.y * cs.height;
                                    finalPosX = locationRight - (1.0f - ap.x) * cs.width;
                                }
                                break;
                            case RELATIVE_LOCATION_LEFT_OF_TOPALIGN:
                                if (relativeWidget)
                                {
                                    if (relativeWidgetLP && !relativeWidgetLP->m_bPut)
                                    {
                                        continue;
                                    }
                                    float locationTop = relativeWidget->getTopInParent();
                                    float locationRight = relativeWidget->getLeftInParent();
                                    finalPosY = locationTop - (1.0f - ap.y) * cs.height;
                                    finalPosX = locationRight - (1.0f - ap.x) * cs.width;
                                }
                                break;
                            case RELATIVE_LOCATION_LEFT_OF_CENTER:
                                if (relativeWidget)
                                {
                                    if (relativeWidgetLP && !relativeWidgetLP->m_bPut)
                                    {
                                        continue;
                                    }
                                    CCSize rbs = relativeWidget->getSize();
                                    float locationRight = relativeWidget->getLeftInParent();
                                    finalPosX = locationRight - (1.0f - ap.x) * cs.width;
                                    
                                    finalPosY = relativeWidget->getBottomInParent() + rbs.height * 0.5f + ap.y * cs.height - cs.height * 0.5f;
                                }
                                break;
                            case RELATIVE_LOCATION_LEFT_OF_BOTTOMALIGN:
                                if (relativeWidget)
                                {
                                    if (relativeWidgetLP && !relativeWidgetLP->m_bPut)
                                    {
                                        continue;
                                    }
                                    float locationBottom = relativeWidget->getBottomInParent();
                                    float locationRight = relativeWidget->getLeftInParent();
                                    finalPosY = locationBottom + ap.y * cs.height;
                                    finalPosX = locationRight - (1.0f - ap.x) * cs.width;
                                }
                                break;
                            case RELATIVE_LOCATION_RIGHT_OF_TOPALIGN:
                                if (relativeWidget)
                                {
                                    if (relativeWidgetLP && !relativeWidgetLP->m_bPut)
                                    {
                                        continue;
                                    }
                                    float locationTop = relativeWidget->getTopInParent();
                                    float locationLeft = relativeWidget->getRightInParent();
                                    finalPosY = locationTop - (1.0f - ap.y) * cs.height;
                                    finalPosX = locationLeft + ap.x * cs.width;
                                }
                                break;
                            case RELATIVE_LOCATION_RIGHT_OF_CENTER:
                                if (relativeWidget)
                                {
                                    if (relativeWidgetLP && !relativeWidgetLP->m_bPut)
                                    {
                                        continue;
                                    }
                                    CCSize rbs = relativeWidget->getSize();
                                    float locationLeft = relativeWidget->getRightInParent();
                                    finalPosX = locationLeft + ap.x * cs.width;
                                    
                                    finalPosY = relativeWidget->getBottomInParent() + rbs.height * 0.5f + ap.y * cs.height - cs.height * 0.5f;
                                }
                                break;
                            case RELATIVE_LOCATION_RIGHT_OF_BOTTOMALIGN:
                                if (relativeWidget)
                                {
                                    if (relativeWidgetLP && !relativeWidgetLP->m_bPut)
                                    {
                                        continue;
                                    }
                                    float locationBottom = relativeWidget->getBottomInParent();
                                    float locationLeft = relativeWidget->getRightInParent();
                                    finalPosY = locationBottom + ap.y * cs.height;
                                    finalPosX = locationLeft + ap.x * cs.width;
                                }
                                break;
                            case RELATIVE_LOCATION_BELOW_LEFTALIGN:
                                if (relativeWidget)
                                {
                                    if (relativeWidgetLP && !relativeWidgetLP->m_bPut)
                                    {
                                        continue;
                                    }
                                    float locationTop = relativeWidget->getBottomInParent();
                                    float locationLeft = relativeWidget->getLeftInParent();
                                    finalPosY = locationTop - (1.0f - ap.y) * cs.height;
                                    finalPosX = locationLeft + ap.x * cs.width;
                                }
                                break;
                            case RELATIVE_LOCATION_BELOW_CENTER:
                                if (relativeWidget)
                                {
                                    if (relativeWidgetLP && !relativeWidgetLP->m_bPut)
                                    {
                                        continue;
                                    }
                                    CCSize rbs = relativeWidget->getSize();
                                    float locationTop = relativeWidget->getBottomInParent();
                                    
                                    finalPosY = locationTop - (1.0f - ap.y) * cs.height;
                                    finalPosX = relativeWidget->getLeftInParent() + rbs.width * 0.5f + ap.x * cs.width - cs.width * 0.5f;
                                }
                                break;
                            case RELATIVE_LOCATION_BELOW_RIGHTALIGN:
                                if (relativeWidget)
                                {
                                    if (relativeWidgetLP && !relativeWidgetLP->m_bPut)
                                    {
                                        continue;
                                    }
                                    float locationTop = relativeWidget->getBottomInParent();
                                    float locationRight = relativeWidget->getRightInParent();
                                    finalPosY = locationTop - (1.0f - ap.y) * cs.height;
                                    finalPosX = locationRight - (1.0f - ap.x) * cs.width;
                                }
                                break;
                            default:
                                break;
                        }
                        UIMargin relativeWidgetMargin;
                        UIMargin mg = layoutParameter->getMargin();
                        if (relativeWidgetLP)
                        {
                            relativeWidgetMargin = relativeWidgetLP->getMargin();
                        }
                        //handle margin
                        switch (align)
                        {
                            case RELATIVE_ALIGN_NONE:
                            case RELATIVE_ALIGN_PARENT_TOP_LEFT:
                                finalPosX += mg.left;
                                finalPosY -= mg.top;
                                break;
                            case RELATIVE_ALIGN_PARENT_TOP_CENTER_HORIZONTAL:
                                finalPosY -= mg.top;
                                break;
                            case RELATIVE_ALIGN_PARENT_TOP_RIGHT:
                                finalPosX -= mg.right;
                                finalPosY -= mg.top;
                                break;
                            case RELATIVE_ALIGN_PARENT_LEFT_CENTER_VERTICAL:
                                finalPosX += mg.left;
                                break;
                            case RELATIVE_CENTER_IN_PARENT:
                                break;
                            case RELATIVE_ALIGN_PARENT_RIGHT_CENTER_VERTICAL:
                                finalPosX -= mg.right;
                                break;
                            case RELATIVE_ALIGN_PARENT_LEFT_BOTTOM:
                                finalPosX += mg.left;
                                finalPosY += mg.bottom;
                                break;
                            case RELATIVE_ALIGN_PARENT_BOTTOM_CENTER_HORIZONTAL:
                                finalPosY += mg.bottom;
                                break;
                            case RELATIVE_ALIGN_PARENT_RIGHT_BOTTOM:
                                finalPosX -= mg.right;
                                finalPosY += mg.bottom;
                                break;
                                
                            case RELATIVE_LOCATION_ABOVE_LEFTALIGN:
                                finalPosY += mg.bottom;
                                if (relativeWidgetLP->getAlign() != RELATIVE_ALIGN_PARENT_TOP_CENTER_HORIZONTAL
                                    && relativeWidgetLP->getAlign() != RELATIVE_ALIGN_PARENT_TOP_LEFT
                                    && relativeWidgetLP->getAlign() != RELATIVE_ALIGN_NONE
                                    && relativeWidgetLP->getAlign() != RELATIVE_ALIGN_PARENT_TOP_RIGHT)
                                {
                                    finalPosY += relativeWidgetMargin.top;
                                }
                                finalPosX += mg.left;
                                break;
                            case RELATIVE_LOCATION_ABOVE_RIGHTALIGN:
                                finalPosY += mg.bottom;
                                if (relativeWidgetLP->getAlign() != RELATIVE_ALIGN_PARENT_TOP_CENTER_HORIZONTAL
                                    && relativeWidgetLP->getAlign() != RELATIVE_ALIGN_PARENT_TOP_LEFT
                                    && relativeWidgetLP->getAlign() != RELATIVE_ALIGN_NONE
                                    && relativeWidgetLP->getAlign() != RELATIVE_ALIGN_PARENT_TOP_RIGHT)
                                {
                                    finalPosY += relativeWidgetMargin.top;
                                }
                                finalPosX -= mg.right;
<<<<<<< HEAD
                                break;
                            case RELATIVE_LOCATION_ABOVE_CENTER:
                                finalPosY += mg.bottom;
                                if (relativeWidgetLP->getAlign() != RELATIVE_ALIGN_PARENT_TOP_CENTER_HORIZONTAL
                                    && relativeWidgetLP->getAlign() != RELATIVE_ALIGN_PARENT_TOP_LEFT
                                    && relativeWidgetLP->getAlign() != RELATIVE_ALIGN_NONE
                                    && relativeWidgetLP->getAlign() != RELATIVE_ALIGN_PARENT_TOP_RIGHT)
                                {
                                    finalPosY += relativeWidgetMargin.top;
                                }
                                break;
=======
                                break;
                            case RELATIVE_LOCATION_ABOVE_CENTER:
                                finalPosY += mg.bottom;
                                if (relativeWidgetLP->getAlign() != RELATIVE_ALIGN_PARENT_TOP_CENTER_HORIZONTAL
                                    && relativeWidgetLP->getAlign() != RELATIVE_ALIGN_PARENT_TOP_LEFT
                                    && relativeWidgetLP->getAlign() != RELATIVE_ALIGN_NONE
                                    && relativeWidgetLP->getAlign() != RELATIVE_ALIGN_PARENT_TOP_RIGHT)
                                {
                                    finalPosY += relativeWidgetMargin.top;
                                }
                                break;
>>>>>>> db707da0
                                
                            case RELATIVE_LOCATION_LEFT_OF_TOPALIGN:
                                finalPosX -= mg.right;
                                if (relativeWidgetLP->getAlign() != RELATIVE_ALIGN_PARENT_TOP_LEFT
                                    && relativeWidgetLP->getAlign() != RELATIVE_ALIGN_NONE
                                    && relativeWidgetLP->getAlign() != RELATIVE_ALIGN_PARENT_LEFT_BOTTOM
                                    && relativeWidgetLP->getAlign() != RELATIVE_ALIGN_PARENT_LEFT_CENTER_VERTICAL)
                                {
                                    finalPosX -= relativeWidgetMargin.left;
                                }
                                finalPosY -= mg.top;
                                break;
                            case RELATIVE_LOCATION_LEFT_OF_BOTTOMALIGN:
                                finalPosX -= mg.right;
                                if (relativeWidgetLP->getAlign() != RELATIVE_ALIGN_PARENT_TOP_LEFT
                                    && relativeWidgetLP->getAlign() != RELATIVE_ALIGN_NONE
                                    && relativeWidgetLP->getAlign() != RELATIVE_ALIGN_PARENT_LEFT_BOTTOM
                                    && relativeWidgetLP->getAlign() != RELATIVE_ALIGN_PARENT_LEFT_CENTER_VERTICAL)
                                {
                                    finalPosX -= relativeWidgetMargin.left;
                                }
                                finalPosY += mg.bottom;
<<<<<<< HEAD
                                break;
                            case RELATIVE_LOCATION_LEFT_OF_CENTER:
                                finalPosX -= mg.right;
                                if (relativeWidgetLP->getAlign() != RELATIVE_ALIGN_PARENT_TOP_LEFT
                                    && relativeWidgetLP->getAlign() != RELATIVE_ALIGN_NONE
                                    && relativeWidgetLP->getAlign() != RELATIVE_ALIGN_PARENT_LEFT_BOTTOM
                                    && relativeWidgetLP->getAlign() != RELATIVE_ALIGN_PARENT_LEFT_CENTER_VERTICAL)
                                {
                                    finalPosX -= relativeWidgetMargin.left;
                                }
                                break;
=======
                                break;
                            case RELATIVE_LOCATION_LEFT_OF_CENTER:
                                finalPosX -= mg.right;
                                if (relativeWidgetLP->getAlign() != RELATIVE_ALIGN_PARENT_TOP_LEFT
                                    && relativeWidgetLP->getAlign() != RELATIVE_ALIGN_NONE
                                    && relativeWidgetLP->getAlign() != RELATIVE_ALIGN_PARENT_LEFT_BOTTOM
                                    && relativeWidgetLP->getAlign() != RELATIVE_ALIGN_PARENT_LEFT_CENTER_VERTICAL)
                                {
                                    finalPosX -= relativeWidgetMargin.left;
                                }
                                break;
>>>>>>> db707da0
                                
                            case RELATIVE_LOCATION_RIGHT_OF_TOPALIGN:
                                finalPosX += mg.left;
                                if (relativeWidgetLP->getAlign() != RELATIVE_ALIGN_PARENT_TOP_RIGHT
                                    && relativeWidgetLP->getAlign() != RELATIVE_ALIGN_PARENT_RIGHT_BOTTOM
                                    && relativeWidgetLP->getAlign() != RELATIVE_ALIGN_PARENT_RIGHT_CENTER_VERTICAL)
                                {
                                    finalPosX += relativeWidgetMargin.right;
                                }
                                finalPosY -= mg.top;
                                break;
                            case RELATIVE_LOCATION_RIGHT_OF_BOTTOMALIGN:
                                finalPosX += mg.left;
                                if (relativeWidgetLP->getAlign() != RELATIVE_ALIGN_PARENT_TOP_RIGHT
                                    && relativeWidgetLP->getAlign() != RELATIVE_ALIGN_PARENT_RIGHT_BOTTOM
                                    && relativeWidgetLP->getAlign() != RELATIVE_ALIGN_PARENT_RIGHT_CENTER_VERTICAL)
                                {
                                    finalPosX += relativeWidgetMargin.right;
                                }
                                finalPosY += mg.bottom;
<<<<<<< HEAD
                                break;
                            case RELATIVE_LOCATION_RIGHT_OF_CENTER:
                                finalPosX += mg.left;
                                if (relativeWidgetLP->getAlign() != RELATIVE_ALIGN_PARENT_TOP_RIGHT
                                    && relativeWidgetLP->getAlign() != RELATIVE_ALIGN_PARENT_RIGHT_BOTTOM
                                    && relativeWidgetLP->getAlign() != RELATIVE_ALIGN_PARENT_RIGHT_CENTER_VERTICAL)
                                {
                                    finalPosX += relativeWidgetMargin.right;
                                }
                                break;
=======
                                break;
                            case RELATIVE_LOCATION_RIGHT_OF_CENTER:
                                finalPosX += mg.left;
                                if (relativeWidgetLP->getAlign() != RELATIVE_ALIGN_PARENT_TOP_RIGHT
                                    && relativeWidgetLP->getAlign() != RELATIVE_ALIGN_PARENT_RIGHT_BOTTOM
                                    && relativeWidgetLP->getAlign() != RELATIVE_ALIGN_PARENT_RIGHT_CENTER_VERTICAL)
                                {
                                    finalPosX += relativeWidgetMargin.right;
                                }
                                break;
>>>>>>> db707da0
                                
                            case RELATIVE_LOCATION_BELOW_LEFTALIGN:
                                finalPosY -= mg.top;
                                if (relativeWidgetLP->getAlign() != RELATIVE_ALIGN_PARENT_LEFT_BOTTOM
                                    && relativeWidgetLP->getAlign() != RELATIVE_ALIGN_PARENT_RIGHT_BOTTOM
                                    && relativeWidgetLP->getAlign() != RELATIVE_ALIGN_PARENT_BOTTOM_CENTER_HORIZONTAL)
                                {
                                    finalPosY -= relativeWidgetMargin.bottom;
                                }
                                finalPosX += mg.left;
                                break;
                            case RELATIVE_LOCATION_BELOW_RIGHTALIGN:
                                finalPosY -= mg.top;
                                if (relativeWidgetLP->getAlign() != RELATIVE_ALIGN_PARENT_LEFT_BOTTOM
                                    && relativeWidgetLP->getAlign() != RELATIVE_ALIGN_PARENT_RIGHT_BOTTOM
                                    && relativeWidgetLP->getAlign() != RELATIVE_ALIGN_PARENT_BOTTOM_CENTER_HORIZONTAL)
                                {
                                    finalPosY -= relativeWidgetMargin.bottom;
                                }
                                finalPosX -= mg.right;
                                break;
                            case RELATIVE_LOCATION_BELOW_CENTER:
                                finalPosY -= mg.top;
                                if (relativeWidgetLP->getAlign() != RELATIVE_ALIGN_PARENT_LEFT_BOTTOM
                                    && relativeWidgetLP->getAlign() != RELATIVE_ALIGN_PARENT_RIGHT_BOTTOM
                                    && relativeWidgetLP->getAlign() != RELATIVE_ALIGN_PARENT_BOTTOM_CENTER_HORIZONTAL)
                                {
                                    finalPosY -= relativeWidgetMargin.bottom;
                                }
                                break;
                            default:
                                break;
                        }
                        child->setPosition(ccp(finalPosX, finalPosY));
                        layoutParameter->m_bPut = true;
                        unlayoutChildCount--;
                    }
                }
            }
            break;
        }
        default:
            break;
    }
}

const char* UILayout::getDescription() const
{
    return "Layout";
}

UIWidget* UILayout::createCloneInstance()
{
    return UILayout::create();
}

void UILayout::copyClonedWidgetChildren(UIWidget* model)
{
    UIWidget::copyClonedWidgetChildren(model);
    doLayout();
}

void UILayout::copySpecialProperties(UIWidget *widget)
{
    UILayout* layout = dynamic_cast<UILayout*>(widget);
    if (layout)
    {
        setBackGroundImageScale9Enabled(layout->m_bBackGroundScale9Enabled);
        setBackGroundImage(layout->m_strBackGroundImageFileName.c_str(),layout->m_eBGImageTexType);
        setBackGroundImageCapInsets(layout->m_backGroundImageCapInsets);
        setBackGroundColorType(layout->m_colorType);
        setBackGroundColor(layout->m_cColor);
        setBackGroundColor(layout->m_gStartColor, layout->m_gEndColor);
        setBackGroundColorOpacity(layout->m_nCOpacity);
        setBackGroundColorVector(layout->m_AlongVector);
        setLayoutType(layout->m_eLayoutType);
        setClippingEnabled(layout->m_bClippingEnabled);
    }
}

UIRectClippingNode::UIRectClippingNode():
m_pInnerStencil(NULL),
m_bEnabled(true),
m_clippingSize(CCSizeMake(50.0f, 50.0f)),
m_bClippingEnabled(false)
{
    
}

UIRectClippingNode::~UIRectClippingNode()
{
    
}

UIRectClippingNode* UIRectClippingNode::create()
{
    UIRectClippingNode *pRet = new UIRectClippingNode();
    if (pRet && pRet->init())
    {
        pRet->autorelease();
    }
    else
    {
        CC_SAFE_DELETE(pRet);
    }
    
    return pRet;
}

bool UIRectClippingNode::init()
{
    m_pInnerStencil = CCDrawNode::create();
    rect[0] = ccp(0, 0);
    rect[1] = ccp(m_clippingSize.width, 0);
    rect[2] = ccp(m_clippingSize.width, m_clippingSize.height);
    rect[3] = ccp(0, m_clippingSize.height);
    
    ccColor4F green = {0, 1, 0, 1};
    m_pInnerStencil->drawPolygon(rect, 4, green, 0, green);
    if (CCClippingNode::init(m_pInnerStencil))
    {
        return true;
    }
    return false;
}


void UIRectClippingNode::setClippingSize(const cocos2d::CCSize &size)
{
    setContentSize(size);
    m_clippingSize = size;
    rect[0] = ccp(0, 0);
    rect[1] = ccp(m_clippingSize.width, 0);
    rect[2] = ccp(m_clippingSize.width, m_clippingSize.height);
    rect[3] = ccp(0, m_clippingSize.height);
    ccColor4F green = {0, 1, 0, 1};
    m_pInnerStencil->clear();
    m_pInnerStencil->drawPolygon(rect, 4, green, 0, green);
}

void UIRectClippingNode::setClippingEnabled(bool enabled)
{
    m_bClippingEnabled = enabled;
}

void UIRectClippingNode::visit()
{
    if (!m_bEnabled)
    {
        return;
    }
    if (m_bClippingEnabled)
    {
        CCClippingNode::visit();
    }
    else
    {
        CCNode::visit();
    }
}

void UIRectClippingNode::setEnabled(bool enabled)
{
    m_bEnabled = enabled;
}

bool UIRectClippingNode::isEnabled() const
{
    return m_bEnabled;
}

NS_CC_EXT_END<|MERGE_RESOLUTION|>--- conflicted
+++ resolved
@@ -873,7 +873,6 @@
                                     finalPosY += relativeWidgetMargin.top;
                                 }
                                 finalPosX -= mg.right;
-<<<<<<< HEAD
                                 break;
                             case RELATIVE_LOCATION_ABOVE_CENTER:
                                 finalPosY += mg.bottom;
@@ -885,19 +884,6 @@
                                     finalPosY += relativeWidgetMargin.top;
                                 }
                                 break;
-=======
-                                break;
-                            case RELATIVE_LOCATION_ABOVE_CENTER:
-                                finalPosY += mg.bottom;
-                                if (relativeWidgetLP->getAlign() != RELATIVE_ALIGN_PARENT_TOP_CENTER_HORIZONTAL
-                                    && relativeWidgetLP->getAlign() != RELATIVE_ALIGN_PARENT_TOP_LEFT
-                                    && relativeWidgetLP->getAlign() != RELATIVE_ALIGN_NONE
-                                    && relativeWidgetLP->getAlign() != RELATIVE_ALIGN_PARENT_TOP_RIGHT)
-                                {
-                                    finalPosY += relativeWidgetMargin.top;
-                                }
-                                break;
->>>>>>> db707da0
                                 
                             case RELATIVE_LOCATION_LEFT_OF_TOPALIGN:
                                 finalPosX -= mg.right;
@@ -920,7 +906,6 @@
                                     finalPosX -= relativeWidgetMargin.left;
                                 }
                                 finalPosY += mg.bottom;
-<<<<<<< HEAD
                                 break;
                             case RELATIVE_LOCATION_LEFT_OF_CENTER:
                                 finalPosX -= mg.right;
@@ -932,19 +917,6 @@
                                     finalPosX -= relativeWidgetMargin.left;
                                 }
                                 break;
-=======
-                                break;
-                            case RELATIVE_LOCATION_LEFT_OF_CENTER:
-                                finalPosX -= mg.right;
-                                if (relativeWidgetLP->getAlign() != RELATIVE_ALIGN_PARENT_TOP_LEFT
-                                    && relativeWidgetLP->getAlign() != RELATIVE_ALIGN_NONE
-                                    && relativeWidgetLP->getAlign() != RELATIVE_ALIGN_PARENT_LEFT_BOTTOM
-                                    && relativeWidgetLP->getAlign() != RELATIVE_ALIGN_PARENT_LEFT_CENTER_VERTICAL)
-                                {
-                                    finalPosX -= relativeWidgetMargin.left;
-                                }
-                                break;
->>>>>>> db707da0
                                 
                             case RELATIVE_LOCATION_RIGHT_OF_TOPALIGN:
                                 finalPosX += mg.left;
@@ -965,7 +937,6 @@
                                     finalPosX += relativeWidgetMargin.right;
                                 }
                                 finalPosY += mg.bottom;
-<<<<<<< HEAD
                                 break;
                             case RELATIVE_LOCATION_RIGHT_OF_CENTER:
                                 finalPosX += mg.left;
@@ -976,18 +947,6 @@
                                     finalPosX += relativeWidgetMargin.right;
                                 }
                                 break;
-=======
-                                break;
-                            case RELATIVE_LOCATION_RIGHT_OF_CENTER:
-                                finalPosX += mg.left;
-                                if (relativeWidgetLP->getAlign() != RELATIVE_ALIGN_PARENT_TOP_RIGHT
-                                    && relativeWidgetLP->getAlign() != RELATIVE_ALIGN_PARENT_RIGHT_BOTTOM
-                                    && relativeWidgetLP->getAlign() != RELATIVE_ALIGN_PARENT_RIGHT_CENTER_VERTICAL)
-                                {
-                                    finalPosX += relativeWidgetMargin.right;
-                                }
-                                break;
->>>>>>> db707da0
                                 
                             case RELATIVE_LOCATION_BELOW_LEFTALIGN:
                                 finalPosY -= mg.top;
