/****************************************************************************
Copyright (c) 2013 cocos2d-x.org

http://www.cocos2d-x.org

Permission is hereby granted, free of charge, to any person obtaining a copy
of this software and associated documentation files (the "Software"), to deal
in the Software without restriction, including without limitation the rights
to use, copy, modify, merge, publish, distribute, sublicense, and/or sell
copies of the Software, and to permit persons to whom the Software is
furnished to do so, subject to the following conditions:

The above copyright notice and this permission notice shall be included in
all copies or substantial portions of the Software.

THE SOFTWARE IS PROVIDED "AS IS", WITHOUT WARRANTY OF ANY KIND, EXPRESS OR
IMPLIED, INCLUDING BUT NOT LIMITED TO THE WARRANTIES OF MERCHANTABILITY,
FITNESS FOR A PARTICULAR PURPOSE AND NONINFRINGEMENT. IN NO EVENT SHALL THE
AUTHORS OR COPYRIGHT HOLDERS BE LIABLE FOR ANY CLAIM, DAMAGES OR OTHER
LIABILITY, WHETHER IN AN ACTION OF CONTRACT, TORT OR OTHERWISE, ARISING FROM,
OUT OF OR IN CONNECTION WITH THE SOFTWARE OR THE USE OR OTHER DEALINGS IN
THE SOFTWARE.
****************************************************************************/

#include "CCArmature.h"
#include "utils/CCArmatureDataManager.h"
#include "utils/CCArmatureDefine.h"
#include "utils/CCDataReaderHelper.h"
#include "datas/CCDatas.h"
#include "display/CCSkin.h"

#if ENABLE_PHYSICS_BOX2D_DETECT
#include "Box2D/Box2D.h"
#elif ENABLE_PHYSICS_CHIPMUNK_DETECT
#include "chipmunk.h"
#endif


NS_CC_EXT_BEGIN

std::map<int, CCArmature *> CCArmature::m_sArmatureIndexDic;

CCArmature *CCArmature::create()
{
    CCArmature *armature = new CCArmature();
    if (armature && armature->init())
    {
        armature->autorelease();
        return armature;
    }
    CC_SAFE_DELETE(armature);
    return NULL;
}


CCArmature *CCArmature::create(const char *name)
{
    CCArmature *armature = new CCArmature();
    if (armature && armature->init(name))
    {
        armature->autorelease();
        return armature;
    }
    CC_SAFE_DELETE(armature);
    return NULL;
}

CCArmature *CCArmature::create(const char *name, CCBone *parentBone)
{
    CCArmature *armature = new CCArmature();
    if (armature && armature->init(name, parentBone))
    {
        armature->autorelease();
        return armature;
    }
    CC_SAFE_DELETE(armature);
    return NULL;
}

CCArmature::CCArmature()
    : m_pArmatureData(NULL)
    , m_pBatchNode(NULL)
    , m_pAtlas(NULL)
    , m_pParentBone(NULL)
    , m_bArmatureTransformDirty(true)
    , m_pBoneDic(NULL)
    , m_pTopBoneList(NULL)
    , m_pAnimation(NULL)
    , m_pTextureAtlasDic(NULL)
{
}


CCArmature::~CCArmature(void)
{
    if(NULL != m_pBoneDic)
    {
        m_pBoneDic->removeAllObjects();
        CC_SAFE_DELETE(m_pBoneDic);
    }
    if (NULL != m_pTopBoneList)
    {
        m_pTopBoneList->removeAllObjects();
        CC_SAFE_DELETE(m_pTopBoneList);
    }
    CC_SAFE_DELETE(m_pAnimation);
    CC_SAFE_RELEASE_NULL(m_pTextureAtlasDic);
}


bool CCArmature::init()
{
    return init(NULL);
}


bool CCArmature::init(const char *name)
{
    bool bRet = false;
    do
    {
        removeAllChildren();

        CC_SAFE_DELETE(m_pAnimation);
        m_pAnimation = new CCArmatureAnimation();
        m_pAnimation->init(this);

        CC_SAFE_DELETE(m_pBoneDic);
        m_pBoneDic	= new CCDictionary();

        CC_SAFE_DELETE(m_pTopBoneList);
        m_pTopBoneList = new CCArray();
        m_pTopBoneList->init();

        CC_SAFE_DELETE(m_pTextureAtlasDic);
        m_pTextureAtlasDic = new CCDictionary();

        m_sBlendFunc.src = CC_BLEND_SRC;
        m_sBlendFunc.dst = CC_BLEND_DST;


        m_strName = name == NULL ? "" : name;

        CCArmatureDataManager *armatureDataManager = CCArmatureDataManager::sharedArmatureDataManager();

        if(m_strName.length() != 0)
        {
            m_strName = name;

            CCAnimationData *animationData = armatureDataManager->getAnimationData(name);
            CCAssert(animationData, "CCAnimationData not exist! ");

            m_pAnimation->setAnimationData(animationData);


            CCArmatureData *armatureData = armatureDataManager->getArmatureData(name);
            CCAssert(armatureData, "");

            m_pArmatureData = armatureData;


            CCDictElement *_element = NULL;
            CCDictionary *boneDataDic = &armatureData->boneDataDic;
            CCDICT_FOREACH(boneDataDic, _element)
            {
                CCBone *bone = createBone(_element->getStrKey());

                //! init bone's  CCTween to 1st movement's 1st frame
                do
                {

                    CCMovementData *movData = animationData->getMovement(animationData->movementNames.at(0).c_str());
                    CC_BREAK_IF(!movData);

                    CCMovementBoneData *movBoneData = movData->getMovementBoneData(bone->getName().c_str());
                    CC_BREAK_IF(!movBoneData || movBoneData->frameList.count() <= 0);

                    CCFrameData *frameData = movBoneData->getFrameData(0);
                    CC_BREAK_IF(!frameData);

                    bone->getTweenData()->copy(frameData);
                    bone->changeDisplayByIndex(frameData->displayIndex, false);
                }
                while (0);
            }

            update(0);
            updateOffsetPoint();
        }
        else
        {
            m_strName = "new_armature";
            m_pArmatureData = CCArmatureData::create();
            m_pArmatureData->name = m_strName;

            CCAnimationData *animationData = CCAnimationData::create();
            animationData->name = m_strName;

            armatureDataManager->addArmatureData(m_strName.c_str(), m_pArmatureData);
            armatureDataManager->addAnimationData(m_strName.c_str(), animationData);

            m_pAnimation->setAnimationData(animationData);

        }

        setShaderProgram(CCShaderCache::sharedShaderCache()->programForKey(kCCShader_PositionTextureColor));

        unscheduleUpdate();
        scheduleUpdate();

        setCascadeOpacityEnabled(true);
        setCascadeColorEnabled(true);

        bRet = true;
    }
    while (0);

    return bRet;
}

bool CCArmature::init(const char *name, CCBone *parentBone)
{
    m_pParentBone = parentBone;
    return init(name);
}


CCBone *CCArmature::createBone(const char *boneName)
{
    CCBone *existedBone = getBone(boneName);
    if(existedBone != NULL)
        return existedBone;

    CCBoneData *boneData = (CCBoneData *)m_pArmatureData->getBoneData(boneName);
    std::string parentName = boneData->parentName;

    CCBone *bone = NULL;

    if( parentName.length() != 0 )
    {
        createBone(parentName.c_str());
        bone = CCBone::create(boneName);
        addBone(bone, parentName.c_str());
    }
    else
    {
        bone = CCBone::create(boneName);
        addBone(bone, "");
    }

    bone->setBoneData(boneData);
    bone->getDisplayManager()->changeDisplayByIndex(-1, false);

    return bone;
}


void CCArmature::addBone(CCBone *bone, const char *parentName)
{
    CCAssert( bone != NULL, "Argument must be non-nil");
    CCAssert(m_pBoneDic->objectForKey(bone->getName()) == NULL, "bone already added. It can't be added again");

    if (NULL != parentName)
    {
        CCBone *boneParent = (CCBone *)m_pBoneDic->objectForKey(parentName);
        if (boneParent)
        {
            boneParent->addChildBone(bone);
        }
        else
        {
            m_pTopBoneList->addObject(bone);
        }
    }
    else
    {
        m_pTopBoneList->addObject(bone);
    }

    bone->setArmature(this);

    m_pBoneDic->setObject(bone, bone->getName());
    addChild(bone);
}


void CCArmature::removeBone(CCBone *bone, bool recursion)
{
    CCAssert(bone != NULL, "bone must be added to the bone dictionary!");

    bone->setArmature(NULL);
    bone->removeFromParent(recursion);

    if (m_pTopBoneList->containsObject(bone))
    {
        m_pTopBoneList->removeObject(bone);
    }
    m_pBoneDic->removeObjectForKey(bone->getName());
    removeChild(bone, true);
}


CCBone *CCArmature::getBone(const char *name) const
{
    return (CCBone *)m_pBoneDic->objectForKey(name);
}


void CCArmature::changeBoneParent(CCBone *bone, const char *parentName)
{
    CCAssert(bone != NULL, "bone must be added to the bone dictionary!");

    if(bone->getParentBone())
    {
        bone->getParentBone()->getChildren()->removeObject(bone);
        bone->setParentBone(NULL);
    }

    if (parentName != NULL)
    {
        CCBone *boneParent = (CCBone *)m_pBoneDic->objectForKey(parentName);

        if (boneParent)
        {
            boneParent->addChildBone(bone);
            if (m_pTopBoneList->containsObject(bone))
            {
                m_pTopBoneList->removeObject(bone);
            }
        }
        else
        {
            m_pTopBoneList->addObject(bone);
        }
    }
}

CCDictionary *CCArmature::getBoneDic()
{
    return m_pBoneDic;
}

CCAffineTransform CCArmature::nodeToParentTransform()
{
    if (m_bTransformDirty)
    {
        m_bArmatureTransformDirty = true;

        // Translate values
        float x = m_obPosition.x;
        float y = m_obPosition.y;

        if (m_bIgnoreAnchorPointForPosition)
        {
            x += m_obAnchorPointInPoints.x;
            y += m_obAnchorPointInPoints.y;
        }

        // Rotation values
        // Change rotation code to handle X and Y
        // If we skew with the exact same value for both x and y then we're simply just rotating
        float cx = 1, sx = 0, cy = 1, sy = 0;
        if (m_fRotationX || m_fRotationY)
        {
            float radiansX = -CC_DEGREES_TO_RADIANS(m_fRotationX);
            float radiansY = -CC_DEGREES_TO_RADIANS(m_fRotationY);
            cx = cosf(radiansX);
            sx = sinf(radiansX);
            cy = cosf(radiansY);
            sy = sinf(radiansY);
        }

        // Add offset point
        x += cy * m_pOffsetPoint.x * m_fScaleX + -sx * m_pOffsetPoint.y * m_fScaleY;
        y += sy * m_pOffsetPoint.x * m_fScaleX + cx * m_pOffsetPoint.y * m_fScaleY;

        bool needsSkewMatrix = ( m_fSkewX || m_fSkewY );

        // optimization:
        // inline anchor point calculation if skew is not needed
        // Adjusted transform calculation for rotational skew
        if (! needsSkewMatrix && !m_obAnchorPointInPoints.equals(CCPointZero))
        {
            x += cy * -m_obAnchorPointInPoints.x * m_fScaleX + -sx * -m_obAnchorPointInPoints.y * m_fScaleY;
            y += sy * -m_obAnchorPointInPoints.x * m_fScaleX +  cx * -m_obAnchorPointInPoints.y * m_fScaleY;
        }


        // Build Transform Matrix
        // Adjusted transform calculation for rotational skew
        m_sTransform = CCAffineTransformMake( cy * m_fScaleX,  sy * m_fScaleX,
                                              -sx * m_fScaleY, cx * m_fScaleY,
                                              x, y );

        // XXX: Try to inline skew
        // If skew is needed, apply skew and then anchor point
        if (needsSkewMatrix)
        {
            CCAffineTransform skewMatrix = CCAffineTransformMake(1.0f, tanf(CC_DEGREES_TO_RADIANS(m_fSkewY)),
                                           tanf(CC_DEGREES_TO_RADIANS(m_fSkewX)), 1.0f,
                                           0.0f, 0.0f );
            m_sTransform = CCAffineTransformConcat(skewMatrix, m_sTransform);

            // adjust anchor point
            if (!m_obAnchorPointInPoints.equals(CCPointZero))
            {
                m_sTransform = CCAffineTransformTranslate(m_sTransform, -m_obAnchorPointInPoints.x, -m_obAnchorPointInPoints.y);
            }
        }

        if (m_bAdditionalTransformDirty)
        {
            m_sTransform = CCAffineTransformConcat(m_sTransform, m_sAdditionalTransform);
            m_bAdditionalTransformDirty = false;
        }

        m_bTransformDirty = false;
    }

    return m_sTransform;
}

void CCArmature::updateOffsetPoint()
{
    // Set contentsize and Calculate anchor point.
    CCRect rect = boundingBox();
    setContentSize(rect.size);
    m_pOffsetPoint = ccp(-rect.origin.x,  -rect.origin.y);
    if (rect.size.width != 0 && rect.size.height != 0)
    {
        setAnchorPoint(ccp(m_pOffsetPoint.x / rect.size.width, m_pOffsetPoint.y / rect.size.height));
    }
}

void CCArmature::setAnimation(CCArmatureAnimation *animation)
{
    m_pAnimation = animation;
}

CCArmatureAnimation *CCArmature::getAnimation()
{
    return m_pAnimation;
}

void CCArmature::update(float dt)
{
    m_pAnimation->update(dt);

    CCObject *object = NULL;
    CCARRAY_FOREACH(m_pTopBoneList, object)
    {
        ((CCBone *)object)->update(dt);
    }

    m_bArmatureTransformDirty = false;
}

void CCArmature::draw()
{
    if (m_pParentBone == NULL && m_pBatchNode == NULL)
    {
        CC_NODE_DRAW_SETUP();
        ccGLBlendFunc(m_sBlendFunc.src, m_sBlendFunc.dst);
    }

    CCObject *object = NULL;
    CCARRAY_FOREACH(m_pChildren, object)
    {
        if (CCBone *bone = dynamic_cast<CCBone *>(object))
        {
            CCNode *node = bone->getDisplayRenderNode();

            if (NULL == node)
                continue;

            switch (bone->getDisplayRenderNodeType())
            {
            case CS_DISPLAY_SPRITE:
            {
                CCSkin *skin = (CCSkin *)node;

                CCTextureAtlas *textureAtlas = skin->getTextureAtlas();
                CCBlendType blendType = bone->getBlendType();
                if(m_pAtlas != textureAtlas || blendType != BLEND_NORMAL)
                {
                    if (m_pAtlas)
                    {
                        m_pAtlas->drawQuads();
                        m_pAtlas->removeAllQuads();
                    }
                }

                m_pAtlas = textureAtlas;
                if (m_pAtlas->getCapacity() == m_pAtlas->getTotalQuads() && !m_pAtlas->resizeCapacity(m_pAtlas->getCapacity() * 2))
                    return;

                skin->updateTransform();

                if (blendType != BLEND_NORMAL)
                {
                    updateBlendType(blendType);
                    m_pAtlas->drawQuads();
                    m_pAtlas->removeAllQuads();
                    ccGLBlendFunc(m_sBlendFunc.src, m_sBlendFunc.dst);
                }
            }
            break;
            case CS_DISPLAY_ARMATURE:
            {
                CCArmature *armature = (CCArmature *)(node);

                CCTextureAtlas *textureAtlas = armature->getTextureAtlas();
                if(m_pAtlas != textureAtlas)
                {
                    if (m_pAtlas)
                    {
                        m_pAtlas->drawQuads();
                        m_pAtlas->removeAllQuads();
                    }
                }
                armature->draw();

                m_pAtlas = armature->getTextureAtlas();
            }
            break;
            default:
            {
                if (m_pAtlas)
                {
                    m_pAtlas->drawQuads();
                    m_pAtlas->removeAllQuads();
                }
                node->visit();

                CC_NODE_DRAW_SETUP();
                ccGLBlendFunc(m_sBlendFunc.src, m_sBlendFunc.dst);
            }
            break;
            }
        }
        else if(CCNode *node = dynamic_cast<CCNode *>(object))
        {
            if (m_pAtlas)
            {
                m_pAtlas->drawQuads();
                m_pAtlas->removeAllQuads();
            }
            node->visit();

            CC_NODE_DRAW_SETUP();
            ccGLBlendFunc(m_sBlendFunc.src, m_sBlendFunc.dst);
        }
    }

    if(m_pAtlas && !m_pBatchNode && m_pParentBone == NULL)
    {
        m_pAtlas->drawQuads();
        m_pAtlas->removeAllQuads();
    }
}


void CCArmature::updateBlendType(CCBlendType blendType)
{
    ccBlendFunc blendFunc;
    switch (blendType)
    {
    case BLEND_NORMAL:
    {
        blendFunc.src = CC_BLEND_SRC;
        blendFunc.dst = CC_BLEND_DST;
    }
    break;
    case BLEND_ADD:
    {
        blendFunc.src = GL_SRC_ALPHA;
        blendFunc.dst = GL_ONE;
    }
    break;
    case BLEND_MULTIPLY:
    {
        blendFunc.src = GL_DST_COLOR;
        blendFunc.dst = GL_ONE_MINUS_SRC_ALPHA;
    }
    break;
    case BLEND_SCREEN:
    {
        blendFunc.src = GL_ONE;
        blendFunc.dst = GL_ONE_MINUS_SRC_COLOR;
    }
    break;
    default:
    {
        blendFunc.src = CC_BLEND_SRC;
        blendFunc.dst = CC_BLEND_DST;
    }
    break;
    }
    ccGLBlendFunc(blendFunc.src, blendFunc.dst);
}



void CCArmature::visit()
{
    // quick return if not visible. children won't be drawn.
    if (!m_bVisible)
    {
        return;
    }
    kmGLPushMatrix();

    if (m_pGrid && m_pGrid->isActive())
    {
        m_pGrid->beforeDraw();
    }

    transform();
    sortAllChildren();
    draw();

    // reset for next frame
    m_uOrderOfArrival = 0;

    if (m_pGrid && m_pGrid->isActive())
    {
        m_pGrid->afterDraw(this);
    }

    kmGLPopMatrix();
}

CCRect CCArmature::boundingBox()
{
    float minx, miny, maxx, maxy = 0;

    bool first = true;

    CCRect boundingBox = CCRectMake(0, 0, 0, 0);

    CCObject *object = NULL;
    CCARRAY_FOREACH(m_pChildren, object)
    {
        if (CCBone *bone = dynamic_cast<CCBone *>(object))
        {
            CCRect r = bone->getDisplayManager()->getBoundingBox();

            if(first)
            {
                minx = r.getMinX();
                miny = r.getMinY();
                maxx = r.getMaxX();
                maxy = r.getMaxY();

                first = false;
            }
            else
            {
                minx = r.getMinX() < boundingBox.getMinX() ? r.getMinX() : boundingBox.getMinX();
                miny = r.getMinY() < boundingBox.getMinY() ? r.getMinY() : boundingBox.getMinY();
                maxx = r.getMaxX() > boundingBox.getMaxX() ? r.getMaxX() : boundingBox.getMaxX();
                maxy = r.getMaxY() > boundingBox.getMaxY() ? r.getMaxY() : boundingBox.getMaxY();
            }

            boundingBox.setRect(minx, miny, maxx - minx, maxy - miny);
        }
    }

    return CCRectApplyAffineTransform(boundingBox, nodeToParentTransform());
}

CCBone *CCArmature::getBoneAtPoint(float x, float y)
{
    int length = m_pChildren->data->num;
    CCBone **bs = (CCBone **)m_pChildren->data->arr;

    for(int i = length - 1; i >= 0; i--)
    {
        if(bs[i]->getDisplayManager()->containPoint(x, y))
        {
            return bs[i];
        }
    }
    return NULL;
}

<<<<<<< HEAD
CCTextureAtlas *CCArmature::getTexureAtlasWithTexture(CCTexture2D *texture)
{
    int key = texture->getName();

    if (m_pParentBone && m_pParentBone->getArmature())
    {
        return m_pParentBone->getArmature()->getTexureAtlasWithTexture(texture);
    }
    else if (m_pBatchNode)
    {
        m_pBatchNode->getTexureAtlasWithTexture(texture);
    }

    CCTextureAtlas *atlas = (CCTextureAtlas *)m_pTextureAtlasDic->objectForKey(key);
    if (atlas == NULL)
    {
        atlas = CCTextureAtlas::createWithTexture(texture, 4);
        m_pTextureAtlasDic->setObject(atlas, key);
    }
    return atlas;
=======
void CCArmature::setParentBone(CCBone *parentBone)
{
    m_pParentBone = parentBone;

    CCDictElement *element = NULL;
    CCDICT_FOREACH(m_pBoneDic, element)
    {
        CCBone *bone = (CCBone*)element->getObject();
        bone->setArmature(this);
    }
}

CCBone *CCArmature::getParentBone()
{
    return m_pParentBone;
>>>>>>> a9c5f08b
}

#if ENABLE_PHYSICS_BOX2D_DETECT
b2Body *CCArmature::getBody()
{
    return m_pBody;
}

void CCArmature::setBody(b2Body *body)
{
    if (m_pBody == body)
    {
        return;
    }

    m_pBody = body;
    m_pBody->SetUserData(this);

    CCObject *object = NULL;
    CCARRAY_FOREACH(m_pChildren, object)
    {
        if (CCBone *bone = dynamic_cast<CCBone *>(object))
        {
            CCArray *displayList = bone->getDisplayManager()->getDecorativeDisplayList();

            CCObject *displayObject = NULL;
            CCARRAY_FOREACH(displayList, displayObject)
            {
                CCColliderDetector *detector = ((CCDecorativeDisplay *)displayObject)->getColliderDetector();
                if (detector != NULL)
                {
                    detector->setBody(m_pBody);
                }
            }
        }
    }
}

b2Fixture *CCArmature::getShapeList()
{
    if (m_pBody)
    {
        return m_pBody->GetFixtureList();
    }
    else
    {
        return NULL;
    }
}

#elif ENABLE_PHYSICS_CHIPMUNK_DETECT
cpBody *CCArmature::getBody()
{
    return m_pBody;
}

void CCArmature::setBody(cpBody *body)
{
    if (m_pBody == body)
    {
        return;
    }

    m_pBody = body;
    m_pBody->data = this;

    CCObject *object = NULL;
    CCARRAY_FOREACH(m_pChildren, object)
    {
        if (CCBone *bone = dynamic_cast<CCBone *>(object))
        {
            CCArray *displayList = bone->getDisplayManager()->getDecorativeDisplayList();

            CCObject *displayObject = NULL;
            CCARRAY_FOREACH(displayList, displayObject)
            {
                CCColliderDetector *detector = ((CCDecorativeDisplay *)displayObject)->getColliderDetector();
                if (detector != NULL)
                {
                    detector->setBody(m_pBody);
                }
            }
        }
    }
}

cpShape *CCArmature::getShapeList()
{
    if (m_pBody)
    {
        return m_pBody->shapeList_private;
    }
    else
    {
        return NULL;
    }
}
#endif


NS_CC_EXT_END<|MERGE_RESOLUTION|>--- conflicted
+++ resolved
@@ -684,7 +684,6 @@
     return NULL;
 }
 
-<<<<<<< HEAD
 CCTextureAtlas *CCArmature::getTexureAtlasWithTexture(CCTexture2D *texture)
 {
     int key = texture->getName();
@@ -705,7 +704,8 @@
         m_pTextureAtlasDic->setObject(atlas, key);
     }
     return atlas;
-=======
+}
+
 void CCArmature::setParentBone(CCBone *parentBone)
 {
     m_pParentBone = parentBone;
@@ -721,7 +721,6 @@
 CCBone *CCArmature::getParentBone()
 {
     return m_pParentBone;
->>>>>>> a9c5f08b
 }
 
 #if ENABLE_PHYSICS_BOX2D_DETECT
