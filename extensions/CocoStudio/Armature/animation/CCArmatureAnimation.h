/****************************************************************************
Copyright (c) 2013 cocos2d-x.org

http://www.cocos2d-x.org

Permission is hereby granted, free of charge, to any person obtaining a copy
of this software and associated documentation files (the "Software"), to deal
in the Software without restriction, including without limitation the rights
to use, copy, modify, merge, publish, distribute, sublicense, and/or sell
copies of the Software, and to permit persons to whom the Software is
furnished to do so, subject to the following conditions:

The above copyright notice and this permission notice shall be included in
all copies or substantial portions of the Software.

THE SOFTWARE IS PROVIDED "AS IS", WITHOUT WARRANTY OF ANY KIND, EXPRESS OR
IMPLIED, INCLUDING BUT NOT LIMITED TO THE WARRANTIES OF MERCHANTABILITY,
FITNESS FOR A PARTICULAR PURPOSE AND NONINFRINGEMENT. IN NO EVENT SHALL THE
AUTHORS OR COPYRIGHT HOLDERS BE LIABLE FOR ANY CLAIM, DAMAGES OR OTHER
LIABILITY, WHETHER IN AN ACTION OF CONTRACT, TORT OR OTHERWISE, ARISING FROM,
OUT OF OR IN CONNECTION WITH THE SOFTWARE OR THE USE OR OTHER DEALINGS IN
THE SOFTWARE.
****************************************************************************/


#ifndef __CCANIMATION_H__
#define __CCANIMATION_H__

#include "CCProcessBase.h"

NS_CC_EXT_ARMATURE_BEGIN


enum MovementEventType
{
    START,
    COMPLETE,
    LOOP_COMPLETE
};


class CCArmature;
class CCBone;

typedef void (Object::*SEL_MovementEventCallFunc)(CCArmature *, MovementEventType, const char *);
typedef void (Object::*SEL_FrameEventCallFunc)(CCBone *, const char *, int, int);

#define movementEvent_selector(_SELECTOR) (SEL_MovementEventCallFunc)(&_SELECTOR)
#define frameEvent_selector(_SELECTOR) (SEL_FrameEventCallFunc)(&_SELECTOR)


class  CCArmatureAnimation : public CCProcessBase
{
public:
    /**
     * Create with a CCArmature
     * @param armature The CCArmature CCArmatureAnimation will bind to
     */
    static CCArmatureAnimation *create(CCArmature *armature);
public:
<<<<<<< HEAD
    /**
     * @js ctor
     */
    ArmatureAnimation();
    /**
     * @js NA
     * @lua NA
     */
    virtual ~ArmatureAnimation(void);
=======
    CCArmatureAnimation();
    virtual ~CCArmatureAnimation(void);
>>>>>>> fc5cd0fc

    /**
     * Init with a CCArmature
     * @param armature The CCArmature CCArmatureAnimation will bind to
     */
    virtual bool init(CCArmature *armature);

    /**
     * Scale animation play speed.
     * @param animationScale Scale value
     */
    virtual void setAnimationScale(float animationScale);
    virtual float getAnimationScale() const;

    /**
     * Scale animation play speed.
     * @param animationScale Scale value
     */
    virtual void setSpeedScale(float speedScale);
    virtual float getSpeedScale() const;

    //! The animation update speed
    virtual void setAnimationInternal(float animationInternal);

    /**
     * Play animation by animation name.
     *
     * @param  animationName  The animation name you want to play
     * @param  durationTo The frames between two animation changing-over.
     *         It's meaning is changing to this animation need how many frames
     *
     *         -1 : use the value from CCMovementData get from flash design panel
     * @param  durationTween  The frame count you want to play in the game.
     *         if  _durationTween is 80, then the animation will played 80 frames in a loop
     *
     *         -1 : use the value from CCMovementData get from flash design panel
     *
     * @param  loop   Whether the animation is loop
     *
     *         loop < 0 : use the value from CCMovementData get from flash design panel
     *         loop = 0 : this animation is not loop
     *         loop > 0 : this animation is loop
     *
     * @param  tweenEasing CCTween easing is used for calculate easing effect
     *
     *         TWEEN_EASING_MAX : use the value from CCMovementData get from flash design panel
     *         -1 : fade out
     *         0  : line
     *         1  : fade in
     *         2  : fade in and out
     *
     */
    void play(const char *animationName, int durationTo = -1, int durationTween = -1,  int loop = -1, int tweenEasing = TWEEN_EASING_MAX);

    /**
     * Play animation by index, the other param is the same to play.
     * @param  _animationIndex  the animation index you want to play
     */
    void playByIndex(int animationIndex,  int durationTo = -1, int durationTween = -1,  int loop = -1, int tweenEasing = TWEEN_EASING_MAX);

    /**
     * Pause the Process
     */
    virtual void pause();
    /**
     * Resume the Process
     */
    virtual void resume();
    /**
     * Stop the Process
     */
    virtual void stop();


    /**
     * Get movement count
     */
    int getMovementCount();

    void update(float dt);

    /**
     * Get current movementID
     * @return The name of current movement
     */
    std::string getCurrentMovementID();

    /**
     * Set armature's movement event callback function
     * To disconnect this event, just setMovementEventCallFunc(NULL, NULL);
     */
    void setMovementEventCallFunc(Object *target, SEL_MovementEventCallFunc callFunc);

    /**
     * Set armature's frame event callback function
     * To disconnect this event, just setFrameEventCallFunc(NULL, NULL);
     */
    void setFrameEventCallFunc(Object *target, SEL_FrameEventCallFunc callFunc);

protected:

    /**
     * Update(float dt) will call this handler, you can handle your logic here
     */
    void updateHandler();

    /**
     * Update current key frame, and process auto stop, pause
     */
    void updateFrameData(float currentPercent);

    /**
     * Emit a frame event
     */
    void frameEvent(CCBone *bone, const char *frameEventName, int originFrameIndex, int currentFrameIndex);

    friend class CCTween;
protected:
    //! CCAnimationData save all MovementDatas this animation used.
    CC_SYNTHESIZE_RETAIN(CCAnimationData *, m_pAnimationData, AnimationData);

    //! Scale the animation speed
    float m_fSpeedScale;

    CCMovementData *m_pMovementData;				//! CCMovementData save all MovementFrameDatas this animation used.

    CCArmature *m_pArmature;						//! A weak reference of armature

    std::string m_strMovementID;				//! Current movment's name

    int m_iToIndex;								//! The frame index in CCMovementData->m_pMovFrameDataArr, it's different from m_iFrameIndex.

    Array *m_pTweenList;

protected:
    /**
     * MovementEvent CallFunc.
     * @param CCArmature* a CCArmature
     * @param MovementEventType, Event Type, like START, COMPLETE.
     * @param const char*, Movement ID, also called Movement Name
     */
    SEL_MovementEventCallFunc m_sMovementEventCallFunc;

    /**
     * FrameEvent CallFunc.
     * @param CCBone*, a CCBone
     * @param const char*, the name of this frame event
     * @param int, origin frame index
     * @param int, current frame index, animation may be delayed
     */
    SEL_FrameEventCallFunc m_sFrameEventCallFunc;


    Object *m_sMovementEventTarget;
    Object *m_sFrameEventTarget;
};

NS_CC_EXT_ARMATURE_END

#endif /*__CCANIMATION_H__*/<|MERGE_RESOLUTION|>--- conflicted
+++ resolved
@@ -58,20 +58,8 @@
      */
     static CCArmatureAnimation *create(CCArmature *armature);
 public:
-<<<<<<< HEAD
-    /**
-     * @js ctor
-     */
-    ArmatureAnimation();
-    /**
-     * @js NA
-     * @lua NA
-     */
-    virtual ~ArmatureAnimation(void);
-=======
     CCArmatureAnimation();
     virtual ~CCArmatureAnimation(void);
->>>>>>> fc5cd0fc
 
     /**
      * Init with a CCArmature
