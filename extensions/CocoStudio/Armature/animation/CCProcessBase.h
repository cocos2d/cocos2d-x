--- conflicted
+++ resolved
@@ -50,20 +50,8 @@
 class  CCProcessBase : public Object
 {
 public:
-<<<<<<< HEAD
-    /**
-     * @js ctor
-     */
-    ProcessBase(void);
-    /**
-     * @js NA
-     * @lua NA
-     */
-    ~ProcessBase(void);
-=======
     CCProcessBase(void);
     ~CCProcessBase(void);
->>>>>>> fc5cd0fc
 
     /**
      * Play animation by animation name.
