/****************************************************************************
Copyright (c) 2013 cocos2d-x.org

http://www.cocos2d-x.org

Permission is hereby granted, free of charge, to any person obtaining a copy
of this software and associated documentation files (the "Software"), to deal
in the Software without restriction, including without limitation the rights
to use, copy, modify, merge, publish, distribute, sublicense, and/or sell
copies of the Software, and to permit persons to whom the Software is
furnished to do so, subject to the following conditions:

The above copyright notice and this permission notice shall be included in
all copies or substantial portions of the Software.

THE SOFTWARE IS PROVIDED "AS IS", WITHOUT WARRANTY OF ANY KIND, EXPRESS OR
IMPLIED, INCLUDING BUT NOT LIMITED TO THE WARRANTIES OF MERCHANTABILITY,
FITNESS FOR A PARTICULAR PURPOSE AND NONINFRINGEMENT. IN NO EVENT SHALL THE
AUTHORS OR COPYRIGHT HOLDERS BE LIABLE FOR ANY CLAIM, DAMAGES OR OTHER
LIABILITY, WHETHER IN AN ACTION OF CONTRACT, TORT OR OTHERWISE, ARISING FROM,
OUT OF OR IN CONNECTION WITH THE SOFTWARE OR THE USE OR OTHER DEALINGS IN
THE SOFTWARE.
****************************************************************************/

#ifndef __CCDISPLAYMANAGER_H__
#define __CCDISPLAYMANAGER_H__

#include "../utils/CCArmatureDefine.h"
#include "../display/CCDecorativeDisplay.h"
#include "../datas/CCDatas.h"

NS_CC_EXT_ARMATURE_BEGIN

class CCBone;

//! CCDisplayManager manages CCBone's display
class  CCDisplayManager : public Object
{
public:
    static CCDisplayManager *create(CCBone *bone);

public:
<<<<<<< HEAD
    /**
     * @js ctor
     */
    DisplayManager();
    /**
     * @js NA
     * @lua NA
     */
    ~DisplayManager();
=======
    CCDisplayManager();
    ~CCDisplayManager();
>>>>>>> 74bd8b09

    bool init(CCBone *bone);

    /**
     * Use CCBoneData to init the display list.
     * If display is a sprite, and it have texture info in the TexutreData, then use TexutreData to init the display's anchor point
     * If the display is a CCArmature, then create a new CCArmature
     */
    virtual void initDisplayList(CCBoneData *boneData);

    /**
     * Add display and use  _DisplayData init the display.
     * If index already have a display, then replace it.
     * If index is current display index, then also change display to _index
     *
     *	@param 	displayData it include the display information, like DisplayType.
     *					If you want to create a sprite display, then create a CCSpriteDisplayData param
     *
     *	@param 	index the index of the display you want to replace or add to
     *					-1 : append display from back
     */
    void addDisplay(CCDisplayData *displayData, int index);

    void addDisplay(Node *display, int index);

    void removeDisplay(int index);

    Array *getDecorativeDisplayList();

    /**
     * Change display by index. You can just use this method to change display in the display list.
     * The display list is just used for this bone, and it is the displays you may use in every frame.
     *
     * Note : if index is the same with prev index, the method will not effect
     *
     * @param index The index of the display you want to change
     * @param force If true, then force change display to specified display, or current display will set to  display index edit in the flash every key frame.
     */
    void changeDisplayByIndex(int index, bool force);


    Node *getDisplayRenderNode();

    int getCurrentDisplayIndex();

    virtual void setCurrentDecorativeDisplay(CCDecorativeDisplay *decoDisplay);
    virtual CCDecorativeDisplay *getCurrentDecorativeDisplay();
    virtual CCDecorativeDisplay *getDecorativeDisplayByIndex( int index);

    /**
     * Sets whether the display is visible
     * The default value is true, a node is default to visible
     *
     * @param visible   true if the node is visible, false if the node is hidden.
     */
    virtual void setVisible(bool visible);
    /**
     * Determines if the display is visible
     *
     * @see setVisible(bool)
     * @return true if the node is visible, false if the node is hidden.
     */
    virtual bool isVisible();

    Size getContentSize();
    Rect getBoundingBox();

    Point getAnchorPoint();
    Point getAnchorPointInPoints();

    /**
     * Check if the position is inside the bone.
     */
    virtual bool containPoint(Point &_point);

    /**
     * Check if the position is inside the bone.
     */
    virtual bool containPoint(float x, float y);

protected:
    Array *m_pDecoDisplayList;
    //! Display render node.
    Node *m_pDisplayRenderNode;
    //! Include current display information, like contour sprite, etc.
    CCDecorativeDisplay *m_pCurrentDecoDisplay;
    //! Current display index
    int m_iDisplayIndex;

    CC_SYNTHESIZE(bool, m_bForceChangeDisplay, ForceChangeDisplay)

    //! Whether of not the bone is visible. Default is true
    bool m_bVisible;

    CCBone *m_pBone;
};

NS_CC_EXT_ARMATURE_END

#endif /*__CCDISPLAYMANAGER_H__*/<|MERGE_RESOLUTION|>--- conflicted
+++ resolved
@@ -40,20 +40,8 @@
     static CCDisplayManager *create(CCBone *bone);
 
 public:
-<<<<<<< HEAD
-    /**
-     * @js ctor
-     */
-    DisplayManager();
-    /**
-     * @js NA
-     * @lua NA
-     */
-    ~DisplayManager();
-=======
     CCDisplayManager();
     ~CCDisplayManager();
->>>>>>> 74bd8b09
 
     bool init(CCBone *bone);
 
