--- conflicted
+++ resolved
@@ -53,17 +53,8 @@
     static CCBone *create(const char *name);
 
 public:
-<<<<<<< HEAD
-    Bone();
-    /**
-     * @js NA
-     * @lua NA
-     */
-    virtual ~Bone(void);
-=======
     CCBone();
     virtual ~CCBone(void);
->>>>>>> 74bd8b09
 
     /**
      * Initializes an empty CCBone with nothing init.
@@ -117,7 +108,7 @@
 
     /**
      * Remove itself from its parent.
-     * @param 	recursion    whether or not to remove childBone's display
+     * @param recursion    whether or not to remove childBone's display
      */
     void removeFromParent(bool recursion);
 
@@ -149,8 +140,8 @@
 
     virtual bool isTransformDirty();
 
-    virtual AffineTransform getNodeToArmatureTransform();
-    virtual AffineTransform getNodeToWorldTransform();
+    virtual AffineTransform getNodeToArmatureTransform() const;
+    virtual AffineTransform getNodeToWorldTransform() const;
 
     Node *getDisplayRenderNode();
 
