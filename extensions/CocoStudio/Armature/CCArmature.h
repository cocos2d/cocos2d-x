--- conflicted
+++ resolved
@@ -57,20 +57,8 @@
     static CCArmature *create(const char *name, CCBone *parentBone);
 
 public:
-<<<<<<< HEAD
-    /**
-     * @js ctor
-     */
-    Armature();
-    /**
-     * @js NA
-     * @lua NA
-     */
-    virtual ~Armature(void);
-=======
     CCArmature();
     ~CCArmature(void);
->>>>>>> 74bd8b09
 
     /**
      * Init the empty armature
@@ -121,24 +109,7 @@
     /**
      * This boundingBox will calculate all bones' boundingBox every time
      */
-<<<<<<< HEAD
-	virtual void updateOffsetPoint();
-
-    // overrides
-    /**
-     * @js NA
-     * @lua NA
-     */
-	virtual void visit() override;
-    virtual void update(float dt) override;
-	virtual void draw() override;
-	virtual const AffineTransform& getNodeToParentTransform() const override;
-	/** This boundingBox will calculate all bones' boundingBox every time */
-	virtual Rect getBoundingBox() const override;
-	inline void setBlendFunc(const BlendFunc& blendFunc) override { _blendFunc = blendFunc; }
-	inline const BlendFunc& getBlendFunc(void) const override { return _blendFunc; }
-=======
-    virtual Rect getBoundingBox();
+    virtual Rect getBoundingBox() const;
 
     CCBone *getBoneAtPoint(float x, float y);
 
@@ -146,7 +117,7 @@
     virtual void update(float dt);
     virtual void draw();
 
-    virtual AffineTransform getNodeToParentTransform();
+    virtual const AffineTransform& getNodeToParentTransform() const;
 
     /**
      * Set contentsize and Calculate anchor point.
@@ -164,13 +135,14 @@
 
     virtual void setAnimation(CCArmatureAnimation *animation);
     virtual CCArmatureAnimation *getAnimation();
+    
+    virtual bool getArmatureTransformDirty();
 
 #if ENABLE_PHYSICS_BOX2D_DETECT
     virtual b2Fixture *getShapeList();
 #elif ENABLE_PHYSICS_CHIPMUNK_DETECT
     virtual cpShape *getShapeList();
 #endif
->>>>>>> 74bd8b09
 
 protected:
 
@@ -194,8 +166,9 @@
 
     CC_SYNTHESIZE(float, m_fVersion, Version);
 
-    CC_SYNTHESIZE_READONLY(bool, m_bArmatureTransformDirty, ArmatureTransformDirty);
 protected:
+    mutable bool m_bArmatureTransformDirty;
+
     Dictionary *m_pBoneDic;                    //! The dictionary of the bones, include all bones in the armature, no matter it is the direct bone or the indirect bone. It is different from m_pChindren.
 
     Array *m_pTopBoneList;
