--- conflicted
+++ resolved
@@ -1,3141 +1,1570 @@
-<<<<<<< HEAD
-/****************************************************************************
- Copyright (c) 2013 cocos2d-x.org
- 
- http://www.cocos2d-x.org
- 
- Permission is hereby granted, free of charge, to any person obtaining a copy
- of this software and associated documentation files (the "Software"), to deal
- in the Software without restriction, including without limitation the rights
- to use, copy, modify, merge, publish, distribute, sublicense, and/or sell
- copies of the Software, and to permit persons to whom the Software is
- furnished to do so, subject to the following conditions:
- 
- The above copyright notice and this permission notice shall be included in
- all copies or substantial portions of the Software.
- 
- THE SOFTWARE IS PROVIDED "AS IS", WITHOUT WARRANTY OF ANY KIND, EXPRESS OR
- IMPLIED, INCLUDING BUT NOT LIMITED TO THE WARRANTIES OF MERCHANTABILITY,
- FITNESS FOR A PARTICULAR PURPOSE AND NONINFRINGEMENT. IN NO EVENT SHALL THE
- AUTHORS OR COPYRIGHT HOLDERS BE LIABLE FOR ANY CLAIM, DAMAGES OR OTHER
- LIABILITY, WHETHER IN AN ACTION OF CONTRACT, TORT OR OTHERWISE, ARISING FROM,
- OUT OF OR IN CONNECTION WITH THE SOFTWARE OR THE USE OR OTHER DEALINGS IN
- THE SOFTWARE.
- ****************************************************************************/
-
-#include "../GUI/System/CocosGUI.h"
-#include "../Json/DictionaryHelper.h"
-#include "../Action/ActionManager.h"
-#include <fstream>
-#include <iostream>
-
-
-NS_CC_EXT_BEGIN
-    
-static CCSGUIReader* sharedReader = NULL;
-
-CCSGUIReader::CCSGUIReader():
-m_strFilePath(""),
-m_bOlderVersion(false)
-{
-    
-}
-
-CCSGUIReader::~CCSGUIReader()
-{
-    
-}
-
-CCSGUIReader* CCSGUIReader::shareReader()
-{
-    if (!sharedReader)
-    {
-        sharedReader = new CCSGUIReader();
-    }
-    return sharedReader;
-}
-
-void CCSGUIReader::purgeCCSGUIReader()
-{
-	CC_SAFE_DELETE(sharedReader);
-}
-
-int CCSGUIReader::getVersionInteger(const char *str)
-{
-    /*********temp***********/
-    std::string strVersion = str;
-    int length = strVersion.length();
-    if (length < 7)
-    {
-        return 0;
-    }
-    int pos = strVersion.find_first_of(".");
-    std::string t = strVersion.substr(0,pos);
-    strVersion = strVersion.substr(pos+1,strVersion.length()-1);
-    
-    pos = strVersion.find_first_of(".");
-    std::string h = strVersion.substr(0,pos);
-    strVersion = strVersion.substr(pos+1,strVersion.length()-1);
-    
-    pos = strVersion.find_first_of(".");
-    std::string te = strVersion.substr(0,pos);
-    strVersion = strVersion.substr(pos+1,strVersion.length()-1);
-    
-    pos = strVersion.find_first_of(".");
-    std::string s = strVersion.substr(0,pos);
-    
-    int it = atoi(t.c_str());
-    int ih = atoi(h.c_str());
-    int ite = atoi(te.c_str());
-    int is = atoi(s.c_str());
-    
-    int iVersion = it*1000+ih*100+ite*10+is;
-    CCLOG("iversion %d",iVersion);
-    return iVersion;
-    /************************/
-}
-
-UIWidget* CCSGUIReader::widgetFromJsonDictionary(cs::CSJsonDictionary* data)
-{
-    UIWidget* widget = NULL;
-    const char* classname = DICTOOL->getStringValue_json(data, "classname");
-    cs::CSJsonDictionary* uiOptions = DICTOOL->getSubDictionary_json(data, "options");
-    if (classname && strcmp(classname, "Button") == 0)
-    {
-        widget = UIButton::create();
-        setPropsForButtonFromJsonDictionary(widget, uiOptions);
-    }
-    else if (classname && strcmp(classname, "CheckBox") == 0)
-    {
-        widget = UICheckBox::create();
-        setPropsForCheckBoxFromJsonDictionary(widget, uiOptions);
-    }
-    else if (classname && strcmp(classname, "Label") == 0)
-    {
-        widget = UILabel::create();
-        setPropsForLabelFromJsonDictionary(widget, uiOptions);
-    }
-    else if (classname && strcmp(classname, "LabelAtlas") == 0)
-    {
-        widget = UILabelAtlas::create();
-        setPropsForLabelAtlasFromJsonDictionary(widget, uiOptions);
-    }
-    else if (classname && strcmp(classname, "LoadingBar") == 0)
-    {
-        widget = UILoadingBar::create();
-        setPropsForLoadingBarFromJsonDictionary(widget, uiOptions);
-    }else if (classname && strcmp(classname, "ScrollView") == 0){
-        widget = UIScrollView::create();
-        setPropsForScrollViewFromJsonDictionary(widget, uiOptions);
-    }
-    else if (classname && strcmp(classname, "TextArea") == 0)
-    {
-        widget = UITextArea::create();
-        setPropsForTextAreaFromJsonDictionary(widget, uiOptions);
-    }
-    else if (classname && strcmp(classname, "TextButton") == 0)
-    {
-        widget = UITextButton::create();
-        setPropsForTextButtonFromJsonDictionary(widget, uiOptions);
-    }
-    else if (classname && strcmp(classname, "TextField") == 0)
-    {
-        widget = UITextField::create();
-        setPropsForTextFieldFromJsonDictionary(widget, uiOptions);
-    }
-    else if (classname && strcmp(classname, "ImageView") == 0)
-    {
-        widget = UIImageView::create();
-        setPropsForImageViewFromJsonDictionary(widget, uiOptions);
-    }
-    else if (classname && strcmp(classname, "Panel") == 0)
-    {
-        widget = UIPanel::create();
-        setPropsForPanelFromJsonDictionary(widget, uiOptions);
-    }
-    else if (classname && strcmp(classname, "Slider") == 0)
-    {
-        widget = UISlider::create();
-        setPropsForSliderFromJsonDictionary(widget, uiOptions);
-    }
-    else if (classname && strcmp(classname, "ListView") == 0)
-    {
-//        widget = UIListView::create();
-//        setPropsForListViewFromJsonDictionary(widget, uiOptions);
-    }
-    else if (classname && strcmp(classname, "PageView") == 0)
-    {
-        widget = UIPageView::create();
-        setPropsForPageViewFromJsonDictionary(widget, uiOptions);
-    }
-    else if (classname && strcmp(classname, "LabelBMFont") == 0)
-    {
-        widget = UILabelBMFont::create();
-        setPropsForLabelBMFontFromJsonDictionary(widget, uiOptions);
-    }
-    else if (classname && strcmp(classname, "DragPanel") == 0)
-    {
-        widget = UIDragPanel::create();
-        setPropsForDragPanelFromJsonDictionary(widget, uiOptions);
-    }
-
-    int childrenCount = DICTOOL->getArrayCount_json(data, "children");
-    for (int i=0;i<childrenCount;i++)
-    {
-        cs::CSJsonDictionary* subData = DICTOOL->getDictionaryFromArray_json(data, "children", i);
-        UIWidget* child = widgetFromJsonDictionary(subData);
-        if (child)
-        {
-            widget->addChild(child);
-        }
-		CC_SAFE_DELETE(subData);
-    }
-
-	CC_SAFE_DELETE(uiOptions);
-    return widget;
-}
-
-
-
-UIWidget* CCSGUIReader::widgetFromJsonFile(const char *fileName)
-{
-    m_bOlderVersion = false;
-    const char *des = NULL;
-    std::string jsonpath;
-    cs::CSJsonDictionary *jsonDict = NULL;
-    jsonpath = CCFileUtils::sharedFileUtils()->fullPathForFilename(fileName);
-    
-    unsigned long size = 0;
-    des = (char*)(CCFileUtils::sharedFileUtils()->getFileData(jsonpath.c_str(),"r" , &size));
-	if(NULL == des || strcmp(des, "") == 0)
-	{
-		printf("read json file[%s] error!\n", fileName);
-		return NULL;
-	}
-	std::string strDes(des);
-    jsonDict = new cs::CSJsonDictionary();
-    jsonDict->initWithDescription(strDes.c_str());
-
-    const char* fileVersion = DICTOOL->getStringValue_json(jsonDict, "version");
-    if (!fileVersion || getVersionInteger(fileVersion) < 250)
-    {
-        m_bOlderVersion = true;
-    }
-    
-    int texturesCount = DICTOOL->getArrayCount_json(jsonDict, "textures");
-    int pos = jsonpath.find_last_of('/');
-	m_strFilePath = jsonpath.substr(0,pos+1);
-    for (int i=0; i<texturesCount; i++)
-    {
-        const char* file = DICTOOL->getStringValueFromArray_json(jsonDict, "textures", i);
-        std::string tp = m_strFilePath;
-        tp.append(file);
-        CCUIHELPER->addSpriteFrame(tp.c_str());
-    }
-    float fileDesignWidth = DICTOOL->getFloatValue_json(jsonDict, "designWidth");
-    float fileDesignHeight = DICTOOL->getFloatValue_json(jsonDict, "designHeight");
-    if (fileDesignWidth <= 0 || fileDesignHeight <= 0) {
-        printf("Read design size error!\n");
-        CCSize winSize = CCDirector::sharedDirector()->getWinSize();
-        CCUIHELPER->setFileDesignWidth(winSize.width);
-        CCUIHELPER->setFileDesignHeight(winSize.height);
-    }
-    else
-    {
-        CCUIHELPER->setFileDesignWidth(fileDesignWidth);
-        CCUIHELPER->setFileDesignHeight(fileDesignHeight);
-    }
-    cs::CSJsonDictionary* widgetTree = DICTOOL->getSubDictionary_json(jsonDict, "widgetTree");
-    UIWidget* widget = widgetFromJsonDictionary(widgetTree);
-    
-    /* *********temp********* */
-    if (widget->getContentSize().equals(CCSizeZero))
-    {
-        UIContainerWidget* rootWidget = dynamic_cast<UIContainerWidget*>(widget);
-        rootWidget->setSize(CCSizeMake(fileDesignWidth, fileDesignHeight));
-    }
-    /* ********************** */
-    
-//    widget->setFileDesignSize(CCSizeMake(fileDesignWidth, fileDesignHeight));
-    cs::CSJsonDictionary* actions = DICTOOL->getSubDictionary_json(jsonDict, "animation");
-    /* *********temp********* */
-//    ActionManager::shareManager()->releaseActions();
-    /* ********************** */
-    CCLOG("file name == [%s]",fileName);
-	CCObject* rootWidget = (CCObject*) widget;
-    ActionManager::shareManager()->initWithDictionary(fileName,actions,rootWidget);
-
-	CC_SAFE_DELETE(widgetTree);
-	CC_SAFE_DELETE(actions);
-	CC_SAFE_DELETE(jsonDict);
-    CC_SAFE_DELETE_ARRAY(des);
-    return widget;
-}
-
-void CCSGUIReader::setPropsForWidgetFromJsonDictionary(UIWidget*widget,cs::CSJsonDictionary *options)
-{
-    bool ignoreSizeExsit = DICTOOL->checkObjectExist_json(options, "ignoreSize");
-    if (ignoreSizeExsit)
-    {
-        widget->ignoreContentAdaptWithSize(DICTOOL->getBooleanValue_json(options, "ignoreSize"));
-    }
-    
-    float w = DICTOOL->getFloatValue_json(options, "width");
-    float h = DICTOOL->getFloatValue_json(options, "height");
-    widget->setSize(CCSizeMake(w, h));
-    
-    widget->setTag(DICTOOL->getIntValue_json(options, "tag"));
-	widget->setActionTag(DICTOOL->getIntValue_json(options, "actiontag"));
-    widget->setTouchEnabled(DICTOOL->getBooleanValue_json(options, "touchAble"));
-    const char* name = DICTOOL->getStringValue_json(options, "name");
-    const char* widgetName = name?name:"default";
-    widget->setName(widgetName);
-    float x = DICTOOL->getFloatValue_json(options, "x");
-    float y = DICTOOL->getFloatValue_json(options, "y");
-    widget->setPosition(ccp(x,y));
-    bool sx = DICTOOL->checkObjectExist_json(options, "scaleX");
-    if (sx)
-    {
-        widget->setScaleX(DICTOOL->getFloatValue_json(options, "scaleX"));
-    }
-    bool sy = DICTOOL->checkObjectExist_json(options, "scaleY");
-    if (sy)
-    {
-        widget->setScaleY(DICTOOL->getFloatValue_json(options, "scaleY"));
-    }
-    bool rt = DICTOOL->checkObjectExist_json(options, "rotation");
-    if (rt)
-    {
-        widget->setRotation(DICTOOL->getFloatValue_json(options, "rotation"));
-    }
-    bool vb = DICTOOL->checkObjectExist_json(options, "visible");
-    if (vb)
-    {
-        widget->setVisible(DICTOOL->getBooleanValue_json(options, "visible"));
-    }
-//    widget->setUseMergedTexture(DICTOOL->getBooleanValue_json(options, "useMergedTexture"));
-    int z = DICTOOL->getIntValue_json(options, "ZOrder");
-    widget->setZOrder(z);
-}
-
-void CCSGUIReader::setColorPropsForWidgetFromJsonDictionary(UIWidget *widget, cs::CSJsonDictionary *options)
-{
-    bool op = DICTOOL->checkObjectExist_json(options, "opacity");
-    if (op)
-    {
-        widget->setOpacity(DICTOOL->getIntValue_json(options, "opacity"));
-    }
-    bool cr = DICTOOL->checkObjectExist_json(options, "colorR");
-    bool cg = DICTOOL->checkObjectExist_json(options, "colorG");
-    bool cb = DICTOOL->checkObjectExist_json(options, "colorB");
-    int colorR = cr ? DICTOOL->getIntValue_json(options, "colorR") : 255;
-    int colorG = cg ? DICTOOL->getIntValue_json(options, "colorG") : 255;
-    int colorB = cb ? DICTOOL->getIntValue_json(options, "colorB") : 255;
-    widget->setColor(ccc3(colorR, colorG, colorB));
-    bool apx = DICTOOL->checkObjectExist_json(options, "anchorPointX");
-    float apxf = apx ? DICTOOL->getFloatValue_json(options, "anchorPointX") : 0.5f;
-    bool apy = DICTOOL->checkObjectExist_json(options, "anchorPointY");
-    float apyf = apy ? DICTOOL->getFloatValue_json(options, "anchorPointY") : 0.5f;
-    widget->setAnchorPoint(ccp(apxf, apyf));
-    bool flipX = DICTOOL->getBooleanValue_json(options, "flipX");
-    bool flipY = DICTOOL->getBooleanValue_json(options, "flipY");
-    widget->setFlipX(flipX);
-    widget->setFlipY(flipY);
-}
-
-void CCSGUIReader::setPropsForButtonFromJsonDictionary(UIWidget*widget,cs::CSJsonDictionary* options)
-{
-    if (m_bOlderVersion)
-    {
-        setPropsForWidgetFromJsonDictionary(widget, options);
-        UIButton* button = (UIButton*)widget;
-        bool scale9Enable = DICTOOL->getBooleanValue_json(options, "scale9Enable");
-        button->setScale9Enabled(scale9Enable);
-        
-        std::string tp_n = m_strFilePath;
-        std::string tp_p = m_strFilePath;
-        std::string tp_d = m_strFilePath;
-        
-        const char* normalFileName = DICTOOL->getStringValue_json(options, "normal");
-        const char* pressedFileName = DICTOOL->getStringValue_json(options, "pressed");
-        const char* disabledFileName = DICTOOL->getStringValue_json(options, "disabled");
-        
-        const char* normalFileName_tp = (normalFileName && (strcmp(normalFileName, "") != 0))?tp_n.append(normalFileName).c_str():NULL;
-        const char* pressedFileName_tp = (pressedFileName && (strcmp(pressedFileName, "") != 0))?tp_p.append(pressedFileName).c_str():NULL;
-        const char* disabledFileName_tp =  (disabledFileName && (strcmp(disabledFileName, "") != 0))?tp_d.append(disabledFileName).c_str():NULL;
-        bool useMergedTexture = DICTOOL->getBooleanValue_json(options, "useMergedTexture");
-        if (scale9Enable)
-        {
-            float cx = DICTOOL->getFloatValue_json(options, "capInsetsX");
-            float cy = DICTOOL->getFloatValue_json(options, "capInsetsY");
-            float cw = DICTOOL->getFloatValue_json(options, "capInsetsWidth");
-            float ch = DICTOOL->getFloatValue_json(options, "capInsetsHeight");
-            
-            if (useMergedTexture)
-            {
-                button->loadTextures(normalFileName, pressedFileName, disabledFileName,UI_TEX_TYPE_PLIST);
-            }
-            else
-            {
-                button->loadTextures(normalFileName_tp, pressedFileName_tp, disabledFileName_tp);
-            }
-            button->setCapInsets(CCRectMake(cx, cy, cw, ch));
-            bool sw = DICTOOL->checkObjectExist_json(options, "scale9Width");
-            bool sh = DICTOOL->checkObjectExist_json(options, "scale9Height");
-            if (sw && sh)
-            {
-                float swf = DICTOOL->getFloatValue_json(options, "scale9Width");
-                float shf = DICTOOL->getFloatValue_json(options, "scale9Height");
-                button->setSize(CCSizeMake(swf, shf));
-            }
-        }
-        else
-        {
-            if (useMergedTexture)
-            {
-                button->loadTextures(normalFileName, pressedFileName, disabledFileName,UI_TEX_TYPE_PLIST);
-            }
-            else
-            {
-                button->loadTextures(normalFileName_tp, pressedFileName_tp, disabledFileName_tp);
-            }
-        }
-        setColorPropsForWidgetFromJsonDictionary(widget,options);
-    }
-    else
-    {
-        setPropsForWidgetFromJsonDictionary(widget, options);
-        UIButton* button = (UIButton*)widget;
-        bool scale9Enable = DICTOOL->getBooleanValue_json(options, "scale9Enable");
-        button->setScale9Enabled(scale9Enable);
-        
-        cs::CSJsonDictionary* normalDic = DICTOOL->getSubDictionary_json(options, "normalData");
-        int normalType = DICTOOL->getIntValue_json(normalDic, "resourceType");
-        switch (normalType)
-        {
-            case 0:
-            {
-                std::string tp_n = m_strFilePath;
-                const char* normalFileName = DICTOOL->getStringValue_json(normalDic, "path");
-                const char* normalFileName_tp = (normalFileName && (strcmp(normalFileName, "") != 0))?tp_n.append(normalFileName).c_str():NULL;
-                button->loadTextureNormal(normalFileName_tp);
-                break;
-            }
-            case 1:
-            {
-                const char* normalFileName = DICTOOL->getStringValue_json(normalDic, "path");
-                button->loadTextureNormal(normalFileName,UI_TEX_TYPE_PLIST);
-                break;
-            }
-            default:
-                break;
-        }
-        CC_SAFE_DELETE(normalDic);
-        cs::CSJsonDictionary* pressedDic = DICTOOL->getSubDictionary_json(options, "pressedData");
-        int pressedType = DICTOOL->getIntValue_json(pressedDic, "resourceType");
-        switch (pressedType)
-        {
-            case 0:
-            {
-                std::string tp_p = m_strFilePath;
-                const char* pressedFileName = DICTOOL->getStringValue_json(pressedDic, "path");
-                const char* pressedFileName_tp = (pressedFileName && (strcmp(pressedFileName, "") != 0))?tp_p.append(pressedFileName).c_str():NULL;
-                button->loadTexturePressed(pressedFileName_tp);
-                break;
-            }
-            case 1:
-            {
-                const char* pressedFileName = DICTOOL->getStringValue_json(pressedDic, "path");
-                button->loadTexturePressed(pressedFileName,UI_TEX_TYPE_PLIST);
-                break;
-            }
-            default:
-                break;
-        }
-        CC_SAFE_DELETE(pressedDic);
-        cs::CSJsonDictionary* disabledDic = DICTOOL->getSubDictionary_json(options, "disabledData");
-        int disabledType = DICTOOL->getIntValue_json(disabledDic, "resourceType");
-        switch (disabledType)
-        {
-            case 0:
-            {
-                std::string tp_d = m_strFilePath;
-                const char* disabledFileName = DICTOOL->getStringValue_json(disabledDic, "path");
-                const char* disabledFileName_tp = (disabledFileName && (strcmp(disabledFileName, "") != 0))?tp_d.append(disabledFileName).c_str():NULL;
-                button->loadTextureDisabled(disabledFileName_tp);
-                break;
-            }
-            case 1:
-            {
-                const char* disabledFileName = DICTOOL->getStringValue_json(disabledDic, "path");
-                button->loadTextureDisabled(disabledFileName,UI_TEX_TYPE_PLIST);
-                break;
-            }
-            default:
-                break;
-        }
-        CC_SAFE_DELETE(disabledDic);
-        if (scale9Enable)
-        {
-            float cx = DICTOOL->getFloatValue_json(options, "capInsetsX");
-            float cy = DICTOOL->getFloatValue_json(options, "capInsetsY");
-            float cw = DICTOOL->getFloatValue_json(options, "capInsetsWidth");
-            float ch = DICTOOL->getFloatValue_json(options, "capInsetsHeight");
-            
-            button->setCapInsets(CCRectMake(cx, cy, cw, ch));
-            bool sw = DICTOOL->checkObjectExist_json(options, "scale9Width");
-            bool sh = DICTOOL->checkObjectExist_json(options, "scale9Height");
-            if (sw && sh)
-            {
-                float swf = DICTOOL->getFloatValue_json(options, "scale9Width");
-                float shf = DICTOOL->getFloatValue_json(options, "scale9Height");
-                button->setSize(CCSizeMake(swf, shf));
-            }
-        }
-        setColorPropsForWidgetFromJsonDictionary(widget,options);
-    }
-}
-
-void CCSGUIReader::setPropsForCheckBoxFromJsonDictionary(UIWidget*widget,cs::CSJsonDictionary* options)
-{
-    if (m_bOlderVersion)
-    {
-        setPropsForWidgetFromJsonDictionary(widget, options);
-        UICheckBox* checkBox = (UICheckBox*)widget;
-        const char* backGroundFileName = DICTOOL->getStringValue_json(options, "backGroundBox");
-        const char* backGroundSelectedFileName = DICTOOL->getStringValue_json(options, "backGroundBoxSelected");
-        const char* frontCrossFileName = DICTOOL->getStringValue_json(options, "frontCross");
-        const char* backGroundDisabledFileName = DICTOOL->getStringValue_json(options, "backGroundBoxDisabled");
-        const char* frontCrossDisabledFileName = DICTOOL->getStringValue_json(options, "frontCrossDisabled");
-        
-        
-        std::string tp_b = m_strFilePath;
-        std::string tp_bs = m_strFilePath;
-        std::string tp_c = m_strFilePath;
-        std::string tp_bd = m_strFilePath;
-        std::string tp_cd = m_strFilePath;
-        
-        const char* backGroundFileName_tp = (backGroundFileName && (strcmp(backGroundFileName, "") != 0))?tp_b.append(backGroundFileName).c_str():NULL;
-        const char* backGroundSelectedFileName_tp = (backGroundSelectedFileName && (strcmp(backGroundSelectedFileName, "") != 0))?tp_bs.append(backGroundSelectedFileName).c_str():NULL;
-        const char* frontCrossFileName_tp = (frontCrossFileName && (strcmp(frontCrossFileName, "") != 0))?tp_c.append(frontCrossFileName).c_str():NULL;
-        const char* backGroundDisabledFileName_tp = (backGroundDisabledFileName && (strcmp(backGroundDisabledFileName, "") != 0))?tp_bd.append(backGroundDisabledFileName).c_str():NULL;
-        const char* frontCrossDisabledFileName_tp = (frontCrossDisabledFileName && (strcmp(frontCrossDisabledFileName, "") != 0))?tp_cd.append(frontCrossDisabledFileName).c_str():NULL;
-        bool useMergedTexture = DICTOOL->getBooleanValue_json(options, "useMergedTexture");
-        
-        if (useMergedTexture)
-        {
-            checkBox->loadTextures(backGroundFileName, backGroundSelectedFileName, frontCrossFileName,backGroundDisabledFileName,frontCrossDisabledFileName,UI_TEX_TYPE_PLIST);
-        }
-        else
-        {
-            checkBox->loadTextures(backGroundFileName_tp, backGroundSelectedFileName_tp, frontCrossFileName_tp,backGroundDisabledFileName_tp,frontCrossDisabledFileName_tp);
-        }
-        
-        setColorPropsForWidgetFromJsonDictionary(widget,options);
-    }
-    else
-    {
-        setPropsForWidgetFromJsonDictionary(widget, options);
-        UICheckBox* checkBox = (UICheckBox*)widget;
-        
-        cs::CSJsonDictionary* backGroundDic = DICTOOL->getSubDictionary_json(options, "backGroundBoxData");
-        int backGroundType = DICTOOL->getIntValue_json(backGroundDic, "resourceType");
-        switch (backGroundType)
-        {
-            case 0:
-            {
-                std::string tp_b = m_strFilePath;
-                const char* backGroundFileName = DICTOOL->getStringValue_json(backGroundDic, "path");
-                const char* backGroundFileName_tp = (backGroundFileName && (strcmp(backGroundFileName, "") != 0))?tp_b.append(backGroundFileName).c_str():NULL;
-                checkBox->loadTextureBackGround(backGroundFileName_tp);
-                break;
-            }
-            case 1:
-            {
-                const char* backGroundFileName = DICTOOL->getStringValue_json(backGroundDic, "path");
-                checkBox->loadTextureBackGround(backGroundFileName,UI_TEX_TYPE_PLIST);
-                break;
-            }
-            default:
-                break;
-        }
-        CC_SAFE_DELETE(backGroundDic);
-
-        cs::CSJsonDictionary* backGroundSelectedDic = DICTOOL->getSubDictionary_json(options, "backGroundBoxSelectedData");
-        int backGroundSelectedType = DICTOOL->getIntValue_json(backGroundSelectedDic, "resourceType");
-        switch (backGroundSelectedType)
-        {
-            case 0:
-            {
-                std::string tp_bs = m_strFilePath;
-                const char* backGroundSelectedFileName = DICTOOL->getStringValue_json(backGroundSelectedDic, "path");
-                const char* backGroundSelectedFileName_tp = (backGroundSelectedFileName && (strcmp(backGroundSelectedFileName, "") != 0))?tp_bs.append(backGroundSelectedFileName).c_str():NULL;
-                checkBox->loadTextureBackGroundSelected(backGroundSelectedFileName_tp);
-                break;
-            }
-            case 1:
-            {
-                const char* backGroundSelectedFileName = DICTOOL->getStringValue_json(backGroundSelectedDic, "path");
-                checkBox->loadTextureBackGroundSelected(backGroundSelectedFileName,UI_TEX_TYPE_PLIST);
-                break;
-            }
-            default:
-                break;
-        }
-        CC_SAFE_DELETE(backGroundSelectedDic);
-
-        cs::CSJsonDictionary* frontCrossDic = DICTOOL->getSubDictionary_json(options, "frontCrossData");
-        int frontCrossType = DICTOOL->getIntValue_json(frontCrossDic, "resourceType");
-        switch (frontCrossType)
-        {
-            case 0:
-            {
-                std::string tp_c = m_strFilePath;
-                const char* frontCrossFileName = DICTOOL->getStringValue_json(frontCrossDic, "path");
-                const char* frontCrossFileName_tp = (frontCrossFileName && (strcmp(frontCrossFileName, "") != 0))?tp_c.append(frontCrossFileName).c_str():NULL;
-                checkBox->loadTextureFrontCross(frontCrossFileName_tp);
-                break;
-            }
-            case 1:
-            {
-                const char* frontCrossFileName = DICTOOL->getStringValue_json(frontCrossDic, "path");
-                checkBox->loadTextureFrontCross(frontCrossFileName,UI_TEX_TYPE_PLIST);
-                break;
-            }
-            default:
-                break;
-        }
-		CC_SAFE_DELETE(frontCrossDic);
-        
-        cs::CSJsonDictionary* backGroundDisabledDic = DICTOOL->getSubDictionary_json(options, "backGroundBoxDisabledData");
-        int backGroundDisabledType = DICTOOL->getIntValue_json(backGroundDisabledDic, "resourceType");
-        switch (backGroundDisabledType)
-        {
-            case 0:
-            {
-                std::string tp_bd = m_strFilePath;
-                const char* backGroundDisabledFileName = DICTOOL->getStringValue_json(backGroundDisabledDic, "path");
-                const char* backGroundDisabledFileName_tp = (backGroundDisabledFileName && (strcmp(backGroundDisabledFileName, "") != 0))?tp_bd.append(backGroundDisabledFileName).c_str():NULL;
-                checkBox->loadTextureBackGroundDisabled(backGroundDisabledFileName_tp);
-                break;
-            }
-            case 1:
-            {
-                const char* backGroundDisabledFileName = DICTOOL->getStringValue_json(backGroundDisabledDic, "path");
-                checkBox->loadTextureBackGroundDisabled(backGroundDisabledFileName,UI_TEX_TYPE_PLIST);
-                break;
-            }
-            default:
-                break;
-        }
-		CC_SAFE_DELETE(backGroundDisabledDic);
-        
-        cs::CSJsonDictionary* frontCrossDisabledDic = DICTOOL->getSubDictionary_json(options, "frontCrossDisabledData");
-        int frontCrossDisabledType = DICTOOL->getIntValue_json(frontCrossDisabledDic, "resourceType");
-        switch (frontCrossDisabledType)
-        {
-            case 0:
-            {
-                std::string tp_cd = m_strFilePath;
-                const char* frontCrossDisabledFileName = DICTOOL->getStringValue_json(options, "path");
-                const char* frontCrossDisabledFileName_tp = (frontCrossDisabledFileName && (strcmp(frontCrossDisabledFileName, "") != 0))?tp_cd.append(frontCrossDisabledFileName).c_str():NULL;
-                checkBox->loadTextureFrontCrossDisabled(frontCrossDisabledFileName_tp);
-                break;
-            }
-            case 1:
-            {
-                const char* frontCrossDisabledFileName = DICTOOL->getStringValue_json(options, "path");
-                checkBox->loadTextureFrontCrossDisabled(frontCrossDisabledFileName,UI_TEX_TYPE_PLIST);
-                break;
-            }
-            default:
-                break;
-        }
-		CC_SAFE_DELETE(frontCrossDisabledDic);
-
-        setColorPropsForWidgetFromJsonDictionary(widget,options);
-    }
-}
-
-void CCSGUIReader::setPropsForImageViewFromJsonDictionary(UIWidget*widget,cs::CSJsonDictionary* options)
-{
-    if (m_bOlderVersion)
-    {
-        setPropsForWidgetFromJsonDictionary(widget, options);
-        
-        UIImageView* imageView = (UIImageView*)widget;
-        const char* imageFileName = DICTOOL->getStringValue_json(options, "fileName");
-        bool scale9EnableExist = DICTOOL->checkObjectExist_json(options, "scale9Enable");
-        bool scale9Enable = false;
-        if (scale9EnableExist)
-        {
-            scale9Enable = DICTOOL->getBooleanValue_json(options, "scale9Enable");
-        }
-        imageView->setScale9Enabled(scale9Enable);
-        
-        std::string tp_i = m_strFilePath;
-        const char* imageFileName_tp = NULL;
-        if (imageFileName && (strcmp(imageFileName, "") != 0))
-        {
-            imageFileName_tp = tp_i.append(imageFileName).c_str();
-        }
-        
-        bool useMergedTexture = DICTOOL->getBooleanValue_json(options, "useMergedTexture");
-        if (scale9Enable)
-        {
-            if (useMergedTexture)
-            {
-                imageView->loadTexture(imageFileName,UI_TEX_TYPE_PLIST);
-            }
-            else
-            {
-                imageView->loadTexture(imageFileName_tp);
-            }
-            
-            bool sw = DICTOOL->checkObjectExist_json(options, "scale9Width");
-            bool sh = DICTOOL->checkObjectExist_json(options, "scale9Height");
-            if (sw && sh)
-            {
-                float swf = DICTOOL->getFloatValue_json(options, "scale9Width");
-                float shf = DICTOOL->getFloatValue_json(options, "scale9Height");
-                imageView->setSize(CCSizeMake(swf, shf));
-            }
-            
-            float cx = DICTOOL->getFloatValue_json(options, "capInsetsX");
-            float cy = DICTOOL->getFloatValue_json(options, "capInsetsY");
-            float cw = DICTOOL->getFloatValue_json(options, "capInsetsWidth");
-            float ch = DICTOOL->getFloatValue_json(options, "capInsetsHeight");
-            imageView->setCapInsets(CCRectMake(cx, cy, cw, ch));
-            
-        }
-        else
-        {
-            if (useMergedTexture)
-            {
-                imageView->loadTexture(imageFileName,UI_TEX_TYPE_PLIST);
-            }
-            else
-            {
-                imageView->loadTexture(imageFileName_tp);
-            }
-        }
-        setColorPropsForWidgetFromJsonDictionary(widget,options);
-    }
-    else
-    {
-        setPropsForWidgetFromJsonDictionary(widget, options);
-        
-        UIImageView* imageView = (UIImageView*)widget;
-        
-        cs::CSJsonDictionary* imageFileNameDic = DICTOOL->getSubDictionary_json(options, "fileNameData");
-        int imageFileNameType = DICTOOL->getIntValue_json(imageFileNameDic, "resourceType");
-        switch (imageFileNameType)
-        {
-            case 0:
-            {
-                std::string tp_i = m_strFilePath;
-                const char* imageFileName = DICTOOL->getStringValue_json(imageFileNameDic, "path");
-                const char* imageFileName_tp = NULL;
-                if (imageFileName && (strcmp(imageFileName, "") != 0))
-                {
-                    imageFileName_tp = tp_i.append(imageFileName).c_str();
-                    imageView->loadTexture(imageFileName_tp);
-                }
-                break;
-            }
-            case 1:
-            {
-                const char* imageFileName = DICTOOL->getStringValue_json(imageFileNameDic, "path");
-                imageView->loadTexture(imageFileName,UI_TEX_TYPE_PLIST);
-                break;
-            }
-            default:
-                break;
-        }
-        CC_SAFE_DELETE(imageFileNameDic);
-
-        bool scale9EnableExist = DICTOOL->checkObjectExist_json(options, "scale9Enable");
-        bool scale9Enable = false;
-        if (scale9EnableExist)
-        {
-            scale9Enable = DICTOOL->getBooleanValue_json(options, "scale9Enable");
-        }
-        imageView->setScale9Enabled(scale9Enable);
-        
-        
-        if (scale9Enable)
-        {            
-            bool sw = DICTOOL->checkObjectExist_json(options, "scale9Width");
-            bool sh = DICTOOL->checkObjectExist_json(options, "scale9Height");
-            if (sw && sh)
-            {
-                float swf = DICTOOL->getFloatValue_json(options, "scale9Width");
-                float shf = DICTOOL->getFloatValue_json(options, "scale9Height");
-                imageView->setSize(CCSizeMake(swf, shf));
-            }
-            
-            float cx = DICTOOL->getFloatValue_json(options, "capInsetsX");
-            float cy = DICTOOL->getFloatValue_json(options, "capInsetsY");
-            float cw = DICTOOL->getFloatValue_json(options, "capInsetsWidth");
-            float ch = DICTOOL->getFloatValue_json(options, "capInsetsHeight");
-            
-            imageView->setCapInsets(CCRectMake(cx, cy, cw, ch));
-            
-        }
-        setColorPropsForWidgetFromJsonDictionary(widget,options);
-    }
-}
-
-void CCSGUIReader::setPropsForLabelFromJsonDictionary(UIWidget*widget,cs::CSJsonDictionary* options)
-{
-    setPropsForWidgetFromJsonDictionary(widget, options);
-    UILabel* label = (UILabel*)widget;
-    bool touchScaleChangeAble = DICTOOL->getBooleanValue_json(options, "touchScaleEnable");
-    label->setTouchScaleChangeAble(touchScaleChangeAble);
-    const char* text = DICTOOL->getStringValue_json(options, "text");
-    label->setText(text);
-    bool fs = DICTOOL->checkObjectExist_json(options, "fontSize");
-    if (fs)
-    {
-        label->setFontSize(DICTOOL->getIntValue_json(options, "fontSize"));
-    }
-    bool fn = DICTOOL->checkObjectExist_json(options, "fontName");
-    if (fn)
-    {
-        label->setFontName(DICTOOL->getStringValue_json(options, "fontName"));
-    }
-    bool cro = DICTOOL->checkObjectExist_json(options, "colorR");
-    bool cgo = DICTOOL->checkObjectExist_json(options, "colorG");
-    bool cbo = DICTOOL->checkObjectExist_json(options, "colorB");
-    int cr = cro?DICTOOL->getIntValue_json(options, "colorR"):255;
-    int cg = cgo?DICTOOL->getIntValue_json(options, "colorG"):255;
-    int cb = cbo?DICTOOL->getIntValue_json(options, "colorB"):255;
-    ccColor3B tc = ccc3(cr, cg, cb);
-    label->setColor(tc);
-    setColorPropsForWidgetFromJsonDictionary(widget,options);
-}
-
-void CCSGUIReader::setPropsForLabelAtlasFromJsonDictionary(UIWidget*widget,cs::CSJsonDictionary* options)
-{
-    if (m_bOlderVersion)
-    {
-        setPropsForWidgetFromJsonDictionary(widget, options);
-        UILabelAtlas* labelAtlas = (UILabelAtlas*)widget;
-        bool sv = DICTOOL->checkObjectExist_json(options, "stringValue");
-        bool cmf = DICTOOL->checkObjectExist_json(options, "charMapFile");
-        bool iw = DICTOOL->checkObjectExist_json(options, "itemWidth");
-        bool ih = DICTOOL->checkObjectExist_json(options, "itemHeight");
-        bool scm = DICTOOL->checkObjectExist_json(options, "startCharMap");
-        if (sv && cmf && iw && ih && scm && (strcmp(DICTOOL->getStringValue_json(options, "charMapFile"), "") != 0))
-        {
-            std::string tp_c = m_strFilePath;
-            const char* cmf_tp = NULL;
-            const char* cmft = DICTOOL->getStringValue_json(options, "charMapFile");
-            cmf_tp = tp_c.append(cmft).c_str();
-            
-            labelAtlas->setProperty(DICTOOL->getStringValue_json(options, "stringValue"),cmf_tp,DICTOOL->getIntValue_json(options, "itemWidth"),DICTOOL->getIntValue_json(options,"itemHeight"),DICTOOL->getStringValue_json(options, "startCharMap"));
-        }
-        setColorPropsForWidgetFromJsonDictionary(widget,options);
-    }
-    else
-    {
-        setPropsForWidgetFromJsonDictionary(widget, options);
-        UILabelAtlas* labelAtlas = (UILabelAtlas*)widget;
-        bool sv = DICTOOL->checkObjectExist_json(options, "stringValue");
-        bool cmf = DICTOOL->checkObjectExist_json(options, "charMapFile");
-        bool iw = DICTOOL->checkObjectExist_json(options, "itemWidth");
-        bool ih = DICTOOL->checkObjectExist_json(options, "itemHeight");
-        bool scm = DICTOOL->checkObjectExist_json(options, "startCharMap");
-        if (sv && cmf && iw && ih && scm)
-        {
-            
-            cs::CSJsonDictionary* cmftDic = DICTOOL->getSubDictionary_json(options, "charMapFileData");
-            int cmfType = DICTOOL->getIntValue_json(cmftDic, "resourceType");
-            switch (cmfType)
-            {
-                case 0:
-                {
-                    std::string tp_c = m_strFilePath;
-                    const char* cmfPath = DICTOOL->getStringValue_json(cmftDic, "path");
-                    const char* cmf_tp = tp_c.append(cmfPath).c_str();
-                    labelAtlas->setProperty(DICTOOL->getStringValue_json(options, "stringValue"),cmf_tp,DICTOOL->getIntValue_json(options, "itemWidth"),DICTOOL->getIntValue_json(options,"itemHeight"),DICTOOL->getStringValue_json(options, "startCharMap"));       
-                    break;
-                }
-                case 1:
-                    CCLOG("Wrong res type of LabelAtlas!");
-                    break;
-                default:
-                    break;
-            }
-			CC_SAFE_DELETE(cmftDic);
-        }
-        setColorPropsForWidgetFromJsonDictionary(widget,options);
-    }
-}
-
-void CCSGUIReader::setPropsForContainerWidgetFromJsonDictionary(UIWidget *widget, cs::CSJsonDictionary *options)
-{
-    setPropsForWidgetFromJsonDictionary(widget, options);
-    UIContainerWidget* containerWidget = (UIContainerWidget*)widget;
-    if (!dynamic_cast<UIScrollView*>(containerWidget)
-        && !dynamic_cast<UIListView*>(containerWidget)
-        && !dynamic_cast<UIDragPanel*>(containerWidget))
-    {
-        containerWidget->setClippingEnable(DICTOOL->getBooleanValue_json(options, "clipAble"));
-    }
-    setColorPropsForWidgetFromJsonDictionary(widget,options);
-}
-
-void CCSGUIReader::setPropsForPanelFromJsonDictionary(UIWidget*widget,cs::CSJsonDictionary* options)
-{
-    if (m_bOlderVersion)
-    {
-        setPropsForContainerWidgetFromJsonDictionary(widget, options);
-        UIPanel* panel = (UIPanel*)widget;
-        bool backGroundScale9Enable = DICTOOL->getBooleanValue_json(options, "backGroundScale9Enable");
-        panel->setBackGroundImageScale9Enabled(backGroundScale9Enable);
-        int cr = DICTOOL->getIntValue_json(options, "bgColorR");
-        int cg = DICTOOL->getIntValue_json(options, "bgColorG");
-        int cb = DICTOOL->getIntValue_json(options, "bgColorB");
-        
-        int scr = DICTOOL->getIntValue_json(options, "bgStartColorR");
-        int scg = DICTOOL->getIntValue_json(options, "bgStartColorG");
-        int scb = DICTOOL->getIntValue_json(options, "bgStartColorB");
-        
-        int ecr = DICTOOL->getIntValue_json(options, "bgEndColorR");
-        int ecg = DICTOOL->getIntValue_json(options, "bgEndColorG");
-        int ecb = DICTOOL->getIntValue_json(options, "bgEndColorB");
-        
-        float bgcv1 = DICTOOL->getFloatValue_json(options, "vectorX");
-        float bgcv2 = DICTOOL->getFloatValue_json(options, "vectorY");
-        panel->setBackGroundColorVector(ccp(bgcv1, bgcv2));
-        
-        int co = DICTOOL->getIntValue_json(options, "bgColorOpacity");
-        
-        int colorType = DICTOOL->getIntValue_json(options, "colorType");
-        panel->setBackGroundColorType(PanelColorType(colorType));
-//        float w = DICTOOL->getFloatValue_json(options, "width");
-//        float h = DICTOOL->getFloatValue_json(options, "height");
-        panel->setBackGroundColor(ccc3(scr, scg, scb),ccc3(ecr, ecg, ecb));
-        panel->setBackGroundColor(ccc3(cr, cg, cb));
-        panel->setBackGroundColorOpacity(co);
-//        panel->setSize(CCSizeMake(w, h));
-        
-        std::string tp_b = m_strFilePath;
-        const char* imageFileName = DICTOOL->getStringValue_json(options, "backGroundImage");
-        const char* imageFileName_tp = (imageFileName && (strcmp(imageFileName, "") != 0))?tp_b.append(imageFileName).c_str():NULL;
-        bool useMergedTexture = DICTOOL->getBooleanValue_json(options, "useMergedTexture");
-        if (backGroundScale9Enable)
-        {
-            float cx = DICTOOL->getFloatValue_json(options, "capInsetsX");
-            float cy = DICTOOL->getFloatValue_json(options, "capInsetsY");
-            float cw = DICTOOL->getFloatValue_json(options, "capInsetsWidth");
-            float ch = DICTOOL->getFloatValue_json(options, "capInsetsHeight");
-            if (useMergedTexture)
-            {
-                panel->setBackGroundImage(imageFileName,UI_TEX_TYPE_PLIST);
-            }
-            else
-            {
-                panel->setBackGroundImage(imageFileName_tp);
-            }
-            panel->setBackGroundImageCapInsets(CCRectMake(cx, cy, cw, ch));
-        }
-        else
-        {
-            
-            if (useMergedTexture)
-            {
-                panel->setBackGroundImage(imageFileName,UI_TEX_TYPE_PLIST);
-            }
-            else
-            {
-                panel->setBackGroundImage(imageFileName_tp);
-            }
-        }
-        setColorPropsForWidgetFromJsonDictionary(widget,options);
-    }
-    else
-    {
-        setPropsForContainerWidgetFromJsonDictionary(widget, options);
-        UIPanel* panel = (UIPanel*)widget;
-        bool backGroundScale9Enable = DICTOOL->getBooleanValue_json(options, "backGroundScale9Enable");
-        panel->setBackGroundImageScale9Enabled(backGroundScale9Enable);
-        int cr = DICTOOL->getIntValue_json(options, "bgColorR");
-        int cg = DICTOOL->getIntValue_json(options, "bgColorG");
-        int cb = DICTOOL->getIntValue_json(options, "bgColorB");
-        
-        int scr = DICTOOL->getIntValue_json(options, "bgStartColorR");
-        int scg = DICTOOL->getIntValue_json(options, "bgStartColorG");
-        int scb = DICTOOL->getIntValue_json(options, "bgStartColorB");
-        
-        int ecr = DICTOOL->getIntValue_json(options, "bgEndColorR");
-        int ecg = DICTOOL->getIntValue_json(options, "bgEndColorG");
-        int ecb = DICTOOL->getIntValue_json(options, "bgEndColorB");
-        
-        float bgcv1 = DICTOOL->getFloatValue_json(options, "vectorX");
-        float bgcv2 = DICTOOL->getFloatValue_json(options, "vectorY");
-        panel->setBackGroundColorVector(ccp(bgcv1, bgcv2));
-        
-        int co = DICTOOL->getIntValue_json(options, "bgColorOpacity");
-        
-        int colorType = DICTOOL->getIntValue_json(options, "colorType");
-        panel->setBackGroundColorType(PanelColorType(colorType));
-//        float w = DICTOOL->getFloatValue_json(options, "width");
-//        float h = DICTOOL->getFloatValue_json(options, "height");
-        panel->setBackGroundColor(ccc3(scr, scg, scb),ccc3(ecr, ecg, ecb));
-        panel->setBackGroundColor(ccc3(cr, cg, cb));
-        panel->setBackGroundColorOpacity(co);
-//        panel->setSize(CCSizeMake(w, h));
-        
-        
-        cs::CSJsonDictionary* imageFileNameDic = DICTOOL->getSubDictionary_json(options, "backGroundImageData");
-        int imageFileNameType = DICTOOL->getIntValue_json(imageFileNameDic, "resourceType");
-        switch (imageFileNameType)
-        {
-            case 0:
-            {
-                std::string tp_b = m_strFilePath;
-                const char* imageFileName = DICTOOL->getStringValue_json(imageFileNameDic, "path");
-                const char* imageFileName_tp = (imageFileName && (strcmp(imageFileName, "") != 0))?tp_b.append(imageFileName).c_str():NULL;
-                panel->setBackGroundImage(imageFileName_tp);
-                break;
-            }
-            case 1:
-            {
-                const char* imageFileName = DICTOOL->getStringValue_json(imageFileNameDic, "path");
-                panel->setBackGroundImage(imageFileName,UI_TEX_TYPE_PLIST);
-                break;
-            }
-            default:
-                break;
-        }
-		CC_SAFE_DELETE(imageFileNameDic);
-
-        if (backGroundScale9Enable)
-        {
-            float cx = DICTOOL->getFloatValue_json(options, "capInsetsX");
-            float cy = DICTOOL->getFloatValue_json(options, "capInsetsY");
-            float cw = DICTOOL->getFloatValue_json(options, "capInsetsWidth");
-            float ch = DICTOOL->getFloatValue_json(options, "capInsetsHeight");
-            panel->setBackGroundImageCapInsets(CCRectMake(cx, cy, cw, ch));
-        }
-        setColorPropsForWidgetFromJsonDictionary(widget,options);
-    }
-}
-
-void CCSGUIReader::setPropsForScrollViewFromJsonDictionary(UIWidget*widget,cs::CSJsonDictionary* options)
-{
-    setPropsForPanelFromJsonDictionary(widget, options);
-    UIScrollView* scrollView = (UIScrollView*)widget;
-    float innerWidth = DICTOOL->getFloatValue_json(options, "innerWidth");
-    float innerHeight = DICTOOL->getFloatValue_json(options, "innerHeight");
-    scrollView->setInnerContainerSize(CCSizeMake(innerWidth, innerHeight));
-    /* gui mark */
-	int direction = DICTOOL->getFloatValue_json(options, "direction");
-	scrollView->setDirection((SCROLLVIEW_DIR)direction);
-    /**/
-    setColorPropsForWidgetFromJsonDictionary(widget,options);
-}
-
-void CCSGUIReader::setPropsForSliderFromJsonDictionary(UIWidget*widget,cs::CSJsonDictionary* options)
-{
-    if (m_bOlderVersion)
-    {
-        setPropsForWidgetFromJsonDictionary(widget, options);
-        UISlider* slider = (UISlider*)widget;
-        
-        bool barTextureScale9Enable = DICTOOL->getBooleanValue_json(options, "barTextureScale9Enable");
-        slider->setScale9Enabled(barTextureScale9Enable);
-        bool bt = DICTOOL->checkObjectExist_json(options, "barFileName");
-        float barLength = DICTOOL->getFloatValue_json(options, "length");
-        bool useMergedTexture = DICTOOL->getBooleanValue_json(options, "useMergedTexture");
-        if (bt)
-        {
-            if (barTextureScale9Enable)
-            {
-                std::string tp_b = m_strFilePath;
-                const char* imageFileName = DICTOOL->getStringValue_json(options, "barFileName");
-                const char* imageFileName_tp = (imageFileName && (strcmp(imageFileName, "") != 0))?tp_b.append(imageFileName).c_str():NULL;
-                if (useMergedTexture)
-                {
-                    slider->loadBarTexture(imageFileName,UI_TEX_TYPE_PLIST);
-                }
-                else
-                {
-                    slider->loadBarTexture(imageFileName_tp);
-                }
-                slider->setSize(CCSizeMake(barLength, slider->getContentSize().height));
-            }
-            else
-            {
-                std::string tp_b = m_strFilePath;
-                const char* imageFileName = DICTOOL->getStringValue_json(options, "barFileName");
-                const char* imageFileName_tp = (imageFileName && (strcmp(imageFileName, "") != 0))?tp_b.append(imageFileName).c_str():NULL;
-                if (useMergedTexture)
-                {
-                    slider->loadBarTexture(imageFileName,UI_TEX_TYPE_PLIST);
-                }
-                else
-                {
-                    slider->loadBarTexture(imageFileName_tp);
-                }
-            }
-        }
-        std::string tp_n = m_strFilePath;
-        std::string tp_p = m_strFilePath;
-        std::string tp_d = m_strFilePath;
-        
-        const char* normalFileName = DICTOOL->getStringValue_json(options, "ballNormal");
-        const char* pressedFileName = DICTOOL->getStringValue_json(options, "ballPressed");
-        const char* disabledFileName = DICTOOL->getStringValue_json(options, "ballDisabled");
-        
-        const char* normalFileName_tp = (normalFileName && (strcmp(normalFileName, "") != 0))?tp_n.append(normalFileName).c_str():NULL;
-        const char* pressedFileName_tp = (pressedFileName && (strcmp(pressedFileName, "") != 0))?tp_p.append(pressedFileName).c_str():NULL;
-        const char* disabledFileName_tp =  (disabledFileName && (strcmp(disabledFileName, "") != 0))?tp_d.append(disabledFileName).c_str():NULL;
-        if (useMergedTexture)
-        {
-            slider->loadSlidBallTextures(normalFileName,pressedFileName,disabledFileName,UI_TEX_TYPE_PLIST);
-        }
-        else
-        {
-            slider->loadSlidBallTextures(normalFileName_tp,pressedFileName_tp,disabledFileName_tp);
-        }
-        slider->setPercent(DICTOOL->getIntValue_json(options, "percent"));
-
-        std::string tp_b = m_strFilePath;
-        const char* imageFileName = DICTOOL->getStringValue_json(options, "progressBarFileName");
-        const char* imageFileName_tp = (imageFileName && (strcmp(imageFileName, "") != 0))?tp_b.append(imageFileName).c_str():NULL;
-        if (useMergedTexture)
-        {
-            slider->loadProgressBarTexture(imageFileName, UI_TEX_TYPE_PLIST);
-        }
-        else
-        {
-            slider->loadProgressBarTexture(imageFileName_tp);
-        }
-        setColorPropsForWidgetFromJsonDictionary(widget,options);
-    }
-    else
-    {
-        setPropsForWidgetFromJsonDictionary(widget, options);
-        UISlider* slider = (UISlider*)widget;
-        
-        bool barTextureScale9Enable = DICTOOL->getBooleanValue_json(options, "barTextureScale9Enable");
-        slider->setScale9Enabled(barTextureScale9Enable);
-        bool bt = DICTOOL->checkObjectExist_json(options, "barFileName");
-        float barLength = DICTOOL->getFloatValue_json(options, "length");
-        if (bt)
-        {
-            if (barTextureScale9Enable)
-            {
-                
-                cs::CSJsonDictionary* imageFileNameDic = DICTOOL->getSubDictionary_json(options, "barFileNameData");
-                int imageFileType = DICTOOL->getIntValue_json(imageFileNameDic, "resourceType");
-                switch (imageFileType)
-                {
-                    case 0:
-                    {
-                        std::string tp_b = m_strFilePath;
-                        const char* imageFileName = DICTOOL->getStringValue_json(imageFileNameDic, "path");
-                        const char* imageFileName_tp = (imageFileName && (strcmp(imageFileName, "") != 0))?tp_b.append(imageFileName).c_str():NULL;
-                        slider->loadBarTexture(imageFileName_tp);
-                        break;
-                    }
-                    case 1:
-                    {
-                        const char* imageFileName =  DICTOOL->getStringValue_json(imageFileNameDic, "path");
-                        slider->loadBarTexture(imageFileName,UI_TEX_TYPE_PLIST);
-                        break;
-                    }
-                    default:
-                        break;
-                }
-                
-                slider->setSize(CCSizeMake(barLength, slider->getContentSize().height));
-				CC_SAFE_DELETE(imageFileNameDic);
-            }
-            else
-            {
-                cs::CSJsonDictionary* imageFileNameDic = DICTOOL->getSubDictionary_json(options, "barFileNameData");
-                int imageFileType = DICTOOL->getIntValue_json(imageFileNameDic, "resourceType");
-                switch (imageFileType)
-                {
-                    case 0:
-                    {
-                        std::string tp_b = m_strFilePath;
-                        const char*imageFileName =  DICTOOL->getStringValue_json(imageFileNameDic, "path");
-                        const char* imageFileName_tp = (imageFileName && (strcmp(imageFileName, "") != 0))?tp_b.append(imageFileName).c_str():NULL;
-                        slider->loadBarTexture(imageFileName_tp);
-                        break;
-                    }
-                    case 1:
-                    {
-                        const char*imageFileName =  DICTOOL->getStringValue_json(imageFileNameDic, "path");
-                        slider->loadBarTexture(imageFileName,UI_TEX_TYPE_PLIST);
-                        break;
-                    }
-                    default:
-                        break;
-                }
-				CC_SAFE_DELETE(imageFileNameDic);
-            }
-        }
-//        std::string tp_n = m_strFilePath;
-//        std::string tp_p = m_strFilePath;
-//        std::string tp_d = m_strFilePath;
-//        
-//        const char* normalFileName = DICTOOL->getStringValue_json(options, "ballNormal");
-//        const char* pressedFileName = DICTOOL->getStringValue_json(options, "ballPressed");
-//        const char* disabledFileName = DICTOOL->getStringValue_json(options, "ballDisabled");
-//        
-//        const char* normalFileName_tp = (normalFileName && (strcmp(normalFileName, "") != 0))?tp_n.append(normalFileName).c_str():NULL;
-//        const char* pressedFileName_tp = (pressedFileName && (strcmp(pressedFileName, "") != 0))?tp_p.append(pressedFileName).c_str():NULL;
-//        const char* disabledFileName_tp =  (disabledFileName && (strcmp(disabledFileName, "") != 0))?tp_d.append(disabledFileName).c_str():NULL;
-//        if (useMergedTexture)
-//        {
-//            slider->setSlidBallTextures(normalFileName,pressedFileName,disabledFileName,UI_TEX_TYPE_PLIST);
-//        }
-//        else
-//        {
-//            slider->setSlidBallTextures(normalFileName_tp,pressedFileName_tp,disabledFileName_tp);
-//        }
-        
-        cs::CSJsonDictionary* normalDic = DICTOOL->getSubDictionary_json(options, "ballNormalData");
-        int normalType = DICTOOL->getIntValue_json(normalDic, "resourceType");
-        switch (normalType)
-        {
-            case 0:
-            {
-                std::string tp_n = m_strFilePath;
-                const char* normalFileName = DICTOOL->getStringValue_json(normalDic, "path");
-                const char* normalFileName_tp = (normalFileName && (strcmp(normalFileName, "") != 0))?tp_n.append(normalFileName).c_str():NULL;
-                slider->loadSlidBallTextureNormal(normalFileName_tp);
-                break;
-            }
-            case 1:
-            {
-                const char* normalFileName = DICTOOL->getStringValue_json(normalDic, "path");
-                slider->loadSlidBallTextureNormal(normalFileName,UI_TEX_TYPE_PLIST);
-                break;
-            }
-            default:
-                break;
-        }
-        CC_SAFE_DELETE(normalDic);
-
-        cs::CSJsonDictionary* pressedDic = DICTOOL->getSubDictionary_json(options, "ballPressedData");
-        int pressedType = DICTOOL->getIntValue_json(pressedDic, "resourceType");
-        switch (pressedType)
-        {
-            case 0:
-            {
-                std::string tp_p = m_strFilePath;
-                const char* pressedFileName = DICTOOL->getStringValue_json(pressedDic, "path");
-                const char* pressedFileName_tp = (pressedFileName && (strcmp(pressedFileName, "") != 0))?tp_p.append(pressedFileName).c_str():NULL;
-                slider->loadSlidBallTexturePressed(pressedFileName_tp);
-                break;
-            }
-            case 1:
-            {
-                const char* pressedFileName = DICTOOL->getStringValue_json(pressedDic, "path");
-                slider->loadSlidBallTexturePressed(pressedFileName,UI_TEX_TYPE_PLIST);
-                break;
-            }
-            default:
-                break;
-        }
-		CC_SAFE_DELETE(pressedDic);
-        
-        cs::CSJsonDictionary* disabledDic = DICTOOL->getSubDictionary_json(options, "ballDisabledData");
-        int disabledType = DICTOOL->getIntValue_json(disabledDic, "resourceType");
-        switch (disabledType)
-        {
-            case 0:
-            {
-                std::string tp_d = m_strFilePath;
-                const char* disabledFileName = DICTOOL->getStringValue_json(disabledDic, "path");
-                const char* disabledFileName_tp = (disabledFileName && (strcmp(disabledFileName, "") != 0))?tp_d.append(disabledFileName).c_str():NULL;
-                slider->loadSlidBallTextureDisabled(disabledFileName_tp);
-                break;
-            }
-            case 1:
-            {
-                const char* disabledFileName = DICTOOL->getStringValue_json(disabledDic, "path");
-                slider->loadSlidBallTextureDisabled(disabledFileName,UI_TEX_TYPE_PLIST);
-                break;
-            }
-            default:
-                break;
-        }
-		CC_SAFE_DELETE(disabledDic);
-        
-        slider->setPercent(DICTOOL->getIntValue_json(options, "percent"));
-        
-        cs::CSJsonDictionary* progressBarDic = DICTOOL->getSubDictionary_json(options, "progressBarData");
-        int progressBarType = DICTOOL->getIntValue_json(progressBarDic, "resourceType");
-        switch (progressBarType)
-        {
-            case 0:
-            {
-                std::string tp_b = m_strFilePath;
-                const char* imageFileName = DICTOOL->getStringValue_json(progressBarDic, "path");
-                const char* imageFileName_tp = (imageFileName && (strcmp(imageFileName, "") != 0))?tp_b.append(imageFileName).c_str():NULL;
-                slider->loadProgressBarTexture(imageFileName_tp);
-                break;
-            }
-            case 1:
-            {
-                const char* imageFileName = DICTOOL->getStringValue_json(progressBarDic, "path");
-                slider->loadProgressBarTexture(imageFileName,UI_TEX_TYPE_PLIST);
-                break;
-            }
-            default:
-                break;
-        }
-        setColorPropsForWidgetFromJsonDictionary(widget,options);
-    }
-}
-
-void CCSGUIReader::setPropsForTextAreaFromJsonDictionary(UIWidget*widget,cs::CSJsonDictionary* options)
-{
-    setPropsForWidgetFromJsonDictionary(widget, options);
-    UITextArea* textArea = (UITextArea*)widget;
-    textArea->setText(DICTOOL->getStringValue_json(options, "text"));
-    bool fs = DICTOOL->checkObjectExist_json(options, "fontSize");
-    if (fs)
-    {
-        textArea->setFontSize(DICTOOL->getIntValue_json(options, "fontSize"));
-    }
-    int cr = DICTOOL->getIntValue_json(options, "colorR");
-    int cg = DICTOOL->getIntValue_json(options, "colorG");
-    int cb = DICTOOL->getIntValue_json(options, "colorB");
-    textArea->setColor(ccc3(cr, cg, cb));
-    textArea->setFontName(DICTOOL->getStringValue_json(options, "fontName"));
-    bool aw = DICTOOL->checkObjectExist_json(options, "areaWidth");
-    bool ah = DICTOOL->checkObjectExist_json(options, "areaHeight");
-    if (aw && ah)
-    {
-        CCSize size = CCSize(DICTOOL->getFloatValue_json(options, "areaWidth"),DICTOOL->getFloatValue_json(options,"areaHeight"));
-        textArea->setTextAreaSize(size);
-    }
-    bool ha = DICTOOL->checkObjectExist_json(options, "hAlignment");
-    if (ha)
-    {
-        textArea->setTextHorizontalAlignment((CCTextAlignment)DICTOOL->getIntValue_json(options, "hAlignment"));
-    }
-    bool va = DICTOOL->checkObjectExist_json(options, "vAlignment");
-    if (va)
-    {
-        textArea->setTextVerticalAlignment((CCVerticalTextAlignment)DICTOOL->getIntValue_json(options, "vAlignment"));
-    }
-    setColorPropsForWidgetFromJsonDictionary(widget,options);
-}
-
-void CCSGUIReader::setPropsForTextButtonFromJsonDictionary(UIWidget*widget,cs::CSJsonDictionary* options)
-{
-    setPropsForButtonFromJsonDictionary(widget, options);
-    
-    
-    UITextButton* textButton = (UITextButton*)widget;
-    textButton->setTitleText(DICTOOL->getStringValue_json(options, "text"));
-    bool cr = DICTOOL->checkObjectExist_json(options, "textColorR");
-    bool cg = DICTOOL->checkObjectExist_json(options, "textColorG");
-    bool cb = DICTOOL->checkObjectExist_json(options, "textColorB");
-    int cri = cr?DICTOOL->getIntValue_json(options, "textColorR"):255;
-    int cgi = cg?DICTOOL->getIntValue_json(options, "textColorG"):255;
-    int cbi = cb?DICTOOL->getIntValue_json(options, "textColorB"):255;
-    textButton->setTitleColor(ccc3(cri,cgi,cbi));
-    bool fs = DICTOOL->checkObjectExist_json(options, "fontSize");
-    if (fs)
-    {
-        textButton->setTitleFontSize(DICTOOL->getIntValue_json(options, "fontSize"));
-    }
-    bool fn = DICTOOL->checkObjectExist_json(options, "fontName");
-    if (fn)
-    {
-        textButton->setTitleFontName(DICTOOL->getStringValue_json(options, "fontName"));
-    }
-    setColorPropsForWidgetFromJsonDictionary(widget,options);
-}
-
-void CCSGUIReader::setPropsForTextFieldFromJsonDictionary(UIWidget*widget,cs::CSJsonDictionary* options)
-{
-    setPropsForWidgetFromJsonDictionary(widget, options);
-    UITextField* textField = (UITextField*)widget;
-    bool ph = DICTOOL->checkObjectExist_json(options, "placeHolder");
-    if (ph)
-    {
-        textField->setPlaceHolder(DICTOOL->getStringValue_json(options, "placeHolder"));
-    }
-    textField->setText(DICTOOL->getStringValue_json(options, "text"));
-    bool fs = DICTOOL->checkObjectExist_json(options, "fontSize");
-    if (fs)
-    {
-        textField->setFontSize(DICTOOL->getIntValue_json(options, "fontSize"));
-    }
-    bool fn = DICTOOL->checkObjectExist_json(options, "fontName");
-    if (fn)
-    {
-        textField->setFontName(DICTOOL->getStringValue_json(options, "fontName"));
-    }
-    bool tsw = DICTOOL->checkObjectExist_json(options, "touchSizeWidth");
-    bool tsh = DICTOOL->checkObjectExist_json(options, "touchSizeHeight");
-    if (tsw && tsh)
-    {
-        textField->setTouchSize(CCSizeMake(DICTOOL->getFloatValue_json(options, "touchSizeWidth"), DICTOOL->getFloatValue_json(options,"touchSizeHeight")));
-    }
-    
-    float dw = DICTOOL->getFloatValue_json(options, "width");
-    float dh = DICTOOL->getFloatValue_json(options, "height");
-    if (dw > 0.0f || dh > 0.0f)
-    {
-        //textField->setSize(CCSizeMake(dw, dh));
-    }
-	bool maxLengthEnable = DICTOOL->getBooleanValue_json(options, "maxLengthEnable");
-	textField->setMaxLengthEnable(maxLengthEnable);
-
-	if (maxLengthEnable)
-	{
-		int maxLength = DICTOOL->getIntValue_json(options, "maxLength");
-		textField->setMaxLength(maxLength);
-	}
-    bool passwordEnable = DICTOOL->getBooleanValue_json(options, "passwordEnable");
-    textField->setPasswordEnable(passwordEnable);
-    if (passwordEnable)
-    {
-        textField->setPasswordStyleText(DICTOOL->getStringValue_json(options, "passwordStyleText"));
-    }
-    setColorPropsForWidgetFromJsonDictionary(widget,options);
-}
-
-void CCSGUIReader::setPropsForLoadingBarFromJsonDictionary(UIWidget *widget, cs::CSJsonDictionary *options)
-{
-    if (m_bOlderVersion)
-    {
-        setPropsForWidgetFromJsonDictionary(widget, options);
-        UILoadingBar* loadingBar = (UILoadingBar*)widget;
-        bool useMergedTexture = DICTOOL->getBooleanValue_json(options, "useMergedTexture");
-        std::string tp_b = m_strFilePath;
-        const char*imageFileName =  DICTOOL->getStringValue_json(options, "texture");
-        const char* imageFileName_tp = (imageFileName && (strcmp(imageFileName, "") != 0))?tp_b.append(imageFileName).c_str():NULL;
-        if (useMergedTexture)
-        {
-            loadingBar->loadTexture(imageFileName,UI_TEX_TYPE_PLIST);
-        }
-        else
-        {
-            loadingBar->loadTexture(imageFileName_tp);
-        }
-        loadingBar->setDirection(LoadingBarType(DICTOOL->getIntValue_json(options, "direction")));
-        loadingBar->setPercent(DICTOOL->getIntValue_json(options, "percent"));
-        setColorPropsForWidgetFromJsonDictionary(widget,options);
-    }
-    else
-    {
-        setPropsForWidgetFromJsonDictionary(widget, options);
-        UILoadingBar* loadingBar = (UILoadingBar*)widget;
-        
-        cs::CSJsonDictionary* imageFileNameDic = DICTOOL->getSubDictionary_json(options, "textureData");
-        int imageFileNameType = DICTOOL->getIntValue_json(imageFileNameDic, "resourceType");
-        switch (imageFileNameType)
-        {
-            case 0:
-            {
-                std::string tp_i = m_strFilePath;
-                const char* imageFileName = DICTOOL->getStringValue_json(imageFileNameDic, "path");
-                const char* imageFileName_tp = NULL;
-                if (imageFileName && (strcmp(imageFileName, "") != 0))
-                {
-                    imageFileName_tp = tp_i.append(imageFileName).c_str();
-                    loadingBar->loadTexture(imageFileName_tp);
-                }
-                break;
-            }
-            case 1:
-            {
-                const char* imageFileName = DICTOOL->getStringValue_json(imageFileNameDic, "path");
-                loadingBar->loadTexture(imageFileName,UI_TEX_TYPE_PLIST);
-                break;
-            }
-            default:
-                break;
-        }
-		CC_SAFE_DELETE(imageFileNameDic);
-        
-        /* gui mark add load bar scale9 parse */
-        bool scale9Enable = DICTOOL->getBooleanValue_json(options, "scale9Enable");
-        loadingBar->setScale9Enabled(scale9Enable);
-        
-        if (scale9Enable)
-        {
-            float cx = DICTOOL->getFloatValue_json(options, "capInsetsX");
-            float cy = DICTOOL->getFloatValue_json(options, "capInsetsY");
-            float cw = DICTOOL->getFloatValue_json(options, "capInsetsWidth");
-            float ch = DICTOOL->getFloatValue_json(options, "capInsetsHeight");
-            
-            loadingBar->setCapInsets(CCRectMake(cx, cy, cw, ch));
-            
-            float width = DICTOOL->getFloatValue_json(options, "width");
-            float height = DICTOOL->getFloatValue_json(options, "height");
-            loadingBar->setSize(CCSizeMake(width, height));
-        }
-        /**/
-
-        loadingBar->setDirection(LoadingBarType(DICTOOL->getIntValue_json(options, "direction")));
-        loadingBar->setPercent(DICTOOL->getIntValue_json(options, "percent"));
-        setColorPropsForWidgetFromJsonDictionary(widget,options);
-    }
-}
-
-void CCSGUIReader::setPropsForListViewFromJsonDictionary(UIWidget *widget, cs::CSJsonDictionary *options)
-{
-    setPropsForScrollViewFromJsonDictionary(widget, options);
-}
-
-void CCSGUIReader::setPropsForPageViewFromJsonDictionary(UIWidget*widget,cs::CSJsonDictionary* options)
-{
-    setPropsForPanelFromJsonDictionary(widget, options);
-    setColorPropsForWidgetFromJsonDictionary(widget,options);
-}
-
-void CCSGUIReader::setPropsForLabelBMFontFromJsonDictionary(UIWidget *widget, cs::CSJsonDictionary *options)
-{
-    if (m_bOlderVersion)
-    {
-        setPropsForWidgetFromJsonDictionary(widget, options);
-        
-        UILabelBMFont* labelBMFont = (UILabelBMFont*)widget;
-        
-        std::string tp_c = m_strFilePath;
-        const char* cmf_tp = NULL;
-        const char* cmft = DICTOOL->getStringValue_json(options, "fileName");
-        cmf_tp = tp_c.append(cmft).c_str();
-        
-        labelBMFont->setFntFile(cmf_tp);
-        
-        const char* text = DICTOOL->getStringValue_json(options, "text");
-        labelBMFont->setText(text);
-        
-        setColorPropsForWidgetFromJsonDictionary(widget,options);
-    }
-    else
-    {
-        setPropsForWidgetFromJsonDictionary(widget, options);
-        
-        UILabelBMFont* labelBMFont = (UILabelBMFont*)widget;
-        
-        cs::CSJsonDictionary* cmftDic = DICTOOL->getSubDictionary_json(options, "fileNameData");
-        int cmfType = DICTOOL->getIntValue_json(cmftDic, "resourceType");
-        switch (cmfType)
-        {
-            case 0:
-            {
-                std::string tp_c = m_strFilePath;
-                const char* cmfPath = DICTOOL->getStringValue_json(cmftDic, "path");
-                const char* cmf_tp = tp_c.append(cmfPath).c_str();
-                labelBMFont->setFntFile(cmf_tp);
-                break;
-            }
-            case 1:
-                CCLOG("Wrong res type of LabelAtlas!");
-                break;
-            default:
-                break;
-        }
-        CC_SAFE_DELETE(cmftDic);
-
-        const char* text = DICTOOL->getStringValue_json(options, "text");
-        labelBMFont->setText(text);
-        
-        setColorPropsForWidgetFromJsonDictionary(widget,options);
-    }
-}
-
-void CCSGUIReader::setPropsForDragPanelFromJsonDictionary(UIWidget *widget, cs::CSJsonDictionary *options)
-{
-    setPropsForPanelFromJsonDictionary(widget, options);
-    
-    UIDragPanel* dragPanel = (UIDragPanel*)widget;
-    
-    bool bounceEnable = DICTOOL->getBooleanValue_json(options, "bounceEnable");
-    dragPanel->setBounceEnable(bounceEnable);
-    
-    float innerWidth = DICTOOL->getFloatValue_json(options, "innerWidth");
-    float innerHeight = DICTOOL->getFloatValue_json(options, "innerHeight");
-    dragPanel->setInnerContainerSize(CCSizeMake(innerWidth, innerHeight));
-    
-    setColorPropsForWidgetFromJsonDictionary(widget, options);
-}
-
-=======
-/****************************************************************************
- Copyright (c) 2013 cocos2d-x.org
- 
- http://www.cocos2d-x.org
- 
- Permission is hereby granted, free of charge, to any person obtaining a copy
- of this software and associated documentation files (the "Software"), to deal
- in the Software without restriction, including without limitation the rights
- to use, copy, modify, merge, publish, distribute, sublicense, and/or sell
- copies of the Software, and to permit persons to whom the Software is
- furnished to do so, subject to the following conditions:
- 
- The above copyright notice and this permission notice shall be included in
- all copies or substantial portions of the Software.
- 
- THE SOFTWARE IS PROVIDED "AS IS", WITHOUT WARRANTY OF ANY KIND, EXPRESS OR
- IMPLIED, INCLUDING BUT NOT LIMITED TO THE WARRANTIES OF MERCHANTABILITY,
- FITNESS FOR A PARTICULAR PURPOSE AND NONINFRINGEMENT. IN NO EVENT SHALL THE
- AUTHORS OR COPYRIGHT HOLDERS BE LIABLE FOR ANY CLAIM, DAMAGES OR OTHER
- LIABILITY, WHETHER IN AN ACTION OF CONTRACT, TORT OR OTHERWISE, ARISING FROM,
- OUT OF OR IN CONNECTION WITH THE SOFTWARE OR THE USE OR OTHER DEALINGS IN
- THE SOFTWARE.
- ****************************************************************************/
-
-#include "../GUI/System/CocosGUI.h"
-#include "../Json/DictionaryHelper.h"
-//#include "../Action/UIActionManager.h"
-#include <fstream>
-#include <iostream>
-
-
-NS_CC_EXT_BEGIN
-    
-static CCSGUIReader* sharedReader = NULL;
-
-CCSGUIReader::CCSGUIReader():
-m_strFilePath(""),
-m_bOlderVersion(false)
-{
-    
-}
-
-CCSGUIReader::~CCSGUIReader()
-{
-    
-}
-
-CCSGUIReader* CCSGUIReader::shareReader()
-{
-    if (!sharedReader)
-    {
-        sharedReader = new CCSGUIReader();
-    }
-    return sharedReader;
-}
-
-void CCSGUIReader::purgeCCSGUIReader()
-{
-	CC_SAFE_DELETE(sharedReader);
-}
-
-int CCSGUIReader::getVersionInteger(const char *str)
-{
-    /*********temp***********/
-    std::string strVersion = str;
-    int length = strVersion.length();
-    if (length < 7)
-    {
-        return 0;
-    }
-    int pos = strVersion.find_first_of(".");
-    std::string t = strVersion.substr(0,pos);
-    strVersion = strVersion.substr(pos+1,strVersion.length()-1);
-    
-    pos = strVersion.find_first_of(".");
-    std::string h = strVersion.substr(0,pos);
-    strVersion = strVersion.substr(pos+1,strVersion.length()-1);
-    
-    pos = strVersion.find_first_of(".");
-    std::string te = strVersion.substr(0,pos);
-    strVersion = strVersion.substr(pos+1,strVersion.length()-1);
-    
-    pos = strVersion.find_first_of(".");
-    std::string s = strVersion.substr(0,pos);
-    
-    int it = atoi(t.c_str());
-    int ih = atoi(h.c_str());
-    int ite = atoi(te.c_str());
-    int is = atoi(s.c_str());
-    
-    int iVersion = it*1000+ih*100+ite*10+is;
-    CCLOG("iversion %d",iVersion);
-    return iVersion;
-    /************************/
-}
-
-UIWidget* CCSGUIReader::widgetFromJsonDictionary(cs::CSJsonDictionary* data)
-{
-    UIWidget* widget = NULL;
-    const char* classname = DICTOOL->getStringValue_json(data, "classname");
-    cs::CSJsonDictionary* uiOptions = DICTOOL->getSubDictionary_json(data, "options");
-    if (classname && strcmp(classname, "Button") == 0)
-    {
-        widget = UIButton::create();
-        setPropsForButtonFromJsonDictionary(widget, uiOptions);
-    }
-    else if (classname && strcmp(classname, "CheckBox") == 0)
-    {
-        widget = UICheckBox::create();
-        setPropsForCheckBoxFromJsonDictionary(widget, uiOptions);
-    }
-    else if (classname && strcmp(classname, "Label") == 0)
-    {
-        widget = UILabel::create();
-        setPropsForLabelFromJsonDictionary(widget, uiOptions);
-    }
-    else if (classname && strcmp(classname, "LabelAtlas") == 0)
-    {
-        widget = UILabelAtlas::create();
-        setPropsForLabelAtlasFromJsonDictionary(widget, uiOptions);
-    }
-    else if (classname && strcmp(classname, "LoadingBar") == 0)
-    {
-        widget = UILoadingBar::create();
-        setPropsForLoadingBarFromJsonDictionary(widget, uiOptions);
-    }else if (classname && strcmp(classname, "ScrollView") == 0){
-        widget = UIScrollView::create();
-        setPropsForScrollViewFromJsonDictionary(widget, uiOptions);
-    }
-    else if (classname && strcmp(classname, "TextArea") == 0)
-    {
-        widget = UITextArea::create();
-        setPropsForTextAreaFromJsonDictionary(widget, uiOptions);
-    }
-    else if (classname && strcmp(classname, "TextButton") == 0)
-    {
-        widget = UITextButton::create();
-        setPropsForTextButtonFromJsonDictionary(widget, uiOptions);
-    }
-    else if (classname && strcmp(classname, "TextField") == 0)
-    {
-        widget = UITextField::create();
-        setPropsForTextFieldFromJsonDictionary(widget, uiOptions);
-    }
-    else if (classname && strcmp(classname, "ImageView") == 0)
-    {
-        widget = UIImageView::create();
-        setPropsForImageViewFromJsonDictionary(widget, uiOptions);
-    }
-    else if (classname && strcmp(classname, "Panel") == 0)
-    {
-        widget = UIPanel::create();
-        setPropsForPanelFromJsonDictionary(widget, uiOptions);
-    }
-    else if (classname && strcmp(classname, "Slider") == 0)
-    {
-        widget = UISlider::create();
-        setPropsForSliderFromJsonDictionary(widget, uiOptions);
-    }
-    else if (classname && strcmp(classname, "ListView") == 0)
-    {
-//        widget = UIListView::create();
-//        setPropsForListViewFromJsonDictionary(widget, uiOptions);
-    }
-    else if (classname && strcmp(classname, "PageView") == 0)
-    {
-        widget = UIPageView::create();
-        setPropsForPageViewFromJsonDictionary(widget, uiOptions);
-    }
-    else if (classname && strcmp(classname, "LabelBMFont") == 0)
-    {
-        widget = UILabelBMFont::create();
-        setPropsForLabelBMFontFromJsonDictionary(widget, uiOptions);
-    }
-    else if (classname && strcmp(classname, "DragPanel") == 0)
-    {
-        widget = UIDragPanel::create();
-        setPropsForDragPanelFromJsonDictionary(widget, uiOptions);
-    }
-
-    int childrenCount = DICTOOL->getArrayCount_json(data, "children");
-    for (int i=0;i<childrenCount;i++)
-    {
-        cs::CSJsonDictionary* subData = DICTOOL->getDictionaryFromArray_json(data, "children", i);
-        UIWidget* child = widgetFromJsonDictionary(subData);
-        if (child)
-        {
-            widget->addChild(child);
-        }
-		CC_SAFE_DELETE(subData);
-    }
-
-	CC_SAFE_DELETE(uiOptions);
-    return widget;
-}
-
-
-
-UIWidget* CCSGUIReader::widgetFromJsonFile(const char *fileName)
-{
-    m_bOlderVersion = false;
-    const char *des = NULL;
-    std::string jsonpath;
-    cs::CSJsonDictionary *jsonDict = NULL;
-    jsonpath = CCFileUtils::sharedFileUtils()->fullPathForFilename(fileName);
-    
-    unsigned long size = 0;
-    des = (char*)(CCFileUtils::sharedFileUtils()->getFileData(jsonpath.c_str(),"r" , &size));
-	if(NULL == des || strcmp(des, "") == 0)
-	{
-		printf("read json file[%s] error!\n", fileName);
-		return NULL;
-	}
-	std::string strDes(des);
-    jsonDict = new cs::CSJsonDictionary();
-    jsonDict->initWithDescription(strDes.c_str());
-
-    const char* fileVersion = DICTOOL->getStringValue_json(jsonDict, "version");
-    if (!fileVersion || getVersionInteger(fileVersion) < 250)
-    {
-        m_bOlderVersion = true;
-    }
-    
-    int texturesCount = DICTOOL->getArrayCount_json(jsonDict, "textures");
-    int pos = jsonpath.find_last_of('/');
-	m_strFilePath = jsonpath.substr(0,pos+1);
-    for (int i=0; i<texturesCount; i++)
-    {
-        const char* file = DICTOOL->getStringValueFromArray_json(jsonDict, "textures", i);
-        std::string tp = m_strFilePath;
-        tp.append(file);
-        CCUIHELPER->addSpriteFrame(tp.c_str());
-    }
-    float fileDesignWidth = DICTOOL->getFloatValue_json(jsonDict, "designWidth");
-    float fileDesignHeight = DICTOOL->getFloatValue_json(jsonDict, "designHeight");
-    if (fileDesignWidth <= 0 || fileDesignHeight <= 0) {
-        printf("Read design size error!\n");
-        CCSize winSize = CCDirector::sharedDirector()->getWinSize();
-        CCUIHELPER->setFileDesignWidth(winSize.width);
-        CCUIHELPER->setFileDesignHeight(winSize.height);
-    }
-    else
-    {
-        CCUIHELPER->setFileDesignWidth(fileDesignWidth);
-        CCUIHELPER->setFileDesignHeight(fileDesignHeight);
-    }
-    cs::CSJsonDictionary* widgetTree = DICTOOL->getSubDictionary_json(jsonDict, "widgetTree");
-    UIWidget* widget = widgetFromJsonDictionary(widgetTree);
-    
-    /* *********temp********* */
-    if (widget->getContentSize().equals(CCSizeZero))
-    {
-        UIContainerWidget* rootWidget = dynamic_cast<UIContainerWidget*>(widget);
-        rootWidget->setSize(CCSizeMake(fileDesignWidth, fileDesignHeight));
-    }
-    /* ********************** */
-    
-//    widget->setFileDesignSize(CCSizeMake(fileDesignWidth, fileDesignHeight));
-    cs::CSJsonDictionary* actions = DICTOOL->getSubDictionary_json(jsonDict, "animation");
-    /* *********temp********* */
-//    UIActionManager::shareManager()->releaseActions();
-    /* ********************** */
-    CCLOG("file name == [%s]",fileName);
-    UIActionManager::shareManager()->initWithDictionary(fileName,actions,widget);
-
-	CC_SAFE_DELETE(widgetTree);
-	CC_SAFE_DELETE(actions);
-	CC_SAFE_DELETE(jsonDict);
-    CC_SAFE_DELETE_ARRAY(des);
-    return widget;
-}
-
-void CCSGUIReader::setPropsForWidgetFromJsonDictionary(UIWidget*widget,cs::CSJsonDictionary *options)
-{
-    bool ignoreSizeExsit = DICTOOL->checkObjectExist_json(options, "ignoreSize");
-    if (ignoreSizeExsit)
-    {
-        widget->ignoreContentAdaptWithSize(DICTOOL->getBooleanValue_json(options, "ignoreSize"));
-    }
-    
-    float w = DICTOOL->getFloatValue_json(options, "width");
-    float h = DICTOOL->getFloatValue_json(options, "height");
-    widget->setSize(CCSizeMake(w, h));
-    
-    widget->setTag(DICTOOL->getIntValue_json(options, "tag"));
-	widget->setActionTag(DICTOOL->getIntValue_json(options, "actiontag"));
-    widget->setTouchEnabled(DICTOOL->getBooleanValue_json(options, "touchAble"));
-    const char* name = DICTOOL->getStringValue_json(options, "name");
-    const char* widgetName = name?name:"default";
-    widget->setName(widgetName);
-    float x = DICTOOL->getFloatValue_json(options, "x");
-    float y = DICTOOL->getFloatValue_json(options, "y");
-    widget->setPosition(ccp(x,y));
-    bool sx = DICTOOL->checkObjectExist_json(options, "scaleX");
-    if (sx)
-    {
-        widget->setScaleX(DICTOOL->getFloatValue_json(options, "scaleX"));
-    }
-    bool sy = DICTOOL->checkObjectExist_json(options, "scaleY");
-    if (sy)
-    {
-        widget->setScaleY(DICTOOL->getFloatValue_json(options, "scaleY"));
-    }
-    bool rt = DICTOOL->checkObjectExist_json(options, "rotation");
-    if (rt)
-    {
-        widget->setRotation(DICTOOL->getFloatValue_json(options, "rotation"));
-    }
-    bool vb = DICTOOL->checkObjectExist_json(options, "visible");
-    if (vb)
-    {
-        widget->setVisible(DICTOOL->getBooleanValue_json(options, "visible"));
-    }
-//    widget->setUseMergedTexture(DICTOOL->getBooleanValue_json(options, "useMergedTexture"));
-    int z = DICTOOL->getIntValue_json(options, "ZOrder");
-    widget->setZOrder(z);
-}
-
-void CCSGUIReader::setColorPropsForWidgetFromJsonDictionary(UIWidget *widget, cs::CSJsonDictionary *options)
-{
-    bool op = DICTOOL->checkObjectExist_json(options, "opacity");
-    if (op)
-    {
-        widget->setOpacity(DICTOOL->getIntValue_json(options, "opacity"));
-    }
-    bool cr = DICTOOL->checkObjectExist_json(options, "colorR");
-    bool cg = DICTOOL->checkObjectExist_json(options, "colorG");
-    bool cb = DICTOOL->checkObjectExist_json(options, "colorB");
-    int colorR = cr ? DICTOOL->getIntValue_json(options, "colorR") : 255;
-    int colorG = cg ? DICTOOL->getIntValue_json(options, "colorG") : 255;
-    int colorB = cb ? DICTOOL->getIntValue_json(options, "colorB") : 255;
-    widget->setColor(ccc3(colorR, colorG, colorB));
-    bool apx = DICTOOL->checkObjectExist_json(options, "anchorPointX");
-    float apxf = apx ? DICTOOL->getFloatValue_json(options, "anchorPointX") : 0.5f;
-    bool apy = DICTOOL->checkObjectExist_json(options, "anchorPointY");
-    float apyf = apy ? DICTOOL->getFloatValue_json(options, "anchorPointY") : 0.5f;
-    widget->setAnchorPoint(ccp(apxf, apyf));
-    bool flipX = DICTOOL->getBooleanValue_json(options, "flipX");
-    bool flipY = DICTOOL->getBooleanValue_json(options, "flipY");
-    widget->setFlipX(flipX);
-    widget->setFlipY(flipY);
-}
-
-void CCSGUIReader::setPropsForButtonFromJsonDictionary(UIWidget*widget,cs::CSJsonDictionary* options)
-{
-    if (m_bOlderVersion)
-    {
-        setPropsForWidgetFromJsonDictionary(widget, options);
-        UIButton* button = (UIButton*)widget;
-        bool scale9Enable = DICTOOL->getBooleanValue_json(options, "scale9Enable");
-        button->setScale9Enabled(scale9Enable);
-        
-        std::string tp_n = m_strFilePath;
-        std::string tp_p = m_strFilePath;
-        std::string tp_d = m_strFilePath;
-        
-        const char* normalFileName = DICTOOL->getStringValue_json(options, "normal");
-        const char* pressedFileName = DICTOOL->getStringValue_json(options, "pressed");
-        const char* disabledFileName = DICTOOL->getStringValue_json(options, "disabled");
-        
-        const char* normalFileName_tp = (normalFileName && (strcmp(normalFileName, "") != 0))?tp_n.append(normalFileName).c_str():NULL;
-        const char* pressedFileName_tp = (pressedFileName && (strcmp(pressedFileName, "") != 0))?tp_p.append(pressedFileName).c_str():NULL;
-        const char* disabledFileName_tp =  (disabledFileName && (strcmp(disabledFileName, "") != 0))?tp_d.append(disabledFileName).c_str():NULL;
-        bool useMergedTexture = DICTOOL->getBooleanValue_json(options, "useMergedTexture");
-        if (scale9Enable)
-        {
-            float cx = DICTOOL->getFloatValue_json(options, "capInsetsX");
-            float cy = DICTOOL->getFloatValue_json(options, "capInsetsY");
-            float cw = DICTOOL->getFloatValue_json(options, "capInsetsWidth");
-            float ch = DICTOOL->getFloatValue_json(options, "capInsetsHeight");
-            
-            if (useMergedTexture)
-            {
-                button->loadTextures(normalFileName, pressedFileName, disabledFileName,UI_TEX_TYPE_PLIST);
-            }
-            else
-            {
-                button->loadTextures(normalFileName_tp, pressedFileName_tp, disabledFileName_tp);
-            }
-            button->setCapInsets(CCRectMake(cx, cy, cw, ch));
-            bool sw = DICTOOL->checkObjectExist_json(options, "scale9Width");
-            bool sh = DICTOOL->checkObjectExist_json(options, "scale9Height");
-            if (sw && sh)
-            {
-                float swf = DICTOOL->getFloatValue_json(options, "scale9Width");
-                float shf = DICTOOL->getFloatValue_json(options, "scale9Height");
-                button->setSize(CCSizeMake(swf, shf));
-            }
-        }
-        else
-        {
-            if (useMergedTexture)
-            {
-                button->loadTextures(normalFileName, pressedFileName, disabledFileName,UI_TEX_TYPE_PLIST);
-            }
-            else
-            {
-                button->loadTextures(normalFileName_tp, pressedFileName_tp, disabledFileName_tp);
-            }
-        }
-        setColorPropsForWidgetFromJsonDictionary(widget,options);
-    }
-    else
-    {
-        setPropsForWidgetFromJsonDictionary(widget, options);
-        UIButton* button = (UIButton*)widget;
-        bool scale9Enable = DICTOOL->getBooleanValue_json(options, "scale9Enable");
-        button->setScale9Enabled(scale9Enable);
-        
-        cs::CSJsonDictionary* normalDic = DICTOOL->getSubDictionary_json(options, "normalData");
-        int normalType = DICTOOL->getIntValue_json(normalDic, "resourceType");
-        switch (normalType)
-        {
-            case 0:
-            {
-                std::string tp_n = m_strFilePath;
-                const char* normalFileName = DICTOOL->getStringValue_json(normalDic, "path");
-                const char* normalFileName_tp = (normalFileName && (strcmp(normalFileName, "") != 0))?tp_n.append(normalFileName).c_str():NULL;
-                button->loadTextureNormal(normalFileName_tp);
-                break;
-            }
-            case 1:
-            {
-                const char* normalFileName = DICTOOL->getStringValue_json(normalDic, "path");
-                button->loadTextureNormal(normalFileName,UI_TEX_TYPE_PLIST);
-                break;
-            }
-            default:
-                break;
-        }
-        CC_SAFE_DELETE(normalDic);
-        cs::CSJsonDictionary* pressedDic = DICTOOL->getSubDictionary_json(options, "pressedData");
-        int pressedType = DICTOOL->getIntValue_json(pressedDic, "resourceType");
-        switch (pressedType)
-        {
-            case 0:
-            {
-                std::string tp_p = m_strFilePath;
-                const char* pressedFileName = DICTOOL->getStringValue_json(pressedDic, "path");
-                const char* pressedFileName_tp = (pressedFileName && (strcmp(pressedFileName, "") != 0))?tp_p.append(pressedFileName).c_str():NULL;
-                button->loadTexturePressed(pressedFileName_tp);
-                break;
-            }
-            case 1:
-            {
-                const char* pressedFileName = DICTOOL->getStringValue_json(pressedDic, "path");
-                button->loadTexturePressed(pressedFileName,UI_TEX_TYPE_PLIST);
-                break;
-            }
-            default:
-                break;
-        }
-        CC_SAFE_DELETE(pressedDic);
-        cs::CSJsonDictionary* disabledDic = DICTOOL->getSubDictionary_json(options, "disabledData");
-        int disabledType = DICTOOL->getIntValue_json(disabledDic, "resourceType");
-        switch (disabledType)
-        {
-            case 0:
-            {
-                std::string tp_d = m_strFilePath;
-                const char* disabledFileName = DICTOOL->getStringValue_json(disabledDic, "path");
-                const char* disabledFileName_tp = (disabledFileName && (strcmp(disabledFileName, "") != 0))?tp_d.append(disabledFileName).c_str():NULL;
-                button->loadTextureDisabled(disabledFileName_tp);
-                break;
-            }
-            case 1:
-            {
-                const char* disabledFileName = DICTOOL->getStringValue_json(disabledDic, "path");
-                button->loadTextureDisabled(disabledFileName,UI_TEX_TYPE_PLIST);
-                break;
-            }
-            default:
-                break;
-        }
-        CC_SAFE_DELETE(disabledDic);
-        if (scale9Enable)
-        {
-            float cx = DICTOOL->getFloatValue_json(options, "capInsetsX");
-            float cy = DICTOOL->getFloatValue_json(options, "capInsetsY");
-            float cw = DICTOOL->getFloatValue_json(options, "capInsetsWidth");
-            float ch = DICTOOL->getFloatValue_json(options, "capInsetsHeight");
-            
-            button->setCapInsets(CCRectMake(cx, cy, cw, ch));
-            bool sw = DICTOOL->checkObjectExist_json(options, "scale9Width");
-            bool sh = DICTOOL->checkObjectExist_json(options, "scale9Height");
-            if (sw && sh)
-            {
-                float swf = DICTOOL->getFloatValue_json(options, "scale9Width");
-                float shf = DICTOOL->getFloatValue_json(options, "scale9Height");
-                button->setSize(CCSizeMake(swf, shf));
-            }
-        }
-        setColorPropsForWidgetFromJsonDictionary(widget,options);
-    }
-}
-
-void CCSGUIReader::setPropsForCheckBoxFromJsonDictionary(UIWidget*widget,cs::CSJsonDictionary* options)
-{
-    if (m_bOlderVersion)
-    {
-        setPropsForWidgetFromJsonDictionary(widget, options);
-        UICheckBox* checkBox = (UICheckBox*)widget;
-        const char* backGroundFileName = DICTOOL->getStringValue_json(options, "backGroundBox");
-        const char* backGroundSelectedFileName = DICTOOL->getStringValue_json(options, "backGroundBoxSelected");
-        const char* frontCrossFileName = DICTOOL->getStringValue_json(options, "frontCross");
-        const char* backGroundDisabledFileName = DICTOOL->getStringValue_json(options, "backGroundBoxDisabled");
-        const char* frontCrossDisabledFileName = DICTOOL->getStringValue_json(options, "frontCrossDisabled");
-        
-        
-        std::string tp_b = m_strFilePath;
-        std::string tp_bs = m_strFilePath;
-        std::string tp_c = m_strFilePath;
-        std::string tp_bd = m_strFilePath;
-        std::string tp_cd = m_strFilePath;
-        
-        const char* backGroundFileName_tp = (backGroundFileName && (strcmp(backGroundFileName, "") != 0))?tp_b.append(backGroundFileName).c_str():NULL;
-        const char* backGroundSelectedFileName_tp = (backGroundSelectedFileName && (strcmp(backGroundSelectedFileName, "") != 0))?tp_bs.append(backGroundSelectedFileName).c_str():NULL;
-        const char* frontCrossFileName_tp = (frontCrossFileName && (strcmp(frontCrossFileName, "") != 0))?tp_c.append(frontCrossFileName).c_str():NULL;
-        const char* backGroundDisabledFileName_tp = (backGroundDisabledFileName && (strcmp(backGroundDisabledFileName, "") != 0))?tp_bd.append(backGroundDisabledFileName).c_str():NULL;
-        const char* frontCrossDisabledFileName_tp = (frontCrossDisabledFileName && (strcmp(frontCrossDisabledFileName, "") != 0))?tp_cd.append(frontCrossDisabledFileName).c_str():NULL;
-        bool useMergedTexture = DICTOOL->getBooleanValue_json(options, "useMergedTexture");
-        
-        if (useMergedTexture)
-        {
-            checkBox->loadTextures(backGroundFileName, backGroundSelectedFileName, frontCrossFileName,backGroundDisabledFileName,frontCrossDisabledFileName,UI_TEX_TYPE_PLIST);
-        }
-        else
-        {
-            checkBox->loadTextures(backGroundFileName_tp, backGroundSelectedFileName_tp, frontCrossFileName_tp,backGroundDisabledFileName_tp,frontCrossDisabledFileName_tp);
-        }
-        
-        setColorPropsForWidgetFromJsonDictionary(widget,options);
-    }
-    else
-    {
-        setPropsForWidgetFromJsonDictionary(widget, options);
-        UICheckBox* checkBox = (UICheckBox*)widget;
-        
-        cs::CSJsonDictionary* backGroundDic = DICTOOL->getSubDictionary_json(options, "backGroundBoxData");
-        int backGroundType = DICTOOL->getIntValue_json(backGroundDic, "resourceType");
-        switch (backGroundType)
-        {
-            case 0:
-            {
-                std::string tp_b = m_strFilePath;
-                const char* backGroundFileName = DICTOOL->getStringValue_json(backGroundDic, "path");
-                const char* backGroundFileName_tp = (backGroundFileName && (strcmp(backGroundFileName, "") != 0))?tp_b.append(backGroundFileName).c_str():NULL;
-                checkBox->loadTextureBackGround(backGroundFileName_tp);
-                break;
-            }
-            case 1:
-            {
-                const char* backGroundFileName = DICTOOL->getStringValue_json(backGroundDic, "path");
-                checkBox->loadTextureBackGround(backGroundFileName,UI_TEX_TYPE_PLIST);
-                break;
-            }
-            default:
-                break;
-        }
-        CC_SAFE_DELETE(backGroundDic);
-
-        cs::CSJsonDictionary* backGroundSelectedDic = DICTOOL->getSubDictionary_json(options, "backGroundBoxSelectedData");
-        int backGroundSelectedType = DICTOOL->getIntValue_json(backGroundSelectedDic, "resourceType");
-        switch (backGroundSelectedType)
-        {
-            case 0:
-            {
-                std::string tp_bs = m_strFilePath;
-                const char* backGroundSelectedFileName = DICTOOL->getStringValue_json(backGroundSelectedDic, "path");
-                const char* backGroundSelectedFileName_tp = (backGroundSelectedFileName && (strcmp(backGroundSelectedFileName, "") != 0))?tp_bs.append(backGroundSelectedFileName).c_str():NULL;
-                checkBox->loadTextureBackGroundSelected(backGroundSelectedFileName_tp);
-                break;
-            }
-            case 1:
-            {
-                const char* backGroundSelectedFileName = DICTOOL->getStringValue_json(backGroundSelectedDic, "path");
-                checkBox->loadTextureBackGroundSelected(backGroundSelectedFileName,UI_TEX_TYPE_PLIST);
-                break;
-            }
-            default:
-                break;
-        }
-        CC_SAFE_DELETE(backGroundSelectedDic);
-
-        cs::CSJsonDictionary* frontCrossDic = DICTOOL->getSubDictionary_json(options, "frontCrossData");
-        int frontCrossType = DICTOOL->getIntValue_json(frontCrossDic, "resourceType");
-        switch (frontCrossType)
-        {
-            case 0:
-            {
-                std::string tp_c = m_strFilePath;
-                const char* frontCrossFileName = DICTOOL->getStringValue_json(frontCrossDic, "path");
-                const char* frontCrossFileName_tp = (frontCrossFileName && (strcmp(frontCrossFileName, "") != 0))?tp_c.append(frontCrossFileName).c_str():NULL;
-                checkBox->loadTextureFrontCross(frontCrossFileName_tp);
-                break;
-            }
-            case 1:
-            {
-                const char* frontCrossFileName = DICTOOL->getStringValue_json(frontCrossDic, "path");
-                checkBox->loadTextureFrontCross(frontCrossFileName,UI_TEX_TYPE_PLIST);
-                break;
-            }
-            default:
-                break;
-        }
-		CC_SAFE_DELETE(frontCrossDic);
-        
-        cs::CSJsonDictionary* backGroundDisabledDic = DICTOOL->getSubDictionary_json(options, "backGroundBoxDisabledData");
-        int backGroundDisabledType = DICTOOL->getIntValue_json(backGroundDisabledDic, "resourceType");
-        switch (backGroundDisabledType)
-        {
-            case 0:
-            {
-                std::string tp_bd = m_strFilePath;
-                const char* backGroundDisabledFileName = DICTOOL->getStringValue_json(backGroundDisabledDic, "path");
-                const char* backGroundDisabledFileName_tp = (backGroundDisabledFileName && (strcmp(backGroundDisabledFileName, "") != 0))?tp_bd.append(backGroundDisabledFileName).c_str():NULL;
-                checkBox->loadTextureBackGroundDisabled(backGroundDisabledFileName_tp);
-                break;
-            }
-            case 1:
-            {
-                const char* backGroundDisabledFileName = DICTOOL->getStringValue_json(backGroundDisabledDic, "path");
-                checkBox->loadTextureBackGroundDisabled(backGroundDisabledFileName,UI_TEX_TYPE_PLIST);
-                break;
-            }
-            default:
-                break;
-        }
-		CC_SAFE_DELETE(backGroundDisabledDic);
-        
-        cs::CSJsonDictionary* frontCrossDisabledDic = DICTOOL->getSubDictionary_json(options, "frontCrossDisabledData");
-        int frontCrossDisabledType = DICTOOL->getIntValue_json(frontCrossDisabledDic, "resourceType");
-        switch (frontCrossDisabledType)
-        {
-            case 0:
-            {
-                std::string tp_cd = m_strFilePath;
-                const char* frontCrossDisabledFileName = DICTOOL->getStringValue_json(options, "path");
-                const char* frontCrossDisabledFileName_tp = (frontCrossDisabledFileName && (strcmp(frontCrossDisabledFileName, "") != 0))?tp_cd.append(frontCrossDisabledFileName).c_str():NULL;
-                checkBox->loadTextureFrontCrossDisabled(frontCrossDisabledFileName_tp);
-                break;
-            }
-            case 1:
-            {
-                const char* frontCrossDisabledFileName = DICTOOL->getStringValue_json(options, "path");
-                checkBox->loadTextureFrontCrossDisabled(frontCrossDisabledFileName,UI_TEX_TYPE_PLIST);
-                break;
-            }
-            default:
-                break;
-        }
-		CC_SAFE_DELETE(frontCrossDisabledDic);
-
-        setColorPropsForWidgetFromJsonDictionary(widget,options);
-    }
-}
-
-void CCSGUIReader::setPropsForImageViewFromJsonDictionary(UIWidget*widget,cs::CSJsonDictionary* options)
-{
-    if (m_bOlderVersion)
-    {
-        setPropsForWidgetFromJsonDictionary(widget, options);
-        
-        UIImageView* imageView = (UIImageView*)widget;
-        const char* imageFileName = DICTOOL->getStringValue_json(options, "fileName");
-        bool scale9EnableExist = DICTOOL->checkObjectExist_json(options, "scale9Enable");
-        bool scale9Enable = false;
-        if (scale9EnableExist)
-        {
-            scale9Enable = DICTOOL->getBooleanValue_json(options, "scale9Enable");
-        }
-        imageView->setScale9Enabled(scale9Enable);
-        
-        std::string tp_i = m_strFilePath;
-        const char* imageFileName_tp = NULL;
-        if (imageFileName && (strcmp(imageFileName, "") != 0))
-        {
-            imageFileName_tp = tp_i.append(imageFileName).c_str();
-        }
-        
-        bool useMergedTexture = DICTOOL->getBooleanValue_json(options, "useMergedTexture");
-        if (scale9Enable)
-        {
-            if (useMergedTexture)
-            {
-                imageView->loadTexture(imageFileName,UI_TEX_TYPE_PLIST);
-            }
-            else
-            {
-                imageView->loadTexture(imageFileName_tp);
-            }
-            
-            bool sw = DICTOOL->checkObjectExist_json(options, "scale9Width");
-            bool sh = DICTOOL->checkObjectExist_json(options, "scale9Height");
-            if (sw && sh)
-            {
-                float swf = DICTOOL->getFloatValue_json(options, "scale9Width");
-                float shf = DICTOOL->getFloatValue_json(options, "scale9Height");
-                imageView->setSize(CCSizeMake(swf, shf));
-            }
-            
-            float cx = DICTOOL->getFloatValue_json(options, "capInsetsX");
-            float cy = DICTOOL->getFloatValue_json(options, "capInsetsY");
-            float cw = DICTOOL->getFloatValue_json(options, "capInsetsWidth");
-            float ch = DICTOOL->getFloatValue_json(options, "capInsetsHeight");
-            imageView->setCapInsets(CCRectMake(cx, cy, cw, ch));
-            
-        }
-        else
-        {
-            if (useMergedTexture)
-            {
-                imageView->loadTexture(imageFileName,UI_TEX_TYPE_PLIST);
-            }
-            else
-            {
-                imageView->loadTexture(imageFileName_tp);
-            }
-        }
-        setColorPropsForWidgetFromJsonDictionary(widget,options);
-    }
-    else
-    {
-        setPropsForWidgetFromJsonDictionary(widget, options);
-        
-        UIImageView* imageView = (UIImageView*)widget;
-        
-        cs::CSJsonDictionary* imageFileNameDic = DICTOOL->getSubDictionary_json(options, "fileNameData");
-        int imageFileNameType = DICTOOL->getIntValue_json(imageFileNameDic, "resourceType");
-        switch (imageFileNameType)
-        {
-            case 0:
-            {
-                std::string tp_i = m_strFilePath;
-                const char* imageFileName = DICTOOL->getStringValue_json(imageFileNameDic, "path");
-                const char* imageFileName_tp = NULL;
-                if (imageFileName && (strcmp(imageFileName, "") != 0))
-                {
-                    imageFileName_tp = tp_i.append(imageFileName).c_str();
-                    imageView->loadTexture(imageFileName_tp);
-                }
-                break;
-            }
-            case 1:
-            {
-                const char* imageFileName = DICTOOL->getStringValue_json(imageFileNameDic, "path");
-                imageView->loadTexture(imageFileName,UI_TEX_TYPE_PLIST);
-                break;
-            }
-            default:
-                break;
-        }
-        CC_SAFE_DELETE(imageFileNameDic);
-
-        bool scale9EnableExist = DICTOOL->checkObjectExist_json(options, "scale9Enable");
-        bool scale9Enable = false;
-        if (scale9EnableExist)
-        {
-            scale9Enable = DICTOOL->getBooleanValue_json(options, "scale9Enable");
-        }
-        imageView->setScale9Enabled(scale9Enable);
-        
-        
-        if (scale9Enable)
-        {            
-            bool sw = DICTOOL->checkObjectExist_json(options, "scale9Width");
-            bool sh = DICTOOL->checkObjectExist_json(options, "scale9Height");
-            if (sw && sh)
-            {
-                float swf = DICTOOL->getFloatValue_json(options, "scale9Width");
-                float shf = DICTOOL->getFloatValue_json(options, "scale9Height");
-                imageView->setSize(CCSizeMake(swf, shf));
-            }
-            
-            float cx = DICTOOL->getFloatValue_json(options, "capInsetsX");
-            float cy = DICTOOL->getFloatValue_json(options, "capInsetsY");
-            float cw = DICTOOL->getFloatValue_json(options, "capInsetsWidth");
-            float ch = DICTOOL->getFloatValue_json(options, "capInsetsHeight");
-            
-            imageView->setCapInsets(CCRectMake(cx, cy, cw, ch));
-            
-        }
-        setColorPropsForWidgetFromJsonDictionary(widget,options);
-    }
-}
-
-void CCSGUIReader::setPropsForLabelFromJsonDictionary(UIWidget*widget,cs::CSJsonDictionary* options)
-{
-    setPropsForWidgetFromJsonDictionary(widget, options);
-    UILabel* label = (UILabel*)widget;
-    bool touchScaleChangeAble = DICTOOL->getBooleanValue_json(options, "touchScaleEnable");
-    label->setTouchScaleChangeAble(touchScaleChangeAble);
-    const char* text = DICTOOL->getStringValue_json(options, "text");
-    label->setText(text);
-    bool fs = DICTOOL->checkObjectExist_json(options, "fontSize");
-    if (fs)
-    {
-        label->setFontSize(DICTOOL->getIntValue_json(options, "fontSize"));
-    }
-    bool fn = DICTOOL->checkObjectExist_json(options, "fontName");
-    if (fn)
-    {
-        label->setFontName(DICTOOL->getStringValue_json(options, "fontName"));
-    }
-    bool cro = DICTOOL->checkObjectExist_json(options, "colorR");
-    bool cgo = DICTOOL->checkObjectExist_json(options, "colorG");
-    bool cbo = DICTOOL->checkObjectExist_json(options, "colorB");
-    int cr = cro?DICTOOL->getIntValue_json(options, "colorR"):255;
-    int cg = cgo?DICTOOL->getIntValue_json(options, "colorG"):255;
-    int cb = cbo?DICTOOL->getIntValue_json(options, "colorB"):255;
-    ccColor3B tc = ccc3(cr, cg, cb);
-    label->setColor(tc);
-    setColorPropsForWidgetFromJsonDictionary(widget,options);
-}
-
-void CCSGUIReader::setPropsForLabelAtlasFromJsonDictionary(UIWidget*widget,cs::CSJsonDictionary* options)
-{
-    if (m_bOlderVersion)
-    {
-        setPropsForWidgetFromJsonDictionary(widget, options);
-        UILabelAtlas* labelAtlas = (UILabelAtlas*)widget;
-        bool sv = DICTOOL->checkObjectExist_json(options, "stringValue");
-        bool cmf = DICTOOL->checkObjectExist_json(options, "charMapFile");
-        bool iw = DICTOOL->checkObjectExist_json(options, "itemWidth");
-        bool ih = DICTOOL->checkObjectExist_json(options, "itemHeight");
-        bool scm = DICTOOL->checkObjectExist_json(options, "startCharMap");
-        if (sv && cmf && iw && ih && scm && (strcmp(DICTOOL->getStringValue_json(options, "charMapFile"), "") != 0))
-        {
-            std::string tp_c = m_strFilePath;
-            const char* cmf_tp = NULL;
-            const char* cmft = DICTOOL->getStringValue_json(options, "charMapFile");
-            cmf_tp = tp_c.append(cmft).c_str();
-            
-            labelAtlas->setProperty(DICTOOL->getStringValue_json(options, "stringValue"),cmf_tp,DICTOOL->getIntValue_json(options, "itemWidth"),DICTOOL->getIntValue_json(options,"itemHeight"),DICTOOL->getStringValue_json(options, "startCharMap"));
-        }
-        setColorPropsForWidgetFromJsonDictionary(widget,options);
-    }
-    else
-    {
-        setPropsForWidgetFromJsonDictionary(widget, options);
-        UILabelAtlas* labelAtlas = (UILabelAtlas*)widget;
-        bool sv = DICTOOL->checkObjectExist_json(options, "stringValue");
-        bool cmf = DICTOOL->checkObjectExist_json(options, "charMapFile");
-        bool iw = DICTOOL->checkObjectExist_json(options, "itemWidth");
-        bool ih = DICTOOL->checkObjectExist_json(options, "itemHeight");
-        bool scm = DICTOOL->checkObjectExist_json(options, "startCharMap");
-        if (sv && cmf && iw && ih && scm)
-        {
-            
-            cs::CSJsonDictionary* cmftDic = DICTOOL->getSubDictionary_json(options, "charMapFileData");
-            int cmfType = DICTOOL->getIntValue_json(cmftDic, "resourceType");
-            switch (cmfType)
-            {
-                case 0:
-                {
-                    std::string tp_c = m_strFilePath;
-                    const char* cmfPath = DICTOOL->getStringValue_json(cmftDic, "path");
-                    const char* cmf_tp = tp_c.append(cmfPath).c_str();
-                    labelAtlas->setProperty(DICTOOL->getStringValue_json(options, "stringValue"),cmf_tp,DICTOOL->getIntValue_json(options, "itemWidth"),DICTOOL->getIntValue_json(options,"itemHeight"),DICTOOL->getStringValue_json(options, "startCharMap"));       
-                    break;
-                }
-                case 1:
-                    CCLOG("Wrong res type of LabelAtlas!");
-                    break;
-                default:
-                    break;
-            }
-			CC_SAFE_DELETE(cmftDic);
-        }
-        setColorPropsForWidgetFromJsonDictionary(widget,options);
-    }
-}
-
-void CCSGUIReader::setPropsForContainerWidgetFromJsonDictionary(UIWidget *widget, cs::CSJsonDictionary *options)
-{
-    setPropsForWidgetFromJsonDictionary(widget, options);
-    UIContainerWidget* containerWidget = (UIContainerWidget*)widget;
-    if (!dynamic_cast<UIScrollView*>(containerWidget)
-        && !dynamic_cast<UIListView*>(containerWidget)
-        && !dynamic_cast<UIDragPanel*>(containerWidget))
-    {
-        containerWidget->setClippingEnable(DICTOOL->getBooleanValue_json(options, "clipAble"));
-    }
-    setColorPropsForWidgetFromJsonDictionary(widget,options);
-}
-
-void CCSGUIReader::setPropsForPanelFromJsonDictionary(UIWidget*widget,cs::CSJsonDictionary* options)
-{
-    if (m_bOlderVersion)
-    {
-        setPropsForContainerWidgetFromJsonDictionary(widget, options);
-        UIPanel* panel = (UIPanel*)widget;
-        bool backGroundScale9Enable = DICTOOL->getBooleanValue_json(options, "backGroundScale9Enable");
-        panel->setBackGroundImageScale9Enabled(backGroundScale9Enable);
-        int cr = DICTOOL->getIntValue_json(options, "bgColorR");
-        int cg = DICTOOL->getIntValue_json(options, "bgColorG");
-        int cb = DICTOOL->getIntValue_json(options, "bgColorB");
-        
-        int scr = DICTOOL->getIntValue_json(options, "bgStartColorR");
-        int scg = DICTOOL->getIntValue_json(options, "bgStartColorG");
-        int scb = DICTOOL->getIntValue_json(options, "bgStartColorB");
-        
-        int ecr = DICTOOL->getIntValue_json(options, "bgEndColorR");
-        int ecg = DICTOOL->getIntValue_json(options, "bgEndColorG");
-        int ecb = DICTOOL->getIntValue_json(options, "bgEndColorB");
-        
-        float bgcv1 = DICTOOL->getFloatValue_json(options, "vectorX");
-        float bgcv2 = DICTOOL->getFloatValue_json(options, "vectorY");
-        panel->setBackGroundColorVector(ccp(bgcv1, bgcv2));
-        
-        int co = DICTOOL->getIntValue_json(options, "bgColorOpacity");
-        
-        int colorType = DICTOOL->getIntValue_json(options, "colorType");
-        panel->setBackGroundColorType(PanelColorType(colorType));
-//        float w = DICTOOL->getFloatValue_json(options, "width");
-//        float h = DICTOOL->getFloatValue_json(options, "height");
-        panel->setBackGroundColor(ccc3(scr, scg, scb),ccc3(ecr, ecg, ecb));
-        panel->setBackGroundColor(ccc3(cr, cg, cb));
-        panel->setBackGroundColorOpacity(co);
-//        panel->setSize(CCSizeMake(w, h));
-        
-        std::string tp_b = m_strFilePath;
-        const char* imageFileName = DICTOOL->getStringValue_json(options, "backGroundImage");
-        const char* imageFileName_tp = (imageFileName && (strcmp(imageFileName, "") != 0))?tp_b.append(imageFileName).c_str():NULL;
-        bool useMergedTexture = DICTOOL->getBooleanValue_json(options, "useMergedTexture");
-        if (backGroundScale9Enable)
-        {
-            float cx = DICTOOL->getFloatValue_json(options, "capInsetsX");
-            float cy = DICTOOL->getFloatValue_json(options, "capInsetsY");
-            float cw = DICTOOL->getFloatValue_json(options, "capInsetsWidth");
-            float ch = DICTOOL->getFloatValue_json(options, "capInsetsHeight");
-            if (useMergedTexture)
-            {
-                panel->setBackGroundImage(imageFileName,UI_TEX_TYPE_PLIST);
-            }
-            else
-            {
-                panel->setBackGroundImage(imageFileName_tp);
-            }
-            panel->setBackGroundImageCapInsets(CCRectMake(cx, cy, cw, ch));
-        }
-        else
-        {
-            
-            if (useMergedTexture)
-            {
-                panel->setBackGroundImage(imageFileName,UI_TEX_TYPE_PLIST);
-            }
-            else
-            {
-                panel->setBackGroundImage(imageFileName_tp);
-            }
-        }
-        setColorPropsForWidgetFromJsonDictionary(widget,options);
-    }
-    else
-    {
-        setPropsForContainerWidgetFromJsonDictionary(widget, options);
-        UIPanel* panel = (UIPanel*)widget;
-        bool backGroundScale9Enable = DICTOOL->getBooleanValue_json(options, "backGroundScale9Enable");
-        panel->setBackGroundImageScale9Enabled(backGroundScale9Enable);
-        int cr = DICTOOL->getIntValue_json(options, "bgColorR");
-        int cg = DICTOOL->getIntValue_json(options, "bgColorG");
-        int cb = DICTOOL->getIntValue_json(options, "bgColorB");
-        
-        int scr = DICTOOL->getIntValue_json(options, "bgStartColorR");
-        int scg = DICTOOL->getIntValue_json(options, "bgStartColorG");
-        int scb = DICTOOL->getIntValue_json(options, "bgStartColorB");
-        
-        int ecr = DICTOOL->getIntValue_json(options, "bgEndColorR");
-        int ecg = DICTOOL->getIntValue_json(options, "bgEndColorG");
-        int ecb = DICTOOL->getIntValue_json(options, "bgEndColorB");
-        
-        float bgcv1 = DICTOOL->getFloatValue_json(options, "vectorX");
-        float bgcv2 = DICTOOL->getFloatValue_json(options, "vectorY");
-        panel->setBackGroundColorVector(ccp(bgcv1, bgcv2));
-        
-        int co = DICTOOL->getIntValue_json(options, "bgColorOpacity");
-        
-        int colorType = DICTOOL->getIntValue_json(options, "colorType");
-        panel->setBackGroundColorType(PanelColorType(colorType));
-//        float w = DICTOOL->getFloatValue_json(options, "width");
-//        float h = DICTOOL->getFloatValue_json(options, "height");
-        panel->setBackGroundColor(ccc3(scr, scg, scb),ccc3(ecr, ecg, ecb));
-        panel->setBackGroundColor(ccc3(cr, cg, cb));
-        panel->setBackGroundColorOpacity(co);
-//        panel->setSize(CCSizeMake(w, h));
-        
-        
-        cs::CSJsonDictionary* imageFileNameDic = DICTOOL->getSubDictionary_json(options, "backGroundImageData");
-        int imageFileNameType = DICTOOL->getIntValue_json(imageFileNameDic, "resourceType");
-        switch (imageFileNameType)
-        {
-            case 0:
-            {
-                std::string tp_b = m_strFilePath;
-                const char* imageFileName = DICTOOL->getStringValue_json(imageFileNameDic, "path");
-                const char* imageFileName_tp = (imageFileName && (strcmp(imageFileName, "") != 0))?tp_b.append(imageFileName).c_str():NULL;
-                panel->setBackGroundImage(imageFileName_tp);
-                break;
-            }
-            case 1:
-            {
-                const char* imageFileName = DICTOOL->getStringValue_json(imageFileNameDic, "path");
-                panel->setBackGroundImage(imageFileName,UI_TEX_TYPE_PLIST);
-                break;
-            }
-            default:
-                break;
-        }
-		CC_SAFE_DELETE(imageFileNameDic);
-
-        if (backGroundScale9Enable)
-        {
-            float cx = DICTOOL->getFloatValue_json(options, "capInsetsX");
-            float cy = DICTOOL->getFloatValue_json(options, "capInsetsY");
-            float cw = DICTOOL->getFloatValue_json(options, "capInsetsWidth");
-            float ch = DICTOOL->getFloatValue_json(options, "capInsetsHeight");
-            panel->setBackGroundImageCapInsets(CCRectMake(cx, cy, cw, ch));
-        }
-        setColorPropsForWidgetFromJsonDictionary(widget,options);
-    }
-}
-
-void CCSGUIReader::setPropsForScrollViewFromJsonDictionary(UIWidget*widget,cs::CSJsonDictionary* options)
-{
-    setPropsForPanelFromJsonDictionary(widget, options);
-    UIScrollView* scrollView = (UIScrollView*)widget;
-    float innerWidth = DICTOOL->getFloatValue_json(options, "innerWidth");
-    float innerHeight = DICTOOL->getFloatValue_json(options, "innerHeight");
-    scrollView->setInnerContainerSize(CCSizeMake(innerWidth, innerHeight));
-    /* gui mark */
-	int direction = DICTOOL->getFloatValue_json(options, "direction");
-	scrollView->setDirection((SCROLLVIEW_DIR)direction);
-    /**/
-    setColorPropsForWidgetFromJsonDictionary(widget,options);
-}
-
-void CCSGUIReader::setPropsForSliderFromJsonDictionary(UIWidget*widget,cs::CSJsonDictionary* options)
-{
-    if (m_bOlderVersion)
-    {
-        setPropsForWidgetFromJsonDictionary(widget, options);
-        UISlider* slider = (UISlider*)widget;
-        
-        bool barTextureScale9Enable = DICTOOL->getBooleanValue_json(options, "barTextureScale9Enable");
-        slider->setScale9Enabled(barTextureScale9Enable);
-        bool bt = DICTOOL->checkObjectExist_json(options, "barFileName");
-        float barLength = DICTOOL->getFloatValue_json(options, "length");
-        bool useMergedTexture = DICTOOL->getBooleanValue_json(options, "useMergedTexture");
-        if (bt)
-        {
-            if (barTextureScale9Enable)
-            {
-                std::string tp_b = m_strFilePath;
-                const char* imageFileName = DICTOOL->getStringValue_json(options, "barFileName");
-                const char* imageFileName_tp = (imageFileName && (strcmp(imageFileName, "") != 0))?tp_b.append(imageFileName).c_str():NULL;
-                if (useMergedTexture)
-                {
-                    slider->loadBarTexture(imageFileName,UI_TEX_TYPE_PLIST);
-                }
-                else
-                {
-                    slider->loadBarTexture(imageFileName_tp);
-                }
-                slider->setSize(CCSizeMake(barLength, slider->getContentSize().height));
-            }
-            else
-            {
-                std::string tp_b = m_strFilePath;
-                const char* imageFileName = DICTOOL->getStringValue_json(options, "barFileName");
-                const char* imageFileName_tp = (imageFileName && (strcmp(imageFileName, "") != 0))?tp_b.append(imageFileName).c_str():NULL;
-                if (useMergedTexture)
-                {
-                    slider->loadBarTexture(imageFileName,UI_TEX_TYPE_PLIST);
-                }
-                else
-                {
-                    slider->loadBarTexture(imageFileName_tp);
-                }
-            }
-        }
-        std::string tp_n = m_strFilePath;
-        std::string tp_p = m_strFilePath;
-        std::string tp_d = m_strFilePath;
-        
-        const char* normalFileName = DICTOOL->getStringValue_json(options, "ballNormal");
-        const char* pressedFileName = DICTOOL->getStringValue_json(options, "ballPressed");
-        const char* disabledFileName = DICTOOL->getStringValue_json(options, "ballDisabled");
-        
-        const char* normalFileName_tp = (normalFileName && (strcmp(normalFileName, "") != 0))?tp_n.append(normalFileName).c_str():NULL;
-        const char* pressedFileName_tp = (pressedFileName && (strcmp(pressedFileName, "") != 0))?tp_p.append(pressedFileName).c_str():NULL;
-        const char* disabledFileName_tp =  (disabledFileName && (strcmp(disabledFileName, "") != 0))?tp_d.append(disabledFileName).c_str():NULL;
-        if (useMergedTexture)
-        {
-            slider->loadSlidBallTextures(normalFileName,pressedFileName,disabledFileName,UI_TEX_TYPE_PLIST);
-        }
-        else
-        {
-            slider->loadSlidBallTextures(normalFileName_tp,pressedFileName_tp,disabledFileName_tp);
-        }
-        slider->setPercent(DICTOOL->getIntValue_json(options, "percent"));
-
-        std::string tp_b = m_strFilePath;
-        const char* imageFileName = DICTOOL->getStringValue_json(options, "progressBarFileName");
-        const char* imageFileName_tp = (imageFileName && (strcmp(imageFileName, "") != 0))?tp_b.append(imageFileName).c_str():NULL;
-        if (useMergedTexture)
-        {
-            slider->loadProgressBarTexture(imageFileName, UI_TEX_TYPE_PLIST);
-        }
-        else
-        {
-            slider->loadProgressBarTexture(imageFileName_tp);
-        }
-        setColorPropsForWidgetFromJsonDictionary(widget,options);
-    }
-    else
-    {
-        setPropsForWidgetFromJsonDictionary(widget, options);
-        UISlider* slider = (UISlider*)widget;
-        
-        bool barTextureScale9Enable = DICTOOL->getBooleanValue_json(options, "barTextureScale9Enable");
-        slider->setScale9Enabled(barTextureScale9Enable);
-        bool bt = DICTOOL->checkObjectExist_json(options, "barFileName");
-        float barLength = DICTOOL->getFloatValue_json(options, "length");
-        if (bt)
-        {
-            if (barTextureScale9Enable)
-            {
-                
-                cs::CSJsonDictionary* imageFileNameDic = DICTOOL->getSubDictionary_json(options, "barFileNameData");
-                int imageFileType = DICTOOL->getIntValue_json(imageFileNameDic, "resourceType");
-                switch (imageFileType)
-                {
-                    case 0:
-                    {
-                        std::string tp_b = m_strFilePath;
-                        const char* imageFileName = DICTOOL->getStringValue_json(imageFileNameDic, "path");
-                        const char* imageFileName_tp = (imageFileName && (strcmp(imageFileName, "") != 0))?tp_b.append(imageFileName).c_str():NULL;
-                        slider->loadBarTexture(imageFileName_tp);
-                        break;
-                    }
-                    case 1:
-                    {
-                        const char* imageFileName =  DICTOOL->getStringValue_json(imageFileNameDic, "path");
-                        slider->loadBarTexture(imageFileName,UI_TEX_TYPE_PLIST);
-                        break;
-                    }
-                    default:
-                        break;
-                }
-                
-                slider->setSize(CCSizeMake(barLength, slider->getContentSize().height));
-				CC_SAFE_DELETE(imageFileNameDic);
-            }
-            else
-            {
-                cs::CSJsonDictionary* imageFileNameDic = DICTOOL->getSubDictionary_json(options, "barFileNameData");
-                int imageFileType = DICTOOL->getIntValue_json(imageFileNameDic, "resourceType");
-                switch (imageFileType)
-                {
-                    case 0:
-                    {
-                        std::string tp_b = m_strFilePath;
-                        const char*imageFileName =  DICTOOL->getStringValue_json(imageFileNameDic, "path");
-                        const char* imageFileName_tp = (imageFileName && (strcmp(imageFileName, "") != 0))?tp_b.append(imageFileName).c_str():NULL;
-                        slider->loadBarTexture(imageFileName_tp);
-                        break;
-                    }
-                    case 1:
-                    {
-                        const char*imageFileName =  DICTOOL->getStringValue_json(imageFileNameDic, "path");
-                        slider->loadBarTexture(imageFileName,UI_TEX_TYPE_PLIST);
-                        break;
-                    }
-                    default:
-                        break;
-                }
-				CC_SAFE_DELETE(imageFileNameDic);
-            }
-        }
-//        std::string tp_n = m_strFilePath;
-//        std::string tp_p = m_strFilePath;
-//        std::string tp_d = m_strFilePath;
-//        
-//        const char* normalFileName = DICTOOL->getStringValue_json(options, "ballNormal");
-//        const char* pressedFileName = DICTOOL->getStringValue_json(options, "ballPressed");
-//        const char* disabledFileName = DICTOOL->getStringValue_json(options, "ballDisabled");
-//        
-//        const char* normalFileName_tp = (normalFileName && (strcmp(normalFileName, "") != 0))?tp_n.append(normalFileName).c_str():NULL;
-//        const char* pressedFileName_tp = (pressedFileName && (strcmp(pressedFileName, "") != 0))?tp_p.append(pressedFileName).c_str():NULL;
-//        const char* disabledFileName_tp =  (disabledFileName && (strcmp(disabledFileName, "") != 0))?tp_d.append(disabledFileName).c_str():NULL;
-//        if (useMergedTexture)
-//        {
-//            slider->setSlidBallTextures(normalFileName,pressedFileName,disabledFileName,UI_TEX_TYPE_PLIST);
-//        }
-//        else
-//        {
-//            slider->setSlidBallTextures(normalFileName_tp,pressedFileName_tp,disabledFileName_tp);
-//        }
-        
-        cs::CSJsonDictionary* normalDic = DICTOOL->getSubDictionary_json(options, "ballNormalData");
-        int normalType = DICTOOL->getIntValue_json(normalDic, "resourceType");
-        switch (normalType)
-        {
-            case 0:
-            {
-                std::string tp_n = m_strFilePath;
-                const char* normalFileName = DICTOOL->getStringValue_json(normalDic, "path");
-                const char* normalFileName_tp = (normalFileName && (strcmp(normalFileName, "") != 0))?tp_n.append(normalFileName).c_str():NULL;
-                slider->loadSlidBallTextureNormal(normalFileName_tp);
-                break;
-            }
-            case 1:
-            {
-                const char* normalFileName = DICTOOL->getStringValue_json(normalDic, "path");
-                slider->loadSlidBallTextureNormal(normalFileName,UI_TEX_TYPE_PLIST);
-                break;
-            }
-            default:
-                break;
-        }
-        CC_SAFE_DELETE(normalDic);
-
-        cs::CSJsonDictionary* pressedDic = DICTOOL->getSubDictionary_json(options, "ballPressedData");
-        int pressedType = DICTOOL->getIntValue_json(pressedDic, "resourceType");
-        switch (pressedType)
-        {
-            case 0:
-            {
-                std::string tp_p = m_strFilePath;
-                const char* pressedFileName = DICTOOL->getStringValue_json(pressedDic, "path");
-                const char* pressedFileName_tp = (pressedFileName && (strcmp(pressedFileName, "") != 0))?tp_p.append(pressedFileName).c_str():NULL;
-                slider->loadSlidBallTexturePressed(pressedFileName_tp);
-                break;
-            }
-            case 1:
-            {
-                const char* pressedFileName = DICTOOL->getStringValue_json(pressedDic, "path");
-                slider->loadSlidBallTexturePressed(pressedFileName,UI_TEX_TYPE_PLIST);
-                break;
-            }
-            default:
-                break;
-        }
-		CC_SAFE_DELETE(pressedDic);
-        
-        cs::CSJsonDictionary* disabledDic = DICTOOL->getSubDictionary_json(options, "ballDisabledData");
-        int disabledType = DICTOOL->getIntValue_json(disabledDic, "resourceType");
-        switch (disabledType)
-        {
-            case 0:
-            {
-                std::string tp_d = m_strFilePath;
-                const char* disabledFileName = DICTOOL->getStringValue_json(disabledDic, "path");
-                const char* disabledFileName_tp = (disabledFileName && (strcmp(disabledFileName, "") != 0))?tp_d.append(disabledFileName).c_str():NULL;
-                slider->loadSlidBallTextureDisabled(disabledFileName_tp);
-                break;
-            }
-            case 1:
-            {
-                const char* disabledFileName = DICTOOL->getStringValue_json(disabledDic, "path");
-                slider->loadSlidBallTextureDisabled(disabledFileName,UI_TEX_TYPE_PLIST);
-                break;
-            }
-            default:
-                break;
-        }
-		CC_SAFE_DELETE(disabledDic);
-        
-        slider->setPercent(DICTOOL->getIntValue_json(options, "percent"));
-        
-        cs::CSJsonDictionary* progressBarDic = DICTOOL->getSubDictionary_json(options, "progressBarData");
-        int progressBarType = DICTOOL->getIntValue_json(progressBarDic, "resourceType");
-        switch (progressBarType)
-        {
-            case 0:
-            {
-                std::string tp_b = m_strFilePath;
-                const char* imageFileName = DICTOOL->getStringValue_json(progressBarDic, "path");
-                const char* imageFileName_tp = (imageFileName && (strcmp(imageFileName, "") != 0))?tp_b.append(imageFileName).c_str():NULL;
-                slider->loadProgressBarTexture(imageFileName_tp);
-                break;
-            }
-            case 1:
-            {
-                const char* imageFileName = DICTOOL->getStringValue_json(progressBarDic, "path");
-                slider->loadProgressBarTexture(imageFileName,UI_TEX_TYPE_PLIST);
-                break;
-            }
-            default:
-                break;
-        }
-        setColorPropsForWidgetFromJsonDictionary(widget,options);
-    }
-}
-
-void CCSGUIReader::setPropsForTextAreaFromJsonDictionary(UIWidget*widget,cs::CSJsonDictionary* options)
-{
-    setPropsForWidgetFromJsonDictionary(widget, options);
-    UITextArea* textArea = (UITextArea*)widget;
-    textArea->setText(DICTOOL->getStringValue_json(options, "text"));
-    bool fs = DICTOOL->checkObjectExist_json(options, "fontSize");
-    if (fs)
-    {
-        textArea->setFontSize(DICTOOL->getIntValue_json(options, "fontSize"));
-    }
-    int cr = DICTOOL->getIntValue_json(options, "colorR");
-    int cg = DICTOOL->getIntValue_json(options, "colorG");
-    int cb = DICTOOL->getIntValue_json(options, "colorB");
-    textArea->setColor(ccc3(cr, cg, cb));
-    textArea->setFontName(DICTOOL->getStringValue_json(options, "fontName"));
-    bool aw = DICTOOL->checkObjectExist_json(options, "areaWidth");
-    bool ah = DICTOOL->checkObjectExist_json(options, "areaHeight");
-    if (aw && ah)
-    {
-        CCSize size = CCSize(DICTOOL->getFloatValue_json(options, "areaWidth"),DICTOOL->getFloatValue_json(options,"areaHeight"));
-        textArea->setTextAreaSize(size);
-    }
-    bool ha = DICTOOL->checkObjectExist_json(options, "hAlignment");
-    if (ha)
-    {
-        textArea->setTextHorizontalAlignment((CCTextAlignment)DICTOOL->getIntValue_json(options, "hAlignment"));
-    }
-    bool va = DICTOOL->checkObjectExist_json(options, "vAlignment");
-    if (va)
-    {
-        textArea->setTextVerticalAlignment((CCVerticalTextAlignment)DICTOOL->getIntValue_json(options, "vAlignment"));
-    }
-    setColorPropsForWidgetFromJsonDictionary(widget,options);
-}
-
-void CCSGUIReader::setPropsForTextButtonFromJsonDictionary(UIWidget*widget,cs::CSJsonDictionary* options)
-{
-    setPropsForButtonFromJsonDictionary(widget, options);
-    
-    
-    UITextButton* textButton = (UITextButton*)widget;
-    textButton->setTitleText(DICTOOL->getStringValue_json(options, "text"));
-    bool cr = DICTOOL->checkObjectExist_json(options, "textColorR");
-    bool cg = DICTOOL->checkObjectExist_json(options, "textColorG");
-    bool cb = DICTOOL->checkObjectExist_json(options, "textColorB");
-    int cri = cr?DICTOOL->getIntValue_json(options, "textColorR"):255;
-    int cgi = cg?DICTOOL->getIntValue_json(options, "textColorG"):255;
-    int cbi = cb?DICTOOL->getIntValue_json(options, "textColorB"):255;
-    textButton->setTitleColor(ccc3(cri,cgi,cbi));
-    bool fs = DICTOOL->checkObjectExist_json(options, "fontSize");
-    if (fs)
-    {
-        textButton->setTitleFontSize(DICTOOL->getIntValue_json(options, "fontSize"));
-    }
-    bool fn = DICTOOL->checkObjectExist_json(options, "fontName");
-    if (fn)
-    {
-        textButton->setTitleFontName(DICTOOL->getStringValue_json(options, "fontName"));
-    }
-    setColorPropsForWidgetFromJsonDictionary(widget,options);
-}
-
-void CCSGUIReader::setPropsForTextFieldFromJsonDictionary(UIWidget*widget,cs::CSJsonDictionary* options)
-{
-    setPropsForWidgetFromJsonDictionary(widget, options);
-    UITextField* textField = (UITextField*)widget;
-    bool ph = DICTOOL->checkObjectExist_json(options, "placeHolder");
-    if (ph)
-    {
-        textField->setPlaceHolder(DICTOOL->getStringValue_json(options, "placeHolder"));
-    }
-    textField->setText(DICTOOL->getStringValue_json(options, "text"));
-    bool fs = DICTOOL->checkObjectExist_json(options, "fontSize");
-    if (fs)
-    {
-        textField->setFontSize(DICTOOL->getIntValue_json(options, "fontSize"));
-    }
-    bool fn = DICTOOL->checkObjectExist_json(options, "fontName");
-    if (fn)
-    {
-        textField->setFontName(DICTOOL->getStringValue_json(options, "fontName"));
-    }
-    bool tsw = DICTOOL->checkObjectExist_json(options, "touchSizeWidth");
-    bool tsh = DICTOOL->checkObjectExist_json(options, "touchSizeHeight");
-    if (tsw && tsh)
-    {
-        textField->setTouchSize(CCSizeMake(DICTOOL->getFloatValue_json(options, "touchSizeWidth"), DICTOOL->getFloatValue_json(options,"touchSizeHeight")));
-    }
-    
-    float dw = DICTOOL->getFloatValue_json(options, "width");
-    float dh = DICTOOL->getFloatValue_json(options, "height");
-    if (dw > 0.0f || dh > 0.0f)
-    {
-        //textField->setSize(CCSizeMake(dw, dh));
-    }
-	bool maxLengthEnable = DICTOOL->getBooleanValue_json(options, "maxLengthEnable");
-	textField->setMaxLengthEnable(maxLengthEnable);
-
-	if (maxLengthEnable)
-	{
-		int maxLength = DICTOOL->getIntValue_json(options, "maxLength");
-		textField->setMaxLength(maxLength);
-	}
-    bool passwordEnable = DICTOOL->getBooleanValue_json(options, "passwordEnable");
-    textField->setPasswordEnable(passwordEnable);
-    if (passwordEnable)
-    {
-        textField->setPasswordStyleText(DICTOOL->getStringValue_json(options, "passwordStyleText"));
-    }
-    setColorPropsForWidgetFromJsonDictionary(widget,options);
-}
-
-void CCSGUIReader::setPropsForLoadingBarFromJsonDictionary(UIWidget *widget, cs::CSJsonDictionary *options)
-{
-    if (m_bOlderVersion)
-    {
-        setPropsForWidgetFromJsonDictionary(widget, options);
-        UILoadingBar* loadingBar = (UILoadingBar*)widget;
-        bool useMergedTexture = DICTOOL->getBooleanValue_json(options, "useMergedTexture");
-        std::string tp_b = m_strFilePath;
-        const char*imageFileName =  DICTOOL->getStringValue_json(options, "texture");
-        const char* imageFileName_tp = (imageFileName && (strcmp(imageFileName, "") != 0))?tp_b.append(imageFileName).c_str():NULL;
-        if (useMergedTexture)
-        {
-            loadingBar->loadTexture(imageFileName,UI_TEX_TYPE_PLIST);
-        }
-        else
-        {
-            loadingBar->loadTexture(imageFileName_tp);
-        }
-        loadingBar->setDirection(LoadingBarType(DICTOOL->getIntValue_json(options, "direction")));
-        loadingBar->setPercent(DICTOOL->getIntValue_json(options, "percent"));
-        setColorPropsForWidgetFromJsonDictionary(widget,options);
-    }
-    else
-    {
-        setPropsForWidgetFromJsonDictionary(widget, options);
-        UILoadingBar* loadingBar = (UILoadingBar*)widget;
-        
-        cs::CSJsonDictionary* imageFileNameDic = DICTOOL->getSubDictionary_json(options, "textureData");
-        int imageFileNameType = DICTOOL->getIntValue_json(imageFileNameDic, "resourceType");
-        switch (imageFileNameType)
-        {
-            case 0:
-            {
-                std::string tp_i = m_strFilePath;
-                const char* imageFileName = DICTOOL->getStringValue_json(imageFileNameDic, "path");
-                const char* imageFileName_tp = NULL;
-                if (imageFileName && (strcmp(imageFileName, "") != 0))
-                {
-                    imageFileName_tp = tp_i.append(imageFileName).c_str();
-                    loadingBar->loadTexture(imageFileName_tp);
-                }
-                break;
-            }
-            case 1:
-            {
-                const char* imageFileName = DICTOOL->getStringValue_json(imageFileNameDic, "path");
-                loadingBar->loadTexture(imageFileName,UI_TEX_TYPE_PLIST);
-                break;
-            }
-            default:
-                break;
-        }
-		CC_SAFE_DELETE(imageFileNameDic);
-        
-        /* gui mark add load bar scale9 parse */
-        bool scale9Enable = DICTOOL->getBooleanValue_json(options, "scale9Enable");
-        loadingBar->setScale9Enabled(scale9Enable);
-        
-        if (scale9Enable)
-        {
-            float cx = DICTOOL->getFloatValue_json(options, "capInsetsX");
-            float cy = DICTOOL->getFloatValue_json(options, "capInsetsY");
-            float cw = DICTOOL->getFloatValue_json(options, "capInsetsWidth");
-            float ch = DICTOOL->getFloatValue_json(options, "capInsetsHeight");
-            
-            loadingBar->setCapInsets(CCRectMake(cx, cy, cw, ch));
-            
-            float width = DICTOOL->getFloatValue_json(options, "width");
-            float height = DICTOOL->getFloatValue_json(options, "height");
-            loadingBar->setSize(CCSizeMake(width, height));
-        }
-        /**/
-
-        loadingBar->setDirection(LoadingBarType(DICTOOL->getIntValue_json(options, "direction")));
-        loadingBar->setPercent(DICTOOL->getIntValue_json(options, "percent"));
-        setColorPropsForWidgetFromJsonDictionary(widget,options);
-    }
-}
-
-void CCSGUIReader::setPropsForListViewFromJsonDictionary(UIWidget *widget, cs::CSJsonDictionary *options)
-{
-    setPropsForScrollViewFromJsonDictionary(widget, options);
-}
-
-void CCSGUIReader::setPropsForPageViewFromJsonDictionary(UIWidget*widget,cs::CSJsonDictionary* options)
-{
-    setPropsForPanelFromJsonDictionary(widget, options);
-    setColorPropsForWidgetFromJsonDictionary(widget,options);
-}
-
-void CCSGUIReader::setPropsForLabelBMFontFromJsonDictionary(UIWidget *widget, cs::CSJsonDictionary *options)
-{
-    if (m_bOlderVersion)
-    {
-        setPropsForWidgetFromJsonDictionary(widget, options);
-        
-        UILabelBMFont* labelBMFont = (UILabelBMFont*)widget;
-        
-        std::string tp_c = m_strFilePath;
-        const char* cmf_tp = NULL;
-        const char* cmft = DICTOOL->getStringValue_json(options, "fileName");
-        cmf_tp = tp_c.append(cmft).c_str();
-        
-        labelBMFont->setFntFile(cmf_tp);
-        
-        const char* text = DICTOOL->getStringValue_json(options, "text");
-        labelBMFont->setText(text);
-        
-        setColorPropsForWidgetFromJsonDictionary(widget,options);
-    }
-    else
-    {
-        setPropsForWidgetFromJsonDictionary(widget, options);
-        
-        UILabelBMFont* labelBMFont = (UILabelBMFont*)widget;
-        
-        cs::CSJsonDictionary* cmftDic = DICTOOL->getSubDictionary_json(options, "fileNameData");
-        int cmfType = DICTOOL->getIntValue_json(cmftDic, "resourceType");
-        switch (cmfType)
-        {
-            case 0:
-            {
-                std::string tp_c = m_strFilePath;
-                const char* cmfPath = DICTOOL->getStringValue_json(cmftDic, "path");
-                const char* cmf_tp = tp_c.append(cmfPath).c_str();
-                labelBMFont->setFntFile(cmf_tp);
-                break;
-            }
-            case 1:
-                CCLOG("Wrong res type of LabelAtlas!");
-                break;
-            default:
-                break;
-        }
-        CC_SAFE_DELETE(cmftDic);
-
-        const char* text = DICTOOL->getStringValue_json(options, "text");
-        labelBMFont->setText(text);
-        
-        setColorPropsForWidgetFromJsonDictionary(widget,options);
-    }
-}
-
-void CCSGUIReader::setPropsForDragPanelFromJsonDictionary(UIWidget *widget, cs::CSJsonDictionary *options)
-{
-    setPropsForPanelFromJsonDictionary(widget, options);
-    
-    UIDragPanel* dragPanel = (UIDragPanel*)widget;
-    
-    bool bounceEnable = DICTOOL->getBooleanValue_json(options, "bounceEnable");
-    dragPanel->setBounceEnabled(bounceEnable);
-    
-    float innerWidth = DICTOOL->getFloatValue_json(options, "innerWidth");
-    float innerHeight = DICTOOL->getFloatValue_json(options, "innerHeight");
-    dragPanel->setInnerContainerSize(CCSizeMake(innerWidth, innerHeight));
-    
-    setColorPropsForWidgetFromJsonDictionary(widget, options);
-}
-
->>>>>>> 16802f98
+/****************************************************************************
+ Copyright (c) 2013 cocos2d-x.org
+ 
+ http://www.cocos2d-x.org
+ 
+ Permission is hereby granted, free of charge, to any person obtaining a copy
+ of this software and associated documentation files (the "Software"), to deal
+ in the Software without restriction, including without limitation the rights
+ to use, copy, modify, merge, publish, distribute, sublicense, and/or sell
+ copies of the Software, and to permit persons to whom the Software is
+ furnished to do so, subject to the following conditions:
+ 
+ The above copyright notice and this permission notice shall be included in
+ all copies or substantial portions of the Software.
+ 
+ THE SOFTWARE IS PROVIDED "AS IS", WITHOUT WARRANTY OF ANY KIND, EXPRESS OR
+ IMPLIED, INCLUDING BUT NOT LIMITED TO THE WARRANTIES OF MERCHANTABILITY,
+ FITNESS FOR A PARTICULAR PURPOSE AND NONINFRINGEMENT. IN NO EVENT SHALL THE
+ AUTHORS OR COPYRIGHT HOLDERS BE LIABLE FOR ANY CLAIM, DAMAGES OR OTHER
+ LIABILITY, WHETHER IN AN ACTION OF CONTRACT, TORT OR OTHERWISE, ARISING FROM,
+ OUT OF OR IN CONNECTION WITH THE SOFTWARE OR THE USE OR OTHER DEALINGS IN
+ THE SOFTWARE.
+ ****************************************************************************/
+
+#include "../GUI/System/CocosGUI.h"
+#include "../Json/DictionaryHelper.h"
+#include "../Action/ActionManager.h"
+#include <fstream>
+#include <iostream>
+
+
+NS_CC_EXT_BEGIN
+    
+static CCSGUIReader* sharedReader = NULL;
+
+CCSGUIReader::CCSGUIReader():
+m_strFilePath(""),
+m_bOlderVersion(false)
+{
+    
+}
+
+CCSGUIReader::~CCSGUIReader()
+{
+    
+}
+
+CCSGUIReader* CCSGUIReader::shareReader()
+{
+    if (!sharedReader)
+    {
+        sharedReader = new CCSGUIReader();
+    }
+    return sharedReader;
+}
+
+void CCSGUIReader::purgeCCSGUIReader()
+{
+	CC_SAFE_DELETE(sharedReader);
+}
+
+int CCSGUIReader::getVersionInteger(const char *str)
+{
+    /*********temp***********/
+    std::string strVersion = str;
+    int length = strVersion.length();
+    if (length < 7)
+    {
+        return 0;
+    }
+    int pos = strVersion.find_first_of(".");
+    std::string t = strVersion.substr(0,pos);
+    strVersion = strVersion.substr(pos+1,strVersion.length()-1);
+    
+    pos = strVersion.find_first_of(".");
+    std::string h = strVersion.substr(0,pos);
+    strVersion = strVersion.substr(pos+1,strVersion.length()-1);
+    
+    pos = strVersion.find_first_of(".");
+    std::string te = strVersion.substr(0,pos);
+    strVersion = strVersion.substr(pos+1,strVersion.length()-1);
+    
+    pos = strVersion.find_first_of(".");
+    std::string s = strVersion.substr(0,pos);
+    
+    int it = atoi(t.c_str());
+    int ih = atoi(h.c_str());
+    int ite = atoi(te.c_str());
+    int is = atoi(s.c_str());
+    
+    int iVersion = it*1000+ih*100+ite*10+is;
+    CCLOG("iversion %d",iVersion);
+    return iVersion;
+    /************************/
+}
+
+UIWidget* CCSGUIReader::widgetFromJsonDictionary(cs::CSJsonDictionary* data)
+{
+    UIWidget* widget = NULL;
+    const char* classname = DICTOOL->getStringValue_json(data, "classname");
+    cs::CSJsonDictionary* uiOptions = DICTOOL->getSubDictionary_json(data, "options");
+    if (classname && strcmp(classname, "Button") == 0)
+    {
+        widget = UIButton::create();
+        setPropsForButtonFromJsonDictionary(widget, uiOptions);
+    }
+    else if (classname && strcmp(classname, "CheckBox") == 0)
+    {
+        widget = UICheckBox::create();
+        setPropsForCheckBoxFromJsonDictionary(widget, uiOptions);
+    }
+    else if (classname && strcmp(classname, "Label") == 0)
+    {
+        widget = UILabel::create();
+        setPropsForLabelFromJsonDictionary(widget, uiOptions);
+    }
+    else if (classname && strcmp(classname, "LabelAtlas") == 0)
+    {
+        widget = UILabelAtlas::create();
+        setPropsForLabelAtlasFromJsonDictionary(widget, uiOptions);
+    }
+    else if (classname && strcmp(classname, "LoadingBar") == 0)
+    {
+        widget = UILoadingBar::create();
+        setPropsForLoadingBarFromJsonDictionary(widget, uiOptions);
+    }else if (classname && strcmp(classname, "ScrollView") == 0){
+        widget = UIScrollView::create();
+        setPropsForScrollViewFromJsonDictionary(widget, uiOptions);
+    }
+    else if (classname && strcmp(classname, "TextArea") == 0)
+    {
+        widget = UITextArea::create();
+        setPropsForTextAreaFromJsonDictionary(widget, uiOptions);
+    }
+    else if (classname && strcmp(classname, "TextButton") == 0)
+    {
+        widget = UITextButton::create();
+        setPropsForTextButtonFromJsonDictionary(widget, uiOptions);
+    }
+    else if (classname && strcmp(classname, "TextField") == 0)
+    {
+        widget = UITextField::create();
+        setPropsForTextFieldFromJsonDictionary(widget, uiOptions);
+    }
+    else if (classname && strcmp(classname, "ImageView") == 0)
+    {
+        widget = UIImageView::create();
+        setPropsForImageViewFromJsonDictionary(widget, uiOptions);
+    }
+    else if (classname && strcmp(classname, "Panel") == 0)
+    {
+        widget = UIPanel::create();
+        setPropsForPanelFromJsonDictionary(widget, uiOptions);
+    }
+    else if (classname && strcmp(classname, "Slider") == 0)
+    {
+        widget = UISlider::create();
+        setPropsForSliderFromJsonDictionary(widget, uiOptions);
+    }
+    else if (classname && strcmp(classname, "ListView") == 0)
+    {
+//        widget = UIListView::create();
+//        setPropsForListViewFromJsonDictionary(widget, uiOptions);
+    }
+    else if (classname && strcmp(classname, "PageView") == 0)
+    {
+        widget = UIPageView::create();
+        setPropsForPageViewFromJsonDictionary(widget, uiOptions);
+    }
+    else if (classname && strcmp(classname, "LabelBMFont") == 0)
+    {
+        widget = UILabelBMFont::create();
+        setPropsForLabelBMFontFromJsonDictionary(widget, uiOptions);
+    }
+    else if (classname && strcmp(classname, "DragPanel") == 0)
+    {
+        widget = UIDragPanel::create();
+        setPropsForDragPanelFromJsonDictionary(widget, uiOptions);
+    }
+
+    int childrenCount = DICTOOL->getArrayCount_json(data, "children");
+    for (int i=0;i<childrenCount;i++)
+    {
+        cs::CSJsonDictionary* subData = DICTOOL->getDictionaryFromArray_json(data, "children", i);
+        UIWidget* child = widgetFromJsonDictionary(subData);
+        if (child)
+        {
+            widget->addChild(child);
+        }
+		CC_SAFE_DELETE(subData);
+    }
+
+	CC_SAFE_DELETE(uiOptions);
+    return widget;
+}
+
+
+
+UIWidget* CCSGUIReader::widgetFromJsonFile(const char *fileName)
+{
+    m_bOlderVersion = false;
+    const char *des = NULL;
+    std::string jsonpath;
+    cs::CSJsonDictionary *jsonDict = NULL;
+    jsonpath = CCFileUtils::sharedFileUtils()->fullPathForFilename(fileName);
+    
+    unsigned long size = 0;
+    des = (char*)(CCFileUtils::sharedFileUtils()->getFileData(jsonpath.c_str(),"r" , &size));
+	if(NULL == des || strcmp(des, "") == 0)
+	{
+		printf("read json file[%s] error!\n", fileName);
+		return NULL;
+	}
+	std::string strDes(des);
+    jsonDict = new cs::CSJsonDictionary();
+    jsonDict->initWithDescription(strDes.c_str());
+
+    const char* fileVersion = DICTOOL->getStringValue_json(jsonDict, "version");
+    if (!fileVersion || getVersionInteger(fileVersion) < 250)
+    {
+        m_bOlderVersion = true;
+    }
+    
+    int texturesCount = DICTOOL->getArrayCount_json(jsonDict, "textures");
+    int pos = jsonpath.find_last_of('/');
+	m_strFilePath = jsonpath.substr(0,pos+1);
+    for (int i=0; i<texturesCount; i++)
+    {
+        const char* file = DICTOOL->getStringValueFromArray_json(jsonDict, "textures", i);
+        std::string tp = m_strFilePath;
+        tp.append(file);
+        CCUIHELPER->addSpriteFrame(tp.c_str());
+    }
+    float fileDesignWidth = DICTOOL->getFloatValue_json(jsonDict, "designWidth");
+    float fileDesignHeight = DICTOOL->getFloatValue_json(jsonDict, "designHeight");
+    if (fileDesignWidth <= 0 || fileDesignHeight <= 0) {
+        printf("Read design size error!\n");
+        CCSize winSize = CCDirector::sharedDirector()->getWinSize();
+        CCUIHELPER->setFileDesignWidth(winSize.width);
+        CCUIHELPER->setFileDesignHeight(winSize.height);
+    }
+    else
+    {
+        CCUIHELPER->setFileDesignWidth(fileDesignWidth);
+        CCUIHELPER->setFileDesignHeight(fileDesignHeight);
+    }
+    cs::CSJsonDictionary* widgetTree = DICTOOL->getSubDictionary_json(jsonDict, "widgetTree");
+    UIWidget* widget = widgetFromJsonDictionary(widgetTree);
+    
+    /* *********temp********* */
+    if (widget->getContentSize().equals(CCSizeZero))
+    {
+        UIContainerWidget* rootWidget = dynamic_cast<UIContainerWidget*>(widget);
+        rootWidget->setSize(CCSizeMake(fileDesignWidth, fileDesignHeight));
+    }
+    /* ********************** */
+    
+//    widget->setFileDesignSize(CCSizeMake(fileDesignWidth, fileDesignHeight));
+    cs::CSJsonDictionary* actions = DICTOOL->getSubDictionary_json(jsonDict, "animation");
+    /* *********temp********* */
+//    ActionManager::shareManager()->releaseActions();
+    /* ********************** */
+    CCLOG("file name == [%s]",fileName);
+	CCObject* rootWidget = (CCObject*) widget;
+    ActionManager::shareManager()->initWithDictionary(fileName,actions,rootWidget);
+
+	CC_SAFE_DELETE(widgetTree);
+	CC_SAFE_DELETE(actions);
+	CC_SAFE_DELETE(jsonDict);
+    CC_SAFE_DELETE_ARRAY(des);
+    return widget;
+}
+
+void CCSGUIReader::setPropsForWidgetFromJsonDictionary(UIWidget*widget,cs::CSJsonDictionary *options)
+{
+    bool ignoreSizeExsit = DICTOOL->checkObjectExist_json(options, "ignoreSize");
+    if (ignoreSizeExsit)
+    {
+        widget->ignoreContentAdaptWithSize(DICTOOL->getBooleanValue_json(options, "ignoreSize"));
+    }
+    
+    float w = DICTOOL->getFloatValue_json(options, "width");
+    float h = DICTOOL->getFloatValue_json(options, "height");
+    widget->setSize(CCSizeMake(w, h));
+    
+    widget->setTag(DICTOOL->getIntValue_json(options, "tag"));
+	widget->setActionTag(DICTOOL->getIntValue_json(options, "actiontag"));
+    widget->setTouchEnabled(DICTOOL->getBooleanValue_json(options, "touchAble"));
+    const char* name = DICTOOL->getStringValue_json(options, "name");
+    const char* widgetName = name?name:"default";
+    widget->setName(widgetName);
+    float x = DICTOOL->getFloatValue_json(options, "x");
+    float y = DICTOOL->getFloatValue_json(options, "y");
+    widget->setPosition(ccp(x,y));
+    bool sx = DICTOOL->checkObjectExist_json(options, "scaleX");
+    if (sx)
+    {
+        widget->setScaleX(DICTOOL->getFloatValue_json(options, "scaleX"));
+    }
+    bool sy = DICTOOL->checkObjectExist_json(options, "scaleY");
+    if (sy)
+    {
+        widget->setScaleY(DICTOOL->getFloatValue_json(options, "scaleY"));
+    }
+    bool rt = DICTOOL->checkObjectExist_json(options, "rotation");
+    if (rt)
+    {
+        widget->setRotation(DICTOOL->getFloatValue_json(options, "rotation"));
+    }
+    bool vb = DICTOOL->checkObjectExist_json(options, "visible");
+    if (vb)
+    {
+        widget->setVisible(DICTOOL->getBooleanValue_json(options, "visible"));
+    }
+//    widget->setUseMergedTexture(DICTOOL->getBooleanValue_json(options, "useMergedTexture"));
+    int z = DICTOOL->getIntValue_json(options, "ZOrder");
+    widget->setZOrder(z);
+}
+
+void CCSGUIReader::setColorPropsForWidgetFromJsonDictionary(UIWidget *widget, cs::CSJsonDictionary *options)
+{
+    bool op = DICTOOL->checkObjectExist_json(options, "opacity");
+    if (op)
+    {
+        widget->setOpacity(DICTOOL->getIntValue_json(options, "opacity"));
+    }
+    bool cr = DICTOOL->checkObjectExist_json(options, "colorR");
+    bool cg = DICTOOL->checkObjectExist_json(options, "colorG");
+    bool cb = DICTOOL->checkObjectExist_json(options, "colorB");
+    int colorR = cr ? DICTOOL->getIntValue_json(options, "colorR") : 255;
+    int colorG = cg ? DICTOOL->getIntValue_json(options, "colorG") : 255;
+    int colorB = cb ? DICTOOL->getIntValue_json(options, "colorB") : 255;
+    widget->setColor(ccc3(colorR, colorG, colorB));
+    bool apx = DICTOOL->checkObjectExist_json(options, "anchorPointX");
+    float apxf = apx ? DICTOOL->getFloatValue_json(options, "anchorPointX") : 0.5f;
+    bool apy = DICTOOL->checkObjectExist_json(options, "anchorPointY");
+    float apyf = apy ? DICTOOL->getFloatValue_json(options, "anchorPointY") : 0.5f;
+    widget->setAnchorPoint(ccp(apxf, apyf));
+    bool flipX = DICTOOL->getBooleanValue_json(options, "flipX");
+    bool flipY = DICTOOL->getBooleanValue_json(options, "flipY");
+    widget->setFlipX(flipX);
+    widget->setFlipY(flipY);
+}
+
+void CCSGUIReader::setPropsForButtonFromJsonDictionary(UIWidget*widget,cs::CSJsonDictionary* options)
+{
+    if (m_bOlderVersion)
+    {
+        setPropsForWidgetFromJsonDictionary(widget, options);
+        UIButton* button = (UIButton*)widget;
+        bool scale9Enable = DICTOOL->getBooleanValue_json(options, "scale9Enable");
+        button->setScale9Enabled(scale9Enable);
+        
+        std::string tp_n = m_strFilePath;
+        std::string tp_p = m_strFilePath;
+        std::string tp_d = m_strFilePath;
+        
+        const char* normalFileName = DICTOOL->getStringValue_json(options, "normal");
+        const char* pressedFileName = DICTOOL->getStringValue_json(options, "pressed");
+        const char* disabledFileName = DICTOOL->getStringValue_json(options, "disabled");
+        
+        const char* normalFileName_tp = (normalFileName && (strcmp(normalFileName, "") != 0))?tp_n.append(normalFileName).c_str():NULL;
+        const char* pressedFileName_tp = (pressedFileName && (strcmp(pressedFileName, "") != 0))?tp_p.append(pressedFileName).c_str():NULL;
+        const char* disabledFileName_tp =  (disabledFileName && (strcmp(disabledFileName, "") != 0))?tp_d.append(disabledFileName).c_str():NULL;
+        bool useMergedTexture = DICTOOL->getBooleanValue_json(options, "useMergedTexture");
+        if (scale9Enable)
+        {
+            float cx = DICTOOL->getFloatValue_json(options, "capInsetsX");
+            float cy = DICTOOL->getFloatValue_json(options, "capInsetsY");
+            float cw = DICTOOL->getFloatValue_json(options, "capInsetsWidth");
+            float ch = DICTOOL->getFloatValue_json(options, "capInsetsHeight");
+            
+            if (useMergedTexture)
+            {
+                button->loadTextures(normalFileName, pressedFileName, disabledFileName,UI_TEX_TYPE_PLIST);
+            }
+            else
+            {
+                button->loadTextures(normalFileName_tp, pressedFileName_tp, disabledFileName_tp);
+            }
+            button->setCapInsets(CCRectMake(cx, cy, cw, ch));
+            bool sw = DICTOOL->checkObjectExist_json(options, "scale9Width");
+            bool sh = DICTOOL->checkObjectExist_json(options, "scale9Height");
+            if (sw && sh)
+            {
+                float swf = DICTOOL->getFloatValue_json(options, "scale9Width");
+                float shf = DICTOOL->getFloatValue_json(options, "scale9Height");
+                button->setSize(CCSizeMake(swf, shf));
+            }
+        }
+        else
+        {
+            if (useMergedTexture)
+            {
+                button->loadTextures(normalFileName, pressedFileName, disabledFileName,UI_TEX_TYPE_PLIST);
+            }
+            else
+            {
+                button->loadTextures(normalFileName_tp, pressedFileName_tp, disabledFileName_tp);
+            }
+        }
+        setColorPropsForWidgetFromJsonDictionary(widget,options);
+    }
+    else
+    {
+        setPropsForWidgetFromJsonDictionary(widget, options);
+        UIButton* button = (UIButton*)widget;
+        bool scale9Enable = DICTOOL->getBooleanValue_json(options, "scale9Enable");
+        button->setScale9Enabled(scale9Enable);
+        
+        cs::CSJsonDictionary* normalDic = DICTOOL->getSubDictionary_json(options, "normalData");
+        int normalType = DICTOOL->getIntValue_json(normalDic, "resourceType");
+        switch (normalType)
+        {
+            case 0:
+            {
+                std::string tp_n = m_strFilePath;
+                const char* normalFileName = DICTOOL->getStringValue_json(normalDic, "path");
+                const char* normalFileName_tp = (normalFileName && (strcmp(normalFileName, "") != 0))?tp_n.append(normalFileName).c_str():NULL;
+                button->loadTextureNormal(normalFileName_tp);
+                break;
+            }
+            case 1:
+            {
+                const char* normalFileName = DICTOOL->getStringValue_json(normalDic, "path");
+                button->loadTextureNormal(normalFileName,UI_TEX_TYPE_PLIST);
+                break;
+            }
+            default:
+                break;
+        }
+        CC_SAFE_DELETE(normalDic);
+        cs::CSJsonDictionary* pressedDic = DICTOOL->getSubDictionary_json(options, "pressedData");
+        int pressedType = DICTOOL->getIntValue_json(pressedDic, "resourceType");
+        switch (pressedType)
+        {
+            case 0:
+            {
+                std::string tp_p = m_strFilePath;
+                const char* pressedFileName = DICTOOL->getStringValue_json(pressedDic, "path");
+                const char* pressedFileName_tp = (pressedFileName && (strcmp(pressedFileName, "") != 0))?tp_p.append(pressedFileName).c_str():NULL;
+                button->loadTexturePressed(pressedFileName_tp);
+                break;
+            }
+            case 1:
+            {
+                const char* pressedFileName = DICTOOL->getStringValue_json(pressedDic, "path");
+                button->loadTexturePressed(pressedFileName,UI_TEX_TYPE_PLIST);
+                break;
+            }
+            default:
+                break;
+        }
+        CC_SAFE_DELETE(pressedDic);
+        cs::CSJsonDictionary* disabledDic = DICTOOL->getSubDictionary_json(options, "disabledData");
+        int disabledType = DICTOOL->getIntValue_json(disabledDic, "resourceType");
+        switch (disabledType)
+        {
+            case 0:
+            {
+                std::string tp_d = m_strFilePath;
+                const char* disabledFileName = DICTOOL->getStringValue_json(disabledDic, "path");
+                const char* disabledFileName_tp = (disabledFileName && (strcmp(disabledFileName, "") != 0))?tp_d.append(disabledFileName).c_str():NULL;
+                button->loadTextureDisabled(disabledFileName_tp);
+                break;
+            }
+            case 1:
+            {
+                const char* disabledFileName = DICTOOL->getStringValue_json(disabledDic, "path");
+                button->loadTextureDisabled(disabledFileName,UI_TEX_TYPE_PLIST);
+                break;
+            }
+            default:
+                break;
+        }
+        CC_SAFE_DELETE(disabledDic);
+        if (scale9Enable)
+        {
+            float cx = DICTOOL->getFloatValue_json(options, "capInsetsX");
+            float cy = DICTOOL->getFloatValue_json(options, "capInsetsY");
+            float cw = DICTOOL->getFloatValue_json(options, "capInsetsWidth");
+            float ch = DICTOOL->getFloatValue_json(options, "capInsetsHeight");
+            
+            button->setCapInsets(CCRectMake(cx, cy, cw, ch));
+            bool sw = DICTOOL->checkObjectExist_json(options, "scale9Width");
+            bool sh = DICTOOL->checkObjectExist_json(options, "scale9Height");
+            if (sw && sh)
+            {
+                float swf = DICTOOL->getFloatValue_json(options, "scale9Width");
+                float shf = DICTOOL->getFloatValue_json(options, "scale9Height");
+                button->setSize(CCSizeMake(swf, shf));
+            }
+        }
+        setColorPropsForWidgetFromJsonDictionary(widget,options);
+    }
+}
+
+void CCSGUIReader::setPropsForCheckBoxFromJsonDictionary(UIWidget*widget,cs::CSJsonDictionary* options)
+{
+    if (m_bOlderVersion)
+    {
+        setPropsForWidgetFromJsonDictionary(widget, options);
+        UICheckBox* checkBox = (UICheckBox*)widget;
+        const char* backGroundFileName = DICTOOL->getStringValue_json(options, "backGroundBox");
+        const char* backGroundSelectedFileName = DICTOOL->getStringValue_json(options, "backGroundBoxSelected");
+        const char* frontCrossFileName = DICTOOL->getStringValue_json(options, "frontCross");
+        const char* backGroundDisabledFileName = DICTOOL->getStringValue_json(options, "backGroundBoxDisabled");
+        const char* frontCrossDisabledFileName = DICTOOL->getStringValue_json(options, "frontCrossDisabled");
+        
+        
+        std::string tp_b = m_strFilePath;
+        std::string tp_bs = m_strFilePath;
+        std::string tp_c = m_strFilePath;
+        std::string tp_bd = m_strFilePath;
+        std::string tp_cd = m_strFilePath;
+        
+        const char* backGroundFileName_tp = (backGroundFileName && (strcmp(backGroundFileName, "") != 0))?tp_b.append(backGroundFileName).c_str():NULL;
+        const char* backGroundSelectedFileName_tp = (backGroundSelectedFileName && (strcmp(backGroundSelectedFileName, "") != 0))?tp_bs.append(backGroundSelectedFileName).c_str():NULL;
+        const char* frontCrossFileName_tp = (frontCrossFileName && (strcmp(frontCrossFileName, "") != 0))?tp_c.append(frontCrossFileName).c_str():NULL;
+        const char* backGroundDisabledFileName_tp = (backGroundDisabledFileName && (strcmp(backGroundDisabledFileName, "") != 0))?tp_bd.append(backGroundDisabledFileName).c_str():NULL;
+        const char* frontCrossDisabledFileName_tp = (frontCrossDisabledFileName && (strcmp(frontCrossDisabledFileName, "") != 0))?tp_cd.append(frontCrossDisabledFileName).c_str():NULL;
+        bool useMergedTexture = DICTOOL->getBooleanValue_json(options, "useMergedTexture");
+        
+        if (useMergedTexture)
+        {
+            checkBox->loadTextures(backGroundFileName, backGroundSelectedFileName, frontCrossFileName,backGroundDisabledFileName,frontCrossDisabledFileName,UI_TEX_TYPE_PLIST);
+        }
+        else
+        {
+            checkBox->loadTextures(backGroundFileName_tp, backGroundSelectedFileName_tp, frontCrossFileName_tp,backGroundDisabledFileName_tp,frontCrossDisabledFileName_tp);
+        }
+        
+        setColorPropsForWidgetFromJsonDictionary(widget,options);
+    }
+    else
+    {
+        setPropsForWidgetFromJsonDictionary(widget, options);
+        UICheckBox* checkBox = (UICheckBox*)widget;
+        
+        cs::CSJsonDictionary* backGroundDic = DICTOOL->getSubDictionary_json(options, "backGroundBoxData");
+        int backGroundType = DICTOOL->getIntValue_json(backGroundDic, "resourceType");
+        switch (backGroundType)
+        {
+            case 0:
+            {
+                std::string tp_b = m_strFilePath;
+                const char* backGroundFileName = DICTOOL->getStringValue_json(backGroundDic, "path");
+                const char* backGroundFileName_tp = (backGroundFileName && (strcmp(backGroundFileName, "") != 0))?tp_b.append(backGroundFileName).c_str():NULL;
+                checkBox->loadTextureBackGround(backGroundFileName_tp);
+                break;
+            }
+            case 1:
+            {
+                const char* backGroundFileName = DICTOOL->getStringValue_json(backGroundDic, "path");
+                checkBox->loadTextureBackGround(backGroundFileName,UI_TEX_TYPE_PLIST);
+                break;
+            }
+            default:
+                break;
+        }
+        CC_SAFE_DELETE(backGroundDic);
+
+        cs::CSJsonDictionary* backGroundSelectedDic = DICTOOL->getSubDictionary_json(options, "backGroundBoxSelectedData");
+        int backGroundSelectedType = DICTOOL->getIntValue_json(backGroundSelectedDic, "resourceType");
+        switch (backGroundSelectedType)
+        {
+            case 0:
+            {
+                std::string tp_bs = m_strFilePath;
+                const char* backGroundSelectedFileName = DICTOOL->getStringValue_json(backGroundSelectedDic, "path");
+                const char* backGroundSelectedFileName_tp = (backGroundSelectedFileName && (strcmp(backGroundSelectedFileName, "") != 0))?tp_bs.append(backGroundSelectedFileName).c_str():NULL;
+                checkBox->loadTextureBackGroundSelected(backGroundSelectedFileName_tp);
+                break;
+            }
+            case 1:
+            {
+                const char* backGroundSelectedFileName = DICTOOL->getStringValue_json(backGroundSelectedDic, "path");
+                checkBox->loadTextureBackGroundSelected(backGroundSelectedFileName,UI_TEX_TYPE_PLIST);
+                break;
+            }
+            default:
+                break;
+        }
+        CC_SAFE_DELETE(backGroundSelectedDic);
+
+        cs::CSJsonDictionary* frontCrossDic = DICTOOL->getSubDictionary_json(options, "frontCrossData");
+        int frontCrossType = DICTOOL->getIntValue_json(frontCrossDic, "resourceType");
+        switch (frontCrossType)
+        {
+            case 0:
+            {
+                std::string tp_c = m_strFilePath;
+                const char* frontCrossFileName = DICTOOL->getStringValue_json(frontCrossDic, "path");
+                const char* frontCrossFileName_tp = (frontCrossFileName && (strcmp(frontCrossFileName, "") != 0))?tp_c.append(frontCrossFileName).c_str():NULL;
+                checkBox->loadTextureFrontCross(frontCrossFileName_tp);
+                break;
+            }
+            case 1:
+            {
+                const char* frontCrossFileName = DICTOOL->getStringValue_json(frontCrossDic, "path");
+                checkBox->loadTextureFrontCross(frontCrossFileName,UI_TEX_TYPE_PLIST);
+                break;
+            }
+            default:
+                break;
+        }
+		CC_SAFE_DELETE(frontCrossDic);
+        
+        cs::CSJsonDictionary* backGroundDisabledDic = DICTOOL->getSubDictionary_json(options, "backGroundBoxDisabledData");
+        int backGroundDisabledType = DICTOOL->getIntValue_json(backGroundDisabledDic, "resourceType");
+        switch (backGroundDisabledType)
+        {
+            case 0:
+            {
+                std::string tp_bd = m_strFilePath;
+                const char* backGroundDisabledFileName = DICTOOL->getStringValue_json(backGroundDisabledDic, "path");
+                const char* backGroundDisabledFileName_tp = (backGroundDisabledFileName && (strcmp(backGroundDisabledFileName, "") != 0))?tp_bd.append(backGroundDisabledFileName).c_str():NULL;
+                checkBox->loadTextureBackGroundDisabled(backGroundDisabledFileName_tp);
+                break;
+            }
+            case 1:
+            {
+                const char* backGroundDisabledFileName = DICTOOL->getStringValue_json(backGroundDisabledDic, "path");
+                checkBox->loadTextureBackGroundDisabled(backGroundDisabledFileName,UI_TEX_TYPE_PLIST);
+                break;
+            }
+            default:
+                break;
+        }
+		CC_SAFE_DELETE(backGroundDisabledDic);
+        
+        cs::CSJsonDictionary* frontCrossDisabledDic = DICTOOL->getSubDictionary_json(options, "frontCrossDisabledData");
+        int frontCrossDisabledType = DICTOOL->getIntValue_json(frontCrossDisabledDic, "resourceType");
+        switch (frontCrossDisabledType)
+        {
+            case 0:
+            {
+                std::string tp_cd = m_strFilePath;
+                const char* frontCrossDisabledFileName = DICTOOL->getStringValue_json(options, "path");
+                const char* frontCrossDisabledFileName_tp = (frontCrossDisabledFileName && (strcmp(frontCrossDisabledFileName, "") != 0))?tp_cd.append(frontCrossDisabledFileName).c_str():NULL;
+                checkBox->loadTextureFrontCrossDisabled(frontCrossDisabledFileName_tp);
+                break;
+            }
+            case 1:
+            {
+                const char* frontCrossDisabledFileName = DICTOOL->getStringValue_json(options, "path");
+                checkBox->loadTextureFrontCrossDisabled(frontCrossDisabledFileName,UI_TEX_TYPE_PLIST);
+                break;
+            }
+            default:
+                break;
+        }
+		CC_SAFE_DELETE(frontCrossDisabledDic);
+
+        setColorPropsForWidgetFromJsonDictionary(widget,options);
+    }
+}
+
+void CCSGUIReader::setPropsForImageViewFromJsonDictionary(UIWidget*widget,cs::CSJsonDictionary* options)
+{
+    if (m_bOlderVersion)
+    {
+        setPropsForWidgetFromJsonDictionary(widget, options);
+        
+        UIImageView* imageView = (UIImageView*)widget;
+        const char* imageFileName = DICTOOL->getStringValue_json(options, "fileName");
+        bool scale9EnableExist = DICTOOL->checkObjectExist_json(options, "scale9Enable");
+        bool scale9Enable = false;
+        if (scale9EnableExist)
+        {
+            scale9Enable = DICTOOL->getBooleanValue_json(options, "scale9Enable");
+        }
+        imageView->setScale9Enabled(scale9Enable);
+        
+        std::string tp_i = m_strFilePath;
+        const char* imageFileName_tp = NULL;
+        if (imageFileName && (strcmp(imageFileName, "") != 0))
+        {
+            imageFileName_tp = tp_i.append(imageFileName).c_str();
+        }
+        
+        bool useMergedTexture = DICTOOL->getBooleanValue_json(options, "useMergedTexture");
+        if (scale9Enable)
+        {
+            if (useMergedTexture)
+            {
+                imageView->loadTexture(imageFileName,UI_TEX_TYPE_PLIST);
+            }
+            else
+            {
+                imageView->loadTexture(imageFileName_tp);
+            }
+            
+            bool sw = DICTOOL->checkObjectExist_json(options, "scale9Width");
+            bool sh = DICTOOL->checkObjectExist_json(options, "scale9Height");
+            if (sw && sh)
+            {
+                float swf = DICTOOL->getFloatValue_json(options, "scale9Width");
+                float shf = DICTOOL->getFloatValue_json(options, "scale9Height");
+                imageView->setSize(CCSizeMake(swf, shf));
+            }
+            
+            float cx = DICTOOL->getFloatValue_json(options, "capInsetsX");
+            float cy = DICTOOL->getFloatValue_json(options, "capInsetsY");
+            float cw = DICTOOL->getFloatValue_json(options, "capInsetsWidth");
+            float ch = DICTOOL->getFloatValue_json(options, "capInsetsHeight");
+            imageView->setCapInsets(CCRectMake(cx, cy, cw, ch));
+            
+        }
+        else
+        {
+            if (useMergedTexture)
+            {
+                imageView->loadTexture(imageFileName,UI_TEX_TYPE_PLIST);
+            }
+            else
+            {
+                imageView->loadTexture(imageFileName_tp);
+            }
+        }
+        setColorPropsForWidgetFromJsonDictionary(widget,options);
+    }
+    else
+    {
+        setPropsForWidgetFromJsonDictionary(widget, options);
+        
+        UIImageView* imageView = (UIImageView*)widget;
+        
+        cs::CSJsonDictionary* imageFileNameDic = DICTOOL->getSubDictionary_json(options, "fileNameData");
+        int imageFileNameType = DICTOOL->getIntValue_json(imageFileNameDic, "resourceType");
+        switch (imageFileNameType)
+        {
+            case 0:
+            {
+                std::string tp_i = m_strFilePath;
+                const char* imageFileName = DICTOOL->getStringValue_json(imageFileNameDic, "path");
+                const char* imageFileName_tp = NULL;
+                if (imageFileName && (strcmp(imageFileName, "") != 0))
+                {
+                    imageFileName_tp = tp_i.append(imageFileName).c_str();
+                    imageView->loadTexture(imageFileName_tp);
+                }
+                break;
+            }
+            case 1:
+            {
+                const char* imageFileName = DICTOOL->getStringValue_json(imageFileNameDic, "path");
+                imageView->loadTexture(imageFileName,UI_TEX_TYPE_PLIST);
+                break;
+            }
+            default:
+                break;
+        }
+        CC_SAFE_DELETE(imageFileNameDic);
+
+        bool scale9EnableExist = DICTOOL->checkObjectExist_json(options, "scale9Enable");
+        bool scale9Enable = false;
+        if (scale9EnableExist)
+        {
+            scale9Enable = DICTOOL->getBooleanValue_json(options, "scale9Enable");
+        }
+        imageView->setScale9Enabled(scale9Enable);
+        
+        
+        if (scale9Enable)
+        {            
+            bool sw = DICTOOL->checkObjectExist_json(options, "scale9Width");
+            bool sh = DICTOOL->checkObjectExist_json(options, "scale9Height");
+            if (sw && sh)
+            {
+                float swf = DICTOOL->getFloatValue_json(options, "scale9Width");
+                float shf = DICTOOL->getFloatValue_json(options, "scale9Height");
+                imageView->setSize(CCSizeMake(swf, shf));
+            }
+            
+            float cx = DICTOOL->getFloatValue_json(options, "capInsetsX");
+            float cy = DICTOOL->getFloatValue_json(options, "capInsetsY");
+            float cw = DICTOOL->getFloatValue_json(options, "capInsetsWidth");
+            float ch = DICTOOL->getFloatValue_json(options, "capInsetsHeight");
+            
+            imageView->setCapInsets(CCRectMake(cx, cy, cw, ch));
+            
+        }
+        setColorPropsForWidgetFromJsonDictionary(widget,options);
+    }
+}
+
+void CCSGUIReader::setPropsForLabelFromJsonDictionary(UIWidget*widget,cs::CSJsonDictionary* options)
+{
+    setPropsForWidgetFromJsonDictionary(widget, options);
+    UILabel* label = (UILabel*)widget;
+    bool touchScaleChangeAble = DICTOOL->getBooleanValue_json(options, "touchScaleEnable");
+    label->setTouchScaleChangeAble(touchScaleChangeAble);
+    const char* text = DICTOOL->getStringValue_json(options, "text");
+    label->setText(text);
+    bool fs = DICTOOL->checkObjectExist_json(options, "fontSize");
+    if (fs)
+    {
+        label->setFontSize(DICTOOL->getIntValue_json(options, "fontSize"));
+    }
+    bool fn = DICTOOL->checkObjectExist_json(options, "fontName");
+    if (fn)
+    {
+        label->setFontName(DICTOOL->getStringValue_json(options, "fontName"));
+    }
+    bool cro = DICTOOL->checkObjectExist_json(options, "colorR");
+    bool cgo = DICTOOL->checkObjectExist_json(options, "colorG");
+    bool cbo = DICTOOL->checkObjectExist_json(options, "colorB");
+    int cr = cro?DICTOOL->getIntValue_json(options, "colorR"):255;
+    int cg = cgo?DICTOOL->getIntValue_json(options, "colorG"):255;
+    int cb = cbo?DICTOOL->getIntValue_json(options, "colorB"):255;
+    ccColor3B tc = ccc3(cr, cg, cb);
+    label->setColor(tc);
+    setColorPropsForWidgetFromJsonDictionary(widget,options);
+}
+
+void CCSGUIReader::setPropsForLabelAtlasFromJsonDictionary(UIWidget*widget,cs::CSJsonDictionary* options)
+{
+    if (m_bOlderVersion)
+    {
+        setPropsForWidgetFromJsonDictionary(widget, options);
+        UILabelAtlas* labelAtlas = (UILabelAtlas*)widget;
+        bool sv = DICTOOL->checkObjectExist_json(options, "stringValue");
+        bool cmf = DICTOOL->checkObjectExist_json(options, "charMapFile");
+        bool iw = DICTOOL->checkObjectExist_json(options, "itemWidth");
+        bool ih = DICTOOL->checkObjectExist_json(options, "itemHeight");
+        bool scm = DICTOOL->checkObjectExist_json(options, "startCharMap");
+        if (sv && cmf && iw && ih && scm && (strcmp(DICTOOL->getStringValue_json(options, "charMapFile"), "") != 0))
+        {
+            std::string tp_c = m_strFilePath;
+            const char* cmf_tp = NULL;
+            const char* cmft = DICTOOL->getStringValue_json(options, "charMapFile");
+            cmf_tp = tp_c.append(cmft).c_str();
+            
+            labelAtlas->setProperty(DICTOOL->getStringValue_json(options, "stringValue"),cmf_tp,DICTOOL->getIntValue_json(options, "itemWidth"),DICTOOL->getIntValue_json(options,"itemHeight"),DICTOOL->getStringValue_json(options, "startCharMap"));
+        }
+        setColorPropsForWidgetFromJsonDictionary(widget,options);
+    }
+    else
+    {
+        setPropsForWidgetFromJsonDictionary(widget, options);
+        UILabelAtlas* labelAtlas = (UILabelAtlas*)widget;
+        bool sv = DICTOOL->checkObjectExist_json(options, "stringValue");
+        bool cmf = DICTOOL->checkObjectExist_json(options, "charMapFile");
+        bool iw = DICTOOL->checkObjectExist_json(options, "itemWidth");
+        bool ih = DICTOOL->checkObjectExist_json(options, "itemHeight");
+        bool scm = DICTOOL->checkObjectExist_json(options, "startCharMap");
+        if (sv && cmf && iw && ih && scm)
+        {
+            
+            cs::CSJsonDictionary* cmftDic = DICTOOL->getSubDictionary_json(options, "charMapFileData");
+            int cmfType = DICTOOL->getIntValue_json(cmftDic, "resourceType");
+            switch (cmfType)
+            {
+                case 0:
+                {
+                    std::string tp_c = m_strFilePath;
+                    const char* cmfPath = DICTOOL->getStringValue_json(cmftDic, "path");
+                    const char* cmf_tp = tp_c.append(cmfPath).c_str();
+                    labelAtlas->setProperty(DICTOOL->getStringValue_json(options, "stringValue"),cmf_tp,DICTOOL->getIntValue_json(options, "itemWidth"),DICTOOL->getIntValue_json(options,"itemHeight"),DICTOOL->getStringValue_json(options, "startCharMap"));       
+                    break;
+                }
+                case 1:
+                    CCLOG("Wrong res type of LabelAtlas!");
+                    break;
+                default:
+                    break;
+            }
+			CC_SAFE_DELETE(cmftDic);
+        }
+        setColorPropsForWidgetFromJsonDictionary(widget,options);
+    }
+}
+
+void CCSGUIReader::setPropsForContainerWidgetFromJsonDictionary(UIWidget *widget, cs::CSJsonDictionary *options)
+{
+    setPropsForWidgetFromJsonDictionary(widget, options);
+    UIContainerWidget* containerWidget = (UIContainerWidget*)widget;
+    if (!dynamic_cast<UIScrollView*>(containerWidget)
+        && !dynamic_cast<UIListView*>(containerWidget)
+        && !dynamic_cast<UIDragPanel*>(containerWidget))
+    {
+        containerWidget->setClippingEnable(DICTOOL->getBooleanValue_json(options, "clipAble"));
+    }
+    setColorPropsForWidgetFromJsonDictionary(widget,options);
+}
+
+void CCSGUIReader::setPropsForPanelFromJsonDictionary(UIWidget*widget,cs::CSJsonDictionary* options)
+{
+    if (m_bOlderVersion)
+    {
+        setPropsForContainerWidgetFromJsonDictionary(widget, options);
+        UIPanel* panel = (UIPanel*)widget;
+        bool backGroundScale9Enable = DICTOOL->getBooleanValue_json(options, "backGroundScale9Enable");
+        panel->setBackGroundImageScale9Enabled(backGroundScale9Enable);
+        int cr = DICTOOL->getIntValue_json(options, "bgColorR");
+        int cg = DICTOOL->getIntValue_json(options, "bgColorG");
+        int cb = DICTOOL->getIntValue_json(options, "bgColorB");
+        
+        int scr = DICTOOL->getIntValue_json(options, "bgStartColorR");
+        int scg = DICTOOL->getIntValue_json(options, "bgStartColorG");
+        int scb = DICTOOL->getIntValue_json(options, "bgStartColorB");
+        
+        int ecr = DICTOOL->getIntValue_json(options, "bgEndColorR");
+        int ecg = DICTOOL->getIntValue_json(options, "bgEndColorG");
+        int ecb = DICTOOL->getIntValue_json(options, "bgEndColorB");
+        
+        float bgcv1 = DICTOOL->getFloatValue_json(options, "vectorX");
+        float bgcv2 = DICTOOL->getFloatValue_json(options, "vectorY");
+        panel->setBackGroundColorVector(ccp(bgcv1, bgcv2));
+        
+        int co = DICTOOL->getIntValue_json(options, "bgColorOpacity");
+        
+        int colorType = DICTOOL->getIntValue_json(options, "colorType");
+        panel->setBackGroundColorType(PanelColorType(colorType));
+//        float w = DICTOOL->getFloatValue_json(options, "width");
+//        float h = DICTOOL->getFloatValue_json(options, "height");
+        panel->setBackGroundColor(ccc3(scr, scg, scb),ccc3(ecr, ecg, ecb));
+        panel->setBackGroundColor(ccc3(cr, cg, cb));
+        panel->setBackGroundColorOpacity(co);
+//        panel->setSize(CCSizeMake(w, h));
+        
+        std::string tp_b = m_strFilePath;
+        const char* imageFileName = DICTOOL->getStringValue_json(options, "backGroundImage");
+        const char* imageFileName_tp = (imageFileName && (strcmp(imageFileName, "") != 0))?tp_b.append(imageFileName).c_str():NULL;
+        bool useMergedTexture = DICTOOL->getBooleanValue_json(options, "useMergedTexture");
+        if (backGroundScale9Enable)
+        {
+            float cx = DICTOOL->getFloatValue_json(options, "capInsetsX");
+            float cy = DICTOOL->getFloatValue_json(options, "capInsetsY");
+            float cw = DICTOOL->getFloatValue_json(options, "capInsetsWidth");
+            float ch = DICTOOL->getFloatValue_json(options, "capInsetsHeight");
+            if (useMergedTexture)
+            {
+                panel->setBackGroundImage(imageFileName,UI_TEX_TYPE_PLIST);
+            }
+            else
+            {
+                panel->setBackGroundImage(imageFileName_tp);
+            }
+            panel->setBackGroundImageCapInsets(CCRectMake(cx, cy, cw, ch));
+        }
+        else
+        {
+            
+            if (useMergedTexture)
+            {
+                panel->setBackGroundImage(imageFileName,UI_TEX_TYPE_PLIST);
+            }
+            else
+            {
+                panel->setBackGroundImage(imageFileName_tp);
+            }
+        }
+        setColorPropsForWidgetFromJsonDictionary(widget,options);
+    }
+    else
+    {
+        setPropsForContainerWidgetFromJsonDictionary(widget, options);
+        UIPanel* panel = (UIPanel*)widget;
+        bool backGroundScale9Enable = DICTOOL->getBooleanValue_json(options, "backGroundScale9Enable");
+        panel->setBackGroundImageScale9Enabled(backGroundScale9Enable);
+        int cr = DICTOOL->getIntValue_json(options, "bgColorR");
+        int cg = DICTOOL->getIntValue_json(options, "bgColorG");
+        int cb = DICTOOL->getIntValue_json(options, "bgColorB");
+        
+        int scr = DICTOOL->getIntValue_json(options, "bgStartColorR");
+        int scg = DICTOOL->getIntValue_json(options, "bgStartColorG");
+        int scb = DICTOOL->getIntValue_json(options, "bgStartColorB");
+        
+        int ecr = DICTOOL->getIntValue_json(options, "bgEndColorR");
+        int ecg = DICTOOL->getIntValue_json(options, "bgEndColorG");
+        int ecb = DICTOOL->getIntValue_json(options, "bgEndColorB");
+        
+        float bgcv1 = DICTOOL->getFloatValue_json(options, "vectorX");
+        float bgcv2 = DICTOOL->getFloatValue_json(options, "vectorY");
+        panel->setBackGroundColorVector(ccp(bgcv1, bgcv2));
+        
+        int co = DICTOOL->getIntValue_json(options, "bgColorOpacity");
+        
+        int colorType = DICTOOL->getIntValue_json(options, "colorType");
+        panel->setBackGroundColorType(PanelColorType(colorType));
+//        float w = DICTOOL->getFloatValue_json(options, "width");
+//        float h = DICTOOL->getFloatValue_json(options, "height");
+        panel->setBackGroundColor(ccc3(scr, scg, scb),ccc3(ecr, ecg, ecb));
+        panel->setBackGroundColor(ccc3(cr, cg, cb));
+        panel->setBackGroundColorOpacity(co);
+//        panel->setSize(CCSizeMake(w, h));
+        
+        
+        cs::CSJsonDictionary* imageFileNameDic = DICTOOL->getSubDictionary_json(options, "backGroundImageData");
+        int imageFileNameType = DICTOOL->getIntValue_json(imageFileNameDic, "resourceType");
+        switch (imageFileNameType)
+        {
+            case 0:
+            {
+                std::string tp_b = m_strFilePath;
+                const char* imageFileName = DICTOOL->getStringValue_json(imageFileNameDic, "path");
+                const char* imageFileName_tp = (imageFileName && (strcmp(imageFileName, "") != 0))?tp_b.append(imageFileName).c_str():NULL;
+                panel->setBackGroundImage(imageFileName_tp);
+                break;
+            }
+            case 1:
+            {
+                const char* imageFileName = DICTOOL->getStringValue_json(imageFileNameDic, "path");
+                panel->setBackGroundImage(imageFileName,UI_TEX_TYPE_PLIST);
+                break;
+            }
+            default:
+                break;
+        }
+		CC_SAFE_DELETE(imageFileNameDic);
+
+        if (backGroundScale9Enable)
+        {
+            float cx = DICTOOL->getFloatValue_json(options, "capInsetsX");
+            float cy = DICTOOL->getFloatValue_json(options, "capInsetsY");
+            float cw = DICTOOL->getFloatValue_json(options, "capInsetsWidth");
+            float ch = DICTOOL->getFloatValue_json(options, "capInsetsHeight");
+            panel->setBackGroundImageCapInsets(CCRectMake(cx, cy, cw, ch));
+        }
+        setColorPropsForWidgetFromJsonDictionary(widget,options);
+    }
+}
+
+void CCSGUIReader::setPropsForScrollViewFromJsonDictionary(UIWidget*widget,cs::CSJsonDictionary* options)
+{
+    setPropsForPanelFromJsonDictionary(widget, options);
+    UIScrollView* scrollView = (UIScrollView*)widget;
+    float innerWidth = DICTOOL->getFloatValue_json(options, "innerWidth");
+    float innerHeight = DICTOOL->getFloatValue_json(options, "innerHeight");
+    scrollView->setInnerContainerSize(CCSizeMake(innerWidth, innerHeight));
+    /* gui mark */
+	int direction = DICTOOL->getFloatValue_json(options, "direction");
+	scrollView->setDirection((SCROLLVIEW_DIR)direction);
+    /**/
+    setColorPropsForWidgetFromJsonDictionary(widget,options);
+}
+
+void CCSGUIReader::setPropsForSliderFromJsonDictionary(UIWidget*widget,cs::CSJsonDictionary* options)
+{
+    if (m_bOlderVersion)
+    {
+        setPropsForWidgetFromJsonDictionary(widget, options);
+        UISlider* slider = (UISlider*)widget;
+        
+        bool barTextureScale9Enable = DICTOOL->getBooleanValue_json(options, "barTextureScale9Enable");
+        slider->setScale9Enabled(barTextureScale9Enable);
+        bool bt = DICTOOL->checkObjectExist_json(options, "barFileName");
+        float barLength = DICTOOL->getFloatValue_json(options, "length");
+        bool useMergedTexture = DICTOOL->getBooleanValue_json(options, "useMergedTexture");
+        if (bt)
+        {
+            if (barTextureScale9Enable)
+            {
+                std::string tp_b = m_strFilePath;
+                const char* imageFileName = DICTOOL->getStringValue_json(options, "barFileName");
+                const char* imageFileName_tp = (imageFileName && (strcmp(imageFileName, "") != 0))?tp_b.append(imageFileName).c_str():NULL;
+                if (useMergedTexture)
+                {
+                    slider->loadBarTexture(imageFileName,UI_TEX_TYPE_PLIST);
+                }
+                else
+                {
+                    slider->loadBarTexture(imageFileName_tp);
+                }
+                slider->setSize(CCSizeMake(barLength, slider->getContentSize().height));
+            }
+            else
+            {
+                std::string tp_b = m_strFilePath;
+                const char* imageFileName = DICTOOL->getStringValue_json(options, "barFileName");
+                const char* imageFileName_tp = (imageFileName && (strcmp(imageFileName, "") != 0))?tp_b.append(imageFileName).c_str():NULL;
+                if (useMergedTexture)
+                {
+                    slider->loadBarTexture(imageFileName,UI_TEX_TYPE_PLIST);
+                }
+                else
+                {
+                    slider->loadBarTexture(imageFileName_tp);
+                }
+            }
+        }
+        std::string tp_n = m_strFilePath;
+        std::string tp_p = m_strFilePath;
+        std::string tp_d = m_strFilePath;
+        
+        const char* normalFileName = DICTOOL->getStringValue_json(options, "ballNormal");
+        const char* pressedFileName = DICTOOL->getStringValue_json(options, "ballPressed");
+        const char* disabledFileName = DICTOOL->getStringValue_json(options, "ballDisabled");
+        
+        const char* normalFileName_tp = (normalFileName && (strcmp(normalFileName, "") != 0))?tp_n.append(normalFileName).c_str():NULL;
+        const char* pressedFileName_tp = (pressedFileName && (strcmp(pressedFileName, "") != 0))?tp_p.append(pressedFileName).c_str():NULL;
+        const char* disabledFileName_tp =  (disabledFileName && (strcmp(disabledFileName, "") != 0))?tp_d.append(disabledFileName).c_str():NULL;
+        if (useMergedTexture)
+        {
+            slider->loadSlidBallTextures(normalFileName,pressedFileName,disabledFileName,UI_TEX_TYPE_PLIST);
+        }
+        else
+        {
+            slider->loadSlidBallTextures(normalFileName_tp,pressedFileName_tp,disabledFileName_tp);
+        }
+        slider->setPercent(DICTOOL->getIntValue_json(options, "percent"));
+
+        std::string tp_b = m_strFilePath;
+        const char* imageFileName = DICTOOL->getStringValue_json(options, "progressBarFileName");
+        const char* imageFileName_tp = (imageFileName && (strcmp(imageFileName, "") != 0))?tp_b.append(imageFileName).c_str():NULL;
+        if (useMergedTexture)
+        {
+            slider->loadProgressBarTexture(imageFileName, UI_TEX_TYPE_PLIST);
+        }
+        else
+        {
+            slider->loadProgressBarTexture(imageFileName_tp);
+        }
+        setColorPropsForWidgetFromJsonDictionary(widget,options);
+    }
+    else
+    {
+        setPropsForWidgetFromJsonDictionary(widget, options);
+        UISlider* slider = (UISlider*)widget;
+        
+        bool barTextureScale9Enable = DICTOOL->getBooleanValue_json(options, "barTextureScale9Enable");
+        slider->setScale9Enabled(barTextureScale9Enable);
+        bool bt = DICTOOL->checkObjectExist_json(options, "barFileName");
+        float barLength = DICTOOL->getFloatValue_json(options, "length");
+        if (bt)
+        {
+            if (barTextureScale9Enable)
+            {
+                
+                cs::CSJsonDictionary* imageFileNameDic = DICTOOL->getSubDictionary_json(options, "barFileNameData");
+                int imageFileType = DICTOOL->getIntValue_json(imageFileNameDic, "resourceType");
+                switch (imageFileType)
+                {
+                    case 0:
+                    {
+                        std::string tp_b = m_strFilePath;
+                        const char* imageFileName = DICTOOL->getStringValue_json(imageFileNameDic, "path");
+                        const char* imageFileName_tp = (imageFileName && (strcmp(imageFileName, "") != 0))?tp_b.append(imageFileName).c_str():NULL;
+                        slider->loadBarTexture(imageFileName_tp);
+                        break;
+                    }
+                    case 1:
+                    {
+                        const char* imageFileName =  DICTOOL->getStringValue_json(imageFileNameDic, "path");
+                        slider->loadBarTexture(imageFileName,UI_TEX_TYPE_PLIST);
+                        break;
+                    }
+                    default:
+                        break;
+                }
+                
+                slider->setSize(CCSizeMake(barLength, slider->getContentSize().height));
+				CC_SAFE_DELETE(imageFileNameDic);
+            }
+            else
+            {
+                cs::CSJsonDictionary* imageFileNameDic = DICTOOL->getSubDictionary_json(options, "barFileNameData");
+                int imageFileType = DICTOOL->getIntValue_json(imageFileNameDic, "resourceType");
+                switch (imageFileType)
+                {
+                    case 0:
+                    {
+                        std::string tp_b = m_strFilePath;
+                        const char*imageFileName =  DICTOOL->getStringValue_json(imageFileNameDic, "path");
+                        const char* imageFileName_tp = (imageFileName && (strcmp(imageFileName, "") != 0))?tp_b.append(imageFileName).c_str():NULL;
+                        slider->loadBarTexture(imageFileName_tp);
+                        break;
+                    }
+                    case 1:
+                    {
+                        const char*imageFileName =  DICTOOL->getStringValue_json(imageFileNameDic, "path");
+                        slider->loadBarTexture(imageFileName,UI_TEX_TYPE_PLIST);
+                        break;
+                    }
+                    default:
+                        break;
+                }
+				CC_SAFE_DELETE(imageFileNameDic);
+            }
+        }
+//        std::string tp_n = m_strFilePath;
+//        std::string tp_p = m_strFilePath;
+//        std::string tp_d = m_strFilePath;
+//        
+//        const char* normalFileName = DICTOOL->getStringValue_json(options, "ballNormal");
+//        const char* pressedFileName = DICTOOL->getStringValue_json(options, "ballPressed");
+//        const char* disabledFileName = DICTOOL->getStringValue_json(options, "ballDisabled");
+//        
+//        const char* normalFileName_tp = (normalFileName && (strcmp(normalFileName, "") != 0))?tp_n.append(normalFileName).c_str():NULL;
+//        const char* pressedFileName_tp = (pressedFileName && (strcmp(pressedFileName, "") != 0))?tp_p.append(pressedFileName).c_str():NULL;
+//        const char* disabledFileName_tp =  (disabledFileName && (strcmp(disabledFileName, "") != 0))?tp_d.append(disabledFileName).c_str():NULL;
+//        if (useMergedTexture)
+//        {
+//            slider->setSlidBallTextures(normalFileName,pressedFileName,disabledFileName,UI_TEX_TYPE_PLIST);
+//        }
+//        else
+//        {
+//            slider->setSlidBallTextures(normalFileName_tp,pressedFileName_tp,disabledFileName_tp);
+//        }
+        
+        cs::CSJsonDictionary* normalDic = DICTOOL->getSubDictionary_json(options, "ballNormalData");
+        int normalType = DICTOOL->getIntValue_json(normalDic, "resourceType");
+        switch (normalType)
+        {
+            case 0:
+            {
+                std::string tp_n = m_strFilePath;
+                const char* normalFileName = DICTOOL->getStringValue_json(normalDic, "path");
+                const char* normalFileName_tp = (normalFileName && (strcmp(normalFileName, "") != 0))?tp_n.append(normalFileName).c_str():NULL;
+                slider->loadSlidBallTextureNormal(normalFileName_tp);
+                break;
+            }
+            case 1:
+            {
+                const char* normalFileName = DICTOOL->getStringValue_json(normalDic, "path");
+                slider->loadSlidBallTextureNormal(normalFileName,UI_TEX_TYPE_PLIST);
+                break;
+            }
+            default:
+                break;
+        }
+        CC_SAFE_DELETE(normalDic);
+
+        cs::CSJsonDictionary* pressedDic = DICTOOL->getSubDictionary_json(options, "ballPressedData");
+        int pressedType = DICTOOL->getIntValue_json(pressedDic, "resourceType");
+        switch (pressedType)
+        {
+            case 0:
+            {
+                std::string tp_p = m_strFilePath;
+                const char* pressedFileName = DICTOOL->getStringValue_json(pressedDic, "path");
+                const char* pressedFileName_tp = (pressedFileName && (strcmp(pressedFileName, "") != 0))?tp_p.append(pressedFileName).c_str():NULL;
+                slider->loadSlidBallTexturePressed(pressedFileName_tp);
+                break;
+            }
+            case 1:
+            {
+                const char* pressedFileName = DICTOOL->getStringValue_json(pressedDic, "path");
+                slider->loadSlidBallTexturePressed(pressedFileName,UI_TEX_TYPE_PLIST);
+                break;
+            }
+            default:
+                break;
+        }
+		CC_SAFE_DELETE(pressedDic);
+        
+        cs::CSJsonDictionary* disabledDic = DICTOOL->getSubDictionary_json(options, "ballDisabledData");
+        int disabledType = DICTOOL->getIntValue_json(disabledDic, "resourceType");
+        switch (disabledType)
+        {
+            case 0:
+            {
+                std::string tp_d = m_strFilePath;
+                const char* disabledFileName = DICTOOL->getStringValue_json(disabledDic, "path");
+                const char* disabledFileName_tp = (disabledFileName && (strcmp(disabledFileName, "") != 0))?tp_d.append(disabledFileName).c_str():NULL;
+                slider->loadSlidBallTextureDisabled(disabledFileName_tp);
+                break;
+            }
+            case 1:
+            {
+                const char* disabledFileName = DICTOOL->getStringValue_json(disabledDic, "path");
+                slider->loadSlidBallTextureDisabled(disabledFileName,UI_TEX_TYPE_PLIST);
+                break;
+            }
+            default:
+                break;
+        }
+		CC_SAFE_DELETE(disabledDic);
+        
+        slider->setPercent(DICTOOL->getIntValue_json(options, "percent"));
+        
+        cs::CSJsonDictionary* progressBarDic = DICTOOL->getSubDictionary_json(options, "progressBarData");
+        int progressBarType = DICTOOL->getIntValue_json(progressBarDic, "resourceType");
+        switch (progressBarType)
+        {
+            case 0:
+            {
+                std::string tp_b = m_strFilePath;
+                const char* imageFileName = DICTOOL->getStringValue_json(progressBarDic, "path");
+                const char* imageFileName_tp = (imageFileName && (strcmp(imageFileName, "") != 0))?tp_b.append(imageFileName).c_str():NULL;
+                slider->loadProgressBarTexture(imageFileName_tp);
+                break;
+            }
+            case 1:
+            {
+                const char* imageFileName = DICTOOL->getStringValue_json(progressBarDic, "path");
+                slider->loadProgressBarTexture(imageFileName,UI_TEX_TYPE_PLIST);
+                break;
+            }
+            default:
+                break;
+        }
+        setColorPropsForWidgetFromJsonDictionary(widget,options);
+    }
+}
+
+void CCSGUIReader::setPropsForTextAreaFromJsonDictionary(UIWidget*widget,cs::CSJsonDictionary* options)
+{
+    setPropsForWidgetFromJsonDictionary(widget, options);
+    UITextArea* textArea = (UITextArea*)widget;
+    textArea->setText(DICTOOL->getStringValue_json(options, "text"));
+    bool fs = DICTOOL->checkObjectExist_json(options, "fontSize");
+    if (fs)
+    {
+        textArea->setFontSize(DICTOOL->getIntValue_json(options, "fontSize"));
+    }
+    int cr = DICTOOL->getIntValue_json(options, "colorR");
+    int cg = DICTOOL->getIntValue_json(options, "colorG");
+    int cb = DICTOOL->getIntValue_json(options, "colorB");
+    textArea->setColor(ccc3(cr, cg, cb));
+    textArea->setFontName(DICTOOL->getStringValue_json(options, "fontName"));
+    bool aw = DICTOOL->checkObjectExist_json(options, "areaWidth");
+    bool ah = DICTOOL->checkObjectExist_json(options, "areaHeight");
+    if (aw && ah)
+    {
+        CCSize size = CCSize(DICTOOL->getFloatValue_json(options, "areaWidth"),DICTOOL->getFloatValue_json(options,"areaHeight"));
+        textArea->setTextAreaSize(size);
+    }
+    bool ha = DICTOOL->checkObjectExist_json(options, "hAlignment");
+    if (ha)
+    {
+        textArea->setTextHorizontalAlignment((CCTextAlignment)DICTOOL->getIntValue_json(options, "hAlignment"));
+    }
+    bool va = DICTOOL->checkObjectExist_json(options, "vAlignment");
+    if (va)
+    {
+        textArea->setTextVerticalAlignment((CCVerticalTextAlignment)DICTOOL->getIntValue_json(options, "vAlignment"));
+    }
+    setColorPropsForWidgetFromJsonDictionary(widget,options);
+}
+
+void CCSGUIReader::setPropsForTextButtonFromJsonDictionary(UIWidget*widget,cs::CSJsonDictionary* options)
+{
+    setPropsForButtonFromJsonDictionary(widget, options);
+    
+    
+    UITextButton* textButton = (UITextButton*)widget;
+    textButton->setTitleText(DICTOOL->getStringValue_json(options, "text"));
+    bool cr = DICTOOL->checkObjectExist_json(options, "textColorR");
+    bool cg = DICTOOL->checkObjectExist_json(options, "textColorG");
+    bool cb = DICTOOL->checkObjectExist_json(options, "textColorB");
+    int cri = cr?DICTOOL->getIntValue_json(options, "textColorR"):255;
+    int cgi = cg?DICTOOL->getIntValue_json(options, "textColorG"):255;
+    int cbi = cb?DICTOOL->getIntValue_json(options, "textColorB"):255;
+    textButton->setTitleColor(ccc3(cri,cgi,cbi));
+    bool fs = DICTOOL->checkObjectExist_json(options, "fontSize");
+    if (fs)
+    {
+        textButton->setTitleFontSize(DICTOOL->getIntValue_json(options, "fontSize"));
+    }
+    bool fn = DICTOOL->checkObjectExist_json(options, "fontName");
+    if (fn)
+    {
+        textButton->setTitleFontName(DICTOOL->getStringValue_json(options, "fontName"));
+    }
+    setColorPropsForWidgetFromJsonDictionary(widget,options);
+}
+
+void CCSGUIReader::setPropsForTextFieldFromJsonDictionary(UIWidget*widget,cs::CSJsonDictionary* options)
+{
+    setPropsForWidgetFromJsonDictionary(widget, options);
+    UITextField* textField = (UITextField*)widget;
+    bool ph = DICTOOL->checkObjectExist_json(options, "placeHolder");
+    if (ph)
+    {
+        textField->setPlaceHolder(DICTOOL->getStringValue_json(options, "placeHolder"));
+    }
+    textField->setText(DICTOOL->getStringValue_json(options, "text"));
+    bool fs = DICTOOL->checkObjectExist_json(options, "fontSize");
+    if (fs)
+    {
+        textField->setFontSize(DICTOOL->getIntValue_json(options, "fontSize"));
+    }
+    bool fn = DICTOOL->checkObjectExist_json(options, "fontName");
+    if (fn)
+    {
+        textField->setFontName(DICTOOL->getStringValue_json(options, "fontName"));
+    }
+    bool tsw = DICTOOL->checkObjectExist_json(options, "touchSizeWidth");
+    bool tsh = DICTOOL->checkObjectExist_json(options, "touchSizeHeight");
+    if (tsw && tsh)
+    {
+        textField->setTouchSize(CCSizeMake(DICTOOL->getFloatValue_json(options, "touchSizeWidth"), DICTOOL->getFloatValue_json(options,"touchSizeHeight")));
+    }
+    
+    float dw = DICTOOL->getFloatValue_json(options, "width");
+    float dh = DICTOOL->getFloatValue_json(options, "height");
+    if (dw > 0.0f || dh > 0.0f)
+    {
+        //textField->setSize(CCSizeMake(dw, dh));
+    }
+	bool maxLengthEnable = DICTOOL->getBooleanValue_json(options, "maxLengthEnable");
+	textField->setMaxLengthEnable(maxLengthEnable);
+
+	if (maxLengthEnable)
+	{
+		int maxLength = DICTOOL->getIntValue_json(options, "maxLength");
+		textField->setMaxLength(maxLength);
+	}
+    bool passwordEnable = DICTOOL->getBooleanValue_json(options, "passwordEnable");
+    textField->setPasswordEnable(passwordEnable);
+    if (passwordEnable)
+    {
+        textField->setPasswordStyleText(DICTOOL->getStringValue_json(options, "passwordStyleText"));
+    }
+    setColorPropsForWidgetFromJsonDictionary(widget,options);
+}
+
+void CCSGUIReader::setPropsForLoadingBarFromJsonDictionary(UIWidget *widget, cs::CSJsonDictionary *options)
+{
+    if (m_bOlderVersion)
+    {
+        setPropsForWidgetFromJsonDictionary(widget, options);
+        UILoadingBar* loadingBar = (UILoadingBar*)widget;
+        bool useMergedTexture = DICTOOL->getBooleanValue_json(options, "useMergedTexture");
+        std::string tp_b = m_strFilePath;
+        const char*imageFileName =  DICTOOL->getStringValue_json(options, "texture");
+        const char* imageFileName_tp = (imageFileName && (strcmp(imageFileName, "") != 0))?tp_b.append(imageFileName).c_str():NULL;
+        if (useMergedTexture)
+        {
+            loadingBar->loadTexture(imageFileName,UI_TEX_TYPE_PLIST);
+        }
+        else
+        {
+            loadingBar->loadTexture(imageFileName_tp);
+        }
+        loadingBar->setDirection(LoadingBarType(DICTOOL->getIntValue_json(options, "direction")));
+        loadingBar->setPercent(DICTOOL->getIntValue_json(options, "percent"));
+        setColorPropsForWidgetFromJsonDictionary(widget,options);
+    }
+    else
+    {
+        setPropsForWidgetFromJsonDictionary(widget, options);
+        UILoadingBar* loadingBar = (UILoadingBar*)widget;
+        
+        cs::CSJsonDictionary* imageFileNameDic = DICTOOL->getSubDictionary_json(options, "textureData");
+        int imageFileNameType = DICTOOL->getIntValue_json(imageFileNameDic, "resourceType");
+        switch (imageFileNameType)
+        {
+            case 0:
+            {
+                std::string tp_i = m_strFilePath;
+                const char* imageFileName = DICTOOL->getStringValue_json(imageFileNameDic, "path");
+                const char* imageFileName_tp = NULL;
+                if (imageFileName && (strcmp(imageFileName, "") != 0))
+                {
+                    imageFileName_tp = tp_i.append(imageFileName).c_str();
+                    loadingBar->loadTexture(imageFileName_tp);
+                }
+                break;
+            }
+            case 1:
+            {
+                const char* imageFileName = DICTOOL->getStringValue_json(imageFileNameDic, "path");
+                loadingBar->loadTexture(imageFileName,UI_TEX_TYPE_PLIST);
+                break;
+            }
+            default:
+                break;
+        }
+		CC_SAFE_DELETE(imageFileNameDic);
+        
+        /* gui mark add load bar scale9 parse */
+        bool scale9Enable = DICTOOL->getBooleanValue_json(options, "scale9Enable");
+        loadingBar->setScale9Enabled(scale9Enable);
+        
+        if (scale9Enable)
+        {
+            float cx = DICTOOL->getFloatValue_json(options, "capInsetsX");
+            float cy = DICTOOL->getFloatValue_json(options, "capInsetsY");
+            float cw = DICTOOL->getFloatValue_json(options, "capInsetsWidth");
+            float ch = DICTOOL->getFloatValue_json(options, "capInsetsHeight");
+            
+            loadingBar->setCapInsets(CCRectMake(cx, cy, cw, ch));
+            
+            float width = DICTOOL->getFloatValue_json(options, "width");
+            float height = DICTOOL->getFloatValue_json(options, "height");
+            loadingBar->setSize(CCSizeMake(width, height));
+        }
+        /**/
+
+        loadingBar->setDirection(LoadingBarType(DICTOOL->getIntValue_json(options, "direction")));
+        loadingBar->setPercent(DICTOOL->getIntValue_json(options, "percent"));
+        setColorPropsForWidgetFromJsonDictionary(widget,options);
+    }
+}
+
+void CCSGUIReader::setPropsForListViewFromJsonDictionary(UIWidget *widget, cs::CSJsonDictionary *options)
+{
+    setPropsForScrollViewFromJsonDictionary(widget, options);
+}
+
+void CCSGUIReader::setPropsForPageViewFromJsonDictionary(UIWidget*widget,cs::CSJsonDictionary* options)
+{
+    setPropsForPanelFromJsonDictionary(widget, options);
+    setColorPropsForWidgetFromJsonDictionary(widget,options);
+}
+
+void CCSGUIReader::setPropsForLabelBMFontFromJsonDictionary(UIWidget *widget, cs::CSJsonDictionary *options)
+{
+    if (m_bOlderVersion)
+    {
+        setPropsForWidgetFromJsonDictionary(widget, options);
+        
+        UILabelBMFont* labelBMFont = (UILabelBMFont*)widget;
+        
+        std::string tp_c = m_strFilePath;
+        const char* cmf_tp = NULL;
+        const char* cmft = DICTOOL->getStringValue_json(options, "fileName");
+        cmf_tp = tp_c.append(cmft).c_str();
+        
+        labelBMFont->setFntFile(cmf_tp);
+        
+        const char* text = DICTOOL->getStringValue_json(options, "text");
+        labelBMFont->setText(text);
+        
+        setColorPropsForWidgetFromJsonDictionary(widget,options);
+    }
+    else
+    {
+        setPropsForWidgetFromJsonDictionary(widget, options);
+        
+        UILabelBMFont* labelBMFont = (UILabelBMFont*)widget;
+        
+        cs::CSJsonDictionary* cmftDic = DICTOOL->getSubDictionary_json(options, "fileNameData");
+        int cmfType = DICTOOL->getIntValue_json(cmftDic, "resourceType");
+        switch (cmfType)
+        {
+            case 0:
+            {
+                std::string tp_c = m_strFilePath;
+                const char* cmfPath = DICTOOL->getStringValue_json(cmftDic, "path");
+                const char* cmf_tp = tp_c.append(cmfPath).c_str();
+                labelBMFont->setFntFile(cmf_tp);
+                break;
+            }
+            case 1:
+                CCLOG("Wrong res type of LabelAtlas!");
+                break;
+            default:
+                break;
+        }
+        CC_SAFE_DELETE(cmftDic);
+
+        const char* text = DICTOOL->getStringValue_json(options, "text");
+        labelBMFont->setText(text);
+        
+        setColorPropsForWidgetFromJsonDictionary(widget,options);
+    }
+}
+
+void CCSGUIReader::setPropsForDragPanelFromJsonDictionary(UIWidget *widget, cs::CSJsonDictionary *options)
+{
+    setPropsForPanelFromJsonDictionary(widget, options);
+    
+    UIDragPanel* dragPanel = (UIDragPanel*)widget;
+    
+    bool bounceEnable = DICTOOL->getBooleanValue_json(options, "bounceEnable");
+    dragPanel->setBounceEnabled(bounceEnable);
+    
+    float innerWidth = DICTOOL->getFloatValue_json(options, "innerWidth");
+    float innerHeight = DICTOOL->getFloatValue_json(options, "innerHeight");
+    dragPanel->setInnerContainerSize(CCSizeMake(innerWidth, innerHeight));
+    
+    setColorPropsForWidgetFromJsonDictionary(widget, options);
+}
+
 NS_CC_EXT_END