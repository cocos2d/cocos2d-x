--- conflicted
+++ resolved
@@ -1,362 +1,185 @@
-<<<<<<< HEAD
-/****************************************************************************
-Copyright (c) 2013 cocos2d-x.org
-
-http://www.cocos2d-x.org
-
-Permission is hereby granted, free of charge, to any person obtaining a copy
-of this software and associated documentation files (the "Software"), to deal
-in the Software without restriction, including without limitation the rights
-to use, copy, modify, merge, publish, distribute, sublicense, and/or sell
-copies of the Software, and to permit persons to whom the Software is
-furnished to do so, subject to the following conditions:
-
-The above copyright notice and this permission notice shall be included in
-all copies or substantial portions of the Software.
-
-THE SOFTWARE IS PROVIDED "AS IS", WITHOUT WARRANTY OF ANY KIND, EXPRESS OR
-IMPLIED, INCLUDING BUT NOT LIMITED TO THE WARRANTIES OF MERCHANTABILITY,
-FITNESS FOR A PARTICULAR PURPOSE AND NONINFRINGEMENT. IN NO EVENT SHALL THE
-AUTHORS OR COPYRIGHT HOLDERS BE LIABLE FOR ANY CLAIM, DAMAGES OR OTHER
-LIABILITY, WHETHER IN AN ACTION OF CONTRACT, TORT OR OTHERWISE, ARISING FROM,
-OUT OF OR IN CONNECTION WITH THE SOFTWARE OR THE USE OR OTHER DEALINGS IN
-THE SOFTWARE.
-****************************************************************************/
-
-#include "CCComAttribute.h"
-
-NS_CC_EXT_BEGIN
-
-IMPLEMENT_CLASS_COMPONENT_INFO(CCComAttribute)
-CCComAttribute::CCComAttribute(void)
-: m_pDict(NULL)
-{
-    m_strName = "CCComAttribute";
-}
-
-CCComAttribute::~CCComAttribute(void)
-{
-    CC_SAFE_RELEASE(m_pDict);
-}
-
-bool CCComAttribute::init()
-{
-    m_pDict = CCDictionary::create();
-	m_pDict->retain();
-    return true;
-}
-
-void CCComAttribute::setInt(const char *key, int value)
-{
-    m_pDict->setObject(CCInteger::create(value), key);
-}
-
-void CCComAttribute::setFloat(const char *key, float value)
-{
-    m_pDict->setObject(CCFloat::create(value), key);
-}
-
-void CCComAttribute::setBool(const char *key, bool value)
-{
-    m_pDict->setObject(CCBool::create(value), key);
-}
-
-void CCComAttribute::setCString(const char *key, const char *value)
-{
-    m_pDict->setObject(CCString::create(value), key);
-}
-
-
-int CCComAttribute::getInt(const char *key, int def) const
-{
-    CCObject *ret = m_pDict->objectForKey(key);
-	if(ret)
-    {
-		
-		if( CCInteger *obj=dynamic_cast<CCInteger*>(ret) )
-			return obj->getValue();
-	}
-    return def;
-}
-
-float CCComAttribute::getFloat(const char *key, float def) const
-{
-    CCObject *ret = m_pDict->objectForKey(key);
-	if(ret)
-    {
-		
-		if( CCFloat *obj=dynamic_cast<CCFloat*>(ret) )
-			return obj->getValue();
-	}
-    return def;
-}
-
-bool CCComAttribute::getBool(const char *key, bool def) const
-{
-    CCObject *ret = m_pDict->objectForKey(key);
-	if(ret) {
-		
-		if( CCBool *obj = dynamic_cast<CCBool*>(ret) )
-			return obj->getValue();
-	}
-    return def;
-}
-
-const char* CCComAttribute::getCString(const char *key, const char *def) const
-{
-   CCObject *ret = m_pDict->objectForKey(key);
-	if(ret) {
-		
-		if( CCString *obj = dynamic_cast<CCString*>(ret) )
-			return obj->getCString();
-	}
-    return def;
-}
-
-CCComAttribute* CCComAttribute::create(void)
-{
-    CCComAttribute * pRet = new CCComAttribute();
-    if (pRet && pRet->init())
-    {
-        pRet->autorelease();
-    }
-    else
-    {
-        CC_SAFE_DELETE(pRet);
-    }
-    return pRet;
-}
-
-void CCComAttribute::setFile(const std::string &jsonName)
-{
-	m_strJsonFile = jsonName;
-}
-std::string CCComAttribute::getFile() const
-{
-	return m_strJsonFile;
-}
-
-bool CCComAttribute::serialize(void* r)
-{
-	bool bRet = false;
-	do 
-	{
-		CC_BREAK_IF(r == NULL);
-		rapidjson::Value *v = (rapidjson::Value *)r;
-		const char *pClassName = DICTOOL->getStringValue_json(*v, "classname");
-		CC_BREAK_IF(pClassName == NULL);
-		const char *pComName = DICTOOL->getStringValue_json(*v, "name");
-		if (pComName != NULL)
-		{
-			setName(pComName);
-		}
-		else
-		{
-			setName(pClassName);
-		}
-		const rapidjson::Value &fileData = DICTOOL->getSubDictionary_json(*v, "fileData");
-		CC_BREAK_IF(!DICTOOL->checkObjectExist_json(fileData));
-		int nResType = nResType = DICTOOL->getIntValue_json(fileData, "resourceType", -1);
-		CC_BREAK_IF(nResType != 0);
-		const char *pFile = DICTOOL->getStringValue_json(fileData, "path");
-		CC_BREAK_IF(pFile == NULL);
-		std::string strFilePath;
-		if (pFile != NULL)
-		{
-			strFilePath.assign(cocos2d::CCFileUtils::sharedFileUtils()->fullPathForFilename(pFile));
-		}
-		setFile(strFilePath);
-		bRet = true;
-	} while (0);
-
-	return bRet;
-}
-
-NS_CC_EXT_END
-=======
-/****************************************************************************
-Copyright (c) 2013 cocos2d-x.org
-
-http://www.cocos2d-x.org
-
-Permission is hereby granted, free of charge, to any person obtaining a copy
-of this software and associated documentation files (the "Software"), to deal
-in the Software without restriction, including without limitation the rights
-to use, copy, modify, merge, publish, distribute, sublicense, and/or sell
-copies of the Software, and to permit persons to whom the Software is
-furnished to do so, subject to the following conditions:
-
-The above copyright notice and this permission notice shall be included in
-all copies or substantial portions of the Software.
-
-THE SOFTWARE IS PROVIDED "AS IS", WITHOUT WARRANTY OF ANY KIND, EXPRESS OR
-IMPLIED, INCLUDING BUT NOT LIMITED TO THE WARRANTIES OF MERCHANTABILITY,
-FITNESS FOR A PARTICULAR PURPOSE AND NONINFRINGEMENT. IN NO EVENT SHALL THE
-AUTHORS OR COPYRIGHT HOLDERS BE LIABLE FOR ANY CLAIM, DAMAGES OR OTHER
-LIABILITY, WHETHER IN AN ACTION OF CONTRACT, TORT OR OTHERWISE, ARISING FROM,
-OUT OF OR IN CONNECTION WITH THE SOFTWARE OR THE USE OR OTHER DEALINGS IN
-THE SOFTWARE.
-****************************************************************************/
-
-#include "CCComAttribute.h"
-#include "cocos2d.h"
-#include "../Json/rapidjson/prettywriter.h"
-#include "../Json/rapidjson/filestream.h"
-#include "../Json/rapidjson/stringbuffer.h"
-
-NS_CC_EXT_BEGIN
-
-CCComAttribute::CCComAttribute(void)
-: _dict(NULL)
-{
-    m_strName = "CCComAttribute";
-}
-
-CCComAttribute::~CCComAttribute(void)
-{
-    CC_SAFE_RELEASE(_dict);
-}
-
-bool CCComAttribute::init()
-{
-    _dict = CCDictionary::create();
-	_dict->retain();
-    return true;
-}
-
-void CCComAttribute::setInt(const char *key, int value)
-{
-    _dict->setObject(CCInteger::create(value), key);
-}
-
-void CCComAttribute::setFloat(const char *key, float value)
-{
-    _dict->setObject(CCFloat::create(value), key);
-}
-
-void CCComAttribute::setBool(const char *key, bool value)
-{
-    _dict->setObject(CCBool::create(value), key);
-}
-
-void CCComAttribute::setCString(const char *key, const char *value)
-{
-    _dict->setObject(CCString::create(value), key);
-}
-
-int CCComAttribute::getInt(const char *key, int def) const
-{
-    CCObject *ret = _dict->objectForKey(key);
-	if(ret != NULL)
-    {
-		if( CCInteger *obj=dynamic_cast<CCInteger*>(ret) )
-        {
-			return obj->getValue();
-        }
-	}
-    else
-    {
-        if (DICTOOL->checkObjectExist_json(_doc, key))
-        {
-            return DICTOOL->getIntValue_json(_doc, key);
-        }
-    }
-    return def;
-}
-
-float CCComAttribute::getFloat(const char *key, float def) const
-{
-    CCObject *ret = _dict->objectForKey(key);
-	if(ret != NULL)
-    {
-		
-		if( CCFloat *obj=dynamic_cast<CCFloat*>(ret) )
-        {
-			return obj->getValue();
-        }
-	}
-    else
-    {
-        if (DICTOOL->checkObjectExist_json(_doc, key))
-        {
-            return DICTOOL->getFloatValue_json(_doc, key);
-        }
-    }
-    return def;
-}
-
-bool CCComAttribute::getBool(const char *key, bool def) const
-{
-    CCObject *ret = _dict->objectForKey(key);
-	if(ret != NULL)
-    {
-		if( CCBool *obj = dynamic_cast<CCBool*>(ret) )
-        {
-			return obj->getValue();
-        }
-	}
-    else
-    {
-        if (DICTOOL->checkObjectExist_json(_doc, key))
-        {
-            return DICTOOL->getBooleanValue_json(_doc, key);
-        }
-    }
-    return def;
-}
-
-const char* CCComAttribute::getCString(const char *key, const char *def) const
-{
-    CCObject *ret = _dict->objectForKey(key);
-    if (ret != NULL)
-    {
-        if( CCString *obj = dynamic_cast<CCString*>(ret) )
-        {
-			return obj->getCString();
-        }
-    }
-    else
-    {
-        if (DICTOOL->checkObjectExist_json(_doc, key))
-        {
-            return DICTOOL->getStringValue_json(_doc, key);
-        }
-    }
-    return def;
-}
-
-CCComAttribute* CCComAttribute::create(void)
-{
-    CCComAttribute * pRet = new CCComAttribute();
-    if (pRet && pRet->init())
-    {
-        pRet->autorelease();
-    }
-    else
-    {
-        CC_SAFE_DELETE(pRet);
-    }
-    return pRet;
-}
-
-bool CCComAttribute::parse(const std::string &jsonPath)
-{
-    bool bRet = false;
-    unsigned long size = 0;
-    unsigned char *pBytes = NULL;
-    do {
-          pBytes = cocos2d::CCFileUtils::sharedFileUtils()->getFileData(jsonPath.c_str(), "r", &size);
-          CC_BREAK_IF(pBytes == NULL || strcmp((char*)pBytes, "") == 0);
-          CCData *data = new CCData(pBytes, size);
-          std::string load_str = std::string((const char *)data->getBytes(), data->getSize() );
-          CC_SAFE_DELETE(data);
-          CC_SAFE_DELETE_ARRAY(pBytes);
-          _doc.Parse<0>(load_str.c_str());
-          CC_BREAK_IF(_doc.HasParseError());
-          bRet = true;
-        } while (0);
-    return bRet;
-}
-
-NS_CC_EXT_END
->>>>>>> 8cf09dfb
+/****************************************************************************
+Copyright (c) 2013 cocos2d-x.org
+
+http://www.cocos2d-x.org
+
+Permission is hereby granted, free of charge, to any person obtaining a copy
+of this software and associated documentation files (the "Software"), to deal
+in the Software without restriction, including without limitation the rights
+to use, copy, modify, merge, publish, distribute, sublicense, and/or sell
+copies of the Software, and to permit persons to whom the Software is
+furnished to do so, subject to the following conditions:
+
+The above copyright notice and this permission notice shall be included in
+all copies or substantial portions of the Software.
+
+THE SOFTWARE IS PROVIDED "AS IS", WITHOUT WARRANTY OF ANY KIND, EXPRESS OR
+IMPLIED, INCLUDING BUT NOT LIMITED TO THE WARRANTIES OF MERCHANTABILITY,
+FITNESS FOR A PARTICULAR PURPOSE AND NONINFRINGEMENT. IN NO EVENT SHALL THE
+AUTHORS OR COPYRIGHT HOLDERS BE LIABLE FOR ANY CLAIM, DAMAGES OR OTHER
+LIABILITY, WHETHER IN AN ACTION OF CONTRACT, TORT OR OTHERWISE, ARISING FROM,
+OUT OF OR IN CONNECTION WITH THE SOFTWARE OR THE USE OR OTHER DEALINGS IN
+THE SOFTWARE.
+****************************************************************************/
+
+#include "CCComAttribute.h"
+#include "cocos2d.h"
+#include "../Json/rapidjson/prettywriter.h"
+#include "../Json/rapidjson/filestream.h"
+#include "../Json/rapidjson/stringbuffer.h"
+
+NS_CC_EXT_BEGIN
+
+CCComAttribute::CCComAttribute(void)
+: _dict(NULL)
+{
+    m_strName = "CCComAttribute";
+}
+
+CCComAttribute::~CCComAttribute(void)
+{
+    CC_SAFE_RELEASE(_dict);
+}
+
+bool CCComAttribute::init()
+{
+    _dict = CCDictionary::create();
+	_dict->retain();
+    return true;
+}
+
+void CCComAttribute::setInt(const char *key, int value)
+{
+    _dict->setObject(CCInteger::create(value), key);
+}
+
+void CCComAttribute::setFloat(const char *key, float value)
+{
+    _dict->setObject(CCFloat::create(value), key);
+}
+
+void CCComAttribute::setBool(const char *key, bool value)
+{
+    _dict->setObject(CCBool::create(value), key);
+}
+
+void CCComAttribute::setCString(const char *key, const char *value)
+{
+    _dict->setObject(CCString::create(value), key);
+}
+
+int CCComAttribute::getInt(const char *key, int def) const
+{
+    CCObject *ret = _dict->objectForKey(key);
+	if(ret != NULL)
+    {
+		if( CCInteger *obj=dynamic_cast<CCInteger*>(ret) )
+        {
+			return obj->getValue();
+        }
+	}
+    else
+    {
+        if (DICTOOL->checkObjectExist_json(_doc, key))
+        {
+            return DICTOOL->getIntValue_json(_doc, key);
+        }
+    }
+    return def;
+}
+
+float CCComAttribute::getFloat(const char *key, float def) const
+{
+    CCObject *ret = _dict->objectForKey(key);
+	if(ret != NULL)
+    {
+		
+		if( CCFloat *obj=dynamic_cast<CCFloat*>(ret) )
+        {
+			return obj->getValue();
+        }
+	}
+    else
+    {
+        if (DICTOOL->checkObjectExist_json(_doc, key))
+        {
+            return DICTOOL->getFloatValue_json(_doc, key);
+        }
+    }
+    return def;
+}
+
+bool CCComAttribute::getBool(const char *key, bool def) const
+{
+    CCObject *ret = _dict->objectForKey(key);
+	if(ret != NULL)
+    {
+		if( CCBool *obj = dynamic_cast<CCBool*>(ret) )
+        {
+			return obj->getValue();
+        }
+	}
+    else
+    {
+        if (DICTOOL->checkObjectExist_json(_doc, key))
+        {
+            return DICTOOL->getBooleanValue_json(_doc, key);
+        }
+    }
+    return def;
+}
+
+const char* CCComAttribute::getCString(const char *key, const char *def) const
+{
+    CCObject *ret = _dict->objectForKey(key);
+    if (ret != NULL)
+    {
+        if( CCString *obj = dynamic_cast<CCString*>(ret) )
+        {
+			return obj->getCString();
+        }
+    }
+    else
+    {
+        if (DICTOOL->checkObjectExist_json(_doc, key))
+        {
+            return DICTOOL->getStringValue_json(_doc, key);
+        }
+    }
+    return def;
+}
+
+CCComAttribute* CCComAttribute::create(void)
+{
+    CCComAttribute * pRet = new CCComAttribute();
+    if (pRet && pRet->init())
+    {
+        pRet->autorelease();
+    }
+    else
+    {
+        CC_SAFE_DELETE(pRet);
+    }
+    return pRet;
+}
+
+bool CCComAttribute::parse(const std::string &jsonPath)
+{
+    bool bRet = false;
+    unsigned long size = 0;
+    unsigned char *pBytes = NULL;
+    do {
+          pBytes = cocos2d::CCFileUtils::sharedFileUtils()->getFileData(jsonPath.c_str(), "r", &size);
+          CC_BREAK_IF(pBytes == NULL || strcmp((char*)pBytes, "") == 0);
+          CCData *data = new CCData(pBytes, size);
+          std::string load_str = std::string((const char *)data->getBytes(), data->getSize() );
+          CC_SAFE_DELETE(data);
+          CC_SAFE_DELETE_ARRAY(pBytes);
+          _doc.Parse<0>(load_str.c_str());
+          CC_BREAK_IF(_doc.HasParseError());
+          bRet = true;
+        } while (0);
+    return bRet;
+}
+
+NS_CC_EXT_END