--- conflicted
+++ resolved
@@ -50,12 +50,6 @@
 public:
    virtual bool init();
    static CCComAttribute* create(void);
-<<<<<<< HEAD
-   cs::CSJsonDictionary* getDict();
-
-private:
-   cs::CSJsonDictionary *m_pJsonDict;
-=======
    
    void setInt(const char *key, int value);
    void setFloat(const char *key, float value);
@@ -72,7 +66,6 @@
    void parse(const char *data);
 private:
    cocos2d::CCDictionary *_dict;
->>>>>>> 9cea4dc1
 };
 
 NS_CC_EXT_END
