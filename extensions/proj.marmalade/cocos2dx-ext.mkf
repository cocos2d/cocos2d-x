options
{
    module_path="../../cocos2dx/proj.marmalade"
    enable-exceptions
}

subprojects
{
    cocos2dx
}
includepaths
{
    .
    "../"
}

files
{
    (.)
    ["docs"]
    cocos2dx-ext_public.defines.txt

    ("../")
    "*.h"

    ["CCBReader"]
    ("../CCBReader")
    "*.h"
    "*.cpp"

    ["GUI/CCControlExtension"]
    ("../GUI/CCControlExtension")
    "*.h"
    "*.cpp"

    ["GUI/CCEditBox"]
    ("../GUI/CCEditBox")
    "CCEditBox.h"
    "CCEditBox.cpp"
<<<<<<< HEAD
    “CCEditBoxImplNone.cpp”
=======
    "CCEditBoxImplNone.cpp"
>>>>>>> c1d519aa

    ["GUI/CCScrollView"]
    ("../GUI/CCScrollView")
    "*.h"
    "*.cpp"

    ["PhysicsNodes"]
    ("../physics_nodes")
    "*.h"
    "*.cpp"

    ["spine"]
    ("../spine")
    "*.h"
    "*.cpp"
    
    ["Components"]
    ("../Components")
    "*.h"
    "*.cpp"

	["CCArmature/Animation"]
    ("../CCArmature/animation")
    "*.h"
    "*.cpp"

	["CCArmature"]
    ("../CCArmature")
    "*.h"
    "*.cpp"

	["CCArmature/Animation"]
    ("../CCArmature/animation")
    "*.h"
    "*.cpp"

	["CCArmature/Animation"]
    ("../CCArmature/animation")
    "*.h"
    "*.cpp"

	["CCArmature/Datas"]
    ("../CCArmature/datas")
    "*.h"
    "*.cpp"

	["CCArmature/Display"]
    ("../CCArmature/display")
    "*.h"
    "*.cpp"

	["CCArmature/Physics"]
    ("../CCArmature/physics")
    "*.h"
    "*.cpp"

	["CCArmature/Utils"]
    ("../CCArmature/utils")
    "*.h"
    "*.cpp"

	["CCArmature/External_tool"]
    ("../CCArmature/external_tool")
    "*.h"
    "*.cpp"

	["CCArmature/External_tool/Json"]
    ("../CCArmature/external_tool/Json")
    "*.h"
    "*.cpp"

	["CCArmature/External_tool/Json"]
    ("../CCArmature/external_tool/Json")
    "*.h"
    "*.cpp"

	["CCArmature/External_tool/Json/lib_json"]
    ("../CCArmature/external_tool/Json/lib_json")
    "*.h"
    "*.cpp"
}<|MERGE_RESOLUTION|>--- conflicted
+++ resolved
@@ -37,11 +37,7 @@
     ("../GUI/CCEditBox")
     "CCEditBox.h"
     "CCEditBox.cpp"
-<<<<<<< HEAD
-    “CCEditBoxImplNone.cpp”
-=======
     "CCEditBoxImplNone.cpp"
->>>>>>> c1d519aa
 
     ["GUI/CCScrollView"]
     ("../GUI/CCScrollView")
