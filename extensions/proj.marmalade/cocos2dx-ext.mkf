--- conflicted
+++ resolved
@@ -37,11 +37,7 @@
     ("../GUI/CCEditBox")
     "CCEditBox.h"
     "CCEditBox.cpp"
-<<<<<<< HEAD
-    “CCEditBoxImplNone.cpp”
-=======
     "CCEditBoxImplNone.cpp"
->>>>>>> bb9dc62e
 
     ["GUI/CCScrollView"]
     ("../GUI/CCScrollView")
