//
//  AppDelegate.m
//  quick-x-player
//

#import "AppController.h"

#import "CreateNewProjectDialogController.h"
#import "ProjectConfigDialogController.h"
#import "PlayerPreferencesDialogController.h"
#import "ConsoleWindowController.h"

#include "AppDelegate.h"
#include "AppControllerBridge.h"
#include "glfw3.h"
#include "glfw3native.h"

<<<<<<< HEAD
#include "native/CCNative.h"
=======
>>>>>>> c7250035

#include "cocos2d.h"
#include "native/CCNative.h"
#include "CCLuaEngine.h"
USING_NS_CC;
USING_NS_CC_EXTRA;

// player interface
#include "player_tolua.h"
#include "PlayerProtocol.h"

@implementation AppController

- (void) dealloc
{
    if (buildTask)
    {
        [buildTask interrupt];
        buildTask = nil;
    }
    [super dealloc];
}

- (void)applicationDidFinishLaunching:(NSNotification *)aNotification
{
    waitForRestart = NO;
    isAlwaysOnTop = NO;
    isMaximized = NO;
    hasPopupDialog = NO;
    debugLogFile = 0;

    buildTask = nil;
    isBuildingFinished = YES;
    
    // load QUICK_COCOS2DX_ROOT from ~/.QUICK_COCOS2DX_ROOT
    NSMutableString *path = [NSMutableString stringWithString:NSHomeDirectory()];
    [path appendString:@"/.QUICK_V3_ROOT"];
    NSError *error = nil;
    NSString *env = [NSString stringWithContentsOfFile:path
                                              encoding:NSUTF8StringEncoding
                                                 error:&error];
    if (error || env.length == 0)
    {
        [self showAlertWithoutSheet:@"Please run \"setup.app\", set quick-cocos2d-x root path." withTitle:@"quick player error"];
        [[NSApplication sharedApplication] terminate:self];
    }
    
    env = [env stringByTrimmingCharactersInSet:[NSCharacterSet newlineCharacterSet]];
    env = [NSString stringWithFormat:@"%@/quick", env];
    SimulatorConfig::sharedDefaults()->setQuickCocos2dxRootPath([env cStringUsingEncoding:NSUTF8StringEncoding]);
    
    
    [self loadLuaConfig];
    [self updateProjectConfigFromCommandLineArgs:&projectConfig];
    [self createWindowAndGLView];
    [self initUI];
    [self updateOpenRect];
    [self updateUI];
    [self loadLuaPlayerCore];
    [self startup];
}

- (BOOL) windowShouldClose:(id)sender
{
    return YES;
}

- (void) windowWillClose:(NSNotification *)notification
{
    [[NSRunningApplication currentApplication] terminate];
}

- (BOOL) applicationShouldTerminateAfterLastWindowClosed:(NSApplication*)theApplication
{
    return YES;
}

- (void) updateOpenRect
{
    NSMutableArray *recents = [NSMutableArray arrayWithArray:[[NSUserDefaults standardUserDefaults] arrayForKey:@"recents"]];
    
    NSString *welcomeTitle = [NSString stringWithFormat:@"%splayer/welcome/", SimulatorConfig::sharedDefaults()->getQuickCocos2dxRootPath().c_str()];
    
    for (NSInteger i = [recents count] - 1; i >= 0; --i)
    {
        id recentItem = [recents objectAtIndex:i];
        if (![[recentItem class] isSubclassOfClass:[NSDictionary class]])
        {
            [recents removeObjectAtIndex:i];
            continue;
        }
        
        NSString *title = [recentItem objectForKey:@"title"];
        if (!title || [title length] == 0 || [welcomeTitle compare:title] == NSOrderedSame /*|| !CCFileUtils::sharedFileUtils()->isDirectoryExist([title cStringUsingEncoding:NSUTF8StringEncoding])*/)
        {
            [recents removeObjectAtIndex:i];
        }
    }
    
    NSString *title = [NSString stringWithCString:projectConfig.getProjectDir().c_str() encoding:NSUTF8StringEncoding];
    if ([title length] > 0 && [welcomeTitle compare:title] != NSOrderedSame)
    {
        for (NSInteger i = [recents count] - 1; i >= 0; --i)
        {
            id recentItem = [recents objectAtIndex:i];
            if ([title compare:[recentItem objectForKey:@"title"]] == NSOrderedSame)
            {
                [recents removeObjectAtIndex:i];
            }
        }
        
        NSMutableArray *args = [self makeCommandLineArgsFromProjectConfig:kProjectConfigOpenRecent];
        NSDictionary *item = [NSDictionary dictionaryWithObjectsAndKeys:title, @"title", args, @"args", nil];
        [recents insertObject:item atIndex:0];
    }
    [[NSUserDefaults standardUserDefaults] setObject:recents forKey:@"recents"];
}

- (void) initUI
{
    NSMenu *submenu = [[[window menu] itemWithTitle:@"Screen"] submenu];
    
    SimulatorConfig *config = SimulatorConfig::sharedDefaults();
    int current = config->checkScreenSize(projectConfig.getFrameSize());
    for (int i = config->getScreenSizeCount() - 1; i >= 0; --i)
    {
        SimulatorScreenSize size = config->getScreenSize(i);
        NSMenuItem *item = [[[NSMenuItem alloc] initWithTitle:[NSString stringWithCString:size.title.c_str() encoding:NSUTF8StringEncoding]
                                                       action:@selector(onScreenChangeFrameSize:)
                                                keyEquivalent:@""] autorelease];
        [item setTag:i];
        
        if (i == current)
        {
            [item setState:NSOnState];
        }
        [submenu insertItem:item atIndex:0];
    }
    
    NSArray *recents = [[NSUserDefaults standardUserDefaults] arrayForKey:@"recents"];
    submenu = [[[[[window menu] itemWithTitle:@"File"] submenu] itemWithTitle:@"Open Recent"] submenu];
    for (NSInteger i = [recents count] - 1; i >= 0; --i)
    {
        NSDictionary *recentItem = [recents objectAtIndex:i];
        NSMenuItem *item = [[[NSMenuItem alloc] initWithTitle:[recentItem objectForKey:@"title"]
                                                       action:@selector(onFileOpenRecent:)
                                                keyEquivalent:@""] autorelease];
        [submenu insertItem:item atIndex:0];
    }
}

- (void) updateUI
{
    NSMenu *menuPlayer = [[[window menu] itemWithTitle:@"Player"] submenu];
    NSMenuItem *itemWriteDebugLogToFile = [menuPlayer itemWithTitle:@"Write Debug Log to File"];
    [itemWriteDebugLogToFile setState:projectConfig.isWriteDebugLogToFile() ? NSOnState : NSOffState];
    
    NSMenu *menuScreen = [[[window menu] itemWithTitle:@"Screen"] submenu];
    NSMenuItem *itemPortait = [menuScreen itemWithTitle:@"Portait"];
    NSMenuItem *itemLandscape = [menuScreen itemWithTitle:@"Landscape"];
    if (projectConfig.isLandscapeFrame())
    {
        [itemPortait setState:NSOffState];
        [itemLandscape setState:NSOnState];
    }
    else
    {
        [itemPortait setState:NSOnState];
        [itemLandscape setState:NSOffState];
    }
    
    int scale = projectConfig.getFrameScale() * 100;
    
    NSMenuItem *itemZoom100 = [menuScreen itemWithTitle:@"Actual (100%)"];
    NSMenuItem *itemZoom75 = [menuScreen itemWithTitle:@"Zoom Out (75%)"];
    NSMenuItem *itemZoom50 = [menuScreen itemWithTitle:@"Zoom Out (50%)"];
    NSMenuItem *itemZoom25 = [menuScreen itemWithTitle:@"Zoom Out (25%)"];
    [itemZoom100 setState:NSOffState];
    [itemZoom75 setState:NSOffState];
    [itemZoom50 setState:NSOffState];
    [itemZoom25 setState:NSOffState];
    if (scale == 100)
    {
        [itemZoom100 setState:NSOnState];
    }
    else if (scale == 75)
    {
        [itemZoom75 setState:NSOnState];
    }
    else if (scale == 50)
    {
        [itemZoom50 setState:NSOnState];
    }
    else if (scale == 25)
    {
        [itemZoom25 setState:NSOnState];
    }
    
    NSArray *recents = [[NSUserDefaults standardUserDefaults] arrayForKey:@"recents"];
    NSMenu *menuRecents = [[[[[window menu] itemWithTitle:@"File"] submenu] itemWithTitle:@"Open Recent"] submenu];
    while (true)
    {
        NSMenuItem *item = [menuRecents itemAtIndex:0];
        if ([item isSeparatorItem]) break;
        [menuRecents removeItemAtIndex:0];
    }
    
    for (NSInteger i = [recents count] - 1; i >= 0; --i)
    {
        NSDictionary *recentItem = [recents objectAtIndex:i];
        NSMenuItem *item = [[[NSMenuItem alloc] initWithTitle:[recentItem objectForKey:@"title"]
                                                       action:@selector(onFileOpenRecent:)
                                                keyEquivalent:@""] autorelease];
        [menuRecents insertItem:item atIndex:0];
    }
    
    [window setTitle:[NSString stringWithFormat:@"quick-x-player (%0.0f%%)", projectConfig.getFrameScale() * 100]];
}


- (void) showModelSheet
{
    hasPopupDialog = YES;
    if (app)
    {
        Director::getInstance()->pause();
        CocosDenshion::SimpleAudioEngine::getInstance()->pauseBackgroundMusic();
        CocosDenshion::SimpleAudioEngine::getInstance()->pauseAllEffects();
    }
}

- (void) stopModelSheet
{
    hasPopupDialog = NO;
    if (app)
    {
        Director::getInstance()->resume();
        CocosDenshion::SimpleAudioEngine::getInstance()->resumeBackgroundMusic();
        CocosDenshion::SimpleAudioEngine::getInstance()->resumeAllEffects();
    }
}

- (NSMutableArray*) makeCommandLineArgsFromProjectConfig
{
    return [self makeCommandLineArgsFromProjectConfig:kProjectConfigAll];
}

- (NSMutableArray*) makeCommandLineArgsFromProjectConfig:(unsigned int)mask
{
    projectConfig.setWindowOffset(Vec2(window.frame.origin.x, window.frame.origin.y));
    NSString *commandLine = [NSString stringWithCString:projectConfig.makeCommandLine(mask).c_str() encoding:NSUTF8StringEncoding];
    return [NSMutableArray arrayWithArray:[commandLine componentsSeparatedByString:@" "]];
}

- (void) updateProjectConfigFromCommandLineArgs:(ProjectConfig *)config
{
    NSArray *nsargs = [[NSProcessInfo processInfo] arguments];
    vector<string> args;
    for (int i = 0; i < [nsargs count]; ++i)
    {
        args.push_back([[nsargs objectAtIndex:i] cStringUsingEncoding:NSUTF8StringEncoding]);
    }
    config->parseCommandLine(args);
    
    if (config->getProjectDir().length() == 0)
    {
        config->resetToWelcome();
    }
}

- (void) launch:(NSArray*)args
{
    NSURL *url = [NSURL fileURLWithPath:[[NSBundle mainBundle] bundlePath]];
    NSMutableDictionary *configuration = [NSMutableDictionary dictionaryWithObject:args forKey:NSWorkspaceLaunchConfigurationArguments];
    NSError *error = [[[NSError alloc] init] autorelease];
    [[NSWorkspace sharedWorkspace] launchApplicationAtURL:url
                                                  options:NSWorkspaceLaunchNewInstance
                                            configuration:configuration error:&error];
}

- (void) relaunch:(NSArray*)args
{
    [self launch:args];
    [[NSApplication sharedApplication] terminate:self];
}

- (void) relaunch
{
    [self relaunch:[self makeCommandLineArgsFromProjectConfig]];
}

- (void) showAlertWithoutSheet:(NSString*)message withTitle:(NSString*)title
{
    NSAlert *alert = [[[NSAlert alloc] init] autorelease];
	[alert addButtonWithTitle:@"OK"];
	[alert setMessageText:message];
	[alert setInformativeText:title];
	[alert setAlertStyle:NSWarningAlertStyle];
    [alert runModal];
}

- (void) showAlert:(NSString*)message withTitle:(NSString*)title
{
    
    NSAlert *alert = [[[NSAlert alloc] init] autorelease];
	[alert addButtonWithTitle:@"OK"];
	[alert setMessageText:message];
	[alert setInformativeText:title];
	[alert setAlertStyle:NSWarningAlertStyle];
    
	[alert beginSheetModalForWindow:window
					  modalDelegate:self
					 didEndSelector:nil
						contextInfo:nil];
}

- (void) loadLuaConfig
{
    LuaEngine* pEngine = LuaEngine::getInstance();
    ScriptEngineManager::getInstance()->setScriptEngine(pEngine);
    
    tolua_player_luabinding_open(pEngine->getLuaStack()->getLuaState());
    
    NSMutableString *path = [NSMutableString stringWithString:NSHomeDirectory()];
    [path appendString:@"/"];
    
    // set user home dir
    lua_pushstring(pEngine->getLuaStack()->getLuaState(), path.UTF8String);
    lua_setglobal(pEngine->getLuaStack()->getLuaState(), "__USER_HOME__");
    
    [path appendString:@".quick_player.lua"];
    

    NSString *luaCorePath = [[NSBundle mainBundle] pathForResource:@"player" ofType:@"lua"];
    pEngine->getLuaStack()->executeScriptFile(luaCorePath.UTF8String);
    
    player::PlayerSettings &settings = player::PlayerProtocol::getInstance()->getPlayerSettings();

    projectConfig.setWindowOffset(Vec2(settings.offsetX, settings.offsetY));
    projectConfig.setFrameSize(cocos2d::Size(settings.windowWidth, settings.windowHeight));
}

#pragma mark -
#pragma mark functions

- (void) createWindowAndGLView
{
    eglView = GLView::createWithRect("quick-x-player", cocos2d::Rect(0,0,projectConfig.getFrameSize().width, projectConfig.getFrameSize().height), projectConfig.getFrameScale());
    Director::getInstance()->setOpenGLView(eglView);
    
    window = glfwGetCocoaWindow(eglView->getWindow());
//    window.delegate = self;
    [NSApp setDelegate: self];
    
    // set window parameters
    [window center];
    
    if (projectConfig.getProjectDir().length())
    {
        [self setZoom:projectConfig.getFrameScale()];
        Vec2 pos = projectConfig.getWindowOffset();
        if (pos.x != 0 && pos.y != 0)
        {
            [window setFrameOrigin:NSMakePoint(pos.x, pos.y)];
        }
    }
    
//    [window becomeFirstResponder];
//    [window makeKeyAndOrderFront:self];
//    [window setAcceptsMouseMovedEvents:NO];
}

- (void) loadLuaPlayerCore
{
    LuaEngine* pEngine = LuaEngine::getInstance();
    
    // set quick-cocos2d-x root path
    std::string quickPath = SimulatorConfig::sharedDefaults()->getQuickCocos2dxRootPath();
    lua_pushstring(pEngine->getLuaStack()->getLuaState(), quickPath.c_str());
    lua_setglobal(pEngine->getLuaStack()->getLuaState(), "__G__QUICK_PATH__");
    
    std::string command = projectConfig.makeCommandLine();
    std::vector <std::string> fields;
    player::split(fields, command, ' ');
    
    LuaValueArray array;
    for (size_t i = 0; i < fields.size(); i++)
    {
        array.push_back(LuaValue::stringValue(fields.at(i)));
    }
    pEngine->getLuaStack()->pushFunctionByName("__PLAYER_OPEN__");
    pEngine->getLuaStack()->pushLuaValue(LuaValue::stringValue(projectConfig.getProjectDir()));
    pEngine->getLuaStack()->pushLuaValueArray(array);
    pEngine->getLuaStack()->executeFunction(2);

}

- (void) startup
{
    std::string path = SimulatorConfig::sharedDefaults()->getQuickCocos2dxRootPath();
    if (path.length() <= 0)
    {
        [self showPreferences:YES];
    }
    
    const string projectDir = projectConfig.getProjectDir();
    if (projectDir.length())
    {
        FileUtils::getInstance()->setSearchRootPath(projectDir.c_str());
        if (projectConfig.isWriteDebugLogToFile())
        {
            [self writeDebugLogToFile:projectConfig.getDebugLogFilePath()];
        }
    }
    
    const string writablePath = projectConfig.getWritableRealPath();
    if (writablePath.length())
    {
        FileUtils::getInstance()->setWritablePath(writablePath.c_str());
    }
    
    if (projectConfig.isShowConsole())
    {
        [self openConsoleWindow];
    }
    
    app = new AppDelegate();
    bridge = new AppControllerBridge(self);
    
    
    EventListenerCustom *_listener = EventListenerCustom::create("WELCOME_OPEN_PROJECT_ARGS", [=](EventCustom* event){
        if (event->getDataString().length() > 0)
        {
            std::vector<std::string> args;
            player::split(args, event->getDataString(), ',');
            
            if (args.at(args.size()-1) == "-new")
            {
                ProjectConfig config;
                config.parseCommandLine(args);
                [self newPlayerWithArgs:config];
            }
            else
            {
                projectConfig.parseCommandLine(args);
                [self relaunch];
            }
        }
    });
    Director::getInstance()->getEventDispatcher()->addEventListenerWithFixedPriority(_listener, 1);
    
    EventListenerCustom *_listener2 = EventListenerCustom::create("WELCOME_OPEN_RECENT", [=](EventCustom* event){
        if (event->getDataString().length() > 0)
        {
            int index = atoi(event->getDataString().data());
            
            NSMutableArray *recents = [NSMutableArray arrayWithArray:[[NSUserDefaults standardUserDefaults] objectForKey:@"recents"]];
            if (index < recents.count)
            {
                NSDictionary *recentItem = [recents objectAtIndex:index];
                [self relaunch: [recentItem objectForKey:@"args"]];
            }
        }
    });
    Director::getInstance()->getEventDispatcher()->addEventListenerWithFixedPriority(_listener2, 1);
    
    NotificationCenter::getInstance()->addObserver(bridge, callfuncO_selector(AppControllerBridge::onWelcomeNewProject), "WELCOME_NEW_PROJECT", NULL);
    NotificationCenter::getInstance()->addObserver(bridge, callfuncO_selector(AppControllerBridge::onWelcomeOpen), "WELCOME_OPEN_PROJECT", NULL);
    NotificationCenter::getInstance()->addObserver(bridge, callfuncO_selector(AppControllerBridge::onWelcomeSamples), "WELCOME_LIST_SAMPLES", NULL);
    NotificationCenter::getInstance()->addObserver(bridge, callfuncO_selector(AppControllerBridge::onWelcomeGetStarted), "WELCOME_OPEN_DOCUMENTS", NULL);
    NotificationCenter::getInstance()->addObserver(bridge, callfuncO_selector(AppControllerBridge::onWelcomeGetCommunity), "WELCOME_OPEN_COMMUNITY", NULL);
//    NotificationCenter::getInstance()->addObserver(bridge, callfuncO_selector(AppControllerBridge::onWelcomeOpenRecent), "WELCOME_OPEN_PROJECT_ARGS", NULL);
    
    
    
    // send recent to Lua
    LuaValueArray titleArray;
    NSArray *recents = [[NSUserDefaults standardUserDefaults] arrayForKey:@"recents"];
    for (NSInteger i = 0; i < [recents count]; i++)
    {
        NSDictionary *recentItem = [recents objectAtIndex:i];
        titleArray.push_back(LuaValue::stringValue([[recentItem objectForKey:@"title"] UTF8String]));
    }
    app->setOpenRecents(titleArray);
    
    app->setProjectConfig(projectConfig);
    app->run();
//    Application::getInstance()->run();
    
    // After run, application needs to be terminated immediately.
    [NSApp terminate: self];
}

- (void) openConsoleWindow
{
    if (!consoleController)
    {
        consoleController = [[ConsoleWindowController alloc] initWithWindowNibName:@"ConsoleWindow"];
    }
    [consoleController.window orderFrontRegardless];
    
    //set console pipe
    pipe = [NSPipe pipe] ;
    pipeReadHandle = [pipe fileHandleForReading] ;
    
    int outfd = [[pipe fileHandleForWriting] fileDescriptor];
    if (dup2(outfd, fileno(stderr)) != fileno(stderr) || dup2(outfd, fileno(stdout)) != fileno(stdout))
    {
        perror("Unable to redirect output");
//        [self showAlert:@"Unable to redirect output to console!" withTitle:@"quick-x-player error"];
    }
    else
    {
        [[NSNotificationCenter defaultCenter] addObserver: self selector: @selector(handleNotification:) name: NSFileHandleReadCompletionNotification object: pipeReadHandle] ;
        [pipeReadHandle readInBackgroundAndNotify] ;
    }
}

- (bool) writeDebugLogToFile:(const string)path
{
    if (debugLogFile) return true;
    //log to file
    if(fileHandle) return true;
    NSString *fPath = [NSString stringWithCString:path.c_str() encoding:[NSString defaultCStringEncoding]];
    [[NSFileManager defaultManager] createFileAtPath:fPath contents:nil attributes:nil] ;
    fileHandle = [NSFileHandle fileHandleForWritingAtPath:fPath];
    [fileHandle retain];
    return true;
}

- (void)handleNotification:(NSNotification *)note
{
    //NSLog(@"Received notification: %@", note);
    [pipeReadHandle readInBackgroundAndNotify] ;
    NSData *data = [[note userInfo] objectForKey:NSFileHandleNotificationDataItem];
    NSString *str = [[[NSString alloc] initWithData:data encoding:NSUTF8StringEncoding] autorelease];
    
    //show log to console
    [consoleController trace:str];
    if(fileHandle!=nil){
        [fileHandle writeData:[str dataUsingEncoding:NSUTF8StringEncoding]];
    }
    
}

- (void) closeDebugLogFile
{
    if(fileHandle){
        [fileHandle closeFile];
        [fileHandle release];
        fileHandle = nil;
    }
    if (debugLogFile)
    {
        close(debugLogFile);
        debugLogFile = 0;
        NSNotificationCenter *nc = [NSNotificationCenter defaultCenter];
        [nc removeObserver:self];
    }
}

- (void) setZoom:(float)scale
{
    eglView->setFrameZoomFactor(scale);
//    Director::getInstance()->getOpenGLView()->setFrameZoomFactor(scale);
    projectConfig.setFrameScale(scale);
}

-(void) setAlwaysOnTop:(BOOL)alwaysOnTop
{
    NSMenuItem *windowMenu = [[window menu] itemWithTitle:@"Window"];
    NSMenuItem *menuItem = [[windowMenu submenu] itemWithTitle:@"Always On Top"];
    if (alwaysOnTop)
    {
        [window setLevel:NSFloatingWindowLevel];
        [menuItem setState:NSOnState];
    }
    else
    {
        [window setLevel:NSNormalWindowLevel];
        [menuItem setState:NSOffState];
    }
    isAlwaysOnTop = alwaysOnTop;
}

- (void) showPreferences:(BOOL)relaunch
{
    [self showModelSheet];
    PlayerPreferencesDialogController *controller = [[PlayerPreferencesDialogController alloc] initWithWindowNibName:@"PlayerPreferencesDialog"];
    [NSApp beginSheet:controller.window modalForWindow:window didEndBlock:^(NSInteger returnCode) {
        [self stopModelSheet];
        [controller release];
        
        NSString *path = [[NSUserDefaults standardUserDefaults] objectForKey:@"QUICK_COCOS2DX_ROOT"];
        SimulatorConfig::sharedDefaults()->setQuickCocos2dxRootPath([path cStringUsingEncoding:NSUTF8StringEncoding]);
        
        if (relaunch)
        {
            projectConfig.resetToWelcome();
            [self relaunch];
        }
    }];
}

- (void) buildAndroidInBackground:(NSString *) scriptAbsPath
{
    buildTask = [[NSTask alloc] init];
    [buildTask setLaunchPath: [NSString stringWithUTF8String:scriptAbsPath.UTF8String]];
    
    [buildTask setArguments: [NSArray array]];
    
    [buildTask launch];
    
    [buildTask waitUntilExit];

    int exitCode = [buildTask terminationStatus];
    [buildTask release];
    buildTask = nil;
    
    [self performSelectorOnMainThread:@selector(updateAlertUI:) withObject:@(exitCode) waitUntilDone:YES];
}

- (void) updateAlertUI:(NSString*) errCodeString
{
    if (!buildAlert) return;
    
    int errCode = [errCodeString intValue];
    NSString *message = (errCode == 0) ? @"Build finished, Congraturations!" : @"OPPS, please check your code or build env";
    BOOL hide = (errCode == 0) ? YES : NO;
    
    [buildAlert setMessageText:message];
    [[[buildAlert buttons] objectAtIndex:0] setTitle:@"Finish"];
    [[[buildAlert buttons] objectAtIndex:1] setHidden:hide];
}


#pragma mark -
#pragma mark interfaces

- (void) welcomeNewProject
{
    [self onFileNewProject:self];
}

- (void) welcomeOpen
{
    [self onFileOpen:self];
}

- (void) welcomeSamples
{
    string path = SimulatorConfig::sharedDefaults()->getQuickCocos2dxRootPath();
    if (path.length())
    {
        path.append("samples");
        [[NSWorkspace sharedWorkspace] openFile:[NSString stringWithCString:path.c_str() encoding:NSUTF8StringEncoding]];
    }
}

- (void) welcomeGetStarted
{
<<<<<<< HEAD
    Native::openURL("http://cn.cocos2d-x.org/tutorial/index?type=quick-cocos2d-x");
=======
    Native::openURL("http://quick.cocoachina.com/wiki/doku.php?id=zh_cn");
>>>>>>> c7250035
}

- (void) welcomeCommunity
{
    Native::openURL("http://www.cocoachina.com/bbs/thread.php?fid=56");
}

- (void) newPlayerWithArgs:(ProjectConfig&) config
{
    config.setWindowOffset(Vec2(window.frame.origin.x, window.frame.origin.y));
    NSString *commandLine = [NSString stringWithCString:config.makeCommandLine().c_str() encoding:NSUTF8StringEncoding];
    [self launch:[NSMutableArray arrayWithArray:[commandLine componentsSeparatedByString:@" "]]];
}

#pragma mark -
#pragma mark IB Actions

- (IBAction) onServicePreferences:(id)sender
{
    [self showPreferences:NO];
}

- (IBAction) onFileNewProject:(id)sender
{
//    [self showAlert:@"Coming soon :-)" withTitle:@"quick-x-player"];
    [self showModelSheet];
    CreateNewProjectDialogController *controller = [[CreateNewProjectDialogController alloc] initWithWindowNibName:@"CreateNewProjectDialog"];
    [NSApp beginSheet:controller.window modalForWindow:window didEndBlock:^(NSInteger returnCode) {
        [self stopModelSheet];
        [controller release];
    }];
}

- (IBAction) onFileNewPlayer:(id)sender
{
    NSMutableArray *args = [self makeCommandLineArgsFromProjectConfig];
    [args removeLastObject];
    [args removeLastObject];
    [self launch:args];
}

- (IBAction) onFileOpen:(id)sender
{
    [self showModelSheet];
    ProjectConfigDialogController *controller = [[ProjectConfigDialogController alloc] initWithWindowNibName:@"ProjectConfigDialog"];
    ProjectConfig newConfig;
    if (!projectConfig.isWelcome())
    {
        newConfig = projectConfig;
    }
    [controller setProjectConfig:newConfig];
    [NSApp beginSheet:controller.window modalForWindow:window didEndBlock:^(NSInteger returnCode) {
        [self stopModelSheet];
        if (returnCode == NSRunStoppedResponse)
        {
            projectConfig = controller.projectConfig;
            [self relaunch];
        }
        [controller release];
    }];
}

- (IBAction) onFileOpenRecent:(id)sender
{
    NSArray *recents = [[NSUserDefaults standardUserDefaults] objectForKey:@"recents"];
    NSDictionary *recentItem = nil;
    NSString *title = [sender title];
    for (NSInteger i = [recents count] - 1; i >= 0; --i)
    {
        recentItem = [recents objectAtIndex:i];
        if ([title compare:[recentItem objectForKey:@"title"]] == NSOrderedSame)
        {
            [self relaunch:[recentItem objectForKey:@"args"]];
            break;
        }
    }
}

- (IBAction) onFileOpenRecentClearMenu:(id)sender
{
    [[NSUserDefaults standardUserDefaults] setObject:[NSArray array] forKey:@"recents"];
    LuaEngine::getInstance()->getLuaStack()->executeString("cc.player.clearMenu()");
    [self updateUI];
}

- (IBAction) onFileWelcome:(id)sender
{
    projectConfig.resetToWelcome();
    [self relaunch];
}

- (IBAction) onFileClose:(id)sender
{
    [[NSApplication sharedApplication] terminate:self];
}

- (IBAction) onPlayerWriteDebugLogToFile:(id)sender
{
    bool isWrite = projectConfig.isWriteDebugLogToFile();
    if (!isWrite)
    {
        if ([self writeDebugLogToFile:projectConfig.getDebugLogFilePath()])
        {
            projectConfig.setWriteDebugLogToFile(true);
            [(NSMenuItem*)sender setState:NSOnState];
        }
    }
    else
    {
        projectConfig.setWriteDebugLogToFile(false);
        [self closeDebugLogFile];
        [(NSMenuItem*)sender setState:NSOffState];
    }
}

- (IBAction) onPlayerOpenDebugLog:(id)sender
{
    const string path = projectConfig.getDebugLogFilePath();
    [[NSWorkspace sharedWorkspace] openFile:[NSString stringWithCString:path.c_str() encoding:NSUTF8StringEncoding]];
}

- (IBAction) onPlayerRelaunch:(id)sender
{
    [self relaunch];
}

- (IBAction) onPlayerShowProjectSandbox:(id)sender
{
    [[NSWorkspace sharedWorkspace] openFile:[NSString stringWithCString:CCFileUtils::sharedFileUtils()->getWritablePath().c_str() encoding:NSUTF8StringEncoding]];
}

- (IBAction) onPlayerShowProjectFiles:(id)sender
{
    [[NSWorkspace sharedWorkspace] openFile:[NSString stringWithCString:projectConfig.getProjectDir().c_str() encoding:NSUTF8StringEncoding]];
}

- (IBAction) onScreenChangeFrameSize:(id)sender
{
    NSInteger i = [sender tag];
    if (i >= 0 && i < SimulatorConfig::sharedDefaults()->getScreenSizeCount())
    {
        SimulatorScreenSize size = SimulatorConfig::sharedDefaults()->getScreenSize((int)i);
        projectConfig.setFrameSize(projectConfig.isLandscapeFrame() ? CCSize(size.height, size.width) : CCSize(size.width, size.height));
        projectConfig.setFrameScale(1.0f);
        [self relaunch];
    }
}

- (IBAction) onScreenPortait:(id)sender
{
    if ([sender state] == NSOnState) return;
    [sender setState:NSOnState];
    [[[[[window menu] itemWithTitle:@"Screen"] submenu] itemWithTitle:@"Landscape"] setState:NSOffState];
    projectConfig.changeFrameOrientationToPortait();
    [self relaunch];
}

- (IBAction) onScreenLandscape:(id)sender
{
    if ([sender state] == NSOnState) return;
    [sender setState:NSOnState];
    [[[[[window menu] itemWithTitle:@"Screen"] submenu] itemWithTitle:@"Portait"] setState:NSOffState];
    projectConfig.changeFrameOrientationToLandscape();
    [self relaunch];
}

- (IBAction) onScreenZoomOut:(id)sender
{
    if ([sender state] == NSOnState) return;
    float scale = (float)[sender tag] / 100.0f;
    [self setZoom:scale];
    [self updateView];
    [self updateUI];
    [self updateOpenRect];

}

- (void) updateView
{
    auto policy = eglView->getResolutionPolicy();
    auto designSize = eglView->getDesignResolutionSize();
    
    cocos2d::Size frameSize = projectConfig.getFrameSize();
    eglView->setFrameSize(frameSize.width, frameSize.height);
    
    eglView->setDesignResolutionSize(designSize.width, designSize.height, policy);
}

-(IBAction) onWindowAlwaysOnTop:(id)sender
{
    [self setAlwaysOnTop:!isAlwaysOnTop];
}

-(IBAction)fileBuildAndroid:(id)sender
{
    if (!isBuildingFinished) return;
        
    if (projectConfig.isWelcome())
    {
        [self showAlert:@"Welcome app is not for android" withTitle:@""];
    }
    else
    {
        std::string scriptPath = projectConfig.getProjectDir() + "proj.android/build_native.sh";
        if (!FileUtils::getInstance()->isFileExist(scriptPath))
        {
            [self showAlert:[NSString stringWithFormat:@"%s isn't exist", scriptPath.c_str()] withTitle:@""];
        }
        else
        {
            isBuildingFinished = NO;
            NSString *tmpPath = [NSString stringWithUTF8String:scriptPath.c_str()];
            
            [self performSelectorInBackground:@selector(buildAndroidInBackground:)
                                   withObject:tmpPath];
            
            
            
            NSAlert *alert = [[[NSAlert alloc] init] autorelease];
            [alert addButtonWithTitle:@"Cancel"];
            [[alert addButtonWithTitle:@"How to setup android ENV"] setHidden:YES];
            [alert setMessageText:@"Building android target, view log console :-)"];
            [alert setAlertStyle:NSWarningAlertStyle];

            buildAlert = alert;
            [alert beginSheetModalForWindow:window
                          completionHandler:^(NSModalResponse returnCode) {
                              
                              isBuildingFinished = YES;
                              if (returnCode == NSAlertFirstButtonReturn)
                              {
                                  if (buildTask && [buildTask isRunning])
                                  {
                                      [NSObject cancelPreviousPerformRequestsWithTarget:self];
                                      [buildTask interrupt];
                                  }
                              }
                              else if (returnCode == NSAlertSecondButtonReturn)
                              {
                                  Native::openURL("http://quick.cocos.org/?p=415");
                              }
                          }];
        }
    }
}

- (BOOL)validateUserInterfaceItem:(id<NSValidatedUserInterfaceItem>)anItem
{
    return (isBuildingFinished);
}

- (IBAction) fileBuildIOS:(id)sender
{
    if (projectConfig.isWelcome())
    {
        [self showAlert:@"Welcome app " withTitle:@""];
    }
    else
    {
        [self showAlert:@"Coming soon :-)" withTitle:@""];
    }
}
@end<|MERGE_RESOLUTION|>--- conflicted
+++ resolved
@@ -14,11 +14,6 @@
 #include "AppControllerBridge.h"
 #include "glfw3.h"
 #include "glfw3native.h"
-
-<<<<<<< HEAD
-#include "native/CCNative.h"
-=======
->>>>>>> c7250035
 
 #include "cocos2d.h"
 #include "native/CCNative.h"
@@ -680,11 +675,7 @@
 
 - (void) welcomeGetStarted
 {
-<<<<<<< HEAD
     Native::openURL("http://cn.cocos2d-x.org/tutorial/index?type=quick-cocos2d-x");
-=======
-    Native::openURL("http://quick.cocoachina.com/wiki/doku.php?id=zh_cn");
->>>>>>> c7250035
 }
 
 - (void) welcomeCommunity
@@ -906,7 +897,7 @@
             NSAlert *alert = [[[NSAlert alloc] init] autorelease];
             [alert addButtonWithTitle:@"Cancel"];
             [[alert addButtonWithTitle:@"How to setup android ENV"] setHidden:YES];
-            [alert setMessageText:@"Building android target, view log console :-)"];
+            [alert setMessageText:@"Building android target, view console :-)"];
             [alert setAlertStyle:NSWarningAlertStyle];
 
             buildAlert = alert;
