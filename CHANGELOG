cocos2d-x-3.0beta2 Jan.24 2014
[All]
     [NEW]          Full screen support for desktop platforms.
     [NEW]          Adds performance test for EventDispatcher.
     [NEW]          Adds performance test for Containers(Vector<>, Array, Map<K,V>, Dictionary).
     [NEW]          DrawNode supports to draw triangle, quad bezier, cubic bezier.
     [NEW]          Console: added the 'textures', 'fileutils dump' and 'config' commands
     [NEW]          GLCache: glActiveTexture() is cached with GL::activeTexture(). All code MUST call the cached version in order to work correctly
     [NEW]          Label: Uses a struct of TTF configuration for Label::createWithTTF to reduce parameters and make this interface more easily to use.
     [NEW]          Label: Integrates LabelAtlas into new Label.
     [NEW]          Node: Added `setGlobalZOrder()`. Useful to change the Node's render order. Node::setZOrder() -> Node::setLocalZOrder()
     [NEW]          Renderer: Added BatchCommand. This command is not "batchable" with other commands, but improves performance in about 10%
<<<<<<< HEAD
     [NEW]          AutoReleasePool: Support creating an autorelease pool in stack, and add some helper functions
     [NEW]          EventDispatcher: support global Z sorting

=======
     [NEW]          LuaBindings: Bindings-generator supports to bind namespace for lua.
     
     [FIX]          Lua: sp.SkeletonAnimation:registerScriptHandler should not override cc.Node:registerScriptHandler.
     [FIX]          JSB: Pure JS class which is inherited from cc.Class will trigger an irrelevant log.
     [FIX]          JSB: Mac and iOS Simulator should also use SpiderMonkey which was built in RELEASE mode.
     [FIX]          JSB: Crash when running JSB projects on iOS device in DEBUG mode.
     [FIX]          JSB: Crash when Firefox connects to JSB application on Mac platform.
     [FIX]          Uses EventDispatcher to access event in LUA testcase.
     [FIX]          Exposes SAXParser class to JS, it is used for parsing XML in JS.
     [FIX]          Uses unified `desktop/CCEGLView.h/cpp` for desktop platforms (windows, mac, linux).
     [FIX]          Bindings-generator supports Windows again and remove dependency of LLVM since we only need binary(libclang.so/dll).
     [FIX]          Removes unused files for MAC platform after using glfw3 to create opengl context.
>>>>>>> b51e2855
     [FIX]          Wrong arithmetic of child's position in ParallaxNode::addChild()
     [FIX]          CocoStudio: TestColliderDetector in ArmatureTest can't work.
     [FIX]          CocoStudio: The order of transform calculation in Skin::getNodeToWorldTransform() is incorrect.
     [FIX]          Crash if file doesn't exist when using FileUtils::getStringFromFile.
     [FIX]          If setting a shorter string than before while using LabelAtlas, the effect will be wrong.
     [FIX]          Label: Memory leak in FontFreeType::createFontAtlas().
     [FIX]          Label: Crash when using unknown characters.
     [FIX]          Label: Missing line breaks and wrong alignment.
<<<<<<< HEAD
     [FIX]          Label: Corrupt looking characters and incorrect spacing between characters
     [FIX]          Label: Label:color and opacity settings are invalid afeter these these properties changed: 1)text content changed 2)align style changed 3)max line width limited
     [FIX]          Label: Crash when using unknown characters
=======
     [FIX]          Label: Color and opacity settings aren't applied when invoking Label::alignText.
>>>>>>> b51e2855
     [FIX]          Console: log(format, va_args) is private to prevent possible resolution errors
     [FIX]          Configuration: dumpInfo() -> getInfo()
     [FIX]          ControlSlider doesn't support to set selected thumb sprite.
     [FIX]          ControlButton doesn't support to set scale ratio of touchdown state.
     [FIX]          Particles: Crash was triggered if there is not `textureFileName`section in particle plist file.
     [FIX]          Renderer: Uses a float as key with only the depth. Viewport, opaque are not needed now
     [FIX]          Renderer Performance Fix: QuadCommand::init() does not copy the Quads, it only store a reference making the code faster
     [FIX]          Renderer Performance Fix: Sprite and SpriteBatchNode (and subclasses) has much better performance
     [FIX]          Renderer Performance Fix: When note using VAO, call glBufferData() instead of glBufferSubData().
     [FIX]          Renderer Performance Fix: Doesn't sort z=0 elements. It also uses sort() instead of stable_sort() for z!=0.
     [FIX]          Sprite: removed _hasChildren optimization. It uses !_children.empty() now which is super fast as well
     [FIX]          Tests: Sprites Performance Test has 4 new tests
     [FIX]          TextureCache: getTextureForKey and removeTextureForKey work as expected
     [FIX]          TextureCache: dumpCachedTextureInfo() -> getCachedTextureInfo()
     [FIX]          Websocket doesn't support send/receive data which larger than 4096 bytes.
     [FIX]          Object: Remove _retainCount
     [FIX]          ParallaxNode: Coordinate of Sprite may be wrong after being added into ParallaxNode
     [FIX]          Crash if there is not `textureFileName`section in particle plist file
     [FIX]          Websocket cannot send/receive more than 4096 bytes data
     [FIX]          TextureCache::addImageAsync can't load first image
     [FIX]          ControlSlider: Can not set "selected thumb sprite"
     [FIX]          ControlSlider: Can not set "scale ratio"
     [FIX]          Crash when loading tga format image
     [FIX]          Keyboard pressed events are being repeatedly fired before keyboard is released
[Android]
     [FIX]          Background music can't be resumed when back from foreground
[lua binding]
     [NEW]          Can bind classes that have the same class names but different namesapces
     [FIX]          Use EventDispatcher to update some test cases
[javascript binding]
     [NEW]          Bind SAXParser
[Desktop]
     [NEW]          Support fullscreen
[Mac]
      [FIX]         Removes unused files after using glfw3 to create opengl context
[Win32]
     [FIX]          Compiling error when using x64 target
     [FIX]          Tests: TestCpp works with CMake
     [FIX]          Bindings-generator supports Windows again and remove dependency of LLVM since it only needs binary of libclang

cocos2d-x-3.0beta Jan.7 2014
[All]
     [NEW]          New label: shadow, outline, glow support
     [NEW]          AngelCode binary file format support for LabelBMFont
     [NEW]          New spine runtime support
     [NEW]          Add templated containers, such as `cocos2d::Map<>` and `cocos2d::Vector<>`
     [NEW]          TextureCache::addImageAsync() uses std::function<> as call back
     [NEW]          Namespace changed: network -> cocos2d::network, gui -> cocos2d::gui
     [NEW]          Added more CocoStudioSceneTest samples.
     [NEW]          Added UnitTest for Vector<T>, Map<K, V>, Value.
     [NEW]          AngelCode binary file format support for LabelBMFont.
     [NEW]          New renderer: Scene graph and Renderer are decoupled now.
     [NEW]          Upgrated Box2D to 2.3.0
     [NEW]          SChedule::performFunctionInCocosThread()
     [NEW]          Added tga format support again.
     [NEW]          Adds UnitTest for Template container and Value class
     [FIX]          A Logic error in ControlUtils::RectUnion.
     [FIX]          Bug fixes for Armature, use Vector<T>, Map<K, V> instead of Array, Dictionary.
     [FIX]          Used c++11 range loop(highest performance) instead of other types of loop.
     [FIX]          Removed most hungarian notations.
     [FIX]          Merged NodeRGBA to Node.
     [FIX]          Potential hash collision fix.
     [FIX]          Updates spine runtime to the latest version.
     [FIX]          Uses `const std::string&` instead of `const char*`.
     [FIX]          LabelBMFont string can't be shown integrally.
     [FIX]          Deprecates FileUtils::getFileData, adds FileUtils::getStringFromFile/getDataFromFile.
     [FIX]          GUI refactoring: Removes UI prefix, Widget is inherited from Node, uses new containers(Vector<T>, Map<K,V>).
     [FIX]          String itself is also modified in `String::componentsSeparatedByString`.
     [FIX]          Sprites with PhysicsBody move to a wrong position when game resume from background.
     [FIX]          Crash if connection breaks during download using AssetManager.   
     [FIX]          OpenAL context isn't destroyed correctly on mac and ios.
     [FIX]          Useless conversion in ScrollView::onTouchBegan.
     [FIX]          Two memory leak fixes in EventDispatcher::removeEventListener(s).  
     [FIX]          CCTMXMap doesn't support TMX files reference external TSX files
     [FIX]          Logical error in `CallFuncN::clone()`   
     [FIX]          Child's opacity will not be changed when its parent's cascadeOpacityEnabled was set to true and opacity was changed
     [FIX]          Disallow copy and assign for Scene Graph + Actions objects
     [FIX]          XMLHttpRequest receives wrong binary array
     [FIX]          XMLHttpRequest.status needs to be assigned even when connection fails
     [FIX]          TextureCache::addImageAsync may load a image even it is loaded in GL thread
     [FIX]          EventCustom shouldn't use std::hash to generate unique ID, because the result is not unique 
     [FIX]          CC_USE_PHYSICS is actually impossible to turn it off
     [FIX]          Crash if connection breaks during download using AssetManager
     [FIX]          Project_creator supports creating project at any folder and supports UI
[Android]
     [NEW]          build/android-build.sh: add supporting to generate .apk file
     [NEW]          Bindings-generator supports to bind 'unsigned long'.
     [FIX]          XMLHttpRequest receives wrong binary array.
     [FIX]          'Test Frame Event' of TestJavascript/CocoStudioArmatureTest Crashes.
     [FIX]          UserDefault::getDoubleForKey() doesn't pass default value to Java.
[iOS]
     [FIX]          Infinite loop in UserDefault's destructor
[Windows]
     [NEW]          CMake support for windows.
[Bindings]
     [NEW]          Support CocoStudio v1.2
     [NEW]          Adds spine JS binding support.
     [FIX]          Don't bind override functions for JSB and LuaBining since they aren't needed at all.
     [FIX]          The order of onEnter and onExit is wrong.
     [FIX]          The setBlendFunc method of some classes wasn't exposed to LUA.
     [FIX]          Bindings-generator doesn't support 'unsigned long'
     [FIX]          Potential hash collision by using typeid(T).hash_code() in JSB and LuaBinding
[Lua binding]
     [NEW]          New label support
     [NEW]          Physcis integrated support
     [NEW]          EventDispatcher support
     [FIX]          CallFuncND + auto remove lua test case have no effect
     [FIX]          Lua gc will cause correcsponding c++ object been released
     [FIX]          Some lua manual binding functions don't remove unneeded element in the lua stack
     [FIX]          The setBlendFunc method of some classes wasn't exposed to LUA
[Javascript binding]
     [FIX]          `onEnter` event is triggered after children's `onEnter` event
     
cocos2d-x-3.0alpha1 Nov.19 2013
[all platforms]
     [DOC]          Added RELEASE_NOTES and CODING_STYLE.md files
     [FIX]          Texture: use CCLOG to log when a texture is being decoded in software
     [FIX]          Spine: fix memory leaks
     [FIX]          fixed a memory leak in XMLHTTPRequest.cpp
     [FIX]          removeSpriteFramesFromFile() crashes if file doesn't exist.
     [FIX]          Avoid unnecessary object duplication for Scale9Sprite.
     [FIX]          create_project.py does not rename/replace template projects completely.
     [FIX]          Could not set next animation in CCBAnimationCompleted callback.
     [FIX]          The Node's anchor point was changed after being added to ScrollView.
     [FIX]          Refactored and improved EventDispatcher.
     [FIX]          EventListeners can't be removed sometimes.
     [FIX]          When parsing XML using TinyXML, the data size has to be specified.
     [FIX]          Parameter type: const char* -> const string&
     [FIX]          Armature: many bug fixed, add more samples, add function to skip some frames when playing animation
     [FIX]          Configuration of VAO in runtime
     [FIX]          Webp Test Crashes.
     [FIX]          TransitionScenePageTurn: z fighting
     [FIX]          AssetsManager: Adding test whether the file directory exists when uncompressing file entry,if does not exist then create directory
     [FIX]          CCBReader: To set anchor point to 0,0 when loading Scale9Sprite
     [FIX]          OpenGL Error 502 in Hole Demo
     [FIX]          AssetsManager: downloading progress is not synchronized with actual download
     [FIX]          SpriteFrameCache: memory leak when loading a plist file
     [FIX]          removeSpriteFramesFromFile() crashes if file doesn't exist
     [FIX]          EditBox: can't click the area that outside of keyboard to close keyboard
     [FIX]          CCBReader: can not set next animation in AnimationCompleted callback
     [FIX]          Node's anchor point was changed after being added to ScrollView
     [FIX]          EventDispather: refactor method and fix some bugs
     [FIX]          EventListner: cann't be removed sometimes
     [FIX]          UserDefault: didn't set data size when parsing XML using TinyXML
     [FIX]          Webp test crashed
     [FIX]          CCHttpClient: The subthread of CCHttpClient interrupts main thread if timeout signal comes.
     [NEW]          Arm64 support.
     [NEW]          Added Mouse Support For Desktop Platforms.
     [NEW]          Point: Adds ANCHOR_XXX constants like ANCHOR_MIDDLE, ANCHOR_TOP_RIGHT, etc.
     [NEW]          Sprite: Override setScale(float scaleX, float scaleY)
     [NEW]          External: added | operator for Control::EventType
     [NEW]          Android & iOS screen size change support
     [NEW]          GLProgram: setUniformLocationWithMatrix2fv, setUniformLocationWithMatrix3fv
     [NEW]          Color[3|4][B|F]: comparable and explicit convertible
     [NEW]          Contorl::EventType add | operation
     [NEW]          Performance Test: Sprite drawing
     [NEW]          Adjusted folder structure
     [NEW]          Added tools to simplify upgrading game codes from v2.x to v3.x
     [FIX]          Added virtual destructors on Interfaces
[Android]
     [FIX]          Added EGL_RENDERABLE_TYPE to OpenGL attributes
     [FIX]          Fixed application will crash when pause and resume.
     [FIX]          Clear NoSuchMethodError Exception when JniHelper fails to find method id
     [FIX]          Fixed crash when backging from background
     [FIX]          LabelTTF: crashed when setting dimension input height value less than the height of the font and the input width value is 0
     [FIX]          Changed data type of 'char' to signed as default
     [NEW]          Added xlargeScreens="true" to supports-screens
     [NEW]          Added build/android-build.py to build all Android samples, and remove all build_native.sh/cmd
     [NEW]          Added build_native.py to build template projects, and remove build_native.sh/cmd
     [NEW]          Added Cocos2dxHelper.runOnGLThread(Runnable) again
     [NEW]          Added support for orientation changed
     [NEW]          Disabled CDT Builder on Eclipse
[Mac]
     [FIX]          Removed unused CCLOG() from GL initialization
     [FIX]          HttpClientTest: crash
[iOS]
     [FIX]          Can't click the area that outside of keyboard to close keyboard when using EditBox.
     [NEW]          Added support for orientation changed
[Linux]
     [NEW]          Used CMake to build linux projects.
     [FIX]          Closed X display after getting DPI on Linux.
[Win32]
     [FIX]          Last test case of OpenglTest crashed
[Desktop]
     [FIX]          Trigger onKeyReleased only after the key has been released.
     [NEW]          Added mouse support
[Javascript binding]
     [FIX]          Fixed a memory leak in ScriptingCore::runScript()
     [FIX]          sys.localStorage.getItem() does not support non-ascii string.
     [FIX]          cc.Scheduler.schedule(target, func) without repeat argument couldn't repeat schedule forever on device.
     [FIX]          CCBReader can't play sequence automatically in JSB.
     [FIX]          Wrong convention to jsval in cccolor4f_to_jsval and cccolor3b_to_jsval
     [FIX]          sys.localStorage: doesn't support non-ascii string
     [FIX]          BuilderReader: can't play sequence  automatically
     [FIX]          Wrong conversion to javal in cccolor4f_to_jsval and cccolor3b_to_jsval
     [NEW]          main.js -> cocos2d-jsb.js
     [NEW]          Remote debugging using Firefox, "step into" can not work
     [NEW]          Added binding for Node::setScale(float, float)
     [NEW]          Impvoved armature binding
     [NEW]          Added CocoStudio releated binding codes: gui, scene parser, and add corresponding samples
[Lua Binding]
     [NEW]          Added Armature lua binding and added test samples.
     [NEW]          Added LuaObjectBridge & LuaJavaBridge to simplify invoking objective-c codes and java codes from lua
     [NEW]          Added CocoStudio releated binding codes: gui, scene parser, and add corresponding samples
     [NEW]          Added AssetsManager binding and corresponding sample
     [NEW]          Added XMLHttpRequest lua binding and corresponding sample

cocos2d-x-3.0alpha0 @Sep.19 2013
[all platforms]
     [FIX]          TargetAction::reverse() works as expected
     [FIX]          Fixed crash in OpenGLTest
     [FIX]          Fixed logic when passing an empty std::vector to WebSocket::init()
     [FIX]          Fixed crash in ParticleSystemQuad due to improper deletion of VBO and VAO
     [FIX]          Point::isSegmentIntersect() returns correct value
     [FIX]          Improved UTF8 response code in XmlHttpRequest
     [FIX]          Observers with the same target and name but different sender are the same observer in NotificationCenter
     [NEW]          Added ATITC format support
     [NEW]          Better integration with physics engine
     [NEW]          New Event Dispatcher: supports Keybaord, Touches, Accelerometer, Custom events. Added Tests as well
     [NEW]          New Label code: Faster and more efficient than previous code
     [NEW]          Added S3TC support
     [NEW]          Added a method to get duration of timeline for CCBAnimationManager class
     [NEW]          Array is compatible with STL containers.
     [3RD]          Upgraded SpiderMonkey to Firefox v23
[Android]
     [FIX]          Fixed When lock screen or entering background and resume the application textures from pvr.ccz file become black
     [FIX]          Fixed Stroke font color
     [NEW]          Uses Native Activity
[iOS]
     [FIX]          Status bar can be hidden on iOS 7
     [FIX]          Added iOS7 icons to templates and tests
[Mac OS X]
     [NEW]          iOS and Mac tempaltes were merged into one single Xcode project file.
     [NEW]          Added Lua template
[JavaScript bindings]
     [FIX]          CCBReader is able to set properties to owner if 'owner var' is setted
     [FIX]          Fixed crash when extending cc.ScrollView in JS
     [FIX]          cc.registerTargettedDelegate supports pure js object as its target
     [FIX]          Fixed memory leak in the binding glue code of cc.FileUtils.getStringFromFile(getByteArrayFromFile)
     [NEW]          Added bindigns for Sprite::getDisplayFrame(), ControlButton callback and RemoveSelf
[Lua bindings]
     [NEW]          Bind Sprite::getDisplayFrame()


cocos2d-x-3.0alpha0-pre @Jul.30 2013
[all platforms]
     [FIX]      #2124: Image::initWithImageFileThreadSafe is not thread safe
     [FIX]      #2230: Node::onEnterTransitionDidFinish was called twice when a node is added in Node::onEnter
     [FIX]      #2237: calculation offset in font rendering
     [FIX]      #2303: missing precision when getting strokeColor and fontFillColor
     [FIX]      #2312: WebSocket can not parse url like "ws://domain.com/websocket"
     [FIX]      #2327: implement Node::isScheduled
     [FIX]      #2338: ccbRootPath is not passed to sub ccb nodes
     [FIX]      #2346: OpenGL error 0x0502 in  TextureAtlas::drawNumberOfQuads
     [FIX]      #2359: Sprite will become white block when using ControlSwitch
     [FIX]      #2361: some bug fixed of the Set class
     [FIX]      #2366: text shadow
     [FIX]      #2367: ClippingNode works differently on different platforms
     [FIX]      #2370: Pivotjoint constructor and pointQueryFirst in Space class will return false instead of invalid shape object
     [FIX]      #2381: ControlSwitch wasn't displayed correctly when adding more than one switch
     [FIX]      #2384: The submenu of ExtensionTest in TestCpp can't scroll
     [FIX]      #2386: ClippingNode works wrongly when being set as a child
     [FIX]      #2396: Scale9Sprite::setInsetLeft/XXX can't work for rotated sprite frame
     [FIX]      #2401: LabelBMFont crashes in glDrawElements of CCTextureAtlas::drawNumberOfQuads randombly
     [FIX]      #2410: Black screen appears on android randomly
     [FIX]      #2411: Opacity option for shadow in CCLabelTTF is not working
     [FIX]      #2406: Color and Opacity of Scale9Sprite will not be changed when it's added to NodeRGBA and run with FadeIn/Out actions
     [FIX]      #2415: Warning of AL_INVALID_NAME and AL_INVALID_OPERATION in SimpleAudioEngineOpenAL.cpp
     [FIX]      #2418: Unused spriteframes also need to be removed when purgeCachedData
     [FIX]      #2431: Potential crash when loading js files
     [FIX]      #2229: Explicitly initialising CCAcceleration structure
     [FIX]      #2234: Add destructor to CCGLBufferedNode
     [Feature]  #2232: adding Norwegian language support
     [Feature]  #2235: Ability to save/retrieve CCData into/from CCUserDefault
     [Feature]  #2250: add support for std::function<> in CCMemuItem and CCCallFunc
     [Feature]  #2273: Hardware keyboard support
     [Feature]  #2278: Adds CALLBACK_0, CALLBACK_1 and CALLBACK_2 macros for MenuItems
     [Feature]  #2279: Updates chipmunk2d to v6.1.5
     [Feature]  #2283: Adds Polish language support
     [Feature]  #2289: Uses clone() pattern for actions
     [Feature]  #2332: Adding project for QtCreator
     [Feature]  #2364: Adds DrawPrimitives::DrawSolidCircle
     [Feature]  #2365: Adds Rect::unionWithRect
     [Feature]  #2385: Implemented pitch, pan and gain for SimpleAudioEngine
     [Feature]  #2389: Adding cookie support for HttpClient
     [Feature]  #2392: Adds append() function for String class
     [Feature]  #2395: Adds Scale9SpriteTest for TestCpp
     [Feature]  #2399: Adds SocketIO support
     [Feature]  #2408: Adds String::componentsSeparatedByString function for splitting string
     [Feature]  #2414: Bindings-generator could bind std::function<> argument
     [Refactor] #2129: Removes Hungarian notation from ivars. Removes CC and cc prefixes from name classes and free functions.
     [Refactor] #2242: Enables c++11
     [Refactor] #2300: Using clone() pattern instead of 'copyWithZone' pattern
     [Refactor] #2305: Use std::thread instead of pthread
     [Refactor] #2328: ETC support for all platforms
     [Refactor] #2373: Change some member functions to const
     [Refactor] #2378: Remove the usage of CC_PROPERTY_XXX in engine code
     [Refactor] #2388: Creating a default texture for CCSprite if setTexture(nullptr) is invoked
     [Refactor] #2397: Singleton refactor, sharedXXX --> getInstance, purgeXXX --> destroyInstance
     [Refactor] #2404: Move all deprecated global functions and variables into CCDeprecated.h
     [Refactor] #2430: Uses strongly typed enums (enum class) instead of simple enums
[iOS]
     [FIX]      #2274: compile and run for iOS7 and Xcode5
     [Refactor] #2371: use one single Xcode project for iOS and Mac projects
[Android]
     [FIX]      #2306: CCLabelTTF::setString crash
     [Refactor] #2329: use Android "asset manager" to improve file system read performance
     [Refactor] #2400: use onWindowFocusChanged(bool) instead of onResume()/onPause()
[OS X]
     [FIX]      #2275: LabelTTF vertical alignment
     [FIX]      #2398: Add support for initializing Image with raw data
[windows]
     [FIX]      #2322: link error becasue of using multiply inheritance
[JavaScript bindings]
     [FIX]      #2307: PhysicsSprite::getCPBody return wrong type
     [FIX]      #2313: bind cc.ClippingNode
     [FIX]      #2315: iterating through cc.Node children crash
     [Feature]  #2285: bind MontionStreak
     [Feature]  #2340: Updates SpiderMonekey to Firefox v22 (JS Bindings)
     [Feature]  #2427: bind FileUtils.getInstance().createDictionaryWithContentsOfFile
[Lua bindings]
     [Feature]  #2276: Add CCScrollView Lua binding and corresponding test sample
     [Feature]  #2277: Add OpenGL Lua binding and corresponding test sample
     [Feature]  #2324: Add OpenGL Lua module
     [Feature]  #2343: Redesign the mechanism of invoking Lua func from c++
     [Feature]  #2344: make some execute functions into one function in ScriptEngineProtocol
     [Feature]  #2426: Add DrawPrimitives test sample
     [Feature]  #2429: LuaWebSocket supports sending binary string
[plugin-x]
     [FIX]      #2348: event will not be sent to server when paramMap argument of logEvent function is nil
[Emscript]
     [Feature]  #2289: Asynchronous Image loading


2.1rc0-x-2.1.4 @Jnue.12 2013
[all platforms]
     Bug      #2098: fix TouchPriority issue of CCScrollView
     Bug      #2107: fix crash in HttpClient request on 64Bit
     Bug      #2115: fix linking errors for TestCPP with libcurl
     Bug      #2128: remove setting ignoreAnchorPoint for child CCB files and fix crash while trying to load sprite frame when the file is missing
     Bug      #2140: fix a bug that the displayed color of CCDrawNode is incorrect when VAO is disabled
     Bug      #2142: adding CCDataVisitor and implementing CCPrettyPrinter
     Bug      #2143: fix a crash caused by ScrollView.setDelegate(tmp function)
     Bug      #2146: unpack texture data correctly
     Bug      #2147: fix null pointer access in CCBAnimationManager::getRunningSequenceName()
     Bug      #2150: fix a bug that setColor and setOpacity of CCControlButton and CCScale9Sprite are broken
     Bug      #2251: fix a logical error in CCDrawNode::drawPolygon()
     Bug      #2271: fix memory leak as possible
     Feature  #1859: make AssetsManager download resources in a new thread
     Feature  #2086: make CCLabelTTF supports shadows and stroke
     Feature  #2100: add CCDirector::popToSceneStackLevel(int level)
     Feature  #2105: add Travis build support
     Feature  #2108: add example for russian language in TestCpp
     Feature  #2111: add CC_DISABLE_COPY macro
     Feature  #2114: add __attribute__(__format__()) for CCLog and CCString
     Feature  #2116: support negative node scales for CCScrollView
     Feature  #2117: implement CCDictionary::writeToFile()
     Feature  #2122: add method to create a CCMenuItemToggle from a CCArray with a target selector
     Feature  #2132: add encrypted PVR.CCZ support to ZipUtils + Tests
     Feature  #2157: add Mingw-crt Support without breaking VS SDK
     Feature  #2265: add CCLabelTTF::createWithFontDefinition()
     Feature  #2270: add Armature(CocoStudio runtime) support
     Refactor #2109: add const modifier for classes CCArray, CCObject
     Refactor #2118: move ccpX functions to CCPoint methods and operators
     Refactor #2119: use httpresponse_selector instead of callfuncND_selector for the callback function of CCHttpRequest
     Refactor #2123: refactor network extension, fixing unlikely memory leaks, adding PUT/DELETE methods
     Refactor #2127: add CCLOG before original path is returned in CCFileUtils::fullPathForFileName to aid in debugging
     Refactor #2149: add const qualification to some CCNode's getters
     Refactor #2189: CCLabelTTF::enableShadow() const update
     Refactor #2215: refactor CCConfiguration
     Refactor #2217: use CCLabelAtlas instead of CCLabelTTF to show FPS
     Refactor #2231: implement a format of CCConfiguration
     Refactor #2233: add support for "CCString" types for boolean and integers in CCConfiguration
     Refactor #2236: fix memory hot spot of CCTextureAtlas::updateQuad()
[android]
     Bug      #1284: fix a bug that SimpleAudioEngine may cause crash on i9100
     Bug      #2151: fix custom font loading on Android for resource mapped font files
     Bug      #2190: updat .classpath of Android project to latest ADT 22 build tool compatibility
     Bug      #2266: fix a bug that CCFileUtils::getFileData() may not get file data correctly on Android
     Feature  #2161: add ETC1 image format
[iOS]
     Bug      #2102: fix missing protocol method warning for iOS 6.0 addition
     Bug      #2104: fix a bug that JPEG picture not displayed correctly on iOS 4.3
     Bug      #2260: fix a bug that CCDirectory::createWithContentsOfFile() returns a valid pointer though the file is missing on iOS
     Refactor #2101: update cocos2dx Xcode project to detect more warnings
     Refactor #2253: add UITextField only when keyboard was opened, removing it when keyboard was closed
[mac]
     Bug      #2249: fix linebreaks on Mac OSX
[win32]
     Bug      #2131: fix memory leak of SimpleAudioEngine::preloadEffect()
     Bug      #2145: center the window correctly on windows
[emscripten]
     Feature  #2120: compile c++ to js
     Bug      #2159: use browser font rendering instead of FreeType
     Refactor #2133: compile for Emscripten in asm.js mode
     Document #2121: write a document to describe the usage of emscriptenate port
[tizen]
     Feature  #2185: add support for Tizen
[JavaScript bindings]
     Bug      #2099: fix a bug in ScriptingCore::evalString() not setting the outval
     Bug      #2179: fix a bug that pointQueryFirst returns invalid Shape when a shape is not found
     Bug      #2186: fix a bug that new PivotJoint can't access 4 parameters like in html5 version
     Bug      #2187: JavaScript debugger improved and bug fixed
     Bug      #2243: fix a bug that XMLHttpRequest dones't support non-ascii characters
     Bug      #2244: fix a bug that cc.Camera.getEyeXYZ, cc.Camera.getCenterXYZ, cc.Camera.getUpXYZ return bad values
     Feature  #1647: Bind websocket to JavaScript
     Feature  #2092: add XMLHttpRequest and bind it to JSB
     Feature  #2106: add support for JavaScript byte code
     Feature  #2162: add command line tool for generating JavaScript bytecode
     Feature  #2214: upgrade Spidermonkey to Firefox v21
     Refactor #2152: log assert messages to the console and renaming CCScriptSupport::executeAssert to CCScriptSupport::handleAssert
     Refactor #2247: use functions instead of macros to speeding up building for JSB project
[Lua bindings]
     Feature  #2103: implement most test cases

cocos2d-2.1rc0-x-2.1.3 @May.01 2013
[all platforms]
     Bug      #1853: use SHELLOPTS instead of "-o igncr" for Android Eclipse project
     Bug      #1860: fix a bug that onNodeLoaded will be called twice if ccb was added as a CCBFile
     Bug      #1862: fix a bug that CCScrollView::setContainer may cause dangling pointer when NULL is passed into
     Bug      #1876: fix a bug that CCScale9Sprite::setColor() & setOpacity() are broken
     Bug      #1935: fix a bug that use "==" for float comparison of CCPoint and CCSize
     Bug      #1937: fix a bug that CCControl's touch priority is not set correctly, m_nDefaultTouchPriority is never used
     Bug      #1943: added some missing function for setting integer shader uniforms in CCGLProgram
     Bug      #1999: allowing to set fontName and fontSize separately for CCEditBox
     Bug      #2003: fix a potential crash in CCScheduler::removeHashElement()
     Bug      #2030: fix a bug that scissor rectangle in nested CCScrollView is wrong
     Bug      #2031: make CCFileUtils::createXXXXWithContentsOfFile() support relative path
     Bug      #2035: fix a potential crash in CCSaxParser
     Bug      #2037: fix a wrong logic in CCArray::initWithObjects()
     Bug      #2040: get scale property from sub-ccb node may trigger an assert
     Bug      #2054: fix a bug that anchorPoint property of CCScale9Sprite doesn't work in CCBReader
     Bug      #2055: enable easy switching between Box2D and chipmunk
     Bug      #2058: properly resets the tile's Y flipping
     Bug      #2061: fix a bug that wrong type of argument signature is used in setAccelerometerIntervalJNI function
     Bug      #2073: fix a memory leak in CCUserDefault
     Bug      #2080: fix a bug that _realOpacity isn't assigned in CCLayerColor::initWithColor
     Feature  #2001: add CCRemoveSelf Action
     Feature  #2048: support variable cell sizes in CCTableView
     Feature  #2065: adding kResolutionFixedHeight and kResolutionFixedWidth resolution policy
     Feature  #2068: adding a secureTextEntry property to CCTextFieldTTF
     Feature  #2069: adding new macro CCB_MEMBERVARIABLEASSIGNER_GLUE_WEAK to CCBMemberVariableAssigner.h
     Feature  #2075: support spine editor
     Feature  #2076: adding a method CCBReader::setResolutionScale for setting resolution scale manually
     Refactor #1592: updating UTHASH to v1.9.8
     Refactor #2042: remove libxml2
     Refactor #2097: use pthread mutex and condition variable instead of pthread semaphore to load image asynchronizely 
[android]  
     Bug      #1996: adding missing JNIEXPORT / JNICALL declarations
     Bug      #2028: fix a bug taht application can not run correctly on Android simulator
     Bug      #2045: some small fixes to CocosPlayer
     Bug      #2062: fix for spaces at the beginning of wrapped lines
     Bug      #2083: fix a bug that Bytecode of LuaJIT can't work on android
     Refactor #1613: not reload resources when coming from background on Android
     Refactor #1861: CocosPlayer Android update
     Refactor #1904: strip libcurl.a on x86 architecture
     Refactor #2027: reduce function call in nativeInitBitmapDC to improve performance
     Refactor #2047: clean up linked libraries for android
[iOS]
     Bug      #1863: fix a bug that CCUserDefault on iOS may not save immediately
     Feature  #2096: adding Cocosplayer for iOS and bug fixes
[linux]
     Bug      #1932: fix a bug that font rendering crashed for certain fonts
     Bug      #2036: correct passed buffer size to readlink
     Bug      #2044: link libpthread and libGL
     Bug      #2046: strip newlines from log message and fixing linux library location
     Bug      #2052: fix a bug that [-Werror=array-bounds] error appears when compiling Box2dTestBed
     Feature  #2032: Linux OpenAL support
     Refactor #2000: improve font rendering performance for linux platform
     Refactor #2053: set writable path to "<user's home>/.config/<app name>"
[mac]
     Bug      #2051: fix a bug that TestCpp/ExtensionsTest/CocosbuilderTest crashes under x86_64 target
     Feature  #1856: adding 64bit target for Mac project
[JavaScript bindings]
     Bug      #1855: fix a bug that std_string_to_jsval generates messy js string when passed a non-ascii UTF8 std::string
     Bug      #2057: adding response for back and menu keypad event for Android
     Bug      #2059: fix a bug that cc.FileUtils.getInstance().getStringFromFile(filename) doesn't return a whole string
     Bug      #2071: fix a bug that cc.TMXLayer.getTiles() can't work
     Feature  #1841: find a way to obfuscate JavaScript code on the top of JSB
     Feature  #1936: adding OpenGL Bindings to Javascript
     Feature  #2043: upgrading SpiderMonkey to Firefox20.0
     Feature  #2060: support for cc.FileUtils.getInstance().getByteArrayFromFile(filename)
     Feature  #2064: exposing cc.Node.nodeTo***Transform to JS
     Refactor #1944: subclass of cc.Sprite,cc.Layer... doesn't need cc.associateWithNative anymore
[Lua bindings]
     Feature  #1814: add menutest 
     Feature  #1941: add TileMapTest
     Feature  #1942: add LayerTest
     Feature  #1945: use CCLOG to implement print() function
     Feature  #1993: add ParallaxTest
     Feature  #1994: add ActionManagerTest
     Feature  #1997: add IntervalTest
     Feature  #1998: add SceneTest
     Feature  #2002: add Texture2dTest, RenderTexture, ZwoptexTest, FontTest, CocosDenshionTest and EffectsAdvancedTest
     Feature  #2004: add UserDefaultTest
     Feature  #2005: add CurrentLanguageTest
     Refactor #1847: use luajit
     Refactor #2084: unify the method of loading Lua files on all platforms

cocos2d-2.1rc0-x-2.1.2 @Mar.20 2013
[all platforms]
     Bug      #1529: use NSUserDefaults on iOS and SharedPreferences on Android implement CCUserDefault
     Bug      #1672: fix a bug that CCTableView is too sensitive on some devices with high density display
     Bug      #1689: support horizontal alignment for Custom TTF fonts
     Bug      #1691: fix a bug that CCControlSwitch::setOn(isOn,false) doesn't work
     Bug      #1692: add TMX polygon parsing
     Bug      #1697: fix a logical error in CCRenderTexture::initWithWidthAndHeight()
     Bug      #1710: add simpler,correct handling of spritesheet sources for CCScale9Sprite
     Bug      #1711: fix a bug that clipping rectangle of CCScrollView is wrong when the scale of its ancestors isn't equal to 1
     Bug      #1731: change declaration of CCSize, CCPoint and CCRect in pkg file
     Bug      #1751: fix a bug that clicking outside of CCTableViewCell will also get response when container size is smaller than view size
     Bug      #1754: fix a bug that offset of the container is wrong in CCTableView
     Bug      #1821: fix a bug that the display result is wrong when invoking CCControlButton::setHighlighted()
     Feature  #1686: synchronize to cocos2d-iphone v2.1rc0
     Feature  #1708: adding Portuguese and Arabic language support
     Feature  #1712: add an interface to get DPI
     Feature  #1741: CCLens3d can be concave
     Feature  #1742: add 'rotationIsDir' property to ParticleSystem
     Feature  #1761: implement setVisible() for CCEditBox
     Feature  #1807: add getStartLocationInView() and getStartLocation() methods in CCTouch
     Feature  #1822: add CCNotificationCenter::removeAllObservers(CCObject *target)
     Feature  #1838: synchronize CCBReader to the lastest version
     Feature  #1489: add AssetsManager
     Refactor #1687: refactor CCFileUtils and CCImage
     Refactor #1700: add webp image format support
     Refactor #1702: change return value of CCFileUtils::getWritablePath()
     Refactor #1703: replace libxml2 with tinyxml2
     Refactor #1749: add 'setFont' and 'setAnchorPoint' to CCEditBox
[android]
     Bug      #1752: fix a bug that libcurl.a causes link error after being stripped
     Bug      #1760: fix a bug that cpufeatures module is redefined
     Bug      #1775: fix a bug that OpenSLEngine can not load resources from SD card
     Bug      #1812: fix a warning of getStringWithEllipsisJni() function when compiling it with clang
     Feature  #1827: support building android project, including native codes, in Eclipse
[iOS]
     Bug      #1750: fix a bug that CCEditBox's position is incorrect when it's added to a non-fullscreen CCNode
     Bug      #1804: fix for loading custom fonts on iOS when referenced from a CCB file
     Feature  #1842: support kEditBoxInputFlagSensitive setting for CCEditBox on iOS
     Refactor #1755: add CocosDenshion xcode project
     Refactor #1825: use CCLabelTTF to show text for CCEditBox
[JavaScript bindings]
     Bug      #1707: fix a crash caused by unaligned memory access in CCBReader::readFloat()
     Bug      #1726: fix crash of JSB application on android device with armv6 architecture
     Bug      #1729: fix compiling error of ScriptingCore.cpp with C++11 on iOS
     Bug      #1747: fix a crash when passing null to cc.AnimationFrame.initWithSpriteFrame()
     Bug      #1823: use shared NodeLoaderLibrary in CCBReader bindings
     Feature  #1724: add HelloJS sample
     Feature  #1730: bind CCScrollView and CCTableView to js
     Feature  #1748: separate chipmunk and sqlite from js_binding_core.cpp
     Feature  #1753: upgrade SpiderMonkey to Firefox19.
     Feature  #1808: make cxx_generator support parsing functions that have default parameters
     Feature  #1811: add a method to get file data for JSB
     Feature  #1824: bind CCEditBox to JS
     Refactor #1682: add ScriptingCore::getGlobalObject() function
     Refactor #1740: add cleanup and reset methods to ScriptingCore
     Refactor #1830: use JS::CompileOptions::setUTF8(true) to compile script
     Refactor #1836: make js target of "cc.Scheduler().scheduleCallbackForTarget()" accept a object that not depend on CCNode or its subclass
     Refactor #1837: refactor schedule binding codes
[Lua bindings]
     Bug      #1745: fix a bug that CCRepeat:create() receives error argument
     Feature  #1425: fix errors in Lua test cases and add more test cases
     Feature  #1698: add CCLuaObjcBridge
     Feature  #1802: add TouchesTest for Lua binding
     Refactor #1818: cleanup the tolua++ bindings build system
[win32]
     Feature  #1634: CCEditBox support
     Feature  #1746: add VS2012 Express template installing support
[linux]
     Bug      #1688: fix a bug that truetype fonts from resource directory can't be found
     Bug      #1810: fix a bug that SimpleAudioEngine::playEffect() and playBackgroundMusic() play twice on linux
     Bug      #1819: fix a bug that building script exits when missing packages
     Bug      #1834: fix the size calculations for true type fonts (especially for italic fonts)
     Refactor #1806: refactor linux build system
     Refactor #1820: add 'make run' target for linux projects
[mac os]
     Bug      #1637: fix a bug that CCLabelTTF & CCMenuItemLabel cannot display on Mac Retina
[black berry]
     Refactor #1709: add support for multiple background music sources
[chrome native client]
     Feature  #1762: add Native Client support


cocos2d-2.1beta3-x-2.1.1 @Jan.29 2013
[ all platforms]
     Bug      #1547: fix a bug that when CCMenuItem is removed before touch ended, application will crash if keeping moving
     Bug      #1553: fix a memory leak in CCControllButton
     Bug      #1604: fix a bug that the enum values in ccPVR3TexturePixelFormat are truncated to 32bit
     Bug      #1605: fix a crash that when adding just one action to CCSequence
     Bug      #1639: fix a bug that CCBReader miss parsing some properties  
     Bug      #1659: fix a bug that invoking runAnimation() in CCBAnimationManagerDelegate::completedAnimationSequenceNamed will cause crash
     Bug      #1662: fix a bug that returns wrong full path if texture name in the plist doesn't contain relative path 
     Bug      #1664: fix a logical error in CCAtlasNode::setOpacityModifyRGB
     Bug      #1670: fix a memory leak in CCBReader
     Bug      #1674: fix a logical error in CCScale9Sprite constructor
     Bug      #1680: fix a bug that can't set touch priority by invoking CCMenu::setTouchPriority()
     Bug      #1681: fix a bug that CCTableView crashes if CCTableViewDelegate is not provided
     Feature  #1598: add japanese language support
     Feature  #1625: add stackable action support and exchange the order of parameters for 3d relative actions
     Feature  #1667: add file name lookup support
     Refactor #1593: remove all deprecated methods
     Refactor #1599: do some improvements of CCScrollView and CCTableView
     Refactor #1602: add randomObject to CCDictionary
     Refactor #1603: adjust samples directory structure
     Refactor #1606: return CCSequence pointer for CCSequence::create
     Refactor #1648: make CCPoint, CCRect and CCSize not inherit from CCObject
     Refactor #1649: change return type to const reference for member variable accessing
     Refactor #1654: report function and line number for CCAssert
     Refactor #1683: refactor CCFileUtils to make it be compatible with the resource searching strategy of cocos2d-iphone
     Document #1650: add detailed comments for CCDictionary
     Document #1678: add detailed doxygen comments for CCNode
[android]
     Bug      #1544: fix a bug that CCRenderTexture works wrong after coming back to foreground
     Bug      #1580: fix a bug that application may lost focus after popping up keyboard
     Bug      #1607: fix a bug that the path CCUserDefault saves in may cause issue
     Bug      #1610: fix a bug that CCLabelTTF will lost a character at the end of a line
     Bug      #1623: fix a bug that SimpleAudioEngine::playBackgroundMusic() may not take effect
     Bug      #1679: upload unstripped prebuilt libraries for armeabi-v7a architectures
     Refactor #1673: add <uses-feature android:glEsVersion="0x00020000"/> to AndroidManifest.xml
[iOS]
     Bug      #1600: fix a bug that application created by xCode template will crash after coming to foreground
     Bug      #1612: fix some compilation errors when using c++11 compiler
     Bug      #1657: fix a memory leak in CCTextureCache::addImageAsync()
     Refactor #1636: refactor CCEditBox
[win32]
     Refactor #1627: add VS version check in project file
[marmalade]
     Bug      #1631: make SimpleGame force landscape
     Refactor #1629: add marmalade third party cleanup
     Refactor #1630: add TestLua post-build script
     Refactor #1632: remove grskia dependency and add in freetype support to the builds.
[linux]
     Feature  #1611: add Lua support
     Refactor #1621: add linux 64bit target for eclipse project
     Refactor #1676: refactor makefile and eclipse project configuration
[JavaScript bindings]
     Bug      #1550: fix some memory leaks in JSBinding
     Bug      #1614: fix a crash caused by DrawNodeTest
     Bug      #1622: fix a crash when cc.Node.getChildren is invoked if it has no children
     Bug      #1641: fix a bug that the coins in WatermelonWithMe don't animate
     Bug      #1644: fix a crash caused by passing NULL parameter to ccdictionary_to_jsval
     Bug      #1645: fix a bug that JS Project created by xXode template doesn't work correctly
     Bug      #1653: handle correctly when parsing int value in JSB
     Feature  #1620: add sys.localStorage support for JSB
     Feature  #1642: add tools for generating js-binding codes on windows
     Feature  #1646: update SpiderMonkey to v18.0
     Feature  #1660: add js-debugger for js-binding
     Feature  #1661: add jsb sample game CrystalCraze
     Refactor #1530: do some improvements to JS Bindings
     Refactor #1633: implement sys.capabilities for JSB
[Lua bindings]
     Refactor #1608: add CCNode::scheduleUpdateWithPriorityLua() for LuaBinding
     Refactor #1626: add CCDirector::setDisplayStats() for luabinding

cocos2d-2.1beta3-x-2.1.0 @Dec.5 2012
 [all platforms]
     Bug      #1556: set a default texture for CCParticleFire, CCParticleFireworks, etc
     Feature  #1555: update to cocos2d-iphone v2.1 beta3
     Feature  #1564: update tests to cocos2d-iphone v2.1beta3
     Feature  #1572: add sample game WatermelonWithMe
     Feature  #1573: add sample game CocosDragonJS
     Refactor #1545: remove the usage of NODE_FUNC and CREATE_FUNC
     Refactor #1565: remove VS2008 support
     Refactor #1576: update CCBReader to latest version of CocosBuilder
     Refactor #1589: add CCBReader::setCCBRootPath()
 [iOS]
     Bug      #1548: update libcurl header files to 7.26.0 on iOS 
 [android]
     Bug      #1551: add error handler when reading image data using libjpeg
     Refactor #1558: improve the speed of accessing to files from apk
 [marmalade]
     Bug      #1559: fix a bug that if a file in resource directory doesn't exist, it will not search from root directory
     Bug      #1571: add box2d rope to marmalade project
     Bug      #1590: JPEG and File fixes for marmalade
     Feature  #1557: Marmalade support
     Refactor #1574: update marmalade languages
     Refactor #1575: update samples/TestCpp to compatible with marmalade
     Refactor #1578: create cocos2dx-ext marmalade project
     Refactor #1591: add TestLua marmalade project 
 [JavaScript bindings]
     Bug      #1577: fix a bug that touch events lost on Win32 when using JSBinding
     Bug      #1586: fix a crash in WatermelonWithMe
     Bug      #1588: rescheduleCallback support for JSBinding
     Refactor #1570: improve the debugger for JSBinding
 [Lua bindings]
     Bug      #1587: remove Lua script handler in CCCallFunc's destructor

cocos2d-2.0-x-2.0.4 @Nov.2 2012
 [all platforms]
    Bug       #1473: fix a bug that CCScale9Sprite does not support rotated spriteframe in atlas 
    Bug       #1494: fix a bug that missing removing auto-release object from AutoReleasePool if it invokes 'autorelease' method more than one time
    Bug       #1495: fix a bug that CCScrollView display area and touch area are wrong if its parent's postion isn't at CCPointZero in world
    Bug       #1508: fix a bug that potential observer array modification while it's traversed in CCNotificationCenter
    Bug       #1510: fix a bug that application will freeze when 'numberOfCellsInTableView' returns zero
    Bug       #1516: fix a bug that the font size of labels for displaying FPS,SPF,DrawCount is incorrect in different design resolutions
    Bug       #1536: CCControl* should not respond to touches if the control is not visible
    Bug       #1538: fix a logic error in CCControlHuePicker::checkSliderPosition()
    Bug       #1543: fix a bug that CCLayerGradient background of CocosBuilderTest can't be shown
    Feature   #1515: add a zoom function for debugging large resolution (e.g.new ipad) app on desktop
    Refactor  #1312: upgrade libcurl to 7.26.0  
    Refactor  #1486: apply multi-resolution mechanic on iOS, especially for iphone5
    Refactor  #1520: add comments to describe the usage of multiresolution in HelloCpp
    Refactor  #1521: use relative coordinates in TestCpp
    Document  #1532: write a document describes how to debug games for ipad3 on low-resolution PC 
    Document  #1493: add doxygen comments in CCNotificationCenter.h
 [android]
    Bug       #1466: reload shader for test case "ShaderTest" after it comes from background
    Bug       #1500: fix a bug that CCRenderTexture cannot render properly on some Qualcomm Adreno GPUs
    Bug       #1507: fix a bug that can not play effect for the first time without pre-load effect
 [iOS]
    Bug       #1527: fix a bug that MoonWarriors can not run on iOS simulator sometimes
    Refactor  #1491: remove dependency of FontLabel lib
 [JavaScript bindings]
    Bug       #1526: fix a bug that JavaScript binding related samples will crash on iOS devices
    Feature   #1469: add MoonWarriors as a sample game
    Refactor  #1487: use shared JavaScript test cases with cocos2d-html5 and cocos2d-iphone
    Refactor  #1517: upgrade SpiderMonkey to FF 17.0 beta3
 [Lua bindings]
    Bug       #1506: fix a compilation error of TestLua if the path of cocos2d-x contains spaces  
 [win32]
    Bug       #1496: fix an error of comparing font's face name in CCImage of win32 port
    Bug       #1511: fix openGL framebuffer access violation
    Bug       #1540: fix win32 CCLuaLog memory leaks and invalid console UTF8 output
    Feature   #1513: add Multi-Touch support for win7/8 tablet or ultrabook
    Refactor  #1512: change writable directory to "C:\Documents and Settings\username\Local Settings\Application Data\your app name" if the app be built in release mode

cocos2d-2.0-x-2.0.3 @Sep.26 2012
 [all platforms]
    Bug       #1452: change CCRGBAProtocol to public in order for actions like CCTintTo to have an affect on the CCScale9Sprite
    Bug       #1454: make JavaScript binding work together with Lua binding and c++ codes
    Bug       #1464: fix a crash caused by CCLabelBMFont
    Bug       #1478: fix a bug that TMX parser causes tileset images not to be loaded
    Bug       #1479: fix a bug that CCNotificationCenter does not check whether the object is valid before post notification
    Bug       #1485: fix potential memory leak in CCNotificationObserver
    Feature   #1458: add CCTableView
    Feature   #1460: min/max allowed value for CCControlSlider
    Feature   #1470: update CCBReader to cocosbuilder v2.1 beta
    Feature   #1483: synchronize CCControlExtension to newest version
    Refactor  #1477: abstracts Lua and JS binding protocol, some bugs fixes in lua-binding, adding custom menu on win32 and mac for switching resolutions
 [iOS]
    Bug       #1482: fix a bug that orientation is wrong on iOS 6 SDK
    Bug       #1453: fix a bug that CCGL.h includes wrong path of a header file
    Bug       #1484: fix a minor memory-logic error in EditBoxImplIOS.mm
    Feature   #1455: add Xcode template for cocos2dx-js
 [android]
    Refactor  #1481: refactor android Java+JNI
 [mac os]
    Bug       #1456: remove code signing from MAC TestCpp project
 [linux]
 [win32]
    Feature   #1457: Add vs2012 sln
    Feature   #1474: popup a warning dialog instead of crash directly when OpenGL version is too old to run 2dx
 [js-bindings]
    Feature   #1451: merge new js-binding codes
    Refactor  #1476: update location of spidermonkey-android makefile
 [lua]
    Refactor  #1480: Update lua-binding for overloaded functions
 [tools]
    Feature   #1404: add scripts for jenkins-ci

cocos2d-2.0-x-2.0.2 @Aug.30 2012
 [all platforms]
    Bug       #1298: fix a logical error of CCSequence
    Bug       #1371: fix a particle crashes if setAutoRemoveOnFinish(true)
    Bug       #1379: fix a typo error of comment in CCNode.cpp
    Bug       #1381: fix a bug that CCLayerColor::setContentSize() declared differently with CCNode::setContentSize()
    Bug       #1382: fix a crash of CCBReader caused by null pointer
    Bug       #1384: fix an error when loading CCControlButton from ccbi
    Bug       #1385: fix a logic error in BitmapFontMultiLineAlignment
    Bug       #1386: fix a crash of PauseResumeActionsTest
    Bug       #1395: fix a bug that CCTextureCache::addImage ignores error in CCTexture2D::initWithImage()
    Bug       #1400: re-assign texture rect of CCControlSlider to consider SpriteFrame orientation
    Bug       #1403: fix a bug that do not support png8 format
    Bug       #1408: fix a bug that CCMenuItemImage is not loaded when the target and selector are empty in CCBReader
    Bug       #1409: fix a bug that loading CCControlButton from ccbi failed
    Bug       #1427: fix a bug that CCArray::randomObject() may use index that out of range
    Bug       #1430: fix a bug that can not compute correct label's width or height when its value is 0
    Bug       #1440: fix a bug that CCSprite::displayFrame() uses wrong offset to create a sprite frame
    Feature   #1416: add object-oriented API of CCGeometry
    Feature   #1405: implement multi-resolution adaption solution
    Feature   #1424: add a simple wrapper of http access
    Feature   #1429: add CCEditBox which wraps system edit control
    Feature   #1439: synchronize to cocos2d-iphone 2.0 stable version
    Refactor  #1399: adjust directory structure
    Refactor  #1402: improve static creator function names to avoid confusion
    Refactor  #1413: improve CCTouch::getLocation(), getDelta() which returns OpenGL coordinates directly
    Refactor  #1437: change the return type of CCApplication::sharedApplication() and CCEGLView::sharedOpenGLView() to a pointer
    Refactor  #1441: put hd and iPad resources of TestCpp into separate directories
    Refactor  #1442: use CREATE_FUNC to replace LAYER_CREATE_FUNC and SCENE_CREATE_FUNC
 [iOS]
    Bug       #1389: fix a Xcode 4.5-specific compiling errors that can not convert -1 to unsigned int
    Bug       #1432: fix a bug that "MutiTouchTest" crashes on IOS if putting more than 5 fingers on the screen
    Refactor  #1383: change the file path that CCUserDefault saves xml file in
    Refactor  #1433: remove fpsxxx.png in template
    Refactor  #1443: Fix some warnings
 [android]
    Bug       #1284: use OpenSL ES to play effects when the device is i9100
    Bug       #1372: fix a typo error in platform/android/CCEGLView.h
    Bug       #1377: fix TMX Tile cracks in the Test App
    Refactor  #1407: cleaner build script
    Refactor  #1438: make android template use its own source files
 [mac os]
    Bug       #1417: fix a compiling error when building TestCpp for mac port using command line
    Feature   #1401: add mac port
 [win32]
    Bug       #1390: fix a win32 error says "The application failed to initialize properly"
 [linux]
    Bug       #1445: fix compiling errors on linux
    Feature   #1419: add linux port
 [blackberry]
    Feature   #1420: add blackberry port

cocos2d-2.0-rc2-x-2.0.1 @Jun.28 2012
 [all platforms]
    Bug       #1257: synchronize CCGrabber.cpp 
    Bug       #1280: fix a bug that BitmapFontMultiLineAlignment test doesn't work correctly
    Bug       #1286: fix the declaration of tgaLoadRLEImageData()
    Bug       #1293: fix a bug that CCDirector::getFrames() returns wrong value
    Bug       #1296: fix a logical error in CCTMXTiledMap::tilesetForLayer()
    Bug       #1300: fix a typo of CC_ENABLE_CACHE_TEXTTURE_DATA
    Bug       #1301: apply scissor with points in CCEGLView::sharedOpenGLView().setScissorInPoints()
    Bug       #1302: change the parameter type of CCMenu::setHandlerPriority to signed int
    Bug       #1308: fix a logical bug in CCTouchDispatcher
    Bug       #1326: fix a bug that the compilation of HelloLua and testjs project was broken after synchronizing to rc2
    Bug       #1330: fix bugs of CCBIReader
    Bug       #1335: fix memory leaks in cocos2dx and CCBReader
    Bug       #1368: implement a test case(Effect4) in EffectsAdvancedTest
    Feature   #1202: remove CCFileData
    Feature   #1310: synchronize to rc2
    Feature   #1323: support  CCBIReader
    Feature   #1324: add create() for static member functions that new an autorelease object
    Feature   #1332: add macro COCOS2D_VERSION in cocos2d.h
    Feature   #1333: support CCScrollView
    Feature   #1334: add ScrollViewTest to CocosBuilderTest
    Refactor  #1181: refactor CCRenderTexture
    Refactor  #1283: use relative path in cocos2d.h
    Refactor  #1288: enhances CCTransitionScene to work even if there is no running scene
    Refactor  #1289: update CCControlButton: add zoomOnTouchDown property and setPreferredSize
    Refactor  #1292: modify some function names to make them more readable
    Refactor  #1336: use CC_DEPRECATED_ATTRIBUTE macro to mark deprecated interfaces
    Refactor  #1367: change some function names that start with "createWith" to "create"
 [iOS]
    Bug       #1290: fix a bug that a project generated by template can not find Shaders folder
    Bug       #1297: fix a bug that the effect is wrong when using projection 2d and enabling retina
    Bug       #1299: fix a bug that SimpleAudioEngine::resumeEffect and SimpleAudioEngine::resumeAllEffects will play effects that are played previously
    Bug       #1315: fix wrong effect of TileMapTest when enabling retina
    Bug       #1338: fix a crash of CocosdenshionTest when playing effect then clicking HOME menu
    Bug       #1343: fix a bug of Xcode template
    Bug       #1364: fix a bug that can not resume background music after pausing it
    Refactor  #1269: generate project for cocos2dx, then HelloWorld, tests, HelloLua and testjs can refer it
 [android]
    Bug       #1239: fix a bug that can not stop effect if play effect with loop mode twice
    Bug       #1278: fix a  bug that CocosDenshion::unloadEffect() can not stop playing effect
    Bug       #1322: make CCLabelTTF support vertical alignment
    Refactor  #1287: make android template's build_native.sh automatically copy new icons
    Refactor  #1329: move all java files part of engine into a certain directory, then all projects refer them
 [win32]
    Bug       #1282: fix a crash that if the display card is ATI
    Bug       #1344: fix a bug of win32 template
    Bug       #1365: fix a bug that some files of Resources folder which is copied by build_native.sh will lost authority in cygwin
    Bug       #1366: fix a crash of tests
 [lua]
    Bug       #1369: fix a crash when invoking CCLabelTTF:setPosition(x,y)
    Feature   #1327: export 'create' method for Lua bindings

cocos2d-2.0-rc0a-x-2.0 @May.31 2012
 [all platforms]
    Bug       #1094: fix a bug that nothing will be shown when using CCParticleBatchNode
    Bug       #1115: fix a bug that CCFileUtils::fullPathFromRelativePath() with resolution parameter return error value with empty string
    Bug       #1137: fix a memory leak in CCLabelBMFont and sync the implementation of CCLabelBMFont to gles20 branch
    Bug       #1138: fix a memory leak in CCTextureCache::addPVRImage.
    Bug       #1155: revert CCDirector singleton to original implementation
    Bug       #1157: fix a bug that nothing is shown in TMX Orthogonal Test
    Bug       #1158: fix a bug in CCParticleSystemQuad
    Bug       #1159: update "CallFuncND + auto remove" test demo
    Bug       #1160: rename 'CGFloat' to 'CCFloat'
    Bug       #1164: add the render mode which uses VBO without VAO in CCParticleSystemQuad
    Bug       #1165: merge pull request #842
    Bug       #1187: fix a bug that spanish(Buen día) cannot be shown completely in CCLabelBMFont unicode test
    Bug       #1189: CCLabelBMFont updateLabel() optimizations and fixes
    Bug       #1212: fix a bug that TMXBug787Test crash.
    Bug       #1217: fix a bug that EaseActions reverse broken
    Bug       #1232: fix a bug that CCLayerGradient::updateColor() assign wrong value to m_pSquareColors
    Bug       #1244: fix memory leak in CCParticleSystem::initWithDictionary()
    Bug       #1273: fix a bug that app will crash after clicking closed button in TextureCacheTest
    Bug       #1275: fix memory leaks in tests project
    Bug       #1277: implement CCToggleVisibility::copyWithZone()
    Feature   #1114: integrate CCControlExtension and implement corresponding tests
    Feature   #1180: synchronize CCConfiguration
    Feature   #1194: merge texturewatcher contributed by NetGragon
    Feature   #1205: add ccbreader and test case for CocosBuilder
    Feature   #1240: support TIFF format picture
    Feature   #1258: merge Rolando's testjs into gles20 branch
    Refactor  #1156: synchronize CCDirector
    Refactor  #1166: improve CCString and CCArray, optimize CCDictionary
    Refactor  #1176: change linebreak symbol to UNIX format ('\n'), replace 'tab' with four spaces
    Refactor  #1177: refactor platform
    Refactor  #1178: use macro NS_CC_BEGIN instead of "namespace cocos2d {", NS_CC_END instead of "}"
    Refactor  #1188: refactor directory structure
    Refactor  #1191: update templates for all platforms
    Refactor  #1198: optimize CCTextureCache::removeUnusedTextures()
    Refactor  #1203: remove CCFileUtils::setResource(const char* pszZipFileName) and SimpleAudioEngine::setResource
    Refactor  #1204: refactor AppDelegate::initInstance()
    Refactor  #1206: remove some unused files, only supports iOS, win32 and android
    Refactor  #1211: translate Chinese comments to English for CCTextureWatcher and CCListView
    Refactor  #1246: fix CCDirector using CCLabelBMFont instead of CCLabelTTF
    Refactor  #1252: add CCEGLViewProtocol::getFrameSize() method for getting the real screen size of device
    Refactor  #1253: add static method "purgeConfiguration" for CCConfiguration to avoid memory leak
 [iOS]   
    Bug       #1109: add parentheses to remove Xcode warnings 
    Bug       #1230: fix a bug that Calculation of string width may be wrong on iOS
    Bug       #1266: fix a bug that CCTextureCahce::addImageAsync() don't work correctly on iOS
    Feature   #1095: IOS screen resolution support
 [android]
    Bug       #1139: fix a bug that screen becomes black when backing from background
    Bug       #1140: fix a bug that ParticleTest crashed
    Bug       #1141: fix a bug that NodeTest crashed in StressTest1 and StressTest2
    Bug       #1142: fix a bug that TouchesTest crashed
    Bug       #1143: fix a bug that MenuTest crashed
    Bug       #1144: fix a bug that ParallaxTest crashed
    Bug       #1145: fix a bug that TileMap crashed
    Bug       #1146: fix a bug that IntervalTest crashed
    Bug       #1147: fix a bug that ChipmunkAccelTouchTest crashed
    Bug       #1148: fix a bug that LabelTest crashed
    Bug       #1149: fix a bug that SpriteTest crashed when go to second test case
    Bug       #1150: fix a bug that RenderTextureTest crashed at second test case
    Bug       #1151: fix a bug that Box2DTest crashed
    Bug       #1152: fix a bug that PerformanceTest crashed at 1, 2, 5 test cases
    Bug       #1185: fix a bug that when backing to foreground, will lost texture if it uses sprite batch node
    Bug       #1216: fix JNI memory leaks
    Bug       #1229: fix a bug that android port can not be compiled on ndk android-8 level
    Bug       #1236: fix a bug that JniHelper::jstring2string may crash when parameter is null
    Bug       #1237: fix a bug that line number message printed by CCAssert is wrong
    Bug       #1279: fix a bug that NodeNonOpaqueTest can't be shown correctly
    Feature   #1247: add profiler support for android
    Feature   #1265: build dynamic library of SpiderMonkey for Android, and implement testjs for android
    Refactor  #1179: popup a message box when invoking CCAssert() on Android
    Refactor  #1201: simplify the usage of writing Android.mk
 [windows]
    Bug       #1215: fix a bug that Win32 retina cannot work
    Bug       #1251: add CocosBuilderTest to the test project for VS2008
    Bug       #1264: fix wrong string alignment when using utf-8 encoded text with CCLabelTTF
    Bug       #1268: fix a bug that Testjs will crash after clicking the close button on win32
    Bug       #1270: fix some warning on win32
    Feature   #1186: add console window for Win32 application, all debug message output to this console window
    Feature   #1263: build dynamic library of SpiderMonkey for win32, and add testjs project to solution
    Refactor  #1170: remove win32 template of wophone
 [lua]
    Refactor  #1190: update Lua binding to 2.0
    Refactor  #1220: using CCString::stringWithContentsOfFile to get string from Lua script files
    

cocos2d-1.0.1-x-0.12.0 @ Mar.5 2012
 [all platforms]
     Bug      #925: rename HelloWorld/Resource to HelloWorld/Resources
     Bug      #948: fix a bug that CCMutableArray::getIndexOfObject returns 0 on both "index 0" and "not existing"
     Bug      #951: remove definition of NSMutableSet
     Bug      #961: fix mad behaviour in second stage of CCEaseBackInOut
     Bug      #965: remove some dynamic_cast calling since selector_protocol.h was removed
     Bug      #967: fix a bug that PVR Textures cannot be reloaded after GL context lost
     Bug      #986: add init() funciton in CCMenu class
     Feature  #952: make CCLabelBMFont supports other languages, include Chinese, Korean, Janpanese and so on.
     Feature  #972: add Support for CCNotificationCenter
     Refactor #933: refactor CCUserDefault
     Refactor #958: move the implement of SelectorProtocol to CCObject
     Document #975: add comment for CCTMXTiledMap::getMapSize and more methods
 [iOS]
     Bug      #946: fix a bug that can not load HD image for both Retina and Normal correctly
     Bug      #762: fix a bug that CCLabelTTF is in different position (higher) than in previous version on iphone
     Refactor #985: remove template for xcode3
 [android]
     Bug      #947:  fix a bug that long chinese string causes closed loop on android
     Bug      #950:  fix a crash when touching the screen because of RTTI
     Bug      #954:  fix a bug that accelerometer axes inverted on android tablet when setting orientation to portrait
     Bug      #957:  fix a bug that when running textInputTest, application enters background after input character and click back key on android devices
     Bug      #959:  fix a bug that get wrong multitouch id
     Bug      #964:  fix a bug that can not show whole charactor
     Bug      #971:  fix dynamic_cast error on android
     Feature  #982:  make android template supports box2d, chipmunk and lua
     Refactor #970:  use modules in the Android NDK build
     Bug      #1008: fix a bug that missing "return" in SimpleAudioEngine::getEffectsVolume() method on android platform
 [bada]
     Bug      #984: use static library for cocos2dx project on bada and qnx platform
 [blackberry]
     Bug      #960: detect when the application goes and return from background in QNX (Black Berry Playbook)
     Bug      #962: fix some bugs on qnx port
     Bug      #963: fix a bug that applicationWillEnterForeground will be invoked twice when application is launched
     Bug      #968: fix a bug about "Out of bound" in CCFileUtils::getWriteablePath() for BlackBerry
     Feature  #994: add support for bbndk2.0
 [marmalade]
     Bug      #995: modify project configure for marmalade port after adding extension support and refactor resource folder
 [win32]
     Feature  #969: implement Accelerometer Simulation for Win32.
 [lua]
     Bug      #942: fix a crash when invoking CCScheduler:sharedScheduler():scheduleScriptFunc in lua
     Bug      #953: add tolua++ for Mac
     Refactor #973: refactor Lua support

cocos2d-1.0.1-x-0.11.0 @ Jan.13 2012
 [blackberry] 
     Feature  #907: support blackberry playbook
 [all platforms]
     Bug      #752: fix a bug that enable and disable touch more times in touch handler callback function may cause memory leak
     Bug      #911: fix a bug that TextureCache::addUIImage() cannot create texture when key is null
     Bug      #920: export export functions in CCAffineTransform with CC_DLL
     Bug      #922: make CCTexture2D::setPVRImagesHavePremultipliedAlpha() to be a static function
     Bug      #926: fix a crash caused by RTTI when running TouchesTest
     Bug      #936: fix a bug that touch menu item may crash when selector is null
     Feature  #892: use RTTI to simplify the codes
     Feature  #903: add touch index for CCTouch
     Refactor #934: add 'isEqual' function for CCString, make CCObject::isEqual to a virtual function
     Refactor #940: use new icons and new background pictures with new logo of cocos2d-x
 [android]
     Bug      #923: fix a bug that CCTextureCache::addImageAsync() crashes when a game enters foreground from background
     Bug      #906: remove unneeded codes in CCImage_android.cpp
     Bug      #910: fix a bug that create-android-project.bat may erase exist folder with appointed name
     Bug      #884: fix a crash error caused by CocosDenshion on android simulator
     Bug      #921: fix a bug that accelerometer axes inverted in Motorola Xoom tablet
     Bug      #928: fix a bug that 16-bit texture is changed to 32-bit after application enter foreground
     Bug      #935: fix a bug that terminateProcessJNI() invoke wrong jni function
     Bug      #937: fix a compiling error on android x86
     Bug      #941: fix a bug that volume of background music may not in [0, 1.0]
     Feature  #887: define GL_GLEXT_PROTOTYPES = 1 automatically when compile on ndk r7
     Feature  #919: improve build_native.sh and create-android-project.sh
     Refactor #924: make loading music resources thread safe
     Document #837: Write a document describes how to use jni
     Document #914: update document to fit android r5~r7
 [iOS]
     Bug      #917: implement CCFileUtils::getFileDataFromZip()
     Feature  #893: remove cached data when receiving memory warning on iOS
 [bada]
     Bug      #918: fix a compiling error after renaming airplay to marmalade
     Bug      #927: fix a crash caused by invoking unloadEffect after invoking stopEffect
     Bug      #938: fix a bug that glGenFramebuffersOES isn't supported on wave m device
     Bug      #943: fix a bug that box2d can't be compiled successfully on bada sdk 1.2.1
     Refactor #904: Recreate bada 2.0 projects
 [win32]
     Bug      #915: fix a bug that msvc template uses old version of .cpp files
 [linux]
     Bug      #888: fix compiling error with eclipse
     Bug      #930: fix a crash caused by load jpg format files
 [marmalade]
     Refactor #908: merge marmalade to latest cocos2d-x source

cocos2d-1.0.1-x-0.10.0 @ Dec.2 2011
 [bada]
    Feature  #223  integrate cocos2d-bada branch to master
    Bug      #852  fix a bug that CCSpriteBatchNode cannot be drawn correctly
 [all platforms]
    Feature  #854  integrate pthread and write a test case on all platforms
    Feature  #465  implement CCTextureCache::addImageAsync()
    Feature  #850  upgrade box2d from 2.1.2 to last 2.2.1
    Feature  #781  add functions for effects
    Feature  #760  add methods to get/set CCDirector::m_pNotificationNode
    Bug      #883  fix the crash of SpriteTest
    Refactor #879  use CCAssert() instead of assert() 
    Document #882  Write a document describes some cautions about using pthread
 [android]
    Feature  #838  support android x86 platform
    Bug      #758  fix a bug that custom TTF fonts causing low memory
    Bug      #848  fix a bug that accelerometer values are wrong if the content is scaled
    Bug      #885  fix a bug that SimpleAudioEngine::setEffectVolume() don't take effect immediately
    Document #864  write a describe how to build on sdk 4.0 & ndk-r7
    Document #878  write a document describe how to build project for x86 android
    Document #881  write a document describes building android ndk project with ndk-r7
 [linux]
    Bug      #780  fix build error on ubuntu 11.0
    Bug      #776  fix a bug in the audio player

cocos2d-1.0.1-x-0.9.2 @ Oct.20,2011
 [linux]
    Feature  #728  Linux port is born! http://www.cocos2d-x.org/projects/cocos2d-x/wiki/How_to_run_HelloWorld_and_tests_on_linux
 [all platforms]
    Feature  #672  Implements copyWithZone() for CCShow & CCHide
    Feature  #676  add more languages into CCApplication::getCurrentLanguage()
    Feature  #678  add private constructor for CCArray
    Feature  #684  add test case for CCApplication::getCurrentLanguage()
    Feature  #685  add test case in LabelTest to display Chinese charactors
    Bug      #675  Fix memory leak in CCLayer when using accelerometer
    Bug      #686  CCTMXLayer::appendTileForGID() not setting Z index tag causes the first screen of tiles to be re-created
    Bug      #689  CCRect should assert the width and height is positive
    Bug      #698  CCSprite::init() is excited twice in all CCSprite's static methods
    Bug      #700  CC_SWAP32 marco has a typo with leads to error swap result
    Bug      #701  CCZHeader.version should be unsigned short
    Bug      #715  CCFadeOut causes a crash when applied to CCMenuItem and m_pSelectedImage is NULL
    Bug      #718  fix a typo in method CCMenu::alignItemsInRows
    Bug      #749  CCSpriteTest crashes at the test case SpriteNilTexture
    Bug      #750  CCTextureCache::textureForKey() can't find textures added by function addUIImage()
    Refactor #677  Pass arguments by reference instead of pointer if possible
    Refactor #703  Refactor Accelerometer. Because it only sends data to one delegate, so it needs only one setDelegate()
    Document #692  Describe the usage of view orientation http://www.cocos2d-x.org/projects/cocos2d-x/wiki/About_device_orientation
 [android]
    Feature #670  Pause & resume effect playing when activity is paused & resumed
    Feature #687  Implement preloadBackgroundMusic to android
    Feature #688  Support reading resources not only from apk
    Feature #726  use external storage on android
    Feature #746  add a helper method to draw filled polygons
    Bug     #683  getPackagenameJNI() and getCurrentLanguageJNI() mustn't return invalid pointer
    Bug     #696  Some android devices may crash at CCRenderTexture::end(bool)
    Bug     #719  CocosDenshionTest crashes when start the test case on android
    Bug     #714  CCLabelTTF has different visual result between Android & Windows
    Bug     #727  Memory leak of NewStringUTF
    Bug     #736  Remove android:installLocation in AndroidManifest.xml
    Bug     #743  nativeInit is called with wrong screen size when running on device with software android buttons
    Bug     #744  CCUserDefault crashes in v0.9.1
    Bug     #755  Multi-touch causes crash on sum sung devices
 [ios]
    Bug     #660  CCLabelBMFont image error in retina display
    Bug     #693  CCLabelTTF can not break line by '\n' on iOS
    Bug     #716  subbing & adding volume of sound effects don't change volume little by little on iOS
    Bug     #738  Passing CCSize(width,0) to CCLabelTTF causes the label invisible
    Bug     #753  visual orientation is wrong on ios5 simulator
    Bug     #754  Missing png file for CCLabelAtlas cause crashes on iOS 4.3.3 & 5.0
 [win32]
    Feature #731  add ability of simulating android back/menu key on win32  
    Feature #735  add ability of simulating android enter/resume background on win32. Shift+F1=android Back, Shift+F2 =android Menu
    Feature #745  export CCTime to all
    Bug     #747  Win32 templates should put all resources into "Resources" folder
    Bug     #748  build error in win32 release version
 [wophone]
    Bug     #702  tests crash at the start on wophone devices
 [lua]
    Feature #704  Print error descriptions ad pop error code in CCLuaScriptModule::executeString & CCLuaScriptModule::executeScriptFile
    Feature #707  Support 'require' for Lua on android
    Feature #732  Add particle systems to Lua bindings
    Feature #733  Use ant to generate a Lua project, refer to http://www.cocos2d-x.org/boards/11/topics/3957
    Feature #734  Use ant to generate LuaCocos2d.cpp
    

cocos2d-1.0.1-x-0.9.1 @ Aug.17,2011
 [all platforms]
    Feature  #347  Support custom TTF fonts
    Feature  #536  Support PVR Texture
    Feature  #645  update to cocos2d-iphone v1.0.1
    Feature  #633  allow SimpleAudioEngine::playEffect repeatly
    Feature  #630  implement CCRenderTexture::saveBuffer method
    Feature  #613  Call executeCallFuncN instead of executeCallFunc in CCMenuItem::active()
    Feature  #620  add Texture2d test case
    Feature  #638  Add support for per ccz format
    Feature  #641  users can CCRenderTexture::saveBuffer to any path
    Feature  #643  swap Accelerometer input x/y according to the orientation
    Feature  #665  add test case for CCRenderTexture::saveBuffer
    Bug      #513  CCProgressTimer doesn't work with CCspriteFrameCache
    Bug      #609  Retain & Release CCObject in CCSet
    Bug      #628  CCMutableArray::arrayWithObjects should autorelease array object
    Bug      #629  pass eImgFmt to initWithImageData in initWithImageFile
    Bug      #636  CCTextureCache::textureForKey() can't find the right texture
    Bug      #639  m_PositionInPixels isn't correctly initialized
    Bug      #640  the image read from render texture is upseted
    Bug      #644  CCSpriteBatchNode::removeAllChildrenWithCleanup() not work as expected
    Bug      #680  CCtouchDispatcher::rearrangeHandlers() crash
    Refactor #623  refactor Cocos2dJni.cpp
    Refactor #652  refactor char* JniHelper::jstringtochar()
    Document #622  comment CCUserDefault in doxygen format
    Document #651  add CCFileUtils to oxygen api document
 [lua]
    Feature  #679  bind Lua to CocosDenshion
    Feature  #647  add a method to set search path of Lua script
    Feature  #611  Add some methods in CCMenuItemLabel & CCMenuItemToggle for lua
    Feature  #612  Export CCNode::getContentSizeInPixels & setContentSizeInPixels to lua
    Feature  #653  add CCScheduler::unscheduleScriptFunc
    Bug      #615  CCLOG may crash in LuaEngineImpl
 [android]
    Feature  #610  Remove the support of ndk-r4 crystax.net version 
    Bug      #608  CCRenderTexture cannot show textures after sleep and wake-up
    Bug      #618  HelloWorld & Tests crash when X is clicked
    Bug      #619  CCFadeTo may crash on android
    Bug      #624  CCLabelTTF::setString("\n\n\n") crashes on android
    Bug      #625  test_image_rgba4444.pvr.gz can not packed into app
    Bug      #631  TextInputTest crash when input nothing
    Bug      #637  Create resources folder instead of resource in create-android-project.sh
    Bug      #648  CCRenderTexture::saveBuffer may crash on some devices like Moto Defy
    Bug      #655  CCLabelTTF doesn't draw all characters, it may lost the last char
    Refactor #656  refactor CCFileUtils, make it support reading data from directory other than assets 
 [ios]
    Feature  #642  CCImage_ios.mm should be modified for saving image
    Feature  #658  xcode3 template should create AppDelegate.cpp/.h instead of ${PROJECT_NAME}AppDelegate.cpp/.h
    Feature  #661  fix TMXTiledMap for iPhone Retina mode
    Bug      #667  AppDelegate::applicationDidEnterBackground isn't invoked on iOS
    Bug      #668  CCLabelBMFont display 4 characters in a square per character block in retina mode
 [win32]
    Feature  #620  change Lua library to static lib 
    Feature  #632  Update visual studio template for Lua support

   
cocos2d-1.0.0-x-0.9.0 @ Jul.14,2011
 [all platforms]
    Feature  #584  sync with cocos2d-iphone v1.0.0
    Feature  #601  use Chipmunk v5.3.5
    Feature  #581  change return types of xxxAction::reverse() to its own type
    Bug      #522  CCSpriteFrameCache::addSpriteFramesWithFile(const char* pszPlist) crashed if the param have no '/'
    Bug      #522  CCTextureCache::removeTextureForKey(const char*) cache the image path incorrectly
    Bug      #573  CCLayerColor does not init its m_tColor, which will result to a random color
    Bug      #576  some CCMutableDictionary methods must return _KeyT instead of std::string
    Bug      #577  CCReverseTime may crash
    Bug      #578  Debian & LavaFlow of ParticleTest have not picture, the effect of ParticleFire is wrong
    Bug      #580  ShuffleTilesTest of EffectText may crash
 [ios]
    Bug      #546  CCLabelTTF::labelWithString() works incorrectly when height = 0
    Bug      #604  test.xcodeproject miss Summary & Info in xcode4 since v0.8.5
 [android]
    Feature  #547  deal with line wrap of CCLabelTTF::initWithString(...) 
 [win32]
    Bug      #659  ChipmunkTest Sensors crashes in a few seconds
    Bug      #583  SimpleAudioEngine::playBackgroundMusic(const char*, true) have no sound on win32
    Bug      #605  export C methods in CCNS.h to dll interfaces
    Bug      #548  export CCConfiguration to dll interfaces
 [marmalade/airplay]
    Bug      #600  incorrect memory allocation in marmalade port
    Refactor #582  use libpng instead of CIwImage in CCImage_airplay.cpp
 [wophone]
    Bug      #545  fix the wrong effect of ChipmunkTest
    Bug      #606  PageTransitionForward in TransitionsTest has wrong visual effect



cocos2d-0.99.5-x-0.8.5 @ Jun.28,2011
 [all platforms]
    Feature  #577  Lua Support! We export all the cocos2d-x classes & methods to lua! 
                   Please compile and run HelloLua, and read HelloLua/Resource/hello.Lua for more details. 
                   And the Lua new project template/wizard is ready on xcode3, xcode4 and VisualStudio2008 & 2010 
    Feature  #398  Xcode4 templates! Run install-template-xcode.sh to do the magic
    Feature  #323  Internationalization support! Add CCApplication::getCurrentLanguage() method on all platforms
    Feature  #529  add static node() method to CCLayerColor & CCLayerGradient
    Bug      #534  don't raise compile error if ios project includes CCImage.cpp & CCFileUtils.cpp
    Bug      #429  Effect is wrong when the value of defaultAlphaPixelFormet=kCCTexture2DPixelFormat_A8 in CCTexture2D
    Bug      #491  Unsafe cycle in CCScheduler::unscheduleAllSelectors
    Bug      #502  Refactor the singleton mode of CCConfiguration
    Bug      #512,#525  fix warnings in /Wall flag
    Bug      #516  Undefined behavious in ccCArray.h (signed / unsigned conversion)
    Bug      #518  CCScheduler::unscheduleAllSelectors() uses tHashSelectorEntry in wrong way
    Bug      #521  the effect of PageTurn3D is curious
    Bug      #523  CCParticleSystemQuad::particleWithFile() can't work correctly
    Bug      #524  CCFileUtils::dictionaryWithContentsOfFile() can't parse special plist format
    Bug      #526  glScissior can't work correctly when use autoscale function
    Bug      #543  EffectTest renders x4 scale when use auto-scale on android/win32/wophone
    Bug      #544  some test cases of TransitionTest renders x4 scale when use auto-scale on android/win32/wophone 
 [android]
    Bug      #490  TextInputTest show words on soft keyboard detach instead of each key pressed
    Bug      #507  RenderTextureTest failed on some android devices
    Bug      #532  GLSurface has no response when tap screen frequently for a long time
    Bug      #542  SimpleAudioEngine::setBackgroundMusicVolume() not work when background music changed
    Refactor #535  remove skia dependence when drawing strings, which cause bug #507
 [ios]
    Feature  #540  Add RootViewController into xcode3/xcode4 templates. Games can use ios rotation mechanism
 [win32]
    Feature  #537  Update PVRFrame lib to version 2.8 for ATI graphic card new driver
 [wophone]
    Bug      #539  games on wophone wva devices probably failed on reading resource from zip package



cocos2d-0.99.5-x-0.8.4 @ May.26,2011
 [android]
    Feature  #496  SUPPORT ANDROID 3.0! We test it on both Motorola XOOM & Samsung Galaxy Tab 10.1 (Highlight!!!!!)
    Bug      #494  typo fixed, Cocos2dxActivity::setPackgeName() to setPackageName()
    Bug      #495  Memory leak of CCFileUtils::getWriteablePath()
    Bug      #497  soft keyboard stays shown on some devices while the project includes CCTextFieldTTF
    Bug      #501  projects creaed by android template have the same package name
    Bug      #510  Tests progress is killed at the power down phase
 [all platforms]
    Feature  #503  upgrade chipmunk from 5.1 to 5.3.4, keep sync with cocos2d-iphone (Highlight!)
    Feature  #509  For integrting IME, we had to rotate UI to landscape by default
    Bug      #499  CCRGBAProtocol isn't inherited and implemented in CCMenuItemSprite
 [ios]
    Bug      #493  the return value of CCFileUtils::getWriteablePath() is not end with '/'
    Bug      #508  Problem in running Tests in Retina resolution since 0.8.2
 [win32]
    Bug      #492  CCFileUtils::fullPathFromRelativeFile forget to consider the path separated by '\'
    Feature  #489  Use GetCurrentDirectory instead of GetModuleFileName in CCFileUtils_win32.cpp



cocos2d-0.99.5-x-0.8.3 @ May.12,2011
 [all platforms]
    Feature  #317  wrap input box for game dev, CCTextFieldTTF. (Highlight!)
    Feature  #455  implement CCUserDefault for data persistence (Highlight!)
    Feature  #456  integrate libcurl for network access (Highlight!)
    Feature  #468  implement CCProfiler & CCProfilingTimer
    Feature  #450  can set default pixel format other than RGBA888
    Feature  #449  Remove the sources for mac platform. We plan to focus on mobile platforms & reduce the complexity
    Refactor #451  Remove the event dispatcher and refactor CCLayer & CCMenu & CCParticleSystemPoint.
    Refactor #452  Refactor CCDirector CCGrid CCNode, reduce the complexity
    Refactor #472  Refactor duplicated modules under cocos2dx/platform, reduce the complexity
    Bug      #341  CCTMXFiledMap crashed when a child is not the obj of CCTMXLayer
    Bug      #371  A layer can't registered as a StandardTouchDelegate when touch event is handling
    Bug      #428  Function addChild low efficiency
    Bug      #448  CCCallFuncO crashes
    Bug      #467  CCLayer:m_eTouchDelegateType = ccTouchDeletateAllBit all the time
    Bug      #471  invoke CCFileUtils::setResourcePath may cause loading texture for ParticleSystem failed
    Bug      #484  CCTextureAtlas::initWithTexture() may cause memory leak
    Bug      #486  transition test FlipX, FlipY, FlipAngular, ZoomFlipXxx flickers on ios simulator & device
 [ios]
    Bug      #447  really exit application when "x" button is clicked
    Bug      #460  cocos2dx + box2d template cannot find libxml2.dylib
 [android]
    Feature  #393  use full version of libxml2, with xmlXPath.. serial methods
    Feature  #477  Set compilation default ndk version to r5
    Bug      #374  replace the method for EGL rendering context lost
    Bug      #453  Android Cocosdenshion can't replace background music
    Bug      #462  no applicationDidEnterBackground / applicationWillEnterBackground on Android
    Bug      #470  use GAME_ROOT or other words instead of HELLOWORLD_ROOT in anroid new projects
    Bug      #475  CCImage::initWithString return true even if the bitmap hasn't been initialized
 [win32]
    Feature  #454  Modify the including path of Box2D genereated by win32 template
    Bug      #459  the project create by template for vs use the RuntimeLibrary MTd, different with other project
 [wophone] 
    Feature  #482  Modify the resource data path for the new WoPhone SDK
    Feature  #487  Implement the function CCFiltUtils::getWriteablePath() on wophone
    Refactor #466  Refactor CCFileUtils for the new packing approach on wophone
    Bug      #481  After power down & up, backlight will turn off automaticlly if there's no operation
    Bug      #485  reduce the CPU occupation, modify the approach of FPS control on wophone
 [airplay]
    Feature  #480  add template for airplay



cocos2d-0.99.5-x-0.8.2 @ Apr.7,2011
 [all platforms]
    390    Feature    Implement performance test
    411    Feature    support .plist format outputed by the last version of Zwoptex 
    415    Feature    Make all xxxFromFile methods can accept relative path
    439    Feature    all file reading must pass though CCFileUtils::getFileData
    441    Feature    Initialize pointers in construction & detect them in destruction
    427    Refactor   refactor CCTMXXMLParser with multi-platform CCSAXParser design
    434    Refactor   refactor class CCFileUtils
    396    Refactor   remove ccxScopedPtr & ccxScopedArray, use STL instead
    350    Bug        TransitionFade flickers
    391    Bug        CCSpriteFrameCache doesn't support .plist files which format isn't equal to 0
    420    Bug        CCSprite::spriteWithFile() returns a valid object when the image file isn't present
    440    Bug        Can't show MessageBox when imageFromFile can't find the image
 [ios]
    349    Bug        deal with plist files in binary format
    435    Bug        CocosDenshion crashes at foreground/background switching
    438    Bug        MotionStreak Test crashes on device
 [android]
    421    Feature    Add a template & new project script for android
    443    Feature    implement CCKeypadDelegate on android
    367    Bug        Android.mk of HelloWorld and Tests depends on alphabet order
    422    Bug        the 2nd point in multi-touch isn't located to the correct coordinate
    430    Bug        replace glColor4ub with glColor4f to avoid "called unimplement OpenGL ES API" on some android devices
    431    Bug        ParticleFlower on G3 can't show the particles correctly
 [win32]
    417    Bug        No touchEnd when the mouse move out from the window
    424    Bug        open vs2010.sln says cannot open CCamera.cpp
 [airplay]
    379    Feature    integrate airplay sdk port
    442    feature    implement CocosDenshion on airplay port
	
	
	
cocos2d-0.99.5-x-0.8.1 @ Mar.21,2011
 [all platforms]
    400    Bug        typo, rename CCamera.cpp to CCCamera
    403    Feature    rename cocos2d::UIEvent to cocos2d::CCEvent, to avoid class name conflict on ios
    405	   Bug        CCConfiguration::checkForGLExtension(const string&) sometimes may crashes
    407    Bug        replace "CCGL.h" with "CCGL.h" in CCCamera.cpp, for case-sensitive systems
    408    Bug        memory leak in CCImage::_initWithPngData
    409    Feature    rename cocos2d::NSArray to cocos2d::CCArray, to avoid the conflict on ios
    418    Feature    add copyright of cocos2d-iphone original authors to each file
    423    Bug        fix compilation warnings when COCOS2D_DEBUG == 2
 [ios]
    404    Bug        HiResTest isnot prerfect on HVGA/Retina yet
    410    Bug        xcode3 template, cannot find libxml from header searh paths in release build
    419    Bug        test case TMXIsoVertexZ in TileMapTst has wrong effect on ios
 [android]
    399    Bug        HelloWorld crashes when the screen is touched
    405    Bug        CocosDenshion test, BGM isn't paused after HOME key tapped
 [win32]
    395    Bug        make AppDelegate.cpp created by VS wizard portable without any modification
    401    Bug        VisualStudio template for 2010 OutputDir errors



cocos2d-0.99.5-x-0.8.0 @ Mar.15,2011
 [all platforms]
    316    Feature    Resolution auto adjustment, auto scale HVGA resource to WVGA or any other resolutions
    336    Refactor   refactor platform porting layer
    253    Bug        xml parser sometimes crashes
    375    Feature    Rename NS,CG,UI prefix classes/definitions to CC prefix, avoid the crash at ios dev
    332    Feature    upgrade tests from 0.99.4 to 0.99.5
 [ios]
    363    Bug        CCLabelTTF can't treat line breaks and wrapping correctly.
    351    Feature    CCLabelTTF cannot automatic line break on iphone
    352    Bug        ccRemoveHDSuffixFromFile & CCFileUtils::getDoubleResolutionImage isnot work
    392    Bug        border of sprite debug draw isn't scaled if enableRetinaDisplay(true)
    385    Feature    implement ccos2d::CCLog
    388    Feature    update the template for iOS
 [android]
    247    Feature    support multitouch
    242    Feature    support accelerometer on android
    353    Feature    support jpg on android
    344    Feature    add APP_ABI := armeabi armeabi-v7a to improve the performance on some devices
    356    Bug        CCLabelTTF::initWithString crashed
 [wophone]
    386    Bug        resolve the compile conflict on wophone sdk
    383    Bug        The approach which handle left soft-key clicked is not work
    377    Feature    Replace the word "uphone" with "wophone"
    357    Bug        CCLabelTTF doesn't support words contain line breaks.
    348    Bug        CCLabelTTF blur if color = white and fontSize < 24
 [win32]
    373    Feature    Disable PVRFrame window when cocos2d running
    355    Bug        CCLabelTTF doesn't support line breaks and wrapping words
    300    Feature    wizard for Visual C++ 2008 Express & VS2010 Express/Professional
	


cocos2d-0.99.5-x-0.7.2 @ Jan.26,2011
 [all platforms]
    - upgrade engine logic internal & interfaces to 0.99.5
    - the list of menu items in tests is showing how to scroll now
    - lots of bugs fixed
 [iphone]
    - add new project templates for Xcode
    - add the c++ wrapper for CocosDenshion::SimpleAudioEngine
    - support UTF8 charactors in text renderring, such as CCLabelTTF, CCMenuItemFont
 [android]
    - add CocosDenshion::SimpleAudioEngine implement on android
    - the engine can adjust the apk filename automatically
    - the engine will not crash at surface recreate, especially at background-to-foreground switching
 [wophone]
    - switch the game to background, then press power key will not cause the background music play again
    - remove the methods of using resouce map in cocos2d-wophone & SimpleAudioEngine. 
      Only zip resource is recommended and suppported.
    - can auto find the installed path of your game, and load zip resource file from the current folder. 
      No absolute path in code any more. Do this to support installing games to micro-SD card
      
      

cocos2d-0.99.4-x-0.7.1 @ Dec.20,2010
 [all platforms]
    - add CCKeypadDelegate class, which enable CCLayer to respond "back" key in wophone & android
    - Add namespace for CocosDenshion
    - fix compile errors when enable CC_XXX_DEBUG_DRAW switchs in ccConfig.h
    - fix memory leaks on each platform
    - more details: http://www.cocos2d-x.org/versions/show/5
 [android] 
    - Run through all the test cases of cocos2d, support ndk r4,r5, sdk higher than 2.0. Tested on HTC G2,G3,G6,G7
    - HelloWorld integrate all platforms in one directory now
    - WANRNING: this version isn't ready for android games porting yet. The CocosDenshion isn't ported to android,
      and this version will crashes when screen orientation changes or the game gack to foreground 
      look more on this bug http://www.cocos2d-x.org/boards/10/topics/202
 [iphone]  
    - Add support of loading textureImageData from the ParticleDesign plist file
    - Fix more then 3000 complie warnings
    - You can try to use this version to develop your iOS game now. It's much more stable than the previous version
 [wophone]  
    - Games can easily read resources from zip file now. This will drastically reduce the memory usage
    - Add power management: pause the message loop when cocos2d-x game is switched to background or backlight down
    - Multi-touch support
 [win32]
    - SimpleAudioEngine can play background musci with repeating now
  


cocos2d-0.99.4-x-0.7.0 @ Nov.29,2010
* cocos2d-iphone-cpp port ready! include accelerometer & multi-touch
* refactor the directory structure of HelloWorld & tests
* cocos2d-wophone supports accelerometer
* add cocos2d-x wizard for cocos2d-win32 & cocos2d-wophone for VisualStudio2008
* jump out a message box when load texture failed (win32 & wophone)
* more details: 	http://www.cocos2d-x.org/versions/show/4

cocos2d-0.99.4-wophone-win32-stable-rc1
	http://www.cocos2d-x.org/versions/show/1
	http://www.cocos2d-x.org/versions/show/2
	http://www.cocos2d-x.org/versions/show/3

<|MERGE_RESOLUTION|>--- conflicted
+++ resolved
@@ -10,24 +10,12 @@
      [NEW]          Label: Integrates LabelAtlas into new Label.
      [NEW]          Node: Added `setGlobalZOrder()`. Useful to change the Node's render order. Node::setZOrder() -> Node::setLocalZOrder()
      [NEW]          Renderer: Added BatchCommand. This command is not "batchable" with other commands, but improves performance in about 10%
-<<<<<<< HEAD
-     [NEW]          AutoReleasePool: Support creating an autorelease pool in stack, and add some helper functions
-     [NEW]          EventDispatcher: support global Z sorting
-
-=======
-     [NEW]          LuaBindings: Bindings-generator supports to bind namespace for lua.
      
-     [FIX]          Lua: sp.SkeletonAnimation:registerScriptHandler should not override cc.Node:registerScriptHandler.
-     [FIX]          JSB: Pure JS class which is inherited from cc.Class will trigger an irrelevant log.
-     [FIX]          JSB: Mac and iOS Simulator should also use SpiderMonkey which was built in RELEASE mode.
-     [FIX]          JSB: Crash when running JSB projects on iOS device in DEBUG mode.
-     [FIX]          JSB: Crash when Firefox connects to JSB application on Mac platform.
      [FIX]          Uses EventDispatcher to access event in LUA testcase.
      [FIX]          Exposes SAXParser class to JS, it is used for parsing XML in JS.
      [FIX]          Uses unified `desktop/CCEGLView.h/cpp` for desktop platforms (windows, mac, linux).
      [FIX]          Bindings-generator supports Windows again and remove dependency of LLVM since we only need binary(libclang.so/dll).
      [FIX]          Removes unused files for MAC platform after using glfw3 to create opengl context.
->>>>>>> b51e2855
      [FIX]          Wrong arithmetic of child's position in ParallaxNode::addChild()
      [FIX]          CocoStudio: TestColliderDetector in ArmatureTest can't work.
      [FIX]          CocoStudio: The order of transform calculation in Skin::getNodeToWorldTransform() is incorrect.
@@ -36,13 +24,9 @@
      [FIX]          Label: Memory leak in FontFreeType::createFontAtlas().
      [FIX]          Label: Crash when using unknown characters.
      [FIX]          Label: Missing line breaks and wrong alignment.
-<<<<<<< HEAD
      [FIX]          Label: Corrupt looking characters and incorrect spacing between characters
      [FIX]          Label: Label:color and opacity settings are invalid afeter these these properties changed: 1)text content changed 2)align style changed 3)max line width limited
      [FIX]          Label: Crash when using unknown characters
-=======
-     [FIX]          Label: Color and opacity settings aren't applied when invoking Label::alignText.
->>>>>>> b51e2855
      [FIX]          Console: log(format, va_args) is private to prevent possible resolution errors
      [FIX]          Configuration: dumpInfo() -> getInfo()
      [FIX]          ControlSlider doesn't support to set selected thumb sprite.
@@ -72,8 +56,13 @@
 [lua binding]
      [NEW]          Can bind classes that have the same class names but different namesapces
      [FIX]          Use EventDispatcher to update some test cases
+     [FIX]          sp.SkeletonAnimation:registerScriptHandler should not override cc.Node:registerScriptHandler
 [javascript binding]
      [NEW]          Bind SAXParser
+     [FIX]          Pure JS class that wants to inherite from cc.Class will trigger an irrelevant log
+     [FIX]          Mac and iOS Simulator should also use SpiderMonkey which was built in RELEASE mode
+     [FIX]          Crash when running JSB projects on iOS device in DEBUG mode
+     [FIX]          Crash when Firefox connects to JSB application on Mac platform.
 [Desktop]
      [NEW]          Support fullscreen
 [Mac]
