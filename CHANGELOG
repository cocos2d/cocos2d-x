cocos2d-x-3.6beta0 Apr.14 2015
    [NEW]           3rd: update Spine runtime to v2.1.25
    [NEW]           MotionStreak: add `MotionStreak::getStroke()` and `MotionStreak::setStroke()`
    [NEW]           Rect: added `Rect::intersectsCircle()`
    [NEW]           UI:Text: add `Text::disableEffect(LabelEffect)` to disable a specific effect

    [FIX]           3rd: link error on VS2012 caused by libpng
    [FIX]           Label: position is wrong if it is visited by a new camera
<<<<<<< HEAD
    [FIX]           Particle3D: make particle local does not work, rotation accumulates for some types of particle quad render, wrong position calculation for Ribbon Trail
=======
    [FIX]           Particle3D: "make local" now working correctly. "Make local" is a properties that toggles particle coordination between local and global.
    [FIX]           Particle3D: particle rotation now no longer stacks up on each other
    [FIX]           Particle3D: Ribbon Trail now positions correctly
>>>>>>> d54ddbd0
    [FIX]           Physics: rigid body's rotation is wrong if it is attatched to a node which rotation is not 0
    [FIX]           Renderer: RenderQueue command buffer optimizing
    [FIX]           UI:Button: use too much memory
    [FIX]           UI:Text: content size is wrong after setting outline effect

cocos2d-x-3.6alpha0 Apr.8 2015
    [NEW]           3D: added texturecube support
    [NEW]           3D: added skybox support
    [NEW]           3D: added node animation support
    [NEW]           3D: added terrian support
    [NEW]           3rd: updated libcurl to v7.4 on all supported platforms except WP8/WP8.1 universal
    [NEW]           3rd: updated chipmunk to v6.2.2
    [NEW]           3rd: updated openssl to v1.0.11
    [NEW]           3rd: updated freetype to v2.5.5
    [NEW]           3rd: updated png to v1.6.16 on all supported platforms except WP8/WP8.1 universal because it is not needed on these two platforms
    [NEW]           Animate3D: added `Animate3D::setHighQuality()` to set animation quality
    [NEW]           Label: added disableEffect()
    [NEW]           Lua-binding: used luajit arm64 version on iOS 64-bit devices
    [NEW]           Sprite3D: getAABBRecursively return own aabb combining childeren's
    [NEW]           Vec3: added `Vec3::add(float, float, float)` and `Vec3::setZero()`

    [FIX]           Audio: memory leak
    [FIX]           Audio: crashed on iOS 5.1.1
    [FIX]           C++: lag issue if `Director::setContentScaleFactor` is called frequently
    [FIX]           C++: CDT builder is enabled by default in cpp template on Android
    [FIX]           Label: shadow color is incorrect
    [FIX]           MenuItem: crash if `MenuItem::onExit` is called multiple times
    [FIX]           Particle3D: particles' rotation affect particle system's rotation
    [FIX]           Sprite3D: memory leak
    [FIX]           Vec3: use inline function to improve performance
    [FIX]           WebView: loadHTMLString() can not work if it is invoked in the same frame of creating a webview on iOS

cocos2d-x-3.5 Mar.23 2015
    [NEW]           EditBox: support Color4B

    [FIX]           AutoRelasePool: memory leak if adding an element into pool when releasing auto release pool
    [FIX]           EditBox: have a 100 bytes input limit on windows
    [FIX]           FileUtils: getWritablePath() does not return correct writable path on Mac & Windows
    [FIX]           HttpAsynConnection: can not get error content if response code less than 200 or response code greater or equal than 300
    [FIX]           HttpResponse: reference count error causes assert error
    [FIX]           Label: stroke color of system font is incorrect on iOS

cocos2d-x-3.5rc0 Mar.13 2015
    [NEW]           CocosStudio: add callback when loading a CSB file
    [NEW]           Particle3D: more Particle Universe features are supported, add observers and event handlers
    
    [FIX]           Billboard: fix bug on transparent Billboard because of transparent queue
    [FIX]           Bundle: bug that create bundle with empty path
    [FIX]           Camera: camera is detroyed unexpectedly when call removeAllChildren
    [FIX]           C++: use console in `build/build_native.sh`
    [FIX]           Label: position is wrong if it is visited by a new camera
    [FIX]           MotionStreak: can not work with MoveTo and MoveBy
    [FIX]           MoveTo: disable reverse() because it is meaningless
    [FIX]           Particle3D: to make path shorter, rename Particle Universe folder to PU, and files CCPUParticle3DXXX to CCPUXXX to fix compiling error on WP8
    [FIX]           Particle3D: `loadMaterialsFromSearchPaths` bug on linux platform
    [FIX]           Sprite3D: fix bug on transparent 3D Sprite because of transparent queue

cocos2d-x-3.5beta0  Feb.27 2015
    [NEW]           Added Particle3D
    [NEW]           C++: add Romanian language support

    [FIX]           Audio: audio can not resume if it is interrupted, and back from background
    [FIX]           Cocos Studio UI: setCameraMask does not work for the Cocos Studio UI
    [FIX]           C++: compiling error when using CC_USE_CULLING
    [FIX]           Label: texture size of string has unexpected padding on iOS 7 and upper version
    [FIX]           HttpClient: if the request data is started by a null character, it does not fill http body
    [FIX]           HttpClient: memory leak on iOS
    [FIX]           Sprite3D: `getAttachNode()` will fail when there is no bone with name
    
cocos2d-x-3.4 Jan.30 2015
    [FIX]           Animate3D: `setSpeed` has not effect if `Animate3D` is used in Sequence
    [FIX]           C++: will crash if built with armeabi-v7a enabled on Android devices that with armeabi-v7a architecture but doesn't support NEON instructions
    [FIX]           C++: may crash if VAO is not supported
    [FIX]           EditBox: content is not clipped correctly on windows
    [FIX]           GLProgram: will cause crash on some devices that don't support more than 8 atrributes
    [FIX]           HttpClient: not set response code when connecting failed on Android
    [FIX]           Label: alpha channel of text color of system font has not effect
    [FIX]           Label: use int for dimensions that will lose the precision
    [FIX]           Label: labels will become white block after resume from background on some Android devices, such as xiaomi3
    [FIX]           Label: improved parsing performance of bitmap font
    [FIX]           Label: can not display `&` if using system font on windows
    [FIX]           Lua-binding:studio-support: AnimationInfo is not binded 
    [FIX]           New audio: not close file descriptor leads to that may causes game freeze if playing two many times(may be more than 1000) on Android
    [FIX]           Node: anchor point has not effect to rotation, it always rotate along (0, 0)
    [FIX]           Physics integration: Scale9Sprite can't run `Move` action and `Scale` action if used physical scene
    [FIX]           SpriteFrameCache: `addSpriteFramesWithFil`e may crash if plist file doesn't exist
    [FIX]           Sprite3D: material files (.mtl) are not loaded for any object when creating from an .obj file
    [FIX]           UI::ImageView: rendered content size is wrong if `ignoreSize` is true and `Scale9` is not enabled
    [FIX]           UI::Slider: when scale9 is enabled, the progress bar's rendering height is wrong
    [FIX]           UI:Scale9Sprite: some position information will be lost when toggling `Scale9` state
    [FIX]           UI::TextField: will get wrong event message if clicking `TextField` twice
    [FIX]           UI::TextField: result of `getContentSize` is wrong if it is invoked in insert or delete event callback
    [FIX]           UI::WebView: base URL can not work

cocos2d-x-3.4rc1 Jan.15 2015
    [NEW]           C++: added CC_USE_CULLING macro to control if enable auto culling or not 
    [NEW]           FileUtils::fullPathForFilename will return empty string when file can not be found
    [NEW]           VertexBuffer&IndexBuffer: allow setting usage(GL_STATIC_DRAW or GL_DYNAMIC_DRAW) in create method
    [NEW]           Renderer: 3D rendering support for 2d objects
    
    [FIX]           DrawNode: fix random crash because of init opengl buffer wrongly 
    [FIX]           DrawNode: drawPoints() can not set ponit size
    [FIX]           EventDispatcher: crash if adding/removing event listeners and dispatching event in event callback function
    [FIX]           GLProgramState: may cause GL_INVALID_VALUE error at start up on Android
    [FIX]           LUA: 0x80000000 can not be converted by lua_tonumber correctly on some devices
    [FIX]           PhysicsBody: can't get correct position in the same frame of adding PhysicsBody to PhysicsWorld
    [FIX]           UI: fix crash when navigation controller is null

cocos2d-x-3.4rc0  Jan.9 2015
    [NEW]           3rd: update libcurl to v7.39
    [NEW]           3rd: update luajit to v2.0.3
    
    [FIX]           C++: crash when run clang static analyzer in Xcode
    [FIX]           DrawNode: can not set color when DrawPoints, wrong behavior of drawRect
    [FIX]           FileUtils: getData() can't get data from file when file was using by other application on windows
    [FIX]           FileUtils: getData() will cause memory leak if file size is 0 on windows
    [FIX]           GLProgram: when there is a shader compile error in shader, it will crash on windows
    [FIX]           GLProgramState: Assert error because uniforms and attribute is not refreshed when come to foreground on android
    [FIX]           HttpClient: http requests will be lost in immediately mode on iOS
    [FIX]           JumpTo: can not be applied more than once
    [FIX]           Label: may cause infinite loop if using system font on Android
    [FIX]           Particle: GL_INVALID_OPERATION error because VAO and VBOs is not reset when come to foreground on android
    [FIX]           Physics integration: physics body is not still after disabling gravitational force by PhysicsBody::setGravityEnable()
    [FIX]           Sprite3DTest: Sprite3DUVAnimationTest, Sprite3DFakeShadowTest, Sprite3DLightMapTest, Sprite3DBasicToonShaderTest will crash on android when switch to foreground from background
    [FIX]           Template: multiple dex files define error on Android if using Eclipse to build new generated application
    [FIX]           VideoPlayer: can not play video if passing path returned from FileUtils::fullPathForFilename() on Android
    [FIX]           WP8: compiling error on ARM architecture

cocos2d-x-3.4beta0  Dec.31 2014
    [NEW]           3D: support frustum culling
    [NEW]           Action: MoveTo and MoveBy support Vec3
    [NEW]           Allocator: add custom allocator support, global, default, fixed block, object pool
    [NEW]           Application: added Turkish and Ukrainian language support
    [NEW]           UI:LoadingBar: add TextureResType to LoadingBar's create method
    [NEW]           Director: add setClearColor() to set clear values for the color buffers
    [NEW]           Node: rotation representation using quaternion
    [NEW]           UI: Added new layout functionality for Cocos Studio, keeps widget margins a fixed set and adjusts the widget size according to the margins.
    [NEW]           UI: Add gray shader to ui::Button, ui::CheckBox and ui::Slider when the disable state resources are not provided
    [NEW]           UI: Modify the default behavior when ui::Button, ui::CheckBox and ui::Slider's selected state resources are not provided, the new behavior is scale the normal state texture when the selected state texture are missing.
    [NEW]           3rd party libraries: Add prebuilt version of libcurl to Mac and upgrade iOS,Android,Mac and Win32 libcurl to 7.39.0.
    [NEW]           Replace network module implementation from libcurl to system network API on IOS and Android

    [FIX]           ui::Button: fix setTitleColor calls method setColor instead of setTextColor of title label.
    [FIX]           AssetsManagerEx: Fix assetManager can't download file on Win32
    [FIX]           FileUtils: WebP format with alpha channel displayed wrong
    [FIX]           Label: content size of Label is incorrect if the string is set to empty string
    [FIX]           GLProgramState: fix assert error caused by outdated uniform and attribute cache

cocos2d-x-3.3 Dec.12 2014
    [FIX]           Billboard: allow billboard rotate along z axis
    [FIX]           Bundle3D: create aabb for mesh whose aabb does not exist (user custom mesh)
    [FIX]           EditBox: text position and move animation error on iPhone6 Plus
    [FIX]           FileUtils: createDirectory(): doesn't invoke closedir() after opendir on platforms other than WP8/WinRT/Windows

cocos2d-x-3.3-rc2  Dec.5 2014
    [FIX]           C++: use 100% of one core on Windows
    [FIX]           Label: when a label is added to a invisible parent node, app will crash if switching from background
    [FIX]           Label: label will not be shown when using system font on Mac
    [FIX]           Studio reader: replace protocol buffer with flatbuffer 

cocos2d-x-3.3-rc1  Nov.29 2014
    [NEW]           Vec2: added greater than operator
    [NEW]           Tools: Updated cocos console to v1.4 (from 1.2)
    [NEW]           WP8: Win8.1 universal app support

    [FIX]           Audio: `SimpleAudioEngine::sharedEngine()->playBackgroundMusic()` crashed freezen on Lollipop(Android5.0)
    [FIX]           Button: when the dimension of button title is larger than the button, button will scale to fit the dimension of the button title
    [FIX]           Button: when the dimension of button title is larger than the button, button will scale to fit the dimension of the button title
    [FIX]           Camera: does not work correctly when the up is not (0, 1, 0)
    [FIX]           Director: Uses a low-pass filter to diplay the FPS
    [FIX]           DrawNode: drawPoint() may cause crash
    [FIX]           EventKeyboard: can not check right Shift, right Ctrl and right ALT
    [FIX]           GLProgramCache: doesn't release old program with the same key before adding a new one
    [FIX]           GLProgramState: enabled GLProgramState restoring on render recreated on WP8
    [FIX]           Label: label shifting when outline feature enabled
    [FIX]           Label: when applying additionalKerning to a Label that displays a string with only 1 character, the character is shifted
    [FIX]           Label: display incompletely with multiline text with outline feature enabled
    [FIX]           Label: crash if using BMFont but missing corresponding png file
    [FIX]           Lua: logical error in luaval_to_quaternion
    [FIX]           New audio: can not loop on Android 2.3.x
    [FIX]           Random: CCRANDOM_0_1() and CCRANDOM_MINUS_1_1() can be seeded using std::srand(seed)
    [FIX]           Scale9Sprite: will be flipped if both flipX and flipY are false
    [FIX]           Scale9Sprite: if scale and flip property are set at the same time, the result would be wrong
    [FIX]           Scene: setScale() doesn't work as expected
    [FIX]           Sprite3D: did not create attached sprite from cache
    [FIX]           Tests: Sprite Performance Test automation works as expected
    [FIX]           UI: Text: invoke ignoreContentAdatpSize(false) will cause wrong effect
    [FIX]           VideoPlayer: showed in wrong place on Android v2.3.x
    [FIX]           WebView: showed in wrong place on Android v2.3.x
    [FIX]           WP: back key behaviour and Director::getInstance()->end() works not correctly

    [FIX]           Lua-binding: XmlHttpRequest would truncate binary data

cocos2d-x-3.3-rc0  Oct.21 2014
    [NEW]           3d: added light support: direction light, point light, spot light and ambient light
    [NEW]           Added ClippingRectangleNode
    [NEW]           Added AssetsManagerEx, which is more powerful than AssetsManager
    [NEW]           Added a test case of sprite lamp effect
    [NEW]           Animate3D: can create with start frame and end frame
    [NEW]           Audio: new audio supports Mac OS X and Windows
    [NEW]           Application: added openUrl()
    [NEW]           Armature: added getOffsetPoints()
    [NEW]           Lua-binding: added Camera3DTest ,BillBoradTest
    [NEW]           Node: schedule/unschedule lambda functions
    [NEW]           Rect: added merge()
    [NEW]           Spine: update to 2.0.18
    [NEW]           TileMap: added staggered tile map support
    [NEW]           Utils: added getCascadeBoundingBox()
    [NEW]           WP8: enabled screen orientation change handling

    [FIX]           Accelerometer: using Accelerometer will freeze app and then crash on WP8
    [FIX]           Application: getCurrentLanguageCode() always return empty string
    [FIX]           Action: kRepeatForever macro superseded by CC_REPEAT_FOREVER macro
    [FIX]           C++: remove armv7s in VALID_ARCHS for Xcode projects
    [FIX]           Cocos Studio reader: UI animation playing crash if GUI JSON file is loaded again
    [FIX]           Cocos Studio reader: improvement ImageViewReader don't necessary loadTexture when imageFilePath is empty
    [FIX]           EditBox: view rendered in wrong position if click EditBox on iOS 8
    [FIX]           FileUtils: can not remove files/directory on iOS devices
    [FIX]           GLProgram: crashed on some Android devices that do not support more than 8 attributes
    [FIX]           Label: getStringNumLines() may returns wrong result if label is dirty
    [FIX]           Label: can not change opacity if using FNT font
    [FIX]           Label: endless loop if not using system font, and constrained length is less than one character width
    [FIX]           LabelAtlas: opacity do not change when setting parent's opacity
    [FIX]           Lua-bindings: may crash if passing two-dimensional table from lua to c++
    [FIX]           New audio: can not play audio after playing some times on Android
    [FIX]           Node: macro scheduler_selector() superseded by CC_SCHEDULER_SELECTOR(). The same is true for the other schedule_ macros
    [FIX]           Node: unscheduleAllSelectors() deprecated in favor of unscheudleAllCallbacks()
    [FIX]           Node: crashed if remove/add child too quickly when using integrated physics
    [FIX]           TextFieldTTF: will get wrong characters if using Chinese input method on WP8
    [FIX]           TextureCache: memory leak in reloadTexture()
    [FIX]           UI: Button: button remains gray when releasing it, this issue only happened if enable scale9 and only has one texture
    [FIX]           UI: Button: when creating a button with a title only, button content size is not immediately updated
    [FIX]           UI: EditBox: setMaxLength is invalid on mac

cocos2d-x-3.3-beta0  Sep.20 2014
    [NEW]           3d: added `BillBoard`
    [NEW]           ActionManager: added removeAllActionsByTag()
    [NEW]           Audio: added new audio system for iOS and Android
    [FIX]           DrawNode: has as many functions as `DrawPrimitive`
    [NEW]           GLViewProtocol: added getAllTouches()
    [NEW]           Node: added stopAllActionsByTag()
    [NEW]           PhysicsWorld: add setSubsteps() and getSubsteps()
    [NEW]           Renderer: added TriangleCommand
    [NEW]           UI: added `WebView` on iOS and Android

    [FIX]           C++: CMake works for Mac builds
    [FIX]           C++: Reorganized cocos2d/platform folder. Easier to add new platforms
    [FIX]           EditBox: moved to ui:EditBox
    [FIX]           External: ScrollView: scroll view hidden picks up the touch events
    [FIX]           FastTileMap: change indices to short because not all devices support int indices which will prevent drawing tilemap
    [FIX]           FileUtils: can not create and delete directory on wp8
    [FIX]           HttpClient: condition variable sleep on unrelated mutex
    [FIX]           Image: optimize decompress jpg data
    [FIX]           Label: outline effect may be wrong if outline width is big and font size is big too
    [FIX]           MenuItem: memory leak if using menu_selector
    [FIX]           MeshCommand: generate wrong meterial id which will cause problem that only first mesh is drawn
    [FIX]           Node: create unneeded temple `Vec2` object in `setPosition(int, int)`, `setPositionX()` and `setPositionY()`
    [FIX]           Node: skew effect is wrong
    [FIX]           Node: setNormalizedPosition can not take effect if parent position is not changed
    [FIX]           TextureAtlas: may crash if only drawing part of it
    [FIX]           UI: Button: a button can not be touched if it only contains title
    [FIX]           UI: Button: title can not be scaled if a button is scaled

cocos2d-x-3.3alpha0  Aug.28 2014
    [NEW]           3D: Added Camera, AABB, OBB and Ray
    [NEW]           3D: Added better reskin model support
    [NEW]           Core: c++11 random support
    [NEW]	        Core: Using `(std::notrow)` for all the `new` statements
    [NEW]           Desktop: Added support for applicationDidEnterBackground / applicationWillEnterForeground on desktop
    [NEW]           Device: added setKeepScreenOn() for iOS and Android
    [NEW]           EventMouse: support getDelta, getDeltaX, getDeltaY functions
    [NEW]           FileUtils: add isDirectoryExist(), createDirectory(), removeDirectory(), removeFile(), renameFile(), getFileSize()
    [NEW]           FileUtilsApple: allow setting bundle to use in file utils on iOS and Mac OS X
    [NEW]           Image: support of software PVRTC v1 decompression
    [NEW]           Lua-binding: added release_print that can print log even in release mode
    [NEW]           Physics Integration: can invoke update in demand
    [NEW]           Renderer: Added primitive and render primitive command, support passing point, line and triangle data
    [NEW]           Renderer: Added method for custom precompiled shader program loading on WP8
    [NEW]           Renderer: Added consistent way to set GL context attributes
    [NEW]           RenderTexture: add a call back function for saveToFile()
    [NEW]           RotateTo: added 3D rotation support
    [NEW]           ScrollView: added `setMinScale()` and `setMaxScale()`
    [NEW]           Sprite3D: added setCullFace() and setCullFaceEnabled()
    [NEW]           Sprite3D: added getBoundingBox() and getAABB()
    [NEW]           SpriteFrameCache: load from plist file content data
    [NEW]           utils: added gettime()
    [NEW]           UI: Added UIScale9Sprite
    [NEW]           UI: ui::Button: support customize how much zoom scale is when pressing a button
    [NEW]           UI: ui::PageView: added `customScrollThreshold`, could determine the swipe distance to trigger a PageView scroll event
    [NEW]           UI: ui::TextField: support utf8
    [NEW]           UI: ui::TextField: support set color and placeholder color
    [NEW]           UI: ui::Widget: support swallowing touch events
    [NEW]           Text: added getter and setter for TextColor

    [FIX]           EditBox: font size is not scaled when GLview is scaled on Mac OS X
    [FIX]           EditBox: began/end events not work
    [FIX]           Label: can not set charmap after it is created
    [FIX]           Label: setTextColor does not have any effect on Mac OS X
    [FIX]           Label: result of LabelTTF::getBoundingBox() is wrong
    [FIX]           Label: can not set outline color correctly if using system font on iOS
    [FIX]           Label: character edge will be cut a little if character size is small
    [FIX]           LabelBMFont: result of LabelBMFont::getBoundingBox() is wrong
    [FIX]           ListView: can not insert an item in specific position, it is added at bottom
    [FIX]           LoadingBar: position is changed if changing direction
    [FIX]           ParticleSystem: effect is wrong if scene scaled
    [FIX]           ParticleSystemQuad: setTotalParticles() can't set a value larger than initialized value
    [FIX]           PhysicsBody: return wrong bitmask
    [FIX]           Scale9Sprite: new added sprite will be hidden
    [FIX]           Slider: if the UISlider is faded, the slide ball won't fade together
    [FIX]           Sprite: will turn black if opacity is set other than 255 and be added into SpriteBatchNode
    [FIX]           TableView: can handle touch event though its parents are invisible
    [FIX]           TextField: can not use backspace to delete a character
    [FIX]           Widget: may crash if remove itself in touch call back function
    [FIX]           Widget: not support cascaded opacity and cascaded color by default
    [FIX]           VideoPlayer: memory leak on iOS
    [FIX]           VideoPlayer: video frame size is not calculated correctly on iOS
    [FIX]           VideoPlayer: video player not showing on iOS if it's not in FullScreen mode

    [FIX]           Others: can not import java library shift by engine correctly when using Eclispe on Android
    [FIX]           Others: optimize FPS control algorithm on Android

    [FIX]           Lua-binding: replace dynamic_cast to std::is_base_of in object_to_luaval

    [3rd]           fbx-conv: complex FBX model support which is useful for reskin, multiple meshes and multiple materials support

cocos2d-x-3.2  Jul.17 2014
    [NEW]           Node: added getChildByName method for get a node that can be cast to Type T
    [NEW]           FileUtils: could add search path and resolution order path in front

    [FIX]           Animation3D: getOrCreate is deprecated and replaced with Animation3D::create
    [FIX]           Animate3D: setSpeed() accept negative value, which means play reverse, getPlayback and setPlayBack are deprecated
    [FIX]           EditBox: can not set/get text in password mode on Mac OS X
    [FIX]           Game Controller: joystick y value inversed on iOS
    [FIX]           GLView: cursor position is not correct if design resolution is different from device resolution
    [FIX]           Label: color can not be set correctly if using system font on iOS
    [FIX]           LabelTTF: may lost chinese characters on linux
    [FIX]           Lua-binding: support UIVideoPlayer
    [FIX]           Node: setRotation3D not work based on anchor point
    [FIX]           Node: modify regular of enumerateChildren, now it just searchs its children
    [FIX]           Physics integration: body shape will be wrong when using negative value to scale
    [FIX]           ScrollViewDelegate: make the scrollView delegate methods optional
    [FIX]           Setup.py: will crash on windows because of checking `zsh`
    [FIX]           SpriteBatchNode: opacity can not work
    [FIX]           Sprite3D: may crash on Android if playing animation and replace Scene after come from background
    [FIX]           UIwidget: opacity is wrong when replace texture
    [FIX]           UIRichText: will crash when using utf8 string and the length exceed specified length
    [FIX]           UIText: can not wrap words automatically
    [FIX]           UITextField: keyboard can not hide if touching space outside of keyboard
    [FIX]           UITextField: can not wrap words automatically
    [FIX]           UIVideoPlayer: can not exit full screen mode on Android

    [FIX]           Others: don't release singleton objects correctly that are needed in the whole game, which will be treated
    as memory leak when using VLD.
    [FIX]           Others: compiling error when building for iOS 64-bit devices with Xcode6 beta3


cocos2d-x-3.2rc0  Jul.7 2014
    [NEW]           FastTMXTiledMap: added fast tmx, which is much more faster for static tiled map
    [NEW]           GLProgramState: can use uniform location to get/set uniform values
    [NEW]           HttpClient: added sendImmediate()
    [NEW]           Label: support setting line height and additional kerning of label that not using system font
    [NEW]           Lua-binding: Animation3D supported
    [NEW]           Lua-binding: UIEditor test cases added
    [NEW]           Lua-binding: UI focus test cases added
    [NEW]           Node: added getName(), setName(), getChildByName(), enumerateChildren()
    and addChild(Node* node, int localZOrder, const std::string &name)
    [NEW]           Node: physical body supports rotation
    [NEW]           Sprite3D: support c3b binary format
    [NEW]           utils: added findChildren() to find all children by name
    [NEW]           Value: added operator == !=


    [FIX]           Armature: blend func has no effect
    [FIX]           Armature:  crashed when remove armature in frame event
    [FIX]           Animation3D: doesn't load original pose, which leads to wrong effect if not playing animation
    [FIX]           Animation3D: animation for unskined bones lost
    [FIX]           FileUtils: getStringFromFile may return a unterminated string
    [FIX]           Lua-binding: Sequence:create will cause drop-dead issue
    [FIX]           Lua-binding: lua-tests can’t be loaded on 64 bits iOS devices and Linux
    [FIX]           Node: Node::setScale(float) may not work properly
    [FIX]           Physics integration: child node can move with its father
    [FIX]           Physics integration: support scale
    [FIX]           Sprite3D: 20% performance improved, simplify shader, use VAO and batch draw
    [FIX]           Studio support: NodeReader may cause crash
    [FIX]           UIButton: doesn't support TTF font
    [FIX]           UIButton: `getTitleColor()` doesn't equal to the value set by `setTitleColor()`
    [FIX]           UIListView: addEventListener can not work
    [FIX]           UIListView: element position is changed a little when you click and up a list view without move
    [FIX]           UIListView: element will respond to item_end event when end of scrolling a list view
    [FIX]           UIVideo: crash when try to remove videoView(STATE_PLAYBACK_COMPLETED) on android
    [FIX]           WP8: crash of utils::captureScreen()

cocos2d-x-3.2-alpha0 Jun.17 2014
    [NEW]           Console: add a command to show engine version
    [NEW]           Node: added setter/getter for NormalizedPosition(). Allows to set positions in normalized values (between 0 and 1)
    [NEW]           Scene: Added createWithSize() method
    [NEW]           TextField: added getStringLength()
    [NEW]           TextureCache: added unbindImageAsync() and unbindAllImageAsync()
    [NEW]           utils: added captureScreen()
    [NEW]           UIText: added shadow, outline, glow filter support
    [NEW]           Sprite3D: support 3d animation
    [NEW]           Animation3D: 3d animation

    [FIX]           Application.mk: not output debug message in release mode on Android
    [FIX]           Android: 3d model will be black when coming from background
    [FIX]           Android: don't trigger EVENT_COME_TO_BACKGROUND event when go to background
    [FIX]           Cocos2dxGLSurfaceView.java: prevent flickering when opening another activity
    [FIX]           Director: Director->convertToUI() returns wrong value.
    [FIX]           GLProgram: not abort if shader compilation fails, just return false.
    [FIX]           GLProgramState: sampler can not be changed
    [FIX]           Image: Set jpeg save quality to 90
    [FIX]           Image: premultiply alpha when loading png file to resolve black border issue
    [FIX]           Label: label is unsharp if it's created by smaller font
    [FIX]           Label: Label's display may go bonkers if invoking Label::setString() with outline feature enabled
    [FIX]           Label: don't release cached texture in time
    [FIX]           Label: calculated height of multi-line string was incorrect on iOS
    [FIX]           Lua-binding: compiling error on release mode
    [FIX]           Lua-binding: Add xxtea encrypt support
    [FIX]           Node: setPhysicsBody() can not work correctly if it is added to a Node
    [FIX]           Node: state of _transformUpdated, _transformDirty and _inverseDirty are wrong in setParent()
    [FIX]           Node: _orderOfArrival is set to 0 after visit
    [FIX]           Other: link error with Xcode 6 when building with 32-bit architecture
    [FIX]           RenderTexture: saveToFile() lost alpha channel
    [FIX]           Repeat: will run one more over in rare situations
    [FIX]           Scale9Sprite: support culling
    [FIX]           Schedule: schedulePerFrame() can not be called twice
    [FIX]           ShaderTest: 7 times performance improved of blur effect
    [FIX]           SpriteFrameCache: fix memory leak
    [FIX]           Texture2D: use image's pixel format to create texture
    [FIX]           TextureCache: addImageAsync() may repeatedly generate Image for the same image file
    [FIX]           WP8: will restart if app goes to background, then touches icon to go to foreground
    [FIX]           WP8: will be black if: 1. 3rd pops up a view; 2. go to background; 3. come to foreground
    [FIX]           WP8: project name of new project created by console is wrong
    [FIX]           WP8: missing texture after app switch

    [3RD]           curl: will crash if use https request on iOS simulator
    [3RD]           curl: update OpenSSL to v1.0.1h

cocos2d-x-3.1.1 May.31 2014
    [FIX]           GLProgramState: restores states after coming from background

cocos2d-x-3.1  May.24 2014
    [FIX]           EventKeyboard::KeyCode: key code for back button changed from KEY_BACKSPACE to KEY_ESCAPE
    [FIX]           Label: may crash when using outline effect
    [FIX]           Label: using outline and invoking 'Director::setContentScaleFactor' cause label show nothing
    [FIX]           ProgressTo: will start from 0 when it reaches 100
    [FIX]           Physics integration: may crashes if remove bodies at physics contact callback
    [FIX]           UIWidget: copyProperties() lost copy some properties
    [FIX]           WP8: orientation is not correct when it is set to portrait
    [FIX]           WP8: fix for precompiled shaders and precompiled headers
    [FIX]           WP8: template supports orientation

cocos2d-x-3.1-rc0 May.18 2014
    [NEW]           Cocos2dxActivity: Adds a virtual method to load native libraries.
    [NEW]           Directory Structure: reorder some files within the cocos/ folder
    [NEW]           Sprite3D: a node that renders 3d models
    [NEW]           EditBox: support secure input on Mac

    [FIX]           ControlButton: cascade opacity and color error
    [FIX]           Director: twice calling of onExit
    [FIX]           Math: Vector2->Vec2, Vector3->Vec3, Vector4->Vec4, Matrix->Mat4
    [FIX]           GLProgram: uniform CC_Texture0 is pre-defined by cocos2d. MUST NOT be defined in shaders
    [FIX]           GLProgramState: Supports multitexturing
    [FIX]           Studio:ActionObject: correct TotalTime of ActionObject
    [FIX]           Studio: FrameData::copy doesn't copy `isTween` property

cocos2d-x-3.1-alpha1 May.9 2014
    [NEW]           Animate: Dispatch a custom event after an animation frame is displayed
    [NEW]           GLProgram: Easy to customize uniforms and attributes by using the new class GLProgramState
    [NEW]           Template: cpp project support Eclipse c++ project
    [NEW]           UI: add navigation support
    [NEW]           UI: add a widget to play video
    [NEW]           VS: support VS 2013

    [FIX]           Audio: pause sound automatically when go to background on Android
    [FIX]           Director: remove keepData and releaseData
    [FIX]           Label: label is unsharp if it's created by system font with small size on iOS & Mac OS X
    [FIX]           Label: Label created with system font is still visible when its opacity is 0
    [FIX]           Label: Label created with system font havs black border on WP8/WINRT
    [FIX]           Lua: A potential crash in the bindings of sp.SkeletonAnimation.setAnimation
    [FIX]           Lua: Lua template should fail to launch on lua error
    [FIX]           ParticleSystem: Particles can be created without a texture
    [FIX]           ParticleSystem: yFlippedCoord behavior fixed.
                      Added cocos2d/tools/particle to fix particles that were based on the old (broken) behaviour
    [FIX]           Setup.py: Added SDK / NDK detection based on PATH
    [FIX]           UIText: support TTF
    [FIX]           Value: all types share the same union to reduce memory usage

cocos2d-x-3.1-alpha0 May.1 2014
     [NEW]          Android: Adds support for get response when Activity's onActivityResult is triggered
     [NEW]          Core: Adds RefPtr<T> smart pointer support
     [NEW]          Label: supports auto-culling
     [NEW]          Math: New unified math library that supersedes Kazmath, CCGeometry and CCAffine*
     [NEW]          Test: Adds a sample for making a outline sprite by using a custom shader

     [FIX]          Application: Application::run returns wrong value on Mac platform
     [FIX]          Build scripts: Improved cmake files for Linux, and Android.mk for Android
     [FIX]          Image: saveToImage may cause memory leak
     [FIX]          Lua: cc.pGetAngle may return wrong value
     [FIX]          Network: HttpRequest uses std::function as callback
     [FIX]          Particle: The effect of particle loaded from CocosBuilder is incorrectly
     [FIX]          ParticleSystem: particle direction in verticality is opposite when "configName" has value and "yCoordFlipped" is -1
     [FIX]          Physics: PhysicsSprite's transform couldn't be updated
     [FIX]          Value: default value changed to false
     [FIX]          WP8: Some bug fixes

cocos2d-x-3.0 Apr.23 2014
     [NEW]          Lua: add `RichText` test cases
     [NEW]          EditBox: Added missing Text Font and Placeholder feature for Mac platform

     [FIX]          cocos console: Zipalign the apk generated with release mode
     [FIX]          Director: Application crashes on closing if CC_ENABLE_CACHE_TEXTURE_DATA is enabled
     [FIX]          Image: memoery leak
     [FIX]          Image: crashes when save a jpg file
     [FIX]          Lua: 'EditBox' can't response 'changed','ended' and 'return' event on Windows
     [FIX]          Lua: new project will crash on iOS 5.1 devices
     [FIX]          Others: compiling error when CC_LABELBMFONT_DEBUG_DRAW or CC_LABELATLAS_DEBUG_DRAW is enabled

     [3rd]          libcurl: support ssl again on iOS

cocos2d-x-3.0rc2 Apr.15 2014
     [NEW]          Event: Adds `EventListener::setEnabled/isEnabled` to support enable/disable event listeners
     [NEW]          GLView: Added createWithFullscreen overloaded method for selecting monitor and setting video mode

     [FIX]          Android: Cocos2dxHelper.runOnGLThread() can't work
     [FIX]          Animation: Added 'loops' parameter to Animation::createWithSpriteFrames
     [FIX]          Audio: can not resume after pausing on windows
     [FIX]          Audio: stopalleffect lead to stop background music on WP8
     [FIX]          Audio: play effect may lead to memory leak on WP8
     [FIX]          CocoStudio: Potential crash in SceneReader::createNodeWithSceneFile
     [FIX]          Control: ControlButton can't swallow touch event
     [FIX]          Event: Removing and re-adding an event listener will trigger an assert
     [FIX]          Event: A potential crash when unregistering listener right after its registration
     [FIX]          Event: EventDispatcher::setDirtyForNode doesn't consider node's children
     [FIX]          FileUtils: 'isFileExist' doesn't consider SearchPaths and ResolutionOrders
     [FIX]          Image: The result of 'malloc' is incompatible with type 'unsigned char *' in Image::saveImageToPNG
     [FIX]          JNI: doesn't cache classloader which may cause crash on Android devices with 4.2 or upper version
     [FIX]          Network: HTTPClient reports 2xx status codes as errors
     [FIX]          Lua: Added ScriptHandlerMgr::destroyInstance to avoid memory leak
     [FIX]          Physics: Skips one frame when delta time is equal to zero
     [FIX]          Physics: PhysicsShapeEdgeChain::init() always return false
     [FIX]          Setup: Force updating environment variables in setup.py
     [FIX]          Value: A potential memory leak in value's default constructor

cocos2d-x-3.0rc1 April.2 2014
     [NEW]          Application: Adds getCurrentLanguageCode() which returns iso 639-1 language code
     [NEW]          cocos2d::extension::ScrollView: Elastic bounce back effect support
     [NEW]          Constructor: Added CC_CONSTRUCTOR_ACCESS macro to re-define constructor/initXXX methods to 'public' access.
     [NEW]          Label: Added new methods 'set(Anti)AliasTexParameters' for enabling/disabling antialias

     [FIX]          Android: Reloaded texture is not shown if it has the mipmap
     [FIX]          Android: Application may become black at first time entering on some devices
     [FIX]          Audio: Stopped music could also be resumed on iOS
     [FIX]          CCBReader: Wrong logic in CCBAnimationManager::moveAnimationsFromNode
     [FIX]          CocoStudio: ActionObject memory leak in ActionManagerEx::initWithDictionary
     [FIX]          Console: initialize some variables that are not initilized in destructor
     [FIX]          Console: refactor 'upload' command, encode file with base64, detach 'upload' from main loop
     [FIX]          EventDispatcher: Potential crashes in EventDispatcher while using SceneGraphPriroity listeners
     [FIX]          FileUtils: addSearchResolutionsOrder doesn't check whether there is a 'slash' at the end of path
     [FIX]          FileUtils: Boolean value could not be written to specified plist file
     [FIX]          GLView: Can't receive touchEnded event when mouse up outside of window on desktop platforms
     [FIX]          Image: Some functions and variables in Image class is private, it should be protected
     [FIX]          Label: Crash if label's type is STRING_TEXTURE and label->sortAllChildren is called
     [FIX]          Label: Display incorrect of multi-line label if invoking 'getLetter'
     [FIX]          Label: Default Anchor point isn't in middle and shadow offset doesn't consider contentScaleFactor
     [FIX]          Label: Label's color is incorrect if it's created by font name
     [FIX]          Label: Missing letters if using old LabelTTF and running on iPhone 64bit simulator(device)
     [FIX]          Label: Refactor implementation of label's shadow
     [FIX]          Label: Stroke was not 'outside stroke' for Label which is generated by 'Font name'
     [FIX]          Label: Wrong logic in Label::setFontAtlas
     [FIX]          Label: Read file more than once for label created by different font size
     [FIX]          Label: Getting wrong rectangle by LabelTTF(LabelBMFont)::getBoundingBox.
     [FIX]          Label: Possible crash if invoking FontAtlasCache::purgeCachedData
     [FIX]          LuaBinding: Adds `addCustomHandler` in the ScriptHandlerMgr
     [FIX]          LuaBinding: Upgrading LuaSocket to the latest version
     [FIX]          Menu: Added missed scaleZ feature in ScaleTo and ScaleBy.
     [FIX]          Network: Implements 'SIODelegate::fireEventToScript' method to integrate JSB event handling with the original native code.
     [FIX]          Network: WebsocketTest crashes on win32, mutex varible may be deleted while it's still locked
     [FIX]          ParticleSystem: Particle will stop animating if it was removed and re-added to another node
     [FIX]          ParticleSystem: Set particle visible to false then set to true cause crashes
     [FIX]          Physics: Incorrect function invocation in PhysicsBody::setAngularVelocityLimit
     [FIX]          Physics: PhysicsBody::setGravityEnable doesn't work correctly sometimes
     [FIX]          Physics: PhysicsBody moves randomly when switch foreground/background
     [FIX]          Physics: Refactors PhysicsDebugDraw
     [FIX]          Tests: Memory leak in CocosDenshionTest
     [FIX]          Texture2D: Support to update partial texture
     [FIX]          Tools: The apk generated with release mode in cocos-console can't be installed
     [FIX]          UI: Widget::addNode is confused, need to add ProtectedNode to remove addNode API.
     [FIX]          UI: Adding HBox, VBox layouts, refactoring 'doLayout' function

     [3RD]          Chipmunk: Upgraded to v6.2.1
     [3RD]          libwebsockets: Upgraded to v1.23

cocos2d-x-3.0rc0 March.14 2014
[All]
     [NEW]          Action: RotateBy supports 3D rotations
     [NEW]          Bindings: Using python to automatically generate script bindings
     [NEW]          ccConfig.h: removed support for CC_TEXTURE_ATLAS_USE_TRIANGLE_STRIP
     [NEW]          Console: Added command: 'autotest run|main|next|back|restart'.
     [NEW]          Console: Added 'resolution', 'projection' commands. Improved API
     [NEW]          Console: Added more commands: director resume|pause|stopanimation|startanimation.
     [NEW]          Console: Added command: 'touch tap|swipe' to simulating touch events.
     [NEW]          Console: Added command: 'upload filename filesize' to upload a file to writable path.
     [NEW]          Director: Displays 'Vertices drawn' in the stats. Useful to measure performance.
     [NEW]          GLProgram: initWithVertexShaderByteArray() -> initWithByteArrays()
     [NEW]          GLProgram: initWithVertexShaderFilename()a -> initWithFilenames()
     [NEW]          GLProgram: addAttribute() -> bindAttributeLocation()
     [NEW]          Label: can custom shadow and outline size
     [NEW]          Label: LabelTTF was re-implemented as a wrapper of Label
     [NEW]          Node: Added set/get Position3D() and set/get Rotation3D()
     [NEW]          Node: Calculates rotation X and Y correctly.
     [NEW]          Node: set/get VertexZ() -> set/get PositionZ()
     [NEW]          Node: setRotationX() -> setRotationSkewX()
     [NEW]          Node: setRotationY() -> setRotationSkewY()
     [NEW]          Node: visit() and draw() new arguments: Renderer, parentTransform, and whether or not the parentTransform has changed since the last frame
     [NEW]          Language: Added Dutch support
     [NEW]          Sprite: Added auto-culling support. Performance increased in about 100% when many sprites are outside the screen
     [NEW]          Setup.sh: added script to set up environment needed for cocos2d-x
     [NEW]          Scheduler: Added new API [ schedule(std::function, ...), schedule(member_func, ...) ], deprecated the old API [ scheduleSelector(member_func, ...) ]
     [FIX]          Action: FadeIn and FadeOut behaviours is incorrect if it doesn't start from an edge value( 0 or 255)
     [FIX]          Array: crash when invoking initWithObjects()
     [FIX]          Action: Merge cocostudio/CCActionXxx to CCAction
     [FIX]          Bindings: Adds a macro to disable inserting script binding relevant codes
     [FIX]          Bindings: Supports 'setTimeout' and 'setInterval' in JSB
     [FIX]          Bindngs: Exposes the missing data structures of Spine to JS
     [FIX]          Bindings: cc.BuilderReader.load( path, null, parentSize ); was not allowed
     [FIX]          Console: crashes on Windows
     [FIX]          ControlButton: Crash if it was removed from parent in its callback
     [FIX]          CocoStudio: Logical error in 'TriggerObj::detect()'
     [FIX]          Director: Crash if invoking Director::end() on WINDOWS
     [FIX]          Director: setAnimationInterval has not effect on Mac
     [FIX]          EditBox: position would not be updated if its parent's position changed
     [FIX]          EditBox: Voice recognition input would cause crash on ios7
     [FIX]          EGLView: renamed to GLView, no longer a singleton, easier to customize
     [FIX]          EventDispatcher: removeAllEventListeners() remove event listeners used internally, make textures not reload on Android when come from background
     [FIX]          EventDispatcher: dispatchEventToListeners() causes "out of range" exception
     [FIX]          Image: s3tc compressed textures with no mipmaps fail to be loaded
     [FIX]          Label: A string which only contains CJK characters can't make a line-break when it's needed
     [FIX]          Label: Character would not be aligned on the baseline when label using distance field
     [FIX]          Label: Color and opacity can't take effect
     [FIX]          Label: Font size passed to new Label didn't consider 'contentScaleFactor'
     [FIX]          Label: loading custom fonts from ttf file fails on windows
     [FIX]          Label: LabelAtlas::setColor takes no effect
     [FIX]          MotionStreak: Added unimplemented position getter/setter
     [FIX]          Node: setAdditionalTransform receives a pointer and not a const reference
     [FIX]          Node: setRotation() moves opposite when node has a physics body
     [FIX]          Node: Can not use Node::setPhysicsBody to reset a physics body
     [FIX]          Object: Object -> Ref, and remove unneeded functions
     [FIX]          Other: Removes samples except testcpp|testjavascript|testlua. Moves sample games to `cocos2d/samples` repo
     [FIX]          Physics integration: Improves physical performance
     [FIX]          Physics integration: PhysicsContact::_contactData may be double freed.
     [FIX]          Physics integration: PhysicsShapeBox::getSize returns wrong value.
     [FIX]          ParticleSystemQuad: setTotalParticles() can not set a value larger than initialized value
     [FIX]          Renderer: Expand textureID bit from 18bits to 32bits. Resolves probably crash on Linux / Android
     [FIX]          RenderTexture: save screen with RenderTexture got unexpected result
     [FIX]          RenderTexture: saveToFile() can't write png file correctly
     [FIX]          Spine: spine::Skeleton would not be updated after being re-added to scene
     [FIX]          Sprite: not work as expected when CC_SPRITE_DEBUG_DRAW is 1
     [FIX]          Scheduler: Thread deadlock if new functions are added in callback of Scheduler:: performFunctionInCocosThread
     [FIX]          Tests: EditBoxText crashes on Win32 when being clicked many times
     [FIX]          Tests: ChipmunkTest bounding box for debugging couldn't be shown
     [FIX]          Tests: CocoStudioGuiTest/LabelBMFontTest crashes
     [FIX]          Tests: Particle test/AddAndRemove test crashes
     [FIX]          Tests: RenderTextureTest not drawn when coming from background
     [FIX]          Tests: LabelTTFMultiline show nothing on mac
     [FIX]          Timer::cancel always call Director::getInstance()->getScheduler() even in another Scheduler
     [FIX]          Tests: Potential crash by switching repeatly between HttpClientTest, WebSocketTest, SocketIOTest
     [FIX]          Tests: State is changed to RESUME when game comes back to foreground if pause button was clicked in Interval Test
     [FIX]          TMXLayer: Removing child from TMXLayer may cause crash
     [FIX]          TMXObjectGroup: Object values (x, y, width and height) from TMXObjectGroup are incorrect
     [FIX]          TMXXMLParser: Refactored the codes of parsing pure xml layer format for tilemap
     [FIX]          TMXXMLParser: 'y' value is parsed incorrectly
     [FIX]          UI: Changes namespace from 'cocos2d::gui' to 'cocos2d::ui'.
     [FIX]          UI: Supports RichText
     [FIX]          Vector: Object which isn't in Vector would also be released when invoking Vector::eraseObject.
     [FIX]          Websocket: Potential crash when websocket connection closes.
     [FIX]          Websocket: No callback is invoked when websocket connection fails
     [FIX]          Xcode 5.1: Added Xcode 5.1 to build arm64 version, but can not require socket module in lua, will fix it soon
     [3RD]          Kazmath: Upgraded to latest version of Kazmath


cocos2d-x-3.0beta2 Jan.24 2014
[All]
     [NEW]          Full screen support for desktop platforms.
     [NEW]          Adds performance test for EventDispatcher.
     [NEW]          Adds performance test for Containers(Vector<>, Array, Map<K,V>, Dictionary).
     [NEW]          DrawNode supports to draw triangle, quad bezier, cubic bezier.
     [NEW]          Console: added the 'textures', 'fileutils dump' and 'config' commands
     [NEW]          GLCache: glActiveTexture() is cached with GL::activeTexture(). All code MUST call the cached version in order to work correctly
     [NEW]          Label: Uses a struct of TTF configuration for Label::createWithTTF to reduce parameters and make this interface more easily to use.
     [NEW]          Label: Integrates LabelAtlas into new Label.
     [NEW]          Node: Added `setGlobalZOrder()`. Useful to change the Node's render order. Node::setZOrder() -> Node::setLocalZOrder()
     [NEW]          Renderer: Added BatchCommand. This command is not "batchable" with other commands, but improves performance in about 10%
     [FIX]          event->stopPropagation can't work for EventListenerTouchAllAtOnce.
     [FIX]          Uses unified `desktop/CCEGLView.h/cpp` for desktop platforms (windows, mac, linux).
     [FIX]          Bindings-generator supports Windows again and remove dependency of LLVM since we only need binary(libclang.so/dll).
     [FIX]          Removes unused files for MAC platform after using glfw3 to create opengl context.
     [FIX]          Wrong arithmetic of child's position in ParallaxNode::addChild()
     [FIX]          CocoStudio: TestColliderDetector in ArmatureTest can't work.
     [FIX]          CocoStudio: The order of transform calculation in Skin::getNodeToWorldTransform() is incorrect.
     [FIX]          Crash if file doesn't exist when using FileUtils::getStringFromFile.
     [FIX]          If setting a shorter string than before while using LabelAtlas, the effect will be wrong.
     [FIX]          Label: Memory leak in FontFreeType::createFontAtlas().
     [FIX]          Label: Crash when using unknown characters.
     [FIX]          Label: Missing line breaks and wrong alignment.
     [FIX]          Label: Corrupt looking characters and incorrect spacing between characters
     [FIX]          Label: Label:color and opacity settings are invalid afeter these these properties changed: 1)text content changed 2)align style changed 3)max line width limited
     [FIX]          Label: Crash when using unknown characters
     [FIX]          Console: log(format, va_args) is private to prevent possible resolution errors
     [FIX]          Configuration: dumpInfo() -> getInfo()
     [FIX]          ControlSlider doesn't support to set selected thumb sprite.
     [FIX]          ControlButton doesn't support to set scale ratio of touchdown state.
     [FIX]          Particles: Crash was triggered if there is not `textureFileName`section in particle plist file.
     [FIX]          Renderer: Uses a float as key with only the depth. Viewport, opaque are not needed now
     [FIX]          Renderer Performance Fix: QuadCommand::init() does not copy the Quads, it only store a reference making the code faster
     [FIX]          Renderer Performance Fix: Sprite and SpriteBatchNode (and subclasses) has much better performance
     [FIX]          Renderer Performance Fix: When note using VAO, call glBufferData() instead of glBufferSubData().
     [FIX]          Renderer Performance Fix: Doesn't sort z=0 elements. It also uses sort() instead of stable_sort() for z!=0.
     [FIX]          Sprite: removed _hasChildren optimization. It uses !_children.empty() now which is super fast as well
     [FIX]          Tests: Sprites Performance Test has 4 new tests
     [FIX]          TextureCache: getTextureForKey and removeTextureForKey work as expected
     [FIX]          TextureCache: dumpCachedTextureInfo() -> getCachedTextureInfo()
     [FIX]          Websocket doesn't support send/receive data which larger than 4096 bytes.
     [FIX]          Object: Remove _retainCount
     [FIX]          ParallaxNode: Coordinate of Sprite may be wrong after being added into ParallaxNode
     [FIX]          Crash if there is not `textureFileName`section in particle plist file
     [FIX]          Websocket cannot send/receive more than 4096 bytes data
     [FIX]          TextureCache::addImageAsync can't load first image
     [FIX]          ControlSlider: Can not set "selected thumb sprite"
     [FIX]          ControlSlider: Can not set "scale ratio"
     [FIX]          Crash when loading tga format image
     [FIX]          Keyboard pressed events are being repeatedly fired before keyboard is released
[Android]
     [FIX]          Background music can't be resumed when back from foreground
     [FIX]          ANR (Application Not Responding) appears on android 2.3 when pressing hardware button.
[lua binding]
     [NEW]          Can bind classes that have the same class names but different namesapces
     [FIX]          Use EventDispatcher to update some test cases
     [FIX]          sp.SkeletonAnimation:registerScriptHandler should not override cc.Node:registerScriptHandler
[javascript binding]
     [NEW]          Bind SAXParser
     [FIX]          Pure JS class that wants to inherite from cc.Class will trigger an irrelevant log
     [FIX]          Mac and iOS Simulator should also use SpiderMonkey which was built in RELEASE mode
     [FIX]          Crash when running JSB projects on iOS device in DEBUG mode
     [FIX]          Crash when Firefox connects to JSB application on Mac platform.
[Desktop]
     [NEW]          Support fullscreen
[Linux]
     [FIX]          "Testing empty labels" in LabelTest crashes.
[Mac]
     [FIX]          Removes unused files after using glfw3 to create opengl context
[Win32]
     [FIX]          Compiling error when using x64 target
     [FIX]          Tests: TestCpp works with CMake
     [FIX]          Bindings-generator supports Windows again and remove dependency of LLVM since it only needs binary of libclang

cocos2d-x-3.0beta Jan.7 2014
[All]
     [NEW]          New label: shadow, outline, glow support
     [NEW]          AngelCode binary file format support for LabelBMFont
     [NEW]          New spine runtime support
     [NEW]          Add templated containers, such as `cocos2d::Map<>` and `cocos2d::Vector<>`
     [NEW]          TextureCache::addImageAsync() uses std::function<> as call back
     [NEW]          Namespace changed: network -> cocos2d::network, gui -> cocos2d::gui
     [NEW]          Added more CocoStudioSceneTest samples.
     [NEW]          Added UnitTest for Vector<T>, Map<K, V>, Value.
     [NEW]          AngelCode binary file format support for LabelBMFont.
     [NEW]          New renderer: Scene graph and Renderer are decoupled now.
     [NEW]          Upgrated Box2D to 2.3.0
     [NEW]          SChedule::performFunctionInCocosThread()
     [NEW]          Added tga format support again.
     [NEW]          Adds UnitTest for Template container and Value class
     [FIX]          A Logic error in ControlUtils::RectUnion.
     [FIX]          Bug fixes for Armature, use Vector<T>, Map<K, V> instead of Array, Dictionary.
     [FIX]          Used c++11 range loop(highest performance) instead of other types of loop.
     [FIX]          Removed most hungarian notations.
     [FIX]          Merged NodeRGBA to Node.
     [FIX]          Potential hash collision fix.
     [FIX]          Updates spine runtime to the latest version.
     [FIX]          Uses `const std::string&` instead of `const char*`.
     [FIX]          LabelBMFont string can't be shown integrally.
     [FIX]          Deprecates FileUtils::getFileData, adds FileUtils::getStringFromFile/getDataFromFile.
     [FIX]          GUI refactoring: Removes UI prefix, Widget is inherited from Node, uses new containers(Vector<T>, Map<K,V>).
     [FIX]          String itself is also modified in `String::componentsSeparatedByString`.
     [FIX]          Sprites with PhysicsBody move to a wrong position when game resume from background.
     [FIX]          Crash if connection breaks during download using AssetManager.
     [FIX]          OpenAL context isn't destroyed correctly on mac and ios.
     [FIX]          Useless conversion in ScrollView::onTouchBegan.
     [FIX]          Two memory leak fixes in EventDispatcher::removeEventListener(s).
     [FIX]          CCTMXMap doesn't support TMX files reference external TSX files
     [FIX]          Logical error in `CallFuncN::clone()`
     [FIX]          Child's opacity will not be changed when its parent's cascadeOpacityEnabled was set to true and opacity was changed
     [FIX]          Disallow copy and assign for Scene Graph + Actions objects
     [FIX]          XMLHttpRequest receives wrong binary array
     [FIX]          XMLHttpRequest.status needs to be assigned even when connection fails
     [FIX]          TextureCache::addImageAsync may load a image even it is loaded in GL thread
     [FIX]          EventCustom shouldn't use std::hash to generate unique ID, because the result is not unique
     [FIX]          CC_USE_PHYSICS is actually impossible to turn it off
     [FIX]          Crash if connection breaks during download using AssetManager
     [FIX]          Project_creator supports creating project at any folder and supports UI
[Android]
     [NEW]          build/android-build.sh: add supporting to generate .apk file
     [NEW]          Bindings-generator supports to bind 'unsigned long'.
     [FIX]          XMLHttpRequest receives wrong binary array.
     [FIX]          'Test Frame Event' of TestJavascript/CocoStudioArmatureTest Crashes.
     [FIX]          UserDefault::getDoubleForKey() doesn't pass default value to Java.
[iOS]
     [FIX]          Infinite loop in UserDefault's destructor
[Windows]
     [NEW]          CMake support for windows.
[Bindings]
     [NEW]          Support CocoStudio v1.2
     [NEW]          Adds spine JS binding support.
     [FIX]          Don't bind override functions for JSB and LuaBining since they aren't needed at all.
     [FIX]          The order of onEnter and onExit is wrong.
     [FIX]          The setBlendFunc method of some classes wasn't exposed to LUA.
     [FIX]          Bindings-generator doesn't support 'unsigned long'
     [FIX]          Potential hash collision by using typeid(T).hash_code() in JSB and LuaBinding
[Lua binding]
     [NEW]          New label support
     [NEW]          Physcis integrated support
     [NEW]          EventDispatcher support
     [FIX]          CallFuncND + auto remove lua test case have no effect
     [FIX]          Lua gc will cause correcsponding c++ object been released
     [FIX]          Some lua manual binding functions don't remove unneeded element in the lua stack
     [FIX]          The setBlendFunc method of some classes wasn't exposed to LUA
[Javascript binding]
     [FIX]          `onEnter` event is triggered after children's `onEnter` event

cocos2d-x-3.0alpha1 Nov.19 2013
[all platforms]
     [DOC]          Added RELEASE_NOTES and CODING_STYLE.md files
     [FIX]          Texture: use CCLOG to log when a texture is being decoded in software
     [FIX]          Spine: fix memory leaks
     [FIX]          fixed a memory leak in XMLHTTPRequest.cpp
     [FIX]          removeSpriteFramesFromFile() crashes if file doesn't exist.
     [FIX]          Avoid unnecessary object duplication for Scale9Sprite.
     [FIX]          create_project.py does not rename/replace template projects completely.
     [FIX]          Could not set next animation in CCBAnimationCompleted callback.
     [FIX]          The Node's anchor point was changed after being added to ScrollView.
     [FIX]          Refactored and improved EventDispatcher.
     [FIX]          EventListeners can't be removed sometimes.
     [FIX]          When parsing XML using TinyXML, the data size has to be specified.
     [FIX]          Parameter type: const char* -> const string&
     [FIX]          Armature: many bug fixed, add more samples, add function to skip some frames when playing animation
     [FIX]          Configuration of VAO in runtime
     [FIX]          Webp Test Crashes.
     [FIX]          TransitionScenePageTurn: z fighting
     [FIX]          AssetsManager: Adding test whether the file directory exists when uncompressing file entry,if does not exist then create directory
     [FIX]          CCBReader: To set anchor point to 0,0 when loading Scale9Sprite
     [FIX]          OpenGL Error 502 in Hole Demo
     [FIX]          AssetsManager: downloading progress is not synchronized with actual download
     [FIX]          SpriteFrameCache: memory leak when loading a plist file
     [FIX]          removeSpriteFramesFromFile() crashes if file doesn't exist
     [FIX]          EditBox: can't click the area that outside of keyboard to close keyboard
     [FIX]          CCBReader: can not set next animation in AnimationCompleted callback
     [FIX]          Node's anchor point was changed after being added to ScrollView
     [FIX]          EventDispather: refactor method and fix some bugs
     [FIX]          EventListner: cann't be removed sometimes
     [FIX]          UserDefault: didn't set data size when parsing XML using TinyXML
     [FIX]          Webp test crashed
     [FIX]          CCHttpClient: The subthread of CCHttpClient interrupts main thread if timeout signal comes.
     [NEW]          Arm64 support.
     [NEW]          Added Mouse Support For Desktop Platforms.
     [NEW]          Point: Adds ANCHOR_XXX constants like ANCHOR_MIDDLE, ANCHOR_TOP_RIGHT, etc.
     [NEW]          Sprite: Override setScale(float scaleX, float scaleY)
     [NEW]          External: added | operator for Control::EventType
     [NEW]          Android & iOS screen size change support
     [NEW]          GLProgram: setUniformLocationWithMatrix2fv, setUniformLocationWithMatrix3fv
     [NEW]          Color[3|4][B|F]: comparable and explicit convertible
     [NEW]          Contorl::EventType add | operation
     [NEW]          Performance Test: Sprite drawing
     [NEW]          Adjusted folder structure
     [NEW]          Added tools to simplify upgrading game codes from v2.x to v3.x
     [FIX]          Added virtual destructors on Interfaces
[Android]
     [FIX]          Added EGL_RENDERABLE_TYPE to OpenGL attributes
     [FIX]          Fixed application will crash when pause and resume.
     [FIX]          Clear NoSuchMethodError Exception when JniHelper fails to find method id
     [FIX]          Fixed crash when backging from background
     [FIX]          LabelTTF: crashed when setting dimension input height value less than the height of the font and the input width value is 0
     [FIX]          Changed data type of 'char' to signed as default
     [NEW]          Added xlargeScreens="true" to supports-screens
     [NEW]          Added build/android-build.py to build all Android samples, and remove all build_native.sh/cmd
     [NEW]          Added build_native.py to build template projects, and remove build_native.sh/cmd
     [NEW]          Added Cocos2dxHelper.runOnGLThread(Runnable) again
     [NEW]          Added support for orientation changed
     [NEW]          Disabled CDT Builder on Eclipse
[Mac]
     [FIX]          Removed unused CCLOG() from GL initialization
     [FIX]          HttpClientTest: crash
[iOS]
     [FIX]          Can't click the area that outside of keyboard to close keyboard when using EditBox.
     [NEW]          Added support for orientation changed
[Linux]
     [NEW]          Used CMake to build linux projects.
     [FIX]          Closed X display after getting DPI on Linux.
[Win32]
     [FIX]          Last test case of OpenglTest crashed
[Desktop]
     [FIX]          Trigger onKeyReleased only after the key has been released.
     [NEW]          Added mouse support
[Javascript binding]
     [FIX]          Fixed a memory leak in ScriptingCore::runScript()
     [FIX]          sys.localStorage.getItem() does not support non-ascii string.
     [FIX]          cc.Scheduler.schedule(target, func) without repeat argument couldn't repeat schedule forever on device.
     [FIX]          CCBReader can't play sequence automatically in JSB.
     [FIX]          Wrong convention to jsval in cccolor4f_to_jsval and cccolor3b_to_jsval
     [FIX]          sys.localStorage: doesn't support non-ascii string
     [FIX]          BuilderReader: can't play sequence  automatically
     [FIX]          Wrong conversion to javal in cccolor4f_to_jsval and cccolor3b_to_jsval
     [NEW]          main.js -> cocos2d-jsb.js
     [NEW]          Remote debugging using Firefox, "step into" can not work
     [NEW]          Added binding for Node::setScale(float, float)
     [NEW]          Impvoved armature binding
     [NEW]          Added CocoStudio releated binding codes: gui, scene parser, and add corresponding samples
[Lua Binding]
     [NEW]          Added Armature lua binding and added test samples.
     [NEW]          Added LuaObjectBridge & LuaJavaBridge to simplify invoking objective-c codes and java codes from lua
     [NEW]          Added CocoStudio releated binding codes: gui, scene parser, and add corresponding samples
     [NEW]          Added AssetsManager binding and corresponding sample
     [NEW]          Added XMLHttpRequest lua binding and corresponding sample

cocos2d-x-3.0alpha0 @Sep.19 2013
[all platforms]
     [FIX]          TargetAction::reverse() works as expected
     [FIX]          Fixed crash in OpenGLTest
     [FIX]          Fixed logic when passing an empty std::vector to WebSocket::init()
     [FIX]          Fixed crash in ParticleSystemQuad due to improper deletion of VBO and VAO
     [FIX]          Point::isSegmentIntersect() returns correct value
     [FIX]          Improved UTF8 response code in XmlHttpRequest
     [FIX]          Observers with the same target and name but different sender are the same observer in NotificationCenter
     [NEW]          Added ATITC format support
     [NEW]          Better integration with physics engine
     [NEW]          New Event Dispatcher: supports Keybaord, Touches, Accelerometer, Custom events. Added Tests as well
     [NEW]          New Label code: Faster and more efficient than previous code
     [NEW]          Added S3TC support
     [NEW]          Added a method to get duration of timeline for CCBAnimationManager class
     [NEW]          Array is compatible with STL containers.
     [3RD]          Upgraded SpiderMonkey to Firefox v23
[Android]
     [FIX]          Fixed When lock screen or entering background and resume the application textures from pvr.ccz file become black
     [FIX]          Fixed Stroke font color
     [NEW]          Uses Native Activity
[iOS]
     [FIX]          Status bar can be hidden on iOS 7
     [FIX]          Added iOS7 icons to templates and tests
[Mac OS X]
     [NEW]          iOS and Mac tempaltes were merged into one single Xcode project file.
     [NEW]          Added Lua template
[JavaScript bindings]
     [FIX]          CCBReader is able to set properties to owner if 'owner var' is setted
     [FIX]          Fixed crash when extending cc.ScrollView in JS
     [FIX]          cc.registerTargettedDelegate supports pure js object as its target
     [FIX]          Fixed memory leak in the binding glue code of cc.FileUtils.getStringFromFile(getByteArrayFromFile)
     [NEW]          Added bindigns for Sprite::getDisplayFrame(), ControlButton callback and RemoveSelf
[Lua bindings]
     [NEW]          Bind Sprite::getDisplayFrame()


cocos2d-x-3.0alpha0-pre @Jul.30 2013
[all platforms]
     [FIX]      #2124: Image::initWithImageFileThreadSafe is not thread safe
     [FIX]      #2230: Node::onEnterTransitionDidFinish was called twice when a node is added in Node::onEnter
     [FIX]      #2237: calculation offset in font rendering
     [FIX]      #2303: missing precision when getting strokeColor and fontFillColor
     [FIX]      #2312: WebSocket can not parse url like "ws://domain.com/websocket"
     [FIX]      #2327: implement Node::isScheduled
     [FIX]      #2338: ccbRootPath is not passed to sub ccb nodes
     [FIX]      #2346: OpenGL error 0x0502 in  TextureAtlas::drawNumberOfQuads
     [FIX]      #2359: Sprite will become white block when using ControlSwitch
     [FIX]      #2361: some bug fixed of the Set class
     [FIX]      #2366: text shadow
     [FIX]      #2367: ClippingNode works differently on different platforms
     [FIX]      #2370: Pivotjoint constructor and pointQueryFirst in Space class will return false instead of invalid shape object
     [FIX]      #2381: ControlSwitch wasn't displayed correctly when adding more than one switch
     [FIX]      #2384: The submenu of ExtensionTest in TestCpp can't scroll
     [FIX]      #2386: ClippingNode works wrongly when being set as a child
     [FIX]      #2396: Scale9Sprite::setInsetLeft/XXX can't work for rotated sprite frame
     [FIX]      #2401: LabelBMFont crashes in glDrawElements of CCTextureAtlas::drawNumberOfQuads randombly
     [FIX]      #2410: Black screen appears on android randomly
     [FIX]      #2411: Opacity option for shadow in CCLabelTTF is not working
     [FIX]      #2406: Color and Opacity of Scale9Sprite will not be changed when it's added to NodeRGBA and run with FadeIn/Out actions
     [FIX]      #2415: Warning of AL_INVALID_NAME and AL_INVALID_OPERATION in SimpleAudioEngineOpenAL.cpp
     [FIX]      #2418: Unused spriteframes also need to be removed when purgeCachedData
     [FIX]      #2431: Potential crash when loading js files
     [FIX]      #2229: Explicitly initialising CCAcceleration structure
     [FIX]      #2234: Add destructor to CCGLBufferedNode
     [Feature]  #2232: adding Norwegian language support
     [Feature]  #2235: Ability to save/retrieve CCData into/from CCUserDefault
     [Feature]  #2250: add support for std::function<> in CCMemuItem and CCCallFunc
     [Feature]  #2273: Hardware keyboard support
     [Feature]  #2278: Adds CALLBACK_0, CALLBACK_1 and CALLBACK_2 macros for MenuItems
     [Feature]  #2279: Updates chipmunk2d to v6.1.5
     [Feature]  #2283: Adds Polish language support
     [Feature]  #2289: Uses clone() pattern for actions
     [Feature]  #2332: Adding project for QtCreator
     [Feature]  #2364: Adds DrawPrimitives::DrawSolidCircle
     [Feature]  #2365: Adds Rect::unionWithRect
     [Feature]  #2385: Implemented pitch, pan and gain for SimpleAudioEngine
     [Feature]  #2389: Adding cookie support for HttpClient
     [Feature]  #2392: Adds append() function for String class
     [Feature]  #2395: Adds Scale9SpriteTest for TestCpp
     [Feature]  #2399: Adds SocketIO support
     [Feature]  #2408: Adds String::componentsSeparatedByString function for splitting string
     [Feature]  #2414: Bindings-generator could bind std::function<> argument
     [Refactor] #2129: Removes Hungarian notation from ivars. Removes CC and cc prefixes from name classes and free functions.
     [Refactor] #2242: Enables c++11
     [Refactor] #2300: Using clone() pattern instead of 'copyWithZone' pattern
     [Refactor] #2305: Use std::thread instead of pthread
     [Refactor] #2328: ETC support for all platforms
     [Refactor] #2373: C<|MERGE_RESOLUTION|>--- conflicted
+++ resolved
@@ -6,13 +6,9 @@
 
     [FIX]           3rd: link error on VS2012 caused by libpng
     [FIX]           Label: position is wrong if it is visited by a new camera
-<<<<<<< HEAD
-    [FIX]           Particle3D: make particle local does not work, rotation accumulates for some types of particle quad render, wrong position calculation for Ribbon Trail
-=======
     [FIX]           Particle3D: "make local" now working correctly. "Make local" is a properties that toggles particle coordination between local and global.
     [FIX]           Particle3D: particle rotation now no longer stacks up on each other
     [FIX]           Particle3D: Ribbon Trail now positions correctly
->>>>>>> d54ddbd0
     [FIX]           Physics: rigid body's rotation is wrong if it is attatched to a node which rotation is not 0
     [FIX]           Renderer: RenderQueue command buffer optimizing
     [FIX]           UI:Button: use too much memory
