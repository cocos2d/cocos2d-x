cocos2d-x-3.3 Dec.12
    [FIX]           Billboard: allow billboard rotate along z axis
    [FIX]           Bundle3D: create aabb for mesh whose aabb does not exist (user custom mesh)
<<<<<<< HEAD
=======
    [FIX]           EditBox: text position and move animation error on iPhone6 Plus
>>>>>>> 93561fcb
    [FIX]           FileUtils: createDirectory(): doesn't invoke closedir() after opendir on platforms other than WP8/WinRT/Windows

cocos2d-x-3.3-rc2  Dec.5
    [FIX]           C++: use 100% of one core on Windows
    [FIX]           Label: when a label is added to a invisible parent node, app will crash if switching from background
    [FIX]           Label: label will not be shown when using system font on Mac
    [FIX]           Studio reader: replace protocol buffer with flatbuffer 

cocos2d-x-3.3-rc1  Nov.29 2014
    [NEW]           Vec2: added greater than operator
    [NEW]           Tools: Updated cocos console to v1.4 (from 1.2)
    [NEW]           WP8: Win8.1 universal app support

    [FIX]           Audio: `SimpleAudioEngine::sharedEngine()->playBackgroundMusic()` crashed freezen on Lollipop(Android5.0)
    [FIX]           Button: when the dimension of button title is larger than the button, button will scale to fit the dimension of the button title
    [FIX]           Button: when the dimension of button title is larger than the button, button will scale to fit the dimension of the button title
    [FIX]           Camera: does not work correctly when the up is not (0, 1, 0)
    [FIX]           Director: Uses a low-pass filter to diplay the FPS
    [FIX]           DrawNode: drawPoint() may cause crash
    [FIX]           EventKeyboard: can not check right Shift, right Ctrl and right ALT
    [FIX]           GLProgramCache: doesn't release old program with the same key before adding a new one
    [FIX]           GLProgramState: enabled GLProgramState restoring on render recreated on WP8
    [FIX]           Label: label shifting when outline feature enabled
    [FIX]           Label: when applying additionalKerning to a Label that displays a string with only 1 character, the character is shifted
    [FIX]           Label: display incompletely with multiline text with outline feature enabled
    [FIX]           Label: crash if using BMFont but missing corresponding png file
    [FIX]           Lua: logical error in luaval_to_quaternion
    [FIX]           New audio: can not loop on Android 2.3.x
    [FIX]           Random: CCRANDOM_0_1() and CCRANDOM_MINUS_1_1() can be seeded using std::srand(seed)
    [FIX]           Scale9Sprite: will be flipped if both flipX and flipY are false
    [FIX]           Scale9Sprite: if scale and flip property are set at the same time, the result would be wrong
    [FIX]           Scene: setScale() doesn't work as expected
    [FIX]           Sprite3D: did not create attached sprite from cache
    [FIX]           Tests: Sprite Performance Test automation works as expected
    [FIX]           UI: Text: invoke ignoreContentAdatpSize(false) will cause wrong effect
    [FIX]           VideoPlayer: showed in wrong place on Android v2.3.x
    [FIX]           WebView: showed in wrong place on Android v2.3.x
    [FIX]           WP: back key behaviour and Director::getInstance()->end() works not correctly

    [FIX]           Lua-binding: XmlHttpRequest would truncate binary data

cocos2d-x-3.3-rc0  Oct.21 2014
    [NEW]           3d: added light support: direction light, point light, spot light and ambient light
    [NEW]           Added ClippingRectangleNode
    [NEW]           Added AssetsManagerEx, which is more powerful than AssetsManager
    [NEW]           Added a test case of sprite lamp effect
    [NEW]           Animate3D: can create with start frame and end frame
    [NEW]           Audio: new audio supports Mac OS X and Windows
    [NEW]           Application: added openUrl()
    [NEW]           Armature: added getOffsetPoints()
    [NEW]           Lua-binding: added Camera3DTest ,BillBoradTest
    [NEW]           Node: schedule/unschedule lambda functions
    [NEW]           Rect: added merge()
    [NEW]           Spine: update to 2.0.18
    [NEW]           TileMap: added staggered tile map support
    [NEW]           Utils: added getCascadeBoundingBox()
    [NEW]           WP8: enabled screen orientation change handling

    [FIX]           Accelerometer: using Accelerometer will freeze app and then crash on WP8
    [FIX]           Application: getCurrentLanguageCode() always return empty string
    [FIX]           Action: kRepeatForever macro superseded by CC_REPEAT_FOREVER macro
    [FIX]           C++: remove armv7s in VALID_ARCHS for Xcode projects
    [FIX]           Cocos Studio reader: UI animation playing crash if GUI JSON file is loaded again
    [FIX]           Cocos Studio reader: improvement ImageViewReader don't necessary loadTexture when imageFilePath is empty
    [FIX]           EditBox: view rendered in wrong position if click EditBox on iOS 8
    [FIX]           FileUtils: can not remove files/directory on iOS devices
    [FIX]           GLProgram: crashed on some Android devices that do not support more than 8 attributes
    [FIX]           Label: getStringNumLines() may returns wrong result if label is dirty
    [FIX]           Label: can not change opacity if using FNT font
    [FIX]           Label: endless loop if not using system font, and constrained length is less than one character width
    [FIX]           LabelAtlas: opacity do not change when setting parent's opacity
    [FIX]           Lua-bindings: may crash if passing two-dimensional table from lua to c++
    [FIX]           New audio: can not play audio after playing some times on Android
    [FIX]           Node: macro scheduler_selector() superseded by CC_SCHEDULER_SELECTOR(). The same is true for the other schedule_ macros
    [FIX]           Node: unscheduleAllSelectors() deprecated in favor of unscheudleAllCallbacks()
    [FIX]           Node: crashed if remove/add child too quickly when using integrated physics
    [FIX]           TextFieldTTF: will get wrong characters if using Chinese input method on WP8
    [FIX]           TextureCache: memory leak in reloadTexture()
    [FIX]           UI: Button: button remains gray when releasing it, this issue only happened if enable scale9 and only has one texture
    [FIX]           UI: Button: when creating a button with a title only, button content size is not immediately updated
    [FIX]           UI: EditBox: setMaxLength is invalid on mac

cocos2d-x-3.3-beta0  Sep.20 2014
    [NEW]           3d: added `BillBoard`
    [NEW]           ActionManager: added removeAllActionsByTag()
    [NEW]           Audio: added new audio system for iOS and Android
    [FIX]           DrawNode: has as many functions as `DrawPrimitive`
    [NEW]           GLViewProtocol: added getAllTouches()
    [NEW]           Node: added stopAllActionsByTag()
    [NEW]           PhysicsWorld: add setSubsteps() and getSubsteps()
    [NEW]           Renderer: added TriangleCommand
    [NEW]           UI: added `WebView` on iOS and Android

    [FIX]           C++: CMake works for Mac builds
    [FIX]           C++: Reorganized cocos2d/platform folder. Easier to add new platforms
    [FIX]           EditBox: moved to ui:EditBox
    [FIX]           External: ScrollView: scroll view hidden picks up the touch events
    [FIX]           FastTileMap: change indices to short because not all devices support int indices which will prevent drawing tilemap
    [FIX]           FileUtils: can not create and delete directory on wp8
    [FIX]           HttpClient: condition variable sleep on unrelated mutex
    [FIX]           Image: optimize decompress jpg data
    [FIX]           Label: outline effect may be wrong if outline width is big and font size is big too
    [FIX]           MenuItem: memory leak if using menu_selector
    [FIX]           MeshCommand: generate wrong meterial id which will cause problem that only first mesh is drawn
    [FIX]           Node: create unneeded temple `Vec2` object in `setPosition(int, int)`, `setPositionX()` and `setPositionY()`
    [FIX]           Node: skew effect is wrong
    [FIX]           Node: setNormalizedPosition can not take effect if parent position is not changed
    [FIX]           TextureAtlas: may crash if only drawing part of it
    [FIX]           UI: Button: a button can not be touched if it only contains title
    [FIX]           UI: Button: title can not be scaled if a button is scaled

cocos2d-x-3.3alpha0  Aug.28 2014
    [NEW]           3D: Added Camera, AABB, OBB and Ray
    [NEW]           3D: Added better reskin model support
    [NEW]           Core: c++11 random support
    [NEW]	        Core: Using `(std::notrow)` for all the `new` statements
    [NEW]           Desktop: Added support for applicationDidEnterBackground / applicationWillEnterForeground on desktop
    [NEW]           Device: added setKeepScreenOn() for iOS and Android
    [NEW]           EventMouse: support getDelta, getDeltaX, getDeltaY functions
    [NEW]           FileUtils: add isDirectoryExist(), createDirectory(), removeDirectory(), removeFile(), renameFile(), getFileSize()
    [NEW]           FileUtilsApple: allow setting bundle to use in file utils on iOS and Mac OS X
    [NEW]           Image: support of software PVRTC v1 decompression
    [NEW]           Lua-binding: added release_print that can print log even in release mode
    [NEW]           Physics Integration: can invoke update in demand
    [NEW]           Renderer: Added primitive and render primitive command, support passing point, line and triangle data
    [NEW]           Renderer: Added method for custom precompiled shader program loading on WP8
    [NEW]           Renderer: Added consistent way to set GL context attributes
    [NEW]           RenderTexture: add a call back function for saveToFile()
    [NEW]           RotateTo: added 3D rotation support
    [NEW]           ScrollView: added `setMinScale()` and `setMaxScale()`
    [NEW]           Sprite3D: added setCullFace() and setCullFaceEnabled()
    [NEW]           Sprite3D: added getBoundingBox() and getAABB()
    [NEW]           SpriteFrameCache: load from plist file content data
    [NEW]           utils: added gettime()
    [NEW]           UI: Added UIScale9Sprite
    [NEW]           UI: ui::Button: support customize how much zoom scale is when pressing a button
    [NEW]           UI: ui::PageView: added `customScrollThreshold`, could determine the swipe distance to trigger a PageView scroll event
    [NEW]           UI: ui::TextField: support utf8
    [NEW]           UI: ui::TextField: support set color and placeholder color
    [NEW]           UI: ui::Widget: support swallowing touch events
    [NEW]           Text: added getter and setter for TextColor

    [FIX]           EditBox: font size is not scaled when GLview is scaled on Mac OS X
    [FIX]           EditBox: began/end events not work
    [FIX]           Label: can not set charmap after it is created
    [FIX]           Label: setTextColor does not have any effect on Mac OS X
    [FIX]           Label: result of LabelTTF::getBoundingBox() is wrong
    [FIX]           Label: can not set outline color correctly if using system font on iOS
    [FIX]           Label: character edge will be cut a little if character size is small
    [FIX]           LabelBMFont: result of LabelBMFont::getBoundingBox() is wrong
    [FIX]           ListView: can not insert an item in specific position, it is added at bottom
    [FIX]           LoadingBar: position is changed if changing direction
    [FIX]           ParticleSystem: effect is wrong if scene scaled
    [FIX]           ParticleSystemQuad: setTotalParticles() can't set a value larger than initialized value
    [FIX]           PhysicsBody: return wrong bitmask
    [FIX]           Scale9Sprite: new added sprite will be hidden
    [FIX]           Slider: if the UISlider is faded, the slide ball won't fade together
    [FIX]           Sprite: will turn black if opacity is set other than 255 and be added into SpriteBatchNode
    [FIX]           TableView: can handle touch event though its parents are invisible
    [FIX]           TextField: can not use backspace to delete a character
    [FIX]           Widget: may crash if remove itself in touch call back function
    [FIX]           Widget: not support cascaded opacity and cascaded color by default
    [FIX]           VideoPlayer: memory leak on iOS
    [FIX]           VideoPlayer: video frame size is not calculated correctly on iOS
    [FIX]           VideoPlayer: video player not showing on iOS if it's not in FullScreen mode

    [FIX]           Others: can not import java library shift by engine correctly when using Eclispe on Android
    [FIX]           Others: optimize FPS control algorithm on Android

    [FIX]           Lua-binding: replace dynamic_cast to std::is_base_of in object_to_luaval

    [3rd]           fbx-conv: complex FBX model support which is useful for reskin, multiple meshes and multiple materials support

cocos2d-x-3.2  Jul.17 2014
    [NEW]           Node: added getChildByName method for get a node that can be cast to Type T
    [NEW]           FileUtils: could add search path and resolution order path in front

    [FIX]           Animation3D: getOrCreate is deprecated and replaced with Animation3D::create
    [FIX]           Animate3D: setSpeed() accept negative value, which means play reverse, getPlayback and setPlayBack are deprecated
    [FIX]           EditBox: can not set/get text in password mode on Mac OS X
    [FIX]           Game Controller: joystick y value inversed on iOS
    [FIX]           GLView: cursor position is not correct if design resolution is different from device resolution
    [FIX]           Label: color can not be set correctly if using system font on iOS
    [FIX]           LabelTTF: may lost chinese characters on linux
    [FIX]           Lua-binding: support UIVideoPlayer
    [FIX]           Node: setRotation3D not work based on anchor point
    [FIX]           Node: modify regular of enumerateChildren, now it just searchs its children
    [FIX]           Physics integration: body shape will be wrong when using negative value to scale
    [FIX]           ScrollViewDelegate: make the scrollView delegate methods optional
    [FIX]           Setup.py: will crash on windows because of checking `zsh`
    [FIX]           SpriteBatchNode: opacity can not work
    [FIX]           Sprite3D: may crash on Android if playing animation and replace Scene after come from background
    [FIX]           UIwidget: opacity is wrong when replace texture
    [FIX]           UIRichText: will crash when using utf8 string and the length exceed specified length
    [FIX]           UIText: can not wrap words automatically
    [FIX]           UITextField: keyboard can not hide if touching space outside of keyboard
    [FIX]           UITextField: can not wrap words automatically
    [FIX]           UIVideoPlayer: can not exit full screen mode on Android

    [FIX]           Others: don't release singleton objects correctly that are needed in the whole game, which will be treated
    as memory leak when using VLD.
    [FIX]           Others: compiling error when building for iOS 64-bit devices with Xcode6 beta3


cocos2d-x-3.2rc0  Jul.7 2014
    [NEW]           FastTMXTiledMap: added fast tmx, which is much more faster for static tiled map
    [NEW]           GLProgramState: can use uniform location to get/set uniform values
    [NEW]           HttpClient: added sendImmediate()
    [NEW]           Label: support setting line height and additional kerning of label that not using system font
    [NEW]           Lua-binding: Animation3D supported
    [NEW]           Lua-binding: UIEditor test cases added
    [NEW]           Lua-binding: UI focus test cases added
    [NEW]           Node: added getName(), setName(), getChildByName(), enumerateChildren()
    and addChild(Node* node, int localZOrder, const std::string &name)
    [NEW]           Node: physical body supports rotation
    [NEW]           Sprite3D: support c3b binary format
    [NEW]           utils: added findChildren() to find all children by name
    [NEW]           Value: added operator == !=


    [FIX]           Armature: blend func has no effect
    [FIX]           Armature:  crashed when remove armature in frame event
    [FIX]           Animation3D: doesn't load original pose, which leads to wrong effect if not playing animation
    [FIX]           Animation3D: animation for unskined bones lost
    [FIX]           FileUtils: getStringFromFile may return a unterminated string
    [FIX]           Lua-binding: Sequence:create will cause drop-dead issue
    [FIX]           Lua-binding: lua-tests can’t be loaded on 64 bits iOS devices and Linux
    [FIX]           Node: Node::setScale(float) may not work properly
    [FIX]           Physics integration: child node can move with its father
    [FIX]           Physics integration: support scale
    [FIX]           Sprite3D: 20% performance improved, simplify shader, use VAO and batch draw
    [FIX]           Studio support: NodeReader may cause crash
    [FIX]           UIButton: doesn't support TTF font
    [FIX]           UIButton: `getTitleColor()` doesn't equal to the value set by `setTitleColor()`
    [FIX]           UIListView: addEventListener can not work
    [FIX]           UIListView: element position is changed a little when you click and up a list view without move
    [FIX]           UIListView: element will respond to item_end event when end of scrolling a list view
    [FIX]           UIVideo: crash when try to remove videoView(STATE_PLAYBACK_COMPLETED) on android
    [FIX]           WP8: crash of utils::captureScreen()

cocos2d-x-3.2-alpha0 Jun.17 2014
    [NEW]           Console: add a command to show engine version
    [NEW]           Node: added setter/getter for NormalizedPosition(). Allows to set positions in normalized values (between 0 and 1)
    [NEW]           Scene: Added createWithSize() method
    [NEW]           TextField: added getStringLength()
    [NEW]           TextureCache: added unbindImageAsync() and unbindAllImageAsync()
    [NEW]           utils: added captureScreen()
    [NEW]           UIText: added shadow, outline, glow filter support
    [NEW]           Sprite3D: support 3d animation
    [NEW]           Animation3D: 3d animation

    [FIX]           Application.mk: not output debug message in release mode on Android
    [FIX]           Android: 3d model will be black when coming from background
    [FIX]           Android: don't trigger EVENT_COME_TO_BACKGROUND event when go to background
    [FIX]           Cocos2dxGLSurfaceView.java: prevent flickering when opening another activity
    [FIX]           Director: Director->convertToUI() returns wrong value.
    [FIX]           GLProgram: not abort if shader compilation fails, just return false.
    [FIX]           GLProgramState: sampler can not be changed
    [FIX]           Image: Set jpeg save quality to 90
    [FIX]           Image: premultiply alpha when loading png file to resolve black border issue
    [FIX]           Label: label is unsharp if it's created by smaller font
    [FIX]           Label: Label's display may go bonkers if invoking Label::setString() with outline feature enabled
    [FIX]           Label: don't release cached texture in time
    [FIX]           Label: calculated height of multi-line string was incorrect on iOS
    [FIX]           Lua-binding: compiling error on release mode
    [FIX]           Lua-binding: Add xxtea encrypt support
    [FIX]           Node: setPhysicsBody() can not work correctly if it is added to a Node
    [FIX]           Node: state of _transformUpdated, _transformDirty and _inverseDirty are wrong in setParent()
    [FIX]           Node: _orderOfArrival is set to 0 after visit
    [FIX]           Other: link error with Xcode 6 when building with 32-bit architecture
    [FIX]           RenderTexture: saveToFile() lost alpha channel
    [FIX]           Repeat: will run one more over in rare situations
    [FIX]           Scale9Sprite: support culling
    [FIX]           Schedule: schedulePerFrame() can not be called twice
    [FIX]           ShaderTest: 7 times performance improved of blur effect
    [FIX]           SpriteFrameCache: fix memory leak
    [FIX]           Texture2D: use image's pixel format to create texture
    [FIX]           TextureCache: addImageAsync() may repeatedly generate Image for the same image file
    [FIX]           WP8: will restart if app goes to background, then touches icon to go to foreground
    [FIX]           WP8: will be black if: 1. 3rd pops up a view; 2. go to background; 3. come to foreground
    [FIX]           WP8: project name of new project created by console is wrong
    [FIX]           WP8: missing texture after app switch

    [3RD]           curl: will crash if use https request on iOS simulator
    [3RD]           curl: update OpenSSL to v1.0.1h

cocos2d-x-3.1.1 May.31 2014
    [FIX]           GLProgramState: restores states after coming from background

cocos2d-x-3.1  May.24 2014
    [FIX]           EventKeyboard::KeyCode: key code for back button changed from KEY_BACKSPACE to KEY_ESCAPE
    [FIX]           Label: may crash when using outline effect
    [FIX]           Label: using outline and invoking 'Director::setContentScaleFactor' cause label show nothing
    [FIX]           ProgressTo: will start from 0 when it reaches 100
    [FIX]           Physics integration: may crashes if remove bodies at physics contact callback
    [FIX]           UIWidget: copyProperties() lost copy some properties
    [FIX]           WP8: orientation is not correct when it is set to portrait
    [FIX]           WP8: fix for precompiled shaders and precompiled headers
    [FIX]           WP8: template supports orientation

cocos2d-x-3.1-rc0 May.18 2014
    [NEW]           Cocos2dxActivity: Adds a virtual method to load native libraries.
    [NEW]           Directory Structure: reorder some files within the cocos/ folder
    [NEW]           Sprite3D: a node that renders 3d models
    [NEW]           EditBox: support secure input on Mac

    [FIX]           ControlButton: cascade opacity and color error
    [FIX]           Director: twice calling of onExit
    [FIX]           Math: Vector2->Vec2, Vector3->Vec3, Vector4->Vec4, Matrix->Mat4
    [FIX]           GLProgram: uniform CC_Texture0 is pre-defined by cocos2d. MUST NOT be defined in shaders
    [FIX]           GLProgramState: Supports multitexturing
    [FIX]           Studio:ActionObject: correct TotalTime of ActionObject
    [FIX]           Studio: FrameData::copy doesn't copy `isTween` property

cocos2d-x-3.1-alpha1 May.9 2014
    [NEW]           Animate: Dispatch a custom event after an animation frame is displayed
    [NEW]           GLProgram: Easy to customize uniforms and attributes by using the new class GLProgramState
    [NEW]           Template: cpp project support Eclipse c++ project
    [NEW]           UI: add navigation support
    [NEW]           UI: add a widget to play video
    [NEW]           VS: support VS 2013

    [FIX]           Audio: pause sound automatically when go to background on Android
    [FIX]           Director: remove keepData and releaseData
    [FIX]           Label: label is unsharp if it's created by system font with small size on iOS & Mac OS X
    [FIX]           Label: Label created with system font is still visible when its opacity is 0
    [FIX]           Label: Label created with system font havs black border on WP8/WINRT
    [FIX]           Lua: A potential crash in the bindings of sp.SkeletonAnimation.setAnimation
    [FIX]           Lua: Lua template should fail to launch on lua error
    [FIX]           ParticleSystem: Particles can be created without a texture
    [FIX]           ParticleSystem: yFlippedCoord behavior fixed.
                      Added cocos2d/tools/particle to fix particles that were based on the old (broken) behaviour
    [FIX]           Setup.py: Added SDK / NDK detection based on PATH
    [FIX]           UIText: support TTF
    [FIX]           Value: all types share the same union to reduce memory usage

cocos2d-x-3.1-alpha0 May.1 2014
     [NEW]          Android: Adds support for get response when Activity's onActivityResult is triggered
     [NEW]          Core: Adds RefPtr<T> smart pointer support
     [NEW]          Label: supports auto-culling
     [NEW]          Math: New unified math library that supersedes Kazmath, CCGeometry and CCAffine*
     [NEW]          Test: Adds a sample for making a outline sprite by using a custom shader

     [FIX]          Application: Application::run returns wrong value on Mac platform
     [FIX]          Build scripts: Improved cmake files for Linux, and Android.mk for Android
     [FIX]          Image: saveToImage may cause memory leak
     [FIX]          Lua: cc.pGetAngle may return wrong value
     [FIX]          Network: HttpRequest uses std::function as callback
     [FIX]          Particle: The effect of particle loaded from CocosBuilder is incorrectly
     [FIX]          ParticleSystem: particle direction in verticality is opposite when "configName" has value and "yCoordFlipped" is -1
     [FIX]          Physics: PhysicsSprite's transform couldn't be updated
     [FIX]          Value: default value changed to false
     [FIX]          WP8: Some bug fixes

cocos2d-x-3.0 Apr.23 2014
     [NEW]          Lua: add `RichText` test cases
     [NEW]          EditBox: Added missing Text Font and Placeholder feature for Mac platform

     [FIX]          cocos console: Zipalign the apk generated with release mode
     [FIX]          Director: Application crashes on closing if CC_ENABLE_CACHE_TEXTURE_DATA is enabled
     [FIX]          Image: memoery leak
     [FIX]          Image: crashes when save a jpg file
     [FIX]          Lua: 'EditBox' can't response 'changed','ended' and 'return' event on Windows
     [FIX]          Lua: new project will crash on iOS 5.1 devices
     [FIX]          Others: compiling error when CC_LABELBMFONT_DEBUG_DRAW or CC_LABELATLAS_DEBUG_DRAW is enabled

     [3rd]          libcurl: support ssl again on iOS

cocos2d-x-3.0rc2 Apr.15 2014
     [NEW]          Event: Adds `EventListener::setEnabled/isEnabled` to support enable/disable event listeners
     [NEW]          GLView: Added createWithFullscreen overloaded method for selecting monitor and setting video mode

     [FIX]          Android: Cocos2dxHelper.runOnGLThread() can't work
     [FIX]          Animation: Added 'loops' parameter to Animation::createWithSpriteFrames
     [FIX]          Audio: can not resume after pausing on windows
     [FIX]          Audio: stopalleffect lead to stop background music on WP8
     [FIX]          Audio: play effect may lead to memory leak on WP8
     [FIX]          CocoStudio: Potential crash in SceneReader::createNodeWithSceneFile
     [FIX]          Control: ControlButton can't swallow touch event
     [FIX]          Event: Removing and re-adding an event listener will trigger an assert
     [FIX]          Event: A potential crash when unregistering listener right after its registration
     [FIX]          Event: EventDispatcher::setDirtyForNode doesn't consider node's children
     [FIX]          FileUtils: 'isFileExist' doesn't consider SearchPaths and ResolutionOrders
     [FIX]          Image: The result of 'malloc' is incompatible with type 'unsigned char *' in Image::saveImageToPNG
     [FIX]          JNI: doesn't cache classloader which may cause crash on Android devices with 4.2 or upper version
     [FIX]          Network: HTTPClient reports 2xx status codes as errors
     [FIX]          Lua: Added ScriptHandlerMgr::destroyInstance to avoid memory leak
     [FIX]          Physics: Skips one frame when delta time is equal to zero
     [FIX]          Physics: PhysicsShapeEdgeChain::init() always return false
     [FIX]          Setup: Force updating environment variables in setup.py
     [FIX]          Value: A potential memory leak in value's default constructor

cocos2d-x-3.0rc1 April.2 2014
     [NEW]          Application: Adds getCurrentLanguageCode() which returns iso 639-1 language code
     [NEW]          cocos2d::extension::ScrollView: Elastic bounce back effect support
     [NEW]          Constructor: Added CC_CONSTRUCTOR_ACCESS macro to re-define constructor/initXXX methods to 'public' access.
     [NEW]          Label: Added new methods 'set(Anti)AliasTexParameters' for enabling/disabling antialias

     [FIX]          Android: Reloaded texture is not shown if it has the mipmap
     [FIX]          Android: Application may become black at first time entering on some devices
     [FIX]          Audio: Stopped music could also be resumed on iOS
     [FIX]          CCBReader: Wrong logic in CCBAnimationManager::moveAnimationsFromNode
     [FIX]          CocoStudio: ActionObject memory leak in ActionManagerEx::initWithDictionary
     [FIX]          Console: initialize some variables that are not initilized in destructor
     [FIX]          Console: refactor 'upload' command, encode file with base64, detach 'upload' from main loop
     [FIX]          EventDispatcher: Potential crashes in EventDispatcher while using SceneGraphPriroity listeners
     [FIX]          FileUtils: addSearchResolutionsOrder doesn't check whether there is a 'slash' at the end of path
     [FIX]          FileUtils: Boolean value could not be written to specified plist file
     [FIX]          GLView: Can't receive touchEnded event when mouse up outside of window on desktop platforms
     [FIX]          Image: Some functions and variables in Image class is private, it should be protected
     [FIX]          Label: Crash if label's type is STRING_TEXTURE and label->sortAllChildren is called
     [FIX]          Label: Display incorrect of multi-line label if invoking 'getLetter'
     [FIX]          Label: Default Anchor point isn't in middle and shadow offset doesn't consider contentScaleFactor
     [FIX]          Label: Label's color is incorrect if it's created by font name
     [FIX]          Label: Missing letters if using old LabelTTF and running on iPhone 64bit simulator(device)
     [FIX]          Label: Refactor implementation of label's shadow
     [FIX]          Label: Stroke was not 'outside stroke' for Label which is generated by 'Font name'
     [FIX]          Label: Wrong logic in Label::setFontAtlas
     [FIX]          Label: Read file more than once for label created by different font size
     [FIX]          Label: Getting wrong rectangle by LabelTTF(LabelBMFont)::getBoundingBox.
     [FIX]          Label: Possible crash if invoking FontAtlasCache::purgeCachedData
     [FIX]          LuaBinding: Adds `addCustomHandler` in the ScriptHandlerMgr
     [FIX]          LuaBinding: Upgrading LuaSocket to the latest version
     [FIX]          Menu: Added missed scaleZ feature in ScaleTo and ScaleBy.
     [FIX]          Network: Implements 'SIODelegate::fireEventToScript' method to integrate JSB event handling with the original native code.
     [FIX]          Network: WebsocketTest crashes on win32, mutex varible may be deleted while it's still locked
     [FIX]          ParticleSystem: Particle will stop animating if it was removed and re-added to another node
     [FIX]          ParticleSystem: Set particle visible to false then set to true cause crashes
     [FIX]          Physics: Incorrect function invocation in PhysicsBody::setAngularVelocityLimit
     [FIX]          Physics: PhysicsBody::setGravityEnable doesn't work correctly sometimes
     [FIX]          Physics: PhysicsBody moves randomly when switch foreground/background
     [FIX]          Physics: Refactors PhysicsDebugDraw
     [FIX]          Tests: Memory leak in CocosDenshionTest
     [FIX]          Texture2D: Support to update partial texture
     [FIX]          Tools: The apk generated with release mode in cocos-console can't be installed
     [FIX]          UI: Widget::addNode is confused, need to add ProtectedNode to remove addNode API.
     [FIX]          UI: Adding HBox, VBox layouts, refactoring 'doLayout' function

     [3RD]          Chipmunk: Upgraded to v6.2.1
     [3RD]          libwebsockets: Upgraded to v1.23

cocos2d-x-3.0rc0 March.14 2014
[All]
     [NEW]          Action: RotateBy supports 3D rotations
     [NEW]          Bindings: Using python to automatically generate script bindings
     [NEW]          ccConfig.h: removed support for CC_TEXTURE_ATLAS_USE_TRIANGLE_STRIP
     [NEW]          Console: Added command: 'autotest run|main|next|back|restart'.
     [NEW]          Console: Added 'resolution', 'projection' commands. Improved API
     [NEW]          Console: Added more commands: director resume|pause|stopanimation|startanimation.
     [NEW]          Console: Added command: 'touch tap|swipe' to simulating touch events.
     [NEW]          Console: Added command: 'upload filename filesize' to upload a file to writable path.
     [NEW]          Director: Displays 'Vertices drawn' in the stats. Useful to measure performance.
     [NEW]          GLProgram: initWithVertexShaderByteArray() -> initWithByteArrays()
     [NEW]          GLProgram: initWithVertexShaderFilename()a -> initWithFilenames()
     [NEW]          GLProgram: addAttribute() -> bindAttributeLocation()
     [NEW]          Label: can custom shadow and outline size
     [NEW]          Label: LabelTTF was re-implemented as a wrapper of Label
     [NEW]          Node: Added set/get Position3D() and set/get Rotation3D()
     [NEW]          Node: Calculates rotation X and Y correctly.
     [NEW]          Node: set/get VertexZ() -> set/get PositionZ()
     [NEW]          Node: setRotationX() -> setRotationSkewX()
     [NEW]          Node: setRotationY() -> setRotationSkewY()
     [NEW]          Node: visit() and draw() new arguments: Renderer, parentTransform, and whether or not the parentTransform has changed since the last frame
     [NEW]          Language: Added Dutch support
     [NEW]          Sprite: Added auto-culling support. Performance increased in about 100% when many sprites are outside the screen
     [NEW]          Setup.sh: added script to set up environment needed for cocos2d-x
     [NEW]          Scheduler: Added new API [ schedule(std::function, ...), schedule(member_func, ...) ], deprecated the old API [ scheduleSelector(member_func, ...) ]
     [FIX]          Action: FadeIn and FadeOut behaviours is incorrect if it doesn't start from an edge value( 0 or 255)
     [FIX]          Array: crash when invoking initWithObjects()
     [FIX]          Action: Merge cocostudio/CCActionXxx to CCAction
     [FIX]          Bindings: Adds a macro to disable inserting script binding relevant codes
     [FIX]          Bindings: Supports 'setTimeout' and 'setInterval' in JSB
     [FIX]          Bindngs: Exposes the missing data structures of Spine to JS
     [FIX]          Bindings: cc.BuilderReader.load( path, null, parentSize ); was not allowed
     [FIX]          Console: crashes on Windows
     [FIX]          ControlButton: Crash if it was removed from parent in its callback
     [FIX]          CocoStudio: Logical error in 'TriggerObj::detect()'
     [FIX]          Director: Crash if invoking Director::end() on WINDOWS
     [FIX]          Director: setAnimationInterval has not effect on Mac
     [FIX]          EditBox: position would not be updated if its parent's position changed
     [FIX]          EditBox: Voice recognition input would cause crash on ios7
     [FIX]          EGLView: renamed to GLView, no longer a singleton, easier to customize
     [FIX]          EventDispatcher: removeAllEventListeners() remove event listeners used internally, make textures not reload on Android when come from background
     [FIX]          EventDispatcher: dispatchEventToListeners() causes "out of range" exception
     [FIX]          Image: s3tc compressed textures with no mipmaps fail to be loaded
     [FIX]          Label: A string which only contains CJK characters can't make a line-break when it's needed
     [FIX]          Label: Character would not be aligned on the baseline when label using distance field
     [FIX]          Label: Color and opacity can't take effect
     [FIX]          Label: Font size passed to new Label didn't consider 'contentScaleFactor'
     [FIX]          Label: loading custom fonts from ttf file fails on windows
     [FIX]          Label: LabelAtlas::setColor takes no effect
     [FIX]          MotionStreak: Added unimplemented position getter/setter
     [FIX]          Node: setAdditionalTransform receives a pointer and not a const reference
     [FIX]          Node: setRotation() moves opposite when node has a physics body
     [FIX]          Node: Can not use Node::setPhysicsBody to reset a physics body
     [FIX]          Object: Object -> Ref, and remove unneeded functions
     [FIX]          Other: Removes samples except testcpp|testjavascript|testlua. Moves sample games to `cocos2d/samples` repo
     [FIX]          Physics integration: Improves physical performance
     [FIX]          Physics integration: PhysicsContact::_contactData may be double freed.
     [FIX]          Physics integration: PhysicsShapeBox::getSize returns wrong value.
     [FIX]          ParticleSystemQuad: setTotalParticles() can not set a value larger than initialized value
     [FIX]          Renderer: Expand textureID bit from 18bits to 32bits. Resolves probably crash on Linux / Android
     [FIX]          RenderTexture: save screen with RenderTexture got unexpected result
     [FIX]          RenderTexture: saveToFile() can't write png file correctly
     [FIX]          Spine: spine::Skeleton would not be updated after being re-added to scene
     [FIX]          Sprite: not work as expected when CC_SPRITE_DEBUG_DRAW is 1
     [FIX]          Scheduler: Thread deadlock if new functions are added in callback of Scheduler:: performFunctionInCocosThread
     [FIX]          Tests: EditBoxText crashes on Win32 when being clicked many times
     [FIX]          Tests: ChipmunkTest bounding box for debugging couldn't be shown
     [FIX]          Tests: CocoStudioGuiTest/LabelBMFontTest crashes
     [FIX]          Tests: Particle test/AddAndRemove test crashes
     [FIX]          Tests: RenderTextureTest not drawn when coming from background
     [FIX]          Tests: LabelTTFMultiline show nothing on mac
     [FIX]          Timer::cancel always call Director::getInstance()->getScheduler() even in another Scheduler
     [FIX]          Tests: Potential crash by switching repeatly between HttpClientTest, WebSocketTest, SocketIOTest
     [FIX]          Tests: State is changed to RESUME when game comes back to foreground if pause button was clicked in Interval Test
     [FIX]          TMXLayer: Removing child from TMXLayer may cause crash
     [FIX]          TMXObjectGroup: Object values (x, y, width and height) from TMXObjectGroup are incorrect
     [FIX]          TMXXMLParser: Refactored the codes of parsing pure xml layer format for tilemap
     [FIX]          TMXXMLParser: 'y' value is parsed incorrectly
     [FIX]          UI: Changes namespace from 'cocos2d::gui' to 'cocos2d::ui'.
     [FIX]          UI: Supports RichText
     [FIX]          Vector: Object which isn't in Vector would also be released when invoking Vector::eraseObject.
     [FIX]          Websocket: Potential crash when websocket connection closes.
     [FIX]          Websocket: No callback is invoked when websocket connection fails
     [FIX]          Xcode 5.1: Added Xcode 5.1 to build arm64 version, but can not require socket module in lua, will fix it soon
     [3RD]          Kazmath: Upgraded to latest version of Kazmath


cocos2d-x-3.0beta2 Jan.24 2014
[All]
     [NEW]          Full screen support for desktop platforms.
     [NEW]          Adds performance test for EventDispatcher.
     [NEW]          Adds performance test for Containers(Vector<>, Array, Map<K,V>, Dictionary).
     [NEW]          DrawNode supports to draw triangle, quad bezier, cubic bezier.
     [NEW]          Console: added the 'textures', 'fileutils dump' and 'config' commands
     [NEW]          GLCache: glActiveTexture() is cached with GL::activeTexture(). All code MUST call the cached version in order to work correctly
     [NEW]          Label: Uses a struct of TTF configuration for Label::createWithTTF to reduce parameters and make this interface more easily to use.
     [NEW]          Label: Integrates LabelAtlas into new Label.
     [NEW]          Node: Added `setGlobalZOrder()`. Useful to change the Node's render order. Node::setZOrder() -> Node::setLocalZOrder()
     [NEW]          Renderer: Added BatchCommand. This command is not "batchable" with other commands, but improves performance in about 10%
     [FIX]          event->stopPropagation can't work for EventListenerTouchAllAtOnce.
     [FIX]          Uses unified `desktop/CCEGLView.h/cpp` for desktop platforms (windows, mac, linux).
     [FIX]          Bindings-generator supports Windows again and remove dependency of LLVM since we only need binary(libclang.so/dll).
     [FIX]          Removes unused files for MAC platform after using glfw3 to create opengl context.
     [FIX]          Wrong arithmetic of child's position in ParallaxNode::addChild()
     [FIX]          CocoStudio: TestColliderDetector in ArmatureTest can't work.
     [FIX]          CocoStudio: The order of transform calculation in Skin::getNodeToWorldTransform() is incorrect.
     [FIX]          Crash if file doesn't exist when using FileUtils::getStringFromFile.
     [FIX]          If setting a shorter string than before while using LabelAtlas, the effect will be wrong.
     [FIX]          Label: Memory leak in FontFreeType::createFontAtlas().
     [FIX]          Label: Crash when using unknown characters.
     [FIX]          Label: Missing line breaks and wrong alignment.
     [FIX]          Label: Corrupt looking characters and incorrect spacing between characters
     [FIX]          Label: Label:color and opacity settings are invalid afeter these these properties changed: 1)text content changed 2)align style changed 3)max line width limited
     [FIX]          Label: Crash when using unknown characters
     [FIX]          Console: log(format, va_args) is private to prevent possible resolution errors
     [FIX]          Configuration: dumpInfo() -> getInfo()
     [FIX]          ControlSlider doesn't support to set selected thumb sprite.
     [FIX]          ControlButton doesn't support to set scale ratio of touchdown state.
     [FIX]          Particles: Crash was triggered if there is not `textureFileName`section in particle plist file.
     [FIX]          Renderer: Uses a float as key with only the depth. Viewport, opaque are not needed now
     [FIX]          Renderer Performance Fix: QuadCommand::init() does not copy the Quads, it only store a reference making the code faster
     [FIX]          Renderer Performance Fix: Sprite and SpriteBatchNode (and subclasses) has much better performance
     [FIX]          Renderer Performance Fix: When note using VAO, call glBufferData() instead of glBufferSubData().
     [FIX]          Renderer Performance Fix: Doesn't sort z=0 elements. It also uses sort() instead of stable_sort() for z!=0.
     [FIX]          Sprite: removed _hasChildren optimization. It uses !_children.empty() now which is super fast as well
     [FIX]          Tests: Sprites Performance Test has 4 new tests
     [FIX]          TextureCache: getTextureForKey and removeTextureForKey work as expected
     [FIX]          TextureCache: dumpCachedTextureInfo() -> getCachedTextureInfo()
     [FIX]          Websocket doesn't support send/receive data which larger than 4096 bytes.
     [FIX]          Object: Remove _retainCount
     [FIX]          ParallaxNode: Coordinate of Sprite may be wrong after being added into ParallaxNode
     [FIX]          Crash if there is not `textureFileName`section in particle plist file
     [FIX]          Websocket cannot send/receive more than 4096 bytes data
     [FIX]          TextureCache::addImageAsync can't load first image
     [FIX]          ControlSlider: Can not set "selected thumb sprite"
     [FIX]          ControlSlider: Can not set "scale ratio"
     [FIX]          Crash when loading tga format image
     [FIX]          Keyboard pressed events are being repeatedly fired before keyboard is released
[Android]
     [FIX]          Background music can't be resumed when back from foreground
     [FIX]          ANR (Application Not Responding) appears on android 2.3 when pressing hardware button.
[lua binding]
     [NEW]          Can bind classes that have the same class names but different namesapces
     [FIX]          Use EventDispatcher to update some test cases
     [FIX]          sp.SkeletonAnimation:registerScriptHandler should not override cc.Node:registerScriptHandler
[javascript binding]
     [NEW]          Bind SAXParser
     [FIX]          Pure JS class that wants to inherite from cc.Class will trigger an irrelevant log
     [FIX]          Mac and iOS Simulator should also use SpiderMonkey which was built in RELEASE mode
     [FIX]          Crash when running JSB projects on iOS device in DEBUG mode
     [FIX]          Crash when Firefox connects to JSB application on Mac platform.
[Desktop]
     [NEW]          Support fullscreen
[Linux]
     [FIX]          "Testing empty labels" in LabelTest crashes.
[Mac]
     [FIX]          Removes unused files after using glfw3 to create opengl context
[Win32]
     [FIX]          Compiling error when using x64 target
     [FIX]          Tests: TestCpp works with CMake
     [FIX]          Bindings-generator supports Windows again and remove dependency of LLVM since it only needs binary of libclang

cocos2d-x-3.0beta Jan.7 2014
[All]
     [NEW]          New label: shadow, outline, glow support
     [NEW]          AngelCode binary file format support for LabelBMFont
     [NEW]          New spine runtime support
     [NEW]          Add templated containers, such as `cocos2d::Map<>` and `cocos2d::Vector<>`
     [NEW]          TextureCache::addImageAsync() uses std::function<> as call back
     [NEW]          Namespace changed: network -> cocos2d::network, gui -> cocos2d::gui
     [NEW]          Added more CocoStudioSceneTest samples.
     [NEW]          Added UnitTest for Vector<T>, Map<K, V>, Value.
     [NEW]          AngelCode binary file format support for LabelBMFont.
     [NEW]          New renderer: Scene graph and Renderer are decoupled now.
     [NEW]          Upgrated Box2D to 2.3.0
     [NEW]          SChedule::performFunctionInCocosThread()
     [NEW]          Added tga format support again.
     [NEW]          Adds UnitTest for Template container and Value class
     [FIX]          A Logic error in ControlUtils::RectUnion.
     [FIX]          Bug fixes for Armature, use Vector<T>, Map<K, V> instead of Array, Dictionary.
     [FIX]          Used c++11 range loop(highest performance) instead of other types of loop.
     [FIX]          Removed most hungarian notations.
     [FIX]          Merged NodeRGBA to Node.
     [FIX]          Potential hash collision fix.
     [FIX]          Updates spine runtime to the latest version.
     [FIX]          Uses `const std::string&` instead of `const char*`.
     [FIX]          LabelBMFont string can't be shown integrally.
     [FIX]          Deprecates FileUtils::getFileData, adds FileUtils::getStringFromFile/getDataFromFile.
     [FIX]          GUI refactoring: Removes UI prefix, Widget is inherited from Node, uses new containers(Vector<T>, Map<K,V>).
     [FIX]          String itself is also modified in `String::componentsSeparatedByString`.
     [FIX]          Sprites with PhysicsBody move to a wrong position when game resume from background.
     [FIX]          Crash if connection breaks during download using AssetManager.
     [FIX]          OpenAL context isn't destroyed correctly on mac and ios.
     [FIX]          Useless conversion in ScrollView::onTouchBegan.
     [FIX]          Two memory leak fixes in EventDispatcher::removeEventListener(s).
     [FIX]          CCTMXMap doesn't support TMX files reference external TSX files
     [FIX]          Logical error in `CallFuncN::clone()`
     [FIX]          Child's opacity will not be changed when its parent's cascadeOpacityEnabled was set to true and opacity was changed
     [FIX]          Disallow copy and assign for Scene Graph + Actions objects
     [FIX]          XMLHttpRequest receives wrong binary array
     [FIX]          XMLHttpRequest.status needs to be assigned even when connection fails
     [FIX]          TextureCache::addImageAsync may load a image even it is loaded in GL thread
     [FIX]          EventCustom shouldn't use std::hash to generate unique ID, because the result is not unique
     [FIX]          CC_USE_PHYSICS is actually impossible to turn it off
     [FIX]          Crash if connection breaks during download using AssetManager
     [FIX]          Project_creator supports creating project at any folder and supports UI
[Android]
     [NEW]          build/android-build.sh: add supporting to generate .apk file
     [NEW]          Bindings-generator supports to bind 'unsigned long'.
     [FIX]          XMLHttpRequest receives wrong binary array.
     [FIX]          'Test Frame Event' of TestJavascript/CocoStudioArmatureTest Crashes.
     [FIX]          UserDefault::getDoubleForKey() doesn't pass default value to Java.
[iOS]
     [FIX]          Infinite loop in UserDefault's destructor
[Windows]
     [NEW]          CMake support for windows.
[Bindings]
     [NEW]          Support CocoStudio v1.2
     [NEW]          Adds spine JS binding support.
     [FIX]          Don't bind override functions for JSB and LuaBining since they aren't needed at all.
     [FIX]          The order of onEnter and onExit is wrong.
     [FIX]          The setBlendFunc method of some classes wasn't exposed to LUA.
     [FIX]          Bindings-generator doesn't support 'unsigned long'
     [FIX]          Potential hash collision by using typeid(T).hash_code() in JSB and LuaBinding
[Lua binding]
     [NEW]          New label support
     [NEW]          Physcis integrated support
     [NEW]          EventDispatcher support
     [FIX]          CallFuncND + auto remove lua test case have no effect
     [FIX]          Lua gc will cause correcsponding c++ object been released
     [FIX]          Some lua manual binding functions don't remove unneeded element in the lua stack
     [FIX]          The setBlendFunc method of some classes wasn't exposed to LUA
[Javascript binding]
     [FIX]          `onEnter` event is triggered after children's `onEnter` event

cocos2d-x-3.0alpha1 Nov.19 2013
[all platforms]
     [DOC]          Added RELEASE_NOTES and CODING_STYLE.md files
     [FIX]          Texture: use CCLOG to log when a texture is being decoded in software
     [FIX]          Spine: fix memory leaks
     [FIX]          fixed a memory leak in XMLHTTPRequest.cpp
     [FIX]          removeSpriteFramesFromFile() crashes if file doesn't exist.
     [FIX]          Avoid unnecessary object duplication for Scale9Sprite.
     [FIX]          create_project.py does not rename/replace template projects completely.
     [FIX]          Could not set next animation in CCBAnimationCompleted callback.
     [FIX]          The Node's anchor point was changed after being added to ScrollView.
     [FIX]          Refactored and improved EventDispatcher.
     [FIX]          EventListeners can't be removed sometimes.
     [FIX]          When parsing XML using TinyXML, the data size has to be specified.
     [FIX]          Parameter type: const char* -> const string&
     [FIX]          Armature: many bug fixed, add more samples, add function to skip some frames when playing animation
     [FIX]          Configuration of VAO in runtime
     [FIX]          Webp Test Crashes.
     [FIX]          TransitionScenePageTurn: z fighting
     [FIX]          AssetsManager: Adding test whether the file directory exists when uncompressing file entry,if does not exist then create directory
     [FIX]          CCBReader: To set anchor point to 0,0 when loading Scale9Sprite
     [FIX]          OpenGL Error 502 in Hole Demo
     [FIX]          AssetsManager: downloading progress is not synchronized with actual download
     [FIX]          SpriteFrameCache: memory leak when loading a plist file
     [FIX]          removeSpriteFramesFromFile() crashes if file doesn't exist
     [FIX]          EditBox: can't click the area that outside of keyboard to close keyboard
     [FIX]          CCBReader: can not set next animation in AnimationCompleted callback
     [FIX]          Node's anchor point was changed after being added to ScrollView
     [FIX]          EventDispather: refactor method and fix some bugs
     [FIX]          EventListner: cann't be removed sometimes
     [FIX]          UserDefault: didn't set data size when parsing XML using TinyXML
     [FIX]          Webp test crashed
     [FIX]          CCHttpClient: The subthread of CCHttpClient interrupts main thread if timeout signal comes.
     [NEW]          Arm64 support.
     [NEW]          Added Mouse Support For Desktop Platforms.
     [NEW]          Point: Adds ANCHOR_XXX constants like ANCHOR_MIDDLE, ANCHOR_TOP_RIGHT, etc.
     [NEW]          Sprite: Override setScale(float scaleX, float scaleY)
     [NEW]          External: added | operator for Control::EventType
     [NEW]          Android & iOS screen size change support
     [NEW]          GLProgram: setUniformLocationWithMatrix2fv, setUniformLocationWithMatrix3fv
     [NEW]          Color[3|4][B|F]: comparable and explicit convertible
     [NEW]          Contorl::EventType add | operation
     [NEW]          Performance Test: Sprite drawing
     [NEW]          Adjusted folder structure
     [NEW]          Added tools to simplify upgrading game codes from v2.x to v3.x
     [FIX]          Added virtual destructors on Interfaces
[Android]
     [FIX]          Added EGL_RENDERABLE_TYPE to OpenGL attributes
     [FIX]          Fixed application will crash when pause and resume.
     [FIX]          Clear NoSuchMethodError Exception when JniHelper fails to find method id
     [FIX]          Fixed crash when backging from background
     [FIX]          LabelTTF: crashed when setting dimension input height value less than the height of the font and the input width value is 0
     [FIX]          Changed data type of 'char' to signed as default
     [NEW]          Added xlargeScreens="true" to supports-screens
     [NEW]          Added build/android-build.py to build all Android samples, and remove all build_native.sh/cmd
     [NEW]          Added build_native.py to build template projects, and remove build_native.sh/cmd
     [NEW]          Added Cocos2dxHelper.runOnGLThread(Runnable) again
     [NEW]          Added support for orientation changed
     [NEW]          Disabled CDT Builder on Eclipse
[Mac]
     [FIX]          Removed unused CCLOG() from GL initialization
     [FIX]          HttpClientTest: crash
[iOS]
     [FIX]          Can't click the area that outside of keyboard to close keyboard when using EditBox.
     [NEW]          Added support for orientation changed
[Linux]
     [NEW]          Used CMake to build linux projects.
     [FIX]          Closed X display after getting DPI on Linux.
[Win32]
     [FIX]          Last test case of OpenglTest crashed
[Desktop]
     [FIX]          Trigger onKeyReleased only after the key has been released.
     [NEW]          Added mouse support
[Javascript binding]
     [FIX]          Fixed a memory leak in ScriptingCore::runScript()
     [FIX]          sys.localStorage.getItem() does not support non-ascii string.
     [FIX]          cc.Scheduler.schedule(target, func) without repeat argument couldn't repeat schedule forever on device.
     [FIX]          CCBReader can't play sequence automatically in JSB.
     [FIX]          Wrong convention to jsval in cccolor4f_to_jsval and cccolor3b_to_jsval
     [FIX]          sys.localStorage: doesn't support non-ascii string
     [FIX]          BuilderReader: can't play sequence  automatically
     [FIX]          Wrong conversion to javal in cccolor4f_to_jsval and cccolor3b_to_jsval
     [NEW]          main.js -> cocos2d-jsb.js
     [NEW]          Remote debugging using Firefox, "step into" can not work
     [NEW]          Added binding for Node::setScale(float, float)
     [NEW]          Impvoved armature binding
     [NEW]          Added CocoStudio releated binding codes: gui, scene parser, and add corresponding samples
[Lua Binding]
     [NEW]          Added Armature lua binding and added test samples.
     [NEW]          Added LuaObjectBridge & LuaJavaBridge to simplify invoking objective-c codes and java codes from lua
     [NEW]          Added CocoStudio releated binding codes: gui, scene parser, and add corresponding samples
     [NEW]          Added AssetsManager binding and corresponding sample
     [NEW]          Added XMLHttpRequest lua binding and corresponding sample

cocos2d-x-3.0alpha0 @Sep.19 2013
[all platforms]
     [FIX]          TargetAction::reverse() works as expected
     [FIX]          Fixed crash in OpenGLTest
     [FIX]          Fixed logic when passing an empty std::vector to WebSocket::init()
     [FIX]          Fixed crash in ParticleSystemQuad due to improper deletion of VBO and VAO
     [FIX]          Point::isSegmentIntersect() returns correct value
     [FIX]          Improved UTF8 response code in XmlHttpRequest
     [FIX]          Observers with the same target and name but different sender are the same observer in NotificationCenter
     [NEW]          Added ATITC format support
     [NEW]          Better integration with physics engine
     [NEW]          New Event Dispatcher: supports Keybaord, Touches, Accelerometer, Custom events. Added Tests as well
     [NEW]          New Label code: Faster and more efficient than previous code
     [NEW]          Added S3TC support
     [NEW]          Added a method to get duration of timeline for CCBAnimationManager class
     [NEW]          Array is compatible with STL containers.
     [3RD]          Upgraded SpiderMonkey to Firefox v23
[Android]
     [FIX]          Fixed When lock screen or entering background and resume the application textures from pvr.ccz file become black
     [FIX]          Fixed Stroke font color
     [NEW]          Uses Native Activity
[iOS]
     [FIX]          Status bar can be hidden on iOS 7
     [FIX]          Added iOS7 icons to templates and tests
[Mac OS X]
     [NEW]          iOS and Mac tempaltes were merged into one single Xcode project file.
     [NEW]          Added Lua template
[JavaScript bindings]
     [FIX]          CCBReader is able to set properties to owner if 'owner var' is setted
     [FIX]          Fixed crash when extending cc.ScrollView in JS
     [FIX]          cc.registerTargettedDelegate supports pure js object as its target
     [FIX]          Fixed memory leak in the binding glue code of cc.FileUtils.getStringFromFile(getByteArrayFromFile)
     [NEW]          Added bindigns for Sprite::getDisplayFrame(), ControlButton callback and RemoveSelf
[Lua bindings]
     [NEW]          Bind Sprite::getDisplayFrame()


cocos2d-x-3.0alpha0-pre @Jul.30 2013
[all platforms]
     [FIX]      #2124: Image::initWithImageFileThreadSafe is not thread safe
     [FIX]      #2230: Node::onEnterTransitionDidFinish was called twice when a node is added in Node::onEnter
     [FIX]      #2237: calculation offset in font rendering
     [FIX]      #2303: missing precision when getting strokeColor and fontFillColor
     [FIX]      #2312: WebSocket can not parse url like "ws://domain.com/websocket"
     [FIX]      #2327: implement Node::isScheduled
     [FIX]      #2338: ccbRootPath is not passed to sub ccb nodes
     [FIX]      #2346: OpenGL error 0x0502 in  TextureAtlas::drawNumberOfQuads
     [FIX]      #2359: Sprite will become white block when using ControlSwitch
     [FIX]      #2361: some bug fixed of the Set class
     [FIX]      #2366: text shadow
     [FIX]      #2367: ClippingNode works differently on different platforms
     [FIX]      #2370: Pivotjoint constructor and pointQueryFirst in Space class will return false instead of invalid shape object
     [FIX]      #2381: ControlSwitch wasn't displayed correctly when adding more than one switch
     [FIX]      #2384: The submenu of ExtensionTest in TestCpp can't scroll
     [FIX]      #2386: ClippingNode works wrongly when being set as a child
     [FIX]      #2396: Scale9Sprite::setInsetLeft/XXX can't work for rotated sprite frame
     [FIX]      #2401: LabelBMFont crashes in glDrawElements of CCTextureAtlas::drawNumberOfQuads randombly
     [FIX]      #2410: Black screen appears on android randomly
     [FIX]      #2411: Opacity option for shadow in CCLabelTTF is not working
     [FIX]      #2406: Color and Opacity of Scale9Sprite will not be changed when it's added to NodeRGBA and run with FadeIn/Out actions
     [FIX]      #2415: Warning of AL_INVALID_NAME and AL_INVALID_OPERATION in SimpleAudioEngineOpenAL.cpp
     [FIX]      #2418: Unused spriteframes also need to be removed when purgeCachedData
     [FIX]      #2431: Potential crash when loading js files
     [FIX]      #2229: Explicitly initialising CCAcceleration structure
     [FIX]      #2234: Add destructor to CCGLBufferedNode
     [Feature]  #2232: adding Norwegian language support
     [Feature]  #2235: Ability to save/retrieve CCData into/from CCUserDefault
     [Feature]  #2250: add support for std::function<> in CCMemuItem and CCCallFunc
     [Feature]  #2273: Hardware keyboard support
     [Feature]  #2278: Adds CALLBACK_0, CALLBACK_1 and CALLBACK_2 macros for MenuItems
     [Feature]  #2279: Updates chipmunk2d to v6.1.5
     [Feature]  #2283: Adds Polish language support
     [Feature]  #2289: Uses clone() pattern for actions
     [Feature]  #2332: Adding project for QtCreator
     [Feature]  #2364: Adds DrawPrimitives::DrawSolidCircle
     [Feature]  #2365: Adds Rect::unionWithRect
     [Feature]  #2385: Implemented pitch, pan and gain for SimpleAudioEngine
     [Feature]  #2389: Adding cookie support for HttpClient
     [Feature]  #2392: Adds append() function for String class
     [Feature]  #2395: Adds Scale9SpriteTest for TestCpp
     [Feature]  #2399: Adds SocketIO support
     [Feature]  #2408: Adds String::componentsSeparatedByString function for splitting string
     [Feature]  #2414: Bindings-generator could bind std::function<> argument
     [Refactor] #2129: Removes Hungarian notation from ivars. Removes CC and cc prefixes from name classes and free functions.
     [Refactor] #2242: Enables c++11
     [Refactor] #2300: Using clone() pattern instead of 'copyWithZone' pattern
     [Refactor] #2305: Use std::thread instead of pthread
     [Refactor] #2328: ETC support for all platforms
     [Refactor] #2373: C<|MERGE_RESOLUTION|>--- conflicted
+++ resolved
@@ -1,10 +1,7 @@
 cocos2d-x-3.3 Dec.12
     [FIX]           Billboard: allow billboard rotate along z axis
     [FIX]           Bundle3D: create aabb for mesh whose aabb does not exist (user custom mesh)
-<<<<<<< HEAD
-=======
     [FIX]           EditBox: text position and move animation error on iPhone6 Plus
->>>>>>> 93561fcb
     [FIX]           FileUtils: createDirectory(): doesn't invoke closedir() after opendir on platforms other than WP8/WinRT/Windows
 
 cocos2d-x-3.3-rc2  Dec.5
