<<<<<<< HEAD
cocos2d-x-3.1  May.24 2014
=======
cocos2d-x-3.3??      ??
    [NEW]           3d: added `BillBoard`
    [NEW]           ActionManager: added removeAllActionsByTag()
    [NEW]           Audio: added new audio system for iOS and Android
    [FIX]           DrawNode: has any many functions as `DrawPrimitive`
    [NEW]           GLViewProtocol: added getAllTouches()
    [NEW]           Node: added stopAllActionsByTag()
    [NEW]           PhysicsWorld: add setSubsteps() and getSubsteps()
    [NEW]           Renderer: added TriangleCommand
    [NEW]           UI: added `WebView` on iOS and Android
    
    [FIX]           C++: CMake works for Mac builds
    [FIX]           C++: Reorganized cocos2d/platform folder. Easier to add new platforms
    [FIX]           EditBox: moved to ui:EditBox
    [FIX]           HttpClient: condition variable sleep on unrelated mutex
    [FIX]           Label: outline effect may be wrong if outline width is big and font size is big too
    [FIX]           MenuItem: memory leak if using menu_selector 
    [FIX]           MeshCommand: generate wrong meterial id which will cause problem that only first mesh is drawn
    [FIX]           Node: create unneeded temple `Vec2` object in `setPosition(int, int)`, `setPositionX()` and `setPositionY()`
    [FIX]           Node: skew effect is wrong
    [FIX]           Node: setNormalizedPosition can not take effect if parent position is not changed
    [FIX]           External: ScrollView: scroll view hidden picks up the touch events
    [FIX]           TextureAtlas: may crash if only drawing part of it
    [FIX]           UI: Button: a button can not be touched if it only contains title
    [FIX]           UI: Button: title can not be scaled if a button is scaled

cocos2d-x-3.3alpha0  Aug.28 2014
    [NEW]           3D: Added Camera, AABB, OBB and Ray
    [NEW]           3D: Added better reskin model support 
    [NEW]           Core: c++11 random support
    [NEW]	        Core: Using `(std::notrow)` for all the `new` statements
    [NEW]           Desktop: Added support for applicationDidEnterBackground / applicationWillEnterForeground on desktop
    [NEW]           Device: added setKeepScreenOn() for iOS and Android
    [NEW]           EventMouse: support getDelta, getDeltaX, getDeltaY functions
    [NEW]           FileUtils: add isDirectoryExist(), createDirectory(), removeDirectory(), removeFile(), renameFile(), getFileSize()
    [NEW]           FileUtilsApple: allow setting bundle to use in file utils on iOS and Mac OS X
    [NEW]           Image: support of software PVRTC v1 decompression
    [NEW]           Lua-binding: added release_print that can print log even in release mode
    [NEW]           Physics Integration: can invoke update in demand
    [NEW]           Renderer: Added primitive and render primitive command, support passing point, line and triangle data
    [NEW]           Renderer: Added method for custom precompiled shader program loading on WP8
    [NEW]           Renderer: Added consistent way to set GL context attributes
    [NEW]           RenderTexture: add a call back function for saveToFile()
    [NEW]           RotateTo: added 3D rotation support
    [NEW]           ScrollView: added `setMinScale()` and `setMaxScale()`
    [NEW]           Sprite3D: added setCullFace() and setCullFaceEnabled()
    [NEW]           Sprite3D: added getBoundingBox() and getAABB()
    [NEW]           SpriteFrameCache: load from plist file content data
    [NEW]           utils: added gettime()
    [NEW]           UI: Added Added UIScale9Sprite
    [NEW]           UI: ui::Button: support customize how much zoom scale is when pressing a button
    [NEW]           UI: ui::PageView: added `customScrollThreshold`, could determine the swipe distance to trigger a PageView scroll event
    [NEW]           UI: ui::TextField: support utf8
    [NEW]           UI: ui::TextField: support set color and placeholder color
    [NEW]           UI: ui::Widget: support swallowing touch events
    [NEW]           Text: added getter and setter for TextColor

    [FIX]           EditBox: font size is not scaled when GLview is scaled on Mac OS X
    [FIX]           EditBox: began/end events not work
    [FIX]           Label: can not set charmap after it is created
    [FIX]           Label: setTextColor does not have any effect on Mac OS X
    [FIX]           Label: result of LabelTTF::getBoundingBox() is wrong
    [FIX]           Label: can not set outline color correctly if using system font on iOS
    [FIX]           Label: character edge will be cut a little if character size is small
    [FIX]           LabelBMFont: result of LabelBMFont::getBoundingBox() is wrong
    [FIX]           ListView: can not insert an item in specific position, it is added at bottom
    [FIX]           LoadingBar: position is changed if changing direction
    [FIX]           ParticleSystem: effect is wrong if scene scaled
    [FIX]           ParticleSystemQuad: setTotalParticles() can't set a value larger than initialized value
    [FIX]           PhysicsBody: return wrong bitmask
    [FIX]           Scale9Sprite: new added sprite will be hidden
    [FIX]           Slider: if the UISlider is faded, the slide ball won't fade together
    [FIX]           Sprite: will turn black if opacity is set other than 255 and be added into SpriteBatchNode
    [FIX]           TableView: can handle touch event though its parents are invisible
    [FIX]           TextField: can not use backspace to delete a character
    [FIX]           Widget: may crash if remove itself in touch call back function
    [FIX]           Widget: not support cascaded opacity and cascaded color by default
    [FIX]           VideoPlayer: memory leak on iOS
    [FIX]           VideoPlayer: video frame size is not calculated correctly on iOS
    [FIX]           VideoPlayer: video player not showing on iOS if it's not in FullScreen mode
    
    [FIX]           Others: can not import java library shift by engine correctly when using Eclispe on Android
    [FIX]           Others: optimize FPS control algorithm on Android
    
    [FIX]           Lua-binding: replace dynamic_cast to std::is_base_of in object_to_luaval
    
    [3rd]           fbx-conv: complex FBX model support which is useful for reskin, multiple meshes and multiple materials support

cocos2d-x-3.2  Jul.17 2014
    [NEW]           Node: added getChildByName method for get a node that can be cast to Type T
    [NEW]           FileUtils: could add search path and resolution order path in front

    [FIX]           Animation3D: getOrCreate is deprecated and replaced with Animation3D::create
    [FIX]           Animate3D: setSpeed() accept negative value, which means play reverse, getPlayback and setPlayBack are deprecated
    [FIX]           EditBox: can not set/get text in password mode on Mac OS X
    [FIX]           Game Controller: joystick y value inversed on iOS
    [FIX]           GLView: cursor position is not correct if design resolution is different from device resolution
    [FIX]           Label: color can not be set correctly if using system font on iOS
    [FIX]           LabelTTF: may lost chinese characters on linux
    [FIX]           Lua-binding: support UIVideoPlayer
    [FIX]           Node: setRotation3D not work based on anchor point
    [FIX]           Node: modify regular of enumerateChildren, now it just searchs its children
    [FIX]           Physics integration: body shape will be wrong when using negative value to scale
    [FIX]           ScrollViewDelegate: make the scrollView delegate methods optional
    [FIX]           Setup.py: will crash on windows because of checking `zsh`
    [FIX]           SpriteBatchNode: opacity can not work
    [FIX]           Sprite3D: may crash on Android if playing animation and replace Scene after come from background
    [FIX]           UIwidget: opacity is wrong when replace texture
    [FIX]           UIRichText: will crash when using utf8 string and the length exceed specified length
    [FIX]           UIText: can not wrap words automatically
    [FIX]           UITextField: keyboard can not hide if touching space outside of keyboard
    [FIX]           UITextField: can not wrap words automatically
    [FIX]           UIVideoPlayer: can not exit full screen mode on Android
    
    [FIX]           Others: don't release singleton objects correctly that are needed in the whole game, which will be treated
    as memory leak when using VLD.
    [FIX]           Others: compiling error when building for iOS 64-bit devices with Xcode6 beta3
    

cocos2d-x-3.2rc0  Jul.7 2014
    [NEW]           FastTMXTiledMap: added fast tmx, which is much more faster for static tiled map
    [NEW]           GLProgramState: can use uniform location to get/set uniform values
    [NEW]           HttpClient: added sendImmediate()
    [NEW]           Label: support setting line height and additional kerning of label that not using system font
    [NEW]           Lua-binding: Animation3D supported
    [NEW]           Lua-binding: UIEditor test cases added
    [NEW]           Lua-binding: UI focus test cases added
    [NEW]           Node: added getName(), setName(), getChildByName(), enumerateChildren() 
    and addChild(Node* node, int localZOrder, const std::string &name)
    [NEW]           Node: physical body supports rotation
    [NEW]           Sprite3D: support c3b binary format
    [NEW]           utils: added findChildren() to find all children by name
    [NEW]           Value: added operator == != 
    

    [FIX]           Armature: blend func has no effect
    [FIX]           Armature:  crashed when remove armature in frame event
    [FIX]           Animation3D: doesn't load original pose, which leads to wrong effect if not playing animation
    [FIX]           Animation3D: animation for unskined bones lost
    [FIX]           FileUtils: getStringFromFile may return a unterminated string
    [FIX]           Lua-binding: Sequence:create will cause drop-dead issue
    [FIX]           Lua-binding: lua-tests can’t be loaded on 64 bits iOS devices and Linux
    [FIX]           Node: Node::setScale(float) may not work properly
    [FIX]           Physics integration: child node can move with its father
    [FIX]           Physics integration: support scale
    [FIX]           Sprite3D: 20% performance improved, simplify shader, use VAO and batch draw
    [FIX]           Studio support: NodeReader may cause crash
    [FIX]           UIButton: doesn't support TTF font
    [FIX]           UIButton: `getTitleColor()` doesn't equal to the value set by `setTitleColor()`
    [FIX]           UIListView: addEventListener can not work
    [FIX]           UIListView: element position is changed a little when you click and up a list view without move
    [FIX]           UIListView: element will respond to item_end event when end of scrolling a list view
    [FIX]           UIVideo: crash when try to remove videoView(STATE_PLAYBACK_COMPLETED) on android
    [FIX]           WP8: crash of utils::captureScreen()

cocos2d-x-3.2-alpha0 Jun.17 2014
    [NEW]           Console: add a command to show engine version
    [NEW]           Node: added setter/getter for NormalizedPosition(). Allows to set positions in normalized values (between 0 and 1)
    [NEW]           Scene: Added createWithSize() method
    [NEW]           TextField: added getStringLength()
    [NEW]           TextureCache: added unbindImageAsync() and unbindAllImageAsync()
    [NEW]           utils: added captureScreen()
    [NEW]           UIText: added shadow, outline, glow filter support
    [NEW]           Sprite3D: support 3d animation
    [NEW]           Animation3D: 3d animation
    
    [FIX]           Application.mk: not output debug message in release mode on Android
    [FIX]           Android: 3d model will be black when coming from background
    [FIX]           Android: don't trigger EVENT_COME_TO_BACKGROUND event when go to background
    [FIX]           Cocos2dxGLSurfaceView.java: prevent flickering when opening another activity
    [FIX]           Director: Director->convertToUI() returns wrong value.
    [FIX]           GLProgram: not abort if shader compilation fails, just return false.
    [FIX]           GLProgramState: sampler can not be changed
    [FIX]           Image: Set jpeg save quality to 90 
    [FIX]           Image: premultiply alpha when loading png file to resolve black border issue
    [FIX]           Label: label is unsharp if it's created by smaller font
    [FIX]           Label: Label's display may go bonkers if invoking Label::setString() with outline feature enabled
    [FIX]           Label: don't release cached texture in time
    [FIX]           Label: calculated height of multi-line string was incorrect on iOS
    [FIX]           Lua-binding: compiling error on release mode
    [FIX]           Lua-binding: Add xxtea encrypt support
    [FIX]           Node: setPhysicsBody() can not work correctly if it is added to a Node
    [FIX]           Node: state of _transformUpdated, _transformDirty and _inverseDirty are wrong in setParent()
    [FIX]           Node: _orderOfArrival is set to 0 after visit
    [FIX]           Other: link error with Xcode 6 when building with 32-bit architecture
    [FIX]           RenderTexture: saveToFile() lost alpha channel
    [FIX]           Repeat: will run one more over in rare situations
    [FIX]           Scale9Sprite: support culling
    [FIX]           Schedule: schedulePerFrame() can not be called twice
    [FIX]           ShaderTest: 7 times performance improved of blur effect
    [FIX]           SpriteFrameCache: fix memory leak
    [FIX]           Texture2D: use image's pixel format to create texture
    [FIX]           TextureCache: addImageAsync() may repeatedly generate Image for the same image file
    [FIX]           WP8: will restart if app goes to background, then touches icon to go to foreground
    [FIX]           WP8: will be black if: 1. 3rd pops up a view; 2. go to background; 3. come to foreground
    [FIX]           WP8: project name of new project created by console is wrong
    [FIX]           WP8: missing texture after app switch
    
    [3RD]           curl: will crash if use https request on iOS simulator
    [3RD]           curl: update OpenSSL to v1.0.1h

cocos2d-x-3.1.1 May.31 2014
    [FIX]           GLProgramState: restores states after coming from background

cocos2d-x-3.1  May.24 2014
    [FIX]           EventKeyboard::KeyCode: key code for back button changed from KEY_BACKSPACE to KEY_ESCAPE
>>>>>>> e60a5db1
    [FIX]           Label: may crash when using outline effect
    [FIX]           Label: using outline and invoking 'Director::setContentScaleFactor' cause label show nothing
    [FIX]           ProgressTo: will start from 0 when it reaches 100 
    [FIX]           Physics integration: may crashes if remove bodies at physics contact callback
    [FIX]           UIWidget: copyProperties() lost copy some properties
    [FIX]           WP8: orientation is not correct when it is set to portrait
    [FIX]           WP8: fix for precompiled shaders and precompiled headers
    [FIX]           WP8: template supports orientation

cocos2d-x-3.1-rc0 May.18 2014
    [NEW]           Cocos2dxActivity: Adds a virtual method to load native libraries.
    [NEW]           Directory Structure: reorder some files within the cocos/ folder
    [NEW]           Sprite3D: a node that renders 3d models
    [NEW]           EditBox: support secure input on Mac

    [FIX]           ControlButton: cascade opacity and color error
    [FIX]           Director: twice calling of onExit
    [FIX]           Math: Vector2->Vec2, Vector3->Vec3, Vector4->Vec4, Matrix->Mat4
    [FIX]           GLProgram: uniform CC_Texture0 is pre-defined by cocos2d. MUST NOT be defined in shaders
    [FIX]           GLProgramState: Supports multitexturing
    [FIX]           Studio:ActionObject: correct TotalTime of ActionObject
    [FIX]           Studio: FrameData::copy doesn't copy `isTween` property

cocos2d-x-3.1-alpha1 May.9 2014
    [NEW]           Animate: Dispatch a custom event after an animation frame is displayed
    [NEW]           GLProgram: Easy to customize uniforms and attributes by using the new class GLProgramState
    [NEW]           Template: cpp project support Eclipse c++ project
    [NEW]           UI: add navigation support
    [NEW]           UI: add a widget to play video
    [NEW]           VS: support VS 2013

    [FIX]           Audio: pause sound automatically when go to background on Android
    [FIX]           Director: remove keepData and releaseData
    [FIX]           Label: label is unsharp if it's created by system font with small size on iOS & Mac OS X
    [FIX]           Label: Label created with system font is still visible when its opacity is 0
    [FIX]           Label: Label created with system font havs black border on WP8/WINRT
    [FIX]           Lua: A potential crash in the bindings of sp.SkeletonAnimation.setAnimation
    [FIX]           Lua: Lua template should fail to launch on lua error
    [FIX]           ParticleSystem: Particles can be created without a texture
    [FIX]           ParticleSystem: yFlippedCoord behavior fixed.
                      Added cocos2d/tools/particle to fix particles that were based on the old (broken) behaviour
    [FIX]           Setup.py: Added SDK / NDK detection based on PATH
    [FIX]           UIText: support TTF
    [FIX]           Value: all types share the same union to reduce memory usage

cocos2d-x-3.1-alpha0 May.1 2014
     [NEW]          Android: Adds support for get response when Activity's onActivityResult is triggered
     [NEW]          Core: Adds RefPtr<T> smart pointer support
     [NEW]          Label: supports auto-culling
     [NEW]          Math: New unified math library that supercedes Kazmath, CCGeometry and CCAffine*
     [NEW]          Test: Adds a sample for making a outline sprite by using a custom shader

     [FIX]          Application: Application::run returns wrong value on Mac platform
     [FIX]          Build scripts: Improved cmake files for Linux, and Android.mk for Android
     [FIX]          Image: saveToImage may cause memory leak
     [FIX]          Lua: cc.pGetAngle may return wrong value
     [FIX]          Network: HttpRequest uses std::function as callback
     [FIX]          Particle: The effect of particle loaded from CocosBuilder is incorrectly
     [FIX]          ParticleSystem: particle direction in verticality is opposite when "configName" has value and "yCoordFlipped" is -1
     [FIX]          Physics: PhysicsSprite's transform couldn't be updated
     [FIX]          Value: default value changed to false
     [FIX]          WP8: Some bug fixes

cocos2d-x-3.0 Apr.23 2014
     [NEW]          Lua: add `RichText` test cases
     [NEW]          EditBox: Added missing Text Font and Placeholder feature for Mac platform
     
     [FIX]          cocos console: Zipalign the apk generated with release mode
     [FIX]          Director: Application crashes on closing if CC_ENABLE_CACHE_TEXTURE_DATA is enabled
     [FIX]          Image: memoery leak
     [FIX]          Image: crashes when save a jpg file
     [FIX]          Lua: 'EditBox' can't response 'changed','ended' and 'return' event on Windows
     [FIX]          Lua: new project will crash on iOS 5.1 devices
     [FIX]          Others: compiling error when CC_LABELBMFONT_DEBUG_DRAW or CC_LABELATLAS_DEBUG_DRAW is enabled
     
     [3rd]          libcurl: support ssl again on iOS

cocos2d-x-3.0rc2 Apr.15 2014
     [NEW]          Event: Adds `EventListener::setEnabled/isEnabled` to support enable/disable event listeners
     [NEW]          GLView: Added createWithFullscreen overloaded method for selecting monitor and setting video mode
     
     [FIX]          Android: Cocos2dxHelper.runOnGLThread() can't work
     [FIX]          Animation: Added 'loops' parameter to Animation::createWithSpriteFrames
     [FIX]          Audio: can not resume after pausing on windows
     [FIX]          Audio: stopalleffect lead to stop background music on WP8
     [FIX]          Audio: play effect may lead to memory leak on WP8
     [FIX]          CocoStudio: Potential crash in SceneReader::createNodeWithSceneFile
     [FIX]          Control: ControlButton can't swallow touch event
     [FIX]          Event: Removing and re-adding an event listener will trigger an assert
     [FIX]          Event: A potential crash when unregistering listener right after its registration
     [FIX]          Event: EventDispatcher::setDirtyForNode doesn't consider node's children
     [FIX]          FileUtils: 'isFileExist' doesn't consider SearchPaths and ResolutionOrders
     [FIX]          Image: The result of 'malloc' is incompatible with type 'unsigned char *' in Image::saveImageToPNG
     [FIX]          JNI: doesn't cache classloader which may cause crash on Android devices with 4.2 or upper version
     [FIX]          Network: HTTPClient reports 2xx status codes as errors
     [FIX]          Lua: Added ScriptHandlerMgr::destroyInstance to avoid memory leak
     [FIX]          Physics: Skips one frame when delta time is equal to zero
     [FIX]          Physics: PhysicsShapeEdgeChain::init() always return false
     [FIX]          Setup: Force updating environment variables in setup.py
     [FIX]          Value: A potential memory leak in value's default constructor

cocos2d-x-3.0rc1 April.2 2014
     [NEW]          Application: Adds getCurrentLanguageCode() which returns iso 639-1 language code
     [NEW]          cocos2d::extension::ScrollView: Elastic bounce back effect support
     [NEW]          Constructor: Added CC_CONSTRUCTOR_ACCESS macro to re-define constructor/initXXX methods to 'public' access.
     [NEW]          Label: Added new methods 'set(Anti)AliasTexParameters' for enabling/disabling antialias
     
     [FIX]          Android: Reloaded texture is not shown if it has the mipmap
     [FIX]          Android: Application may become black at first time entering on some devices
     [FIX]          Audio: Stopped music could also be resumed on iOS
     [FIX]          CCBReader: Wrong logic in CCBAnimationManager::moveAnimationsFromNode
     [FIX]          CocoStudio: ActionObject memory leak in ActionManagerEx::initWithDictionary
     [FIX]          Console: initialize some variables that are not initilized in destructor
     [FIX]          Console: refactor 'upload' command, encode file with base64, detach 'upload' from main loop
     [FIX]          EventDispatcher: Potential crashes in EventDispatcher while using SceneGraphPriroity listeners
     [FIX]          FileUtils: addSearchResolutionsOrder doesn't check whether there is a 'slash' at the end of path
     [FIX]          FileUtils: Boolean value could not be written to specified plist file
     [FIX]          GLView: Can't receive touchEnded event when mouse up outside of window on desktop platforms
     [FIX]          Image: Some functions and variables in Image class is private, it should be protected
     [FIX]          Label: Crash if label's type is STRING_TEXTURE and label->sortAllChildren is called
     [FIX]          Label: Display incorrect of multi-line label if invoking 'getLetter'
     [FIX]          Label: Default Anchor point isn't in middle and shadow offset doesn't consider contentScaleFactor
     [FIX]          Label: Label's color is incorrect if it's created by font name
     [FIX]          Label: Missing letters if using old LabelTTF and running on iPhone 64bit simulator(device)
     [FIX]          Label: Refactor implementation of label's shadow
     [FIX]          Label: Stroke was not 'outside stroke' for Label which is generated by 'Font name'
     [FIX]          Label: Wrong logic in Label::setFontAtlas
     [FIX]          Label: Read file more than once for label created by different font size
     [FIX]          Label: Getting wrong rectangle by LabelTTF(LabelBMFont)::getBoundingBox.
     [FIX]          Label: Possible crash if invoking FontAtlasCache::purgeCachedData
     [FIX]          LuaBinding: Adds `addCustomHandler` in the ScriptHandlerMgr
     [FIX]          LuaBinding: Upgrading LuaSocket to the latest version
     [FIX]          Menu: Added missed scaleZ feature in ScaleTo and ScaleBy.
     [FIX]          Network: Implements 'SIODelegate::fireEventToScript' method to integrate JSB event handling with the original native code.
     [FIX]          Network: WebsocketTest crashes on win32, mutex varible may be deleted while it's still locked
     [FIX]          ParticleSystem: Particle will stop animating if it was removed and re-added to another node
     [FIX]          ParticleSystem: Set particle visible to false then set to true cause crashes
     [FIX]          Physics: Incorrect function invocation in PhysicsBody::setAngularVelocityLimit
     [FIX]          Physics: PhysicsBody::setGravityEnable doesn't work correctly sometimes
     [FIX]          Physics: PhysicsBody moves randomly when switch foreground/background
     [FIX]          Physics: Refactors PhysicsDebugDraw
     [FIX]          Tests: Memory leak in CocosDenshionTest
     [FIX]          Texture2D: Support to update partial texture
     [FIX]          Tools: The apk generated with release mode in cocos-console can't be installed
     [FIX]          UI: Widget::addNode is confused, need to add ProtectedNode to remove addNode API.
     [FIX]          UI: Adding HBox, VBox layouts, refactoring 'doLayout' function
     
     [3RD]          Chipmunk: Upgraded to v6.2.1
     [3RD]          libwebsockets: Upgraded to v1.23

cocos2d-x-3.0rc0 March.14 2014
[All]
     [NEW]          Action: RotateBy supports 3D rotations
     [NEW]          Bindings: Using python to automatically generate script bindings
     [NEW]          ccConfig.h: removed support for CC_TEXTURE_ATLAS_USE_TRIANGLE_STRIP
     [NEW]          Console: Added command: 'autotest run|main|next|back|restart'.
     [NEW]          Console: Added 'resolution', 'projection' commands. Improved API
     [NEW]          Console: Added more commands: director resume|pause|stopanimation|startanimation.
     [NEW]          Console: Added command: 'touch tap|swipe' to simulating touch events.
     [NEW]          Console: Added command: 'upload filename filesize' to upload a file to writable path.
     [NEW]          Director: Displays 'Vertices drawn' in the stats. Useful to measure performance.
     [NEW]          GLProgram: initWithVertexShaderByteArray() -> initWithByteArrays()
     [NEW]          GLProgram: initWithVertexShaderFilename()a -> initWithFilenames()
     [NEW]          GLProgram: addAttribute() -> bindAttributeLocation()
     [NEW]          Label: can custom shadow and outline size
     [NEW]          Label: LabelTTF was re-implemented as a wrapper of Label
     [NEW]          Node: Added set/get Position3D() and set/get Rotation3D()
     [NEW]          Node: Calculates rotation X and Y correctly.
     [NEW]          Node: set/get VertexZ() -> set/get PositionZ()
     [NEW]          Node: setRotationX() -> setRotationSkewX()
     [NEW]          Node: setRotationY() -> setRotationSkewY()
     [NEW]          Node: visit() and draw() new arguments: Renderer, parentTransform, and whether or not the parentTransform has changed since the last frame
     [NEW]          Language: Added Dutch support
     [NEW]          Sprite: Added auto-culling support. Performance increased in about 100% when many sprites are outside the screen
     [NEW]          Setup.sh: added script to set up environment needed for cocos2d-x
     [NEW]          Scheduler: Added new API [ schedule(std::function, ...), schedule(member_func, ...) ], deprecated the old API [ scheduleSelector(member_func, ...) ]
     [FIX]          Action: FadeIn and FadeOut behaviours is incorrect if it doesn't start from an edge value( 0 or 255)
     [FIX]          Array: crash when invoking initWithObjects()
     [FIX]          Action: Merge cocostudio/CCActionXxx to CCAction
     [FIX]          Bindings: Adds a macro to disable inserting script binding relevant codes
     [FIX]          Bindings: Supports 'setTimeout' and 'setInterval' in JSB
     [FIX]          Bindngs: Exposes the missing data structures of Spine to JS
     [FIX]          Bindings: cc.BuilderReader.load( path, null, parentSize ); was not allowed
     [FIX]          Console: crashes on Windows
     [FIX]          ControlButton: Crash if it was removed from parent in its callback
     [FIX]          CocoStudio: Logical error in 'TriggerObj::detect()'
     [FIX]          Director: Crash if invoking Director::end() on WINDOWS
     [FIX]          Director: setAnimationInterval has not effect on Mac
     [FIX]          EditBox: position would not be updated if its parent's position changed
     [FIX]          EditBox: Voice recognition input would cause crash on ios7
     [FIX]          EGLView: renamed to GLView, no longer a singleton, easier to customize
     [FIX]          EventDispatcher: removeAllEventListeners() remove event listeners used internally, make textures not reload on Android when come from background
     [FIX]          EventDispatcher: dispatchEventToListeners() causes "out of range" exception
     [FIX]          Image: s3tc compressed textures with no mipmaps fail to be loaded
     [FIX]          Label: A string which only contains CJK characters can't make a line-break when it's needed
     [FIX]          Label: Character would not be aligned on the baseline when label using distance field
     [FIX]          Label: Color and opacity can't take effect
     [FIX]          Label: Font size passed to new Label didn't consider 'contentScaleFactor'
     [FIX]          Label: loading custom fonts from ttf file fails on windows
     [FIX]          Label: LabelAtlas::setColor takes no effect
     [FIX]          MotionStreak: Added unimplemented position getter/setter
     [FIX]          Node: setAdditionalTransform receives a pointer and not a const reference
     [FIX]          Node: setRotation() moves opposite when node has a physics body
     [FIX]          Node: Can not use Node::setPhysicsBody to reset a physics body
     [FIX]          Object: Object -> Ref, and remove unneeded functions
     [FIX]          Other: Removes samples except testcpp|testjavascript|testlua. Moves sample games to `cocos2d/samples` repo
     [FIX]          Physics integration: Improves physical performance
     [FIX]          Physics integration: PhysicsContact::_contactData may be double freed.
     [FIX]          Physics integration: PhysicsShapeBox::getSize returns wrong value.
     [FIX]          ParticleSystemQuad: setTotalParticles() can not set a value larger than initialized value
     [FIX]          Renderer: Expand textureID bit from 18bits to 32bits. Resolves probably crash on Linux / Android
     [FIX]          RenderTexture: save screen with RenderTexture got unexpected result
     [FIX]          RenderTexture: saveToFile() can't write png file correctly
     [FIX]          Spine: spine::Skeleton would not be updated after being re-added to scene
     [FIX]          Sprite: not work as expected when CC_SPRITE_DEBUG_DRAW is 1
     [FIX]          Scheduler: Thread deadlock if new functions are added in callback of Scheduler:: performFunctionInCocosThread
     [FIX]          Tests: EditBoxText crashes on Win32 when being clicked many times
     [FIX]          Tests: ChipmunkTest bounding box for debugging couldn't be shown
     [FIX]          Tests: CocoStudioGuiTest/LabelBMFontTest crashes
     [FIX]          Tests: Particle test/AddAndRemove test crashes
     [FIX]          Tests: RenderTextureTest not drawn when coming from background
     [FIX]          Tests: LabelTTFMultiline show nothing on mac
     [FIX]          Timer::cancel always call Director::getInstance()->getScheduler() even in another Scheduler
     [FIX]          Tests: Potential crash by switching repeatly between HttpClientTest, WebSocketTest, SocketIOTest
     [FIX]          Tests: State is changed to RESUME when game comes back to foreground if pause button was clicked in Interval Test
     [FIX]          TMXLayer: Removing child from TMXLayer may cause crash
     [FIX]          TMXObjectGroup: Object values (x, y, width and height) from TMXObjectGroup are incorrect
     [FIX]          TMXXMLParser: Refactored the codes of parsing pure xml layer format for tilemap 
     [FIX]          TMXXMLParser: 'y' value is parsed incorrectly    
     [FIX]          UI: Changes namespace from 'cocos2d::gui' to 'cocos2d::ui'.
     [FIX]          UI: Supports RichText
     [FIX]          Vector: Object which isn't in Vector would also be released when invoking Vector::eraseObject.
     [FIX]          Websocket: Potential crash when websocket connection closes.
     [FIX]          Websocket: No callback is invoked when websocket connection fails  
     [FIX]          Xcode 5.1: Added Xcode 5.1 to build arm64 version, but can not require socket module in lua, will fix it soon
     [3RD]          Kazmath: Upgraded to latest version of Kazmath


cocos2d-x-3.0beta2 Jan.24 2014
[All]
     [NEW]          Full screen support for desktop platforms.
     [NEW]          Adds performance test for EventDispatcher.
     [NEW]          Adds performance test for Containers(Vector<>, Array, Map<K,V>, Dictionary).
     [NEW]          DrawNode supports to draw triangle, quad bezier, cubic bezier.
     [NEW]          Console: added the 'textures', 'fileutils dump' and 'config' commands
     [NEW]          GLCache: glActiveTexture() is cached with GL::activeTexture(). All code MUST call the cached version in order to work correctly
     [NEW]          Label: Uses a struct of TTF configuration for Label::createWithTTF to reduce parameters and make this interface more easily to use.
     [NEW]          Label: Integrates LabelAtlas into new Label.
     [NEW]          Node: Added `setGlobalZOrder()`. Useful to change the Node's render order. Node::setZOrder() -> Node::setLocalZOrder()
     [NEW]          Renderer: Added BatchCommand. This command is not "batchable" with other commands, but improves performance in about 10%
     [FIX]          event->stopPropagation can't work for EventListenerTouchAllAtOnce.
     [FIX]          Uses unified `desktop/CCEGLView.h/cpp` for desktop platforms (windows, mac, linux).
     [FIX]          Bindings-generator supports Windows again and remove dependency of LLVM since we only need binary(libclang.so/dll).
     [FIX]          Removes unused files for MAC platform after using glfw3 to create opengl context.
     [FIX]          Wrong arithmetic of child's position in ParallaxNode::addChild()
     [FIX]          CocoStudio: TestColliderDetector in ArmatureTest can't work.
     [FIX]          CocoStudio: The order of transform calculation in Skin::getNodeToWorldTransform() is incorrect.
     [FIX]          Crash if file doesn't exist when using FileUtils::getStringFromFile.
     [FIX]          If setting a shorter string than before while using LabelAtlas, the effect will be wrong.
     [FIX]          Label: Memory leak in FontFreeType::createFontAtlas().
     [FIX]          Label: Crash when using unknown characters.
     [FIX]          Label: Missing line breaks and wrong alignment.
     [FIX]          Label: Corrupt looking characters and incorrect spacing between characters
     [FIX]          Label: Label:color and opacity settings are invalid afeter these these properties changed: 1)text content changed 2)align style changed 3)max line width limited
     [FIX]          Label: Crash when using unknown characters
     [FIX]          Console: log(format, va_args) is private to prevent possible resolution errors
     [FIX]          Configuration: dumpInfo() -> getInfo()
     [FIX]          ControlSlider doesn't support to set selected thumb sprite.
     [FIX]          ControlButton doesn't support to set scale ratio of touchdown state.
     [FIX]          Particles: Crash was triggered if there is not `textureFileName`section in particle plist file.
     [FIX]          Renderer: Uses a float as key with only the depth. Viewport, opaque are not needed now
     [FIX]          Renderer Performance Fix: QuadCommand::init() does not copy the Quads, it only store a reference making the code faster
     [FIX]          Renderer Performance Fix: Sprite and SpriteBatchNode (and subclasses) has much better performance
     [FIX]          Renderer Performance Fix: When note using VAO, call glBufferData() instead of glBufferSubData().
     [FIX]          Renderer Performance Fix: Doesn't sort z=0 elements. It also uses sort() instead of stable_sort() for z!=0.
     [FIX]          Sprite: removed _hasChildren optimization. It uses !_children.empty() now which is super fast as well
     [FIX]          Tests: Sprites Performance Test has 4 new tests
     [FIX]          TextureCache: getTextureForKey and removeTextureForKey work as expected
     [FIX]          TextureCache: dumpCachedTextureInfo() -> getCachedTextureInfo()
     [FIX]          Websocket doesn't support send/receive data which larger than 4096 bytes.
     [FIX]          Object: Remove _retainCount
     [FIX]          ParallaxNode: Coordinate of Sprite may be wrong after being added into ParallaxNode
     [FIX]          Crash if there is not `textureFileName`section in particle plist file
     [FIX]          Websocket cannot send/receive more than 4096 bytes data
     [FIX]          TextureCache::addImageAsync can't load first image
     [FIX]          ControlSlider: Can not set "selected thumb sprite"
     [FIX]          ControlSlider: Can not set "scale ratio"
     [FIX]          Crash when loading tga format image
     [FIX]          Keyboard pressed events are being repeatedly fired before keyboard is released
[Android]
     [FIX]          Background music can't be resumed when back from foreground
     [FIX]          ANR (Application Not Responding) appears on android 2.3 when pressing hardware button.
[lua binding]
     [NEW]          Can bind classes that have the same class names but different namesapces
     [FIX]          Use EventDispatcher to update some test cases
     [FIX]          sp.SkeletonAnimation:registerScriptHandler should not override cc.Node:registerScriptHandler
[javascript binding]
     [NEW]          Bind SAXParser
     [FIX]          Pure JS class that wants to inherite from cc.Class will trigger an irrelevant log
     [FIX]          Mac and iOS Simulator should also use SpiderMonkey which was built in RELEASE mode
     [FIX]          Crash when running JSB projects on iOS device in DEBUG mode
     [FIX]          Crash when Firefox connects to JSB application on Mac platform.
[Desktop]
     [NEW]          Support fullscreen
[Linux]
     [FIX]          "Testing empty labels" in LabelTest crashes.
[Mac]
     [FIX]          Removes unused files after using glfw3 to create opengl context
[Win32]
     [FIX]          Compiling error when using x64 target
     [FIX]          Tests: TestCpp works with CMake
     [FIX]          Bindings-generator supports Windows again and remove dependency of LLVM since it only needs binary of libclang

cocos2d-x-3.0beta Jan.7 2014
[All]
     [NEW]          New label: shadow, outline, glow support
     [NEW]          AngelCode binary file format support for LabelBMFont
     [NEW]          New spine runtime support
     [NEW]          Add templated containers, such as `cocos2d::Map<>` and `cocos2d::Vector<>`
     [NEW]          TextureCache::addImageAsync() uses std::function<> as call back
     [NEW]          Namespace changed: network -> cocos2d::network, gui -> cocos2d::gui
     [NEW]          Added more CocoStudioSceneTest samples.
     [NEW]          Added UnitTest for Vector<T>, Map<K, V>, Value.
     [NEW]          AngelCode binary file format support for LabelBMFont.
     [NEW]          New renderer: Scene graph and Renderer are decoupled now.
     [NEW]          Upgrated Box2D to 2.3.0
     [NEW]          SChedule::performFunctionInCocosThread()
     [NEW]          Added tga format support again.
     [NEW]          Adds UnitTest for Template container and Value class
     [FIX]          A Logic error in ControlUtils::RectUnion.
     [FIX]          Bug fixes for Armature, use Vector<T>, Map<K, V> instead of Array, Dictionary.
     [FIX]          Used c++11 range loop(highest performance) instead of other types of loop.
     [FIX]          Removed most hungarian notations.
     [FIX]          Merged NodeRGBA to Node.
     [FIX]          Potential hash collision fix.
     [FIX]          Updates spine runtime to the latest version.
     [FIX]          Uses `const std::string&` instead of `const char*`.
     [FIX]          LabelBMFont string can't be shown integrally.
     [FIX]          Deprecates FileUtils::getFileData, adds FileUtils::getStringFromFile/getDataFromFile.
     [FIX]          GUI refactoring: Removes UI prefix, Widget is inherited from Node, uses new containers(Vector<T>, Map<K,V>).
     [FIX]          String itself is also modified in `String::componentsSeparatedByString`.
     [FIX]          Sprites with PhysicsBody move to a wrong position when game resume from background.
     [FIX]          Crash if connection breaks during download using AssetManager.   
     [FIX]          OpenAL context isn't destroyed correctly on mac and ios.
     [FIX]          Useless conversion in ScrollView::onTouchBegan.
     [FIX]          Two memory leak fixes in EventDispatcher::removeEventListener(s).  
     [FIX]          CCTMXMap doesn't support TMX files reference external TSX files
     [FIX]          Logical error in `CallFuncN::clone()`   
     [FIX]          Child's opacity will not be changed when its parent's cascadeOpacityEnabled was set to true and opacity was changed
     [FIX]          Disallow copy and assign for Scene Graph + Actions objects
     [FIX]          XMLHttpRequest receives wrong binary array
     [FIX]          XMLHttpRequest.status needs to be assigned even when connection fails
     [FIX]          TextureCache::addImageAsync may load a image even it is loaded in GL thread
     [FIX]          EventCustom shouldn't use std::hash to generate unique ID, because the result is not unique 
     [FIX]          CC_USE_PHYSICS is actually impossible to turn it off
     [FIX]          Crash if connection breaks during download using AssetManager
     [FIX]          Project_creator supports creating project at any folder and supports UI
[Android]
     [NEW]          build/android-build.sh: add supporting to generate .apk file
     [NEW]          Bindings-generator supports to bind 'unsigned long'.
     [FIX]          XMLHttpRequest receives wrong binary array.
     [FIX]          'Test Frame Event' of TestJavascript/CocoStudioArmatureTest Crashes.
     [FIX]          UserDefault::getDoubleForKey() doesn't pass default value to Java.
[iOS]
     [FIX]          Infinite loop in UserDefault's destructor
[Windows]
     [NEW]          CMake support for windows.
[Bindings]
     [NEW]          Support CocoStudio v1.2
     [NEW]          Adds spine JS binding support.
     [FIX]          Don't bind override functions for JSB and LuaBining since they aren't needed at all.
     [FIX]          The order of onEnter and onExit is wrong.
     [FIX]          The setBlendFunc method of some classes wasn't exposed to LUA.
     [FIX]          Bindings-generator doesn't support 'unsigned long'
     [FIX]          Potential hash collision by using typeid(T).hash_code() in JSB and LuaBinding
[Lua binding]
     [NEW]          New label support
     [NEW]          Physcis integrated support
     [NEW]          EventDispatcher support
     [FIX]          CallFuncND + auto remove lua test case have no effect
     [FIX]          Lua gc will cause correcsponding c++ object been released
     [FIX]          Some lua manual binding functions don't remove unneeded element in the lua stack
     [FIX]          The setBlendFunc method of some classes wasn't exposed to LUA
[Javascript binding]
     [FIX]          `onEnter` event is triggered after children's `onEnter` event
     
cocos2d-x-3.0alpha1 Nov.19 2013
[all platforms]
     [DOC]          Added RELEASE_NOTES and CODING_STYLE.md files
     [FIX]          Texture: use CCLOG to log when a texture is being decoded in software
     [FIX]          Spine: fix memory leaks
     [FIX]          fixed a memory leak in XMLHTTPRequest.cpp
     [FIX]          removeSpriteFramesFromFile() crashes if file doesn't exist.
     [FIX]          Avoid unnecessary object duplication for Scale9Sprite.
     [FIX]          create_project.py does not rename/replace template projects completely.
     [FIX]          Could not set next animation in CCBAnimationCompleted callback.
     [FIX]          The Node's anchor point was changed after being added to ScrollView.
     [FIX]          Refactored and improved EventDispatcher.
     [FIX]          EventListeners can't be removed sometimes.
     [FIX]          When parsing XML using TinyXML, the data size has to be specified.
     [FIX]          Parameter type: const char* -> const string&
     [FIX]          Armature: many bug fixed, add more samples, add function to skip some frames when playing animation
     [FIX]          Configuration of VAO in runtime
     [FIX]          Webp Test Crashes.
     [FIX]          TransitionScenePageTurn: z fighting
     [FIX]          AssetsManager: Adding test whether the file directory exists when uncompressing file entry,if does not exist then create directory
     [FIX]          CCBReader: To set anchor point to 0,0 when loading Scale9Sprite
     [FIX]          OpenGL Error 502 in Hole Demo
     [FIX]          AssetsManager: downloading progress is not synchronized with actual download
     [FIX]          SpriteFrameCache: memory leak when loading a plist file
     [FIX]          removeSpriteFramesFromFile() crashes if file doesn't exist
     [FIX]          EditBox: can't click the area that outside of keyboard to close keyboard
     [FIX]          CCBReader: can not set next animation in AnimationCompleted callback
     [FIX]          Node's anchor point was changed after being added to ScrollView
     [FIX]          EventDispather: refactor method and fix some bugs
     [FIX]          EventListner: cann't be removed sometimes
     [FIX]          UserDefault: didn't set data size when parsing XML using TinyXML
     [FIX]          Webp test crashed
     [FIX]          CCHttpClient: The subthread of CCHttpClient interrupts main thread if timeout signal comes.
     [NEW]          Arm64 support.
     [NEW]          Added Mouse Support For Desktop Platforms.
     [NEW]          Point: Adds ANCHOR_XXX constants like ANCHOR_MIDDLE, ANCHOR_TOP_RIGHT, etc.
     [NEW]          Sprite: Override setScale(float scaleX, float scaleY)
     [NEW]          External: added | operator for Control::EventType
     [NEW]          Android & iOS screen size change support
     [NEW]          GLProgram: setUniformLocationWithMatrix2fv, setUniformLocationWithMatrix3fv
     [NEW]          Color[3|4][B|F]: comparable and explicit convertible
     [NEW]          Contorl::EventType add | operation
     [NEW]          Performance Test: Sprite drawing
     [NEW]          Adjusted folder structure
     [NEW]          Added tools to simplify upgrading game codes from v2.x to v3.x
     [FIX]          Added virtual destructors on Interfaces
[Android]
     [FIX]          Added EGL_RENDERABLE_TYPE to OpenGL attributes
     [FIX]          Fixed application will crash when pause and resume.
     [FIX]          Clear NoSuchMethodError Exception when JniHelper fails to find method id
     [FIX]          Fixed crash when backging from background
     [FIX]          LabelTTF: crashed when setting dimension input height value less than the height of the font and the input width value is 0
     [FIX]          Changed data type of 'char' to signed as default
     [NEW]          Added xlargeScreens="true" to supports-screens
     [NEW]          Added build/android-build.py to build all Android samples, and remove all build_native.sh/cmd
     [NEW]          Added build_native.py to build template projects, and remove build_native.sh/cmd
     [NEW]          Added Cocos2dxHelper.runOnGLThread(Runnable) again
     [NEW]          Added support for orientation changed
     [NEW]          Disabled CDT Builder on Eclipse
[Mac]
     [FIX]          Removed unused CCLOG() from GL initialization
     [FIX]          HttpClientTest: crash
[iOS]
     [FIX]          Can't click the area that outside of keyboard to close keyboard when using EditBox.
     [NEW]          Added support for orientation changed
[Linux]
     [NEW]          Used CMake to build linux projects.
     [FIX]          Closed X display after getting DPI on Linux.
[Win32]
     [FIX]          Last test case of OpenglTest crashed
[Desktop]
     [FIX]          Trigger onKeyReleased only after the key has been released.
     [NEW]          Added mouse support
[Javascript binding]
     [FIX]          Fixed a memory leak in ScriptingCore::runScript()
     [FIX]          sys.localStorage.getItem() does not support non-ascii string.
     [FIX]          cc.Scheduler.schedule(target, func) without repeat argument couldn't repeat schedule forever on device.
     [FIX]          CCBReader can't play sequence automatically in JSB.
     [FIX]          Wrong convention to jsval in cccolor4f_to_jsval and cccolor3b_to_jsval
     [FIX]          sys.localStorage: doesn't support non-ascii string
     [FIX]          BuilderReader: can't play sequence  automatically
     [FIX]          Wrong conversion to javal in cccolor4f_to_jsval and cccolor3b_to_jsval
     [NEW]          main.js -> cocos2d-jsb.js
     [NEW]          Remote debugging using Firefox, "step into" can not work
     [NEW]          Added binding for Node::setScale(float, float)
     [NEW]          Impvoved armature binding
     [NEW]          Added CocoStudio releated binding codes: gui, scene parser, and add corresponding samples
[Lua Binding]
     [NEW]          Added Armature lua binding and added test samples.
     [NEW]          Added LuaObjectBridge & LuaJavaBridge to simplify invoking objective-c codes and java codes from lua
     [NEW]          Added CocoStudio releated binding codes: gui, scene parser, and add corresponding samples
     [NEW]          Added AssetsManager binding and corresponding sample
     [NEW]          Added XMLHttpRequest lua binding and corresponding sample

cocos2d-x-3.0alpha0 @Sep.19 2013
[all platforms]
     [FIX]          TargetAction::reverse() works as expected
     [FIX]          Fixed crash in OpenGLTest
     [FIX]          Fixed logic when passing an empty std::vector to WebSocket::init()
     [FIX]          Fixed crash in ParticleSystemQuad due to improper deletion of VBO and VAO
     [FIX]          Point::isSegmentIntersect() returns correct value
     [FIX]          Improved UTF8 response code in XmlHttpRequest
     [FIX]          Observers with the same target and name but different sender are the same observer in NotificationCenter
     [NEW]          Added ATITC format support
     [NEW]          Better integration with physics engine
     [NEW]          New Event Dispatcher: supports Keybaord, Touches, Accelerometer, Custom events. Added Tests as well
     [NEW]          New Label code: Faster and more efficient than previous code
     [NEW]          Added S3TC support
     [NEW]          Added a method to get duration of timeline for CCBAnimationManager class
     [NEW]          Array is compatible with STL containers.
     [3RD]          Upgraded SpiderMonkey to Firefox v23
[Android]
     [FIX]          Fixed When lock screen or entering background and resume the application textures from pvr.ccz file become black
     [FIX]          Fixed Stroke font color
     [NEW]          Uses Native Activity
[iOS]
     [FIX]          Status bar can be hidden on iOS 7
     [FIX]          Added iOS7 icons to templates and tests
[Mac OS X]
     [NEW]          iOS and Mac tempaltes were merged into one single Xcode project file.
     [NEW]          Added Lua template
[JavaScript bindings]
     [FIX]          CCBReader is able to set properties to owner if 'owner var' is setted
     [FIX]          Fixed crash when extending cc.ScrollView in JS
     [FIX]          cc.registerTargettedDelegate supports pure js object as its target
     [FIX]          Fixed memory leak in the binding glue code of cc.FileUtils.getStringFromFile(getByteArrayFromFile)
     [NEW]          Added bindigns for Sprite::getDisplayFrame(), ControlButton callback and RemoveSelf
[Lua bindings]
     [NEW]          Bind Sprite::getDisplayFrame()


cocos2d-x-3.0alpha0-pre @Jul.30 2013
[all platforms]
     [FIX]      #2124: Image::initWithImageFileThreadSafe is not thread safe
     [FIX]      #2230: Node::onEnterTransitionDidFinish was called twice when a node is added in Node::onEnter
     [FIX]      #2237: calculation offset in font rendering
     [FIX]      #2303: missing precision when getting strokeColor and fontFillColor
     [FIX]      #2312: WebSocket can not parse url like "ws://domain.com/websocket"
     [FIX]      #2327: implement Node::isScheduled
     [FIX]      #2338: ccbRootPath is not passed to sub ccb nodes
     [FIX]      #2346: OpenGL error 0x0502 in  TextureAtlas::drawNumberOfQuads
     [FIX]      #2359: Sprite will become white block when using ControlSwitch
     [FIX]      #2361: some bug fixed of the Set class
     [FIX]      #2366: text shadow
     [FIX]      #2367: ClippingNode works differently on different platforms
     [FIX]      #2370: Pivotjoint constructor and pointQueryFirst in Space class will return false instead of invalid shape object
     [FIX]      #2381: ControlSwitch wasn't displayed correctly when adding more than one switch
     [FIX]      #2384: The submenu of ExtensionTest in TestCpp can't scroll
     [FIX]      #2386: ClippingNode works wrongly when being set as a child
     [FIX]      #2396: Scale9Sprite::setInsetLeft/XXX can't work for rotated sprite frame
     [FIX]      #2401: LabelBMFont crashes in glDrawElements of CCTextureAtlas::drawNumberOfQuads randombly
     [FIX]      #2410: Black screen appears on android randomly
     [FIX]      #2411: Opacity option for shadow in CCLabelTTF is not working
     [FIX]      #2406: Color and Opacity of Scale9Sprite will not be changed when it's added to NodeRGBA and run with FadeIn/Out actions
     [FIX]      #2415: Warning of AL_INVALID_NAME and AL_INVALID_OPERATION in SimpleAudioEngineOpenAL.cpp
     [FIX]      #2418: Unused spriteframes also need to be removed when purgeCachedData
     [FIX]      #2431: Potential crash when loading js files
     [FIX]      #2229: Explicitly initialising CCAcceleration structure
     [FIX]      #2234: Add destructor to CCGLBufferedNode
     [Feature]  #2232: adding Norwegian language support
     [Feature]  #2235: Ability to save/retrieve CCData into/from CCUserDefault
     [Feature]  #2250: add support for std::function<> in CCMemuItem and CCCallFunc
     [Feature]  #2273: Hardware keyboard support
     [Feature]  #2278: Adds CALLBACK_0, CALLBACK_1 and CALLBACK_2 macros for MenuItems
     [Feature]  #2279: Updates chipmunk2d to v6.1.5
     [Feature]  #2283: Adds Polish language support
     [Feature]  #2289: Uses clone() pattern for actions
     [Feature]  #2332: Adding project for QtCreator
     [Feature]  #2364: Adds DrawPrimitives::DrawSolidCircle
     [Feature]  #2365: Adds Rect::unionWithRect
     [Feature]  #2385: Implemented pitch, pan and gain for SimpleAudioEngine
     [Feature]  #2389: Adding cookie support for HttpClient
     [Feature]  #2392: Adds append() function for String class
     [Feature]  #2395: Adds Scale9SpriteTest for TestCpp
     [Feature]  #2399: Adds SocketIO support
     [Feature]  #2408: Adds String::componentsSeparatedByString function for splitting string
     [Feature]  #2414: Bindings-generator could bind std::function<> argument
     [Refactor] #2129: Removes Hungarian notation from ivars. Removes CC and cc prefixes from name classes and free functions.
     [Refactor] #2242: Enables c++11
     [Refactor] #2300: Using clone() pattern instead of 'copyWithZone' pattern
     [Refactor] #2305: Use std::thread instead of pthread
     [Refactor] #2328: ETC support for all platforms
     [Refactor] #2373: Change some member functions to const
     [Refactor] #2378: Remove the usage of CC_PROPERTY_XXX in engine code
     [Refactor] #2388: Creating a default texture for CCSprite if setTexture(nullptr) is invoked
     [Refactor] #2397: Singleton refactor, sharedXXX --> getInstance, purgeXXX --> destroyInstance
     [Refactor] #2404: Move all deprecated global functions and variables into CCDeprecated.h
     [Refactor] #2430: Uses strongly typed enums (enum class) instead of simple enums
[iOS]
     [FIX]      #2274: compile and run for iOS7 and Xcode5
     [Refactor] #2371: use one single Xcode project for iOS and Mac projects
[Android]
     [FIX]      #2306: CCLabelTTF::setString crash
     [Refactor] #2329: use Android "asset manager" to improve file system read performance
     [Refactor] #2400: use onWindowFocusChanged(bool) instead of onResume()/onPause()
[OS X]
     [FIX]      #2275: LabelTTF vertical alignment
     [FIX]      #2398: Add support for initializing Image with raw data
[windows]
     [FIX]      #2322: link error becasue of using multiply inheritance
[JavaScript bindings]
     [FIX]      #2307: PhysicsSprite::getCPBody return wrong type
     [FIX]      #2313: bind cc.ClippingNode
     [FIX]      #2315: iterating through cc.Node children crash
     [Feature]  #2285: bind MontionStreak
     [Feature]  #2340: Updates SpiderMonekey to Firefox v22 (JS Bindings)
     [Feature]  #2427: bind FileUtils.getInstance().createDictionaryWithContentsOfFile
[Lua bindings]
     [Feature]  #2276: Add CCScrollView Lua binding and corresponding test sample
     [Feature]  #2277: Add OpenGL Lua binding and corresponding test sample
     [Feature]  #2324: Add OpenGL Lua module
     [Feature]  #2343: Redesign the mechanism of invoking Lua func from c++
     [Feature]  #2344: make some execute functions into one function in ScriptEngineProtocol
     [Feature]  #2426: Add DrawPrimitives test sample
     [Feature]  #2429: LuaWebSocket supports sending binary string
[plugin-x]
     [FIX]      #2348: event will not be sent to server when paramMap argument of logEvent function is nil
[Emscript]
     [Feature]  #2289: Asynchronous Image loading


2.1rc0-x-2.1.4 @Jnue.12 2013
[all platforms]
     Bug      #2098: fix TouchPriority issue of CCScrollView
     Bug      #2107: fix crash in HttpClient request on 64Bit
     Bug      #2115: fix linking errors for TestCPP with libcurl
     Bug      #2128: remove setting ignoreAnchorPoint for child CCB files and fix crash while trying to load sprite frame when the file is missing
     Bug      #2140: fix a bug that the displayed color of CCDrawNode is incorrect when VAO is disabled
     Bug      #2142: adding CCDataVisitor and implementing CCPrettyPrinter
     Bug      #2143: fix a crash caused by ScrollView.setDelegate(tmp function)
     Bug      #2146: unpack texture data correctly
     Bug      #2147: fix null pointer access in CCBAnimationManager::getRunningSequenceName()
     Bug      #2150: fix a bug that setColor and setOpacity of CCControlButton and CCScale9Sprite are broken
     Bug      #2251: fix a logical error in CCDrawNode::drawPolygon()
     Bug      #2271: fix memory leak as possible
     Feature  #1859: make AssetsManager download resources in a new thread
     Feature  #2086: make CCLabelTTF supports shadows and stroke
     Feature  #2100: add CCDirector::popToSceneStackLevel(int level)
     Feature  #2105: add Travis build support
     Feature  #2108: add example for russian language in TestCpp
     Feature  #2111: add CC_DISABLE_COPY macro
     Feature  #2114: add __attribute__(__format__()) for CCLog and CCString
     Feature  #2116: support negative node scales for CCScrollView
     Feature  #2117: implement CCDictionary::writeToFile()
     Feature  #2122: add method to create a CCMenuItemToggle from a CCArray with a target selector
     Feature  #2132: add encrypted PVR.CCZ support to ZipUtils + Tests
     Feature  #2157: add Mingw-crt Support without breaking VS SDK
     Feature  #2265: add CCLabelTTF::createWithFontDefinition()
     Feature  #2270: add Armature(CocoStudio runtime) support
     Refactor #2109: add const modifier for classes CCArray, CCObject
     Refactor #2118: move ccpX functions to CCPoint methods and operators
     Refactor #2119: use httpresponse_selector instead of callfuncND_selector for the callback function of CCHttpRequest
     Refactor #2123: refactor network extension, fixing unlikely memory leaks, adding PUT/DELETE methods
     Refactor #2127: add CCLOG before original path is returned in CCFileUtils::fullPathForFileName to aid in debugging
     Refactor #2149: add const qualification to some CCNode's getters
     Refactor #2189: CCLabelTTF::enableShadow() const update
     Refactor #2215: refactor CCConfiguration
     Refactor #2217: use CCLabelAtlas instead of CCLabelTTF to show FPS
     Refactor #2231: implement a format of CCConfiguration
     Refactor #2233: add support for "CCString" types for boolean and integers in CCConfiguration
     Refactor #2236: fix memory hot spot of CCTextureAtlas::updateQuad()
[android]
     Bug      #1284: fix a bug that SimpleAudioEngine may cause crash on i9100
     Bug      #2151: fix custom font loading on Android for resource mapped font files
     Bug      #2190: updat .classpath of Android project to latest ADT 22 build tool compatibility
     Bug      #2266: fix a bug that CCFileUtils::getFileData() may not get file data correctly on Android
     Feature  #2161: add ETC1 image format
[iOS]
     Bug      #2102: fix missing protocol method warning for iOS 6.0 addition
     Bug      #2104: fix a bug that JPEG picture not displayed correctly on iOS 4.3
     Bug      #2260: fix a bug that CCDirectory::createWithContentsOfFile() returns a valid pointer though the file is missing on iOS
     Refactor #2101: update cocos2dx Xcode project to detect more warnings
     Refactor #2253: add UITextField only when keyboard was opened, removing it when keyboard was closed
[mac]
     Bug      #2249: fix linebreaks on Mac OSX
[win32]
     Bug      #2131: fix memory leak of SimpleAudioEngine::preloadEffect()
     Bug      #2145: center the window correctly on windows
[emscripten]
     Feature  #2120: compile c++ to js
     Bug      #2159: use browser font rendering instead of FreeType
     Refactor #2133: compile for Emscripten in asm.js mode
     Document #2121: write a document to describe the usage of emscriptenate port
[tizen]
     Feature  #2185: add support for Tizen
[JavaScript bindings]
     Bug      #2099: fix a bug in ScriptingCore::evalString() not setting the outval
     Bug      #2179: fix a bug that pointQueryFirst returns invalid Shape when a shape is not found
     Bug      #2186: fix a bug that new PivotJoint can't access 4 parameters like in html5 version
     Bug      #2187: JavaScript debugger improved and bug fixed
     Bug      #2243: fix a bug that XMLHttpRequest dones't support non-ascii characters
     Bug      #2244: fix a bug that cc.Camera.getEyeXYZ, cc.Camera.getCenterXYZ, cc.Camera.getUpXYZ return bad values
     Feature  #1647: Bind websocket to JavaScript
     Feature  #2092: add XMLHttpRequest and bind it to JSB
     Feature  #2106: add support for JavaScript byte code
     Feature  #2162: add command line tool for generating JavaScript bytecode
     Feature  #2214: upgrade Spidermonkey to Firefox v21
     Refactor #2152: log assert messages to the console and renaming CCScriptSupport::executeAssert to CCScriptSupport::handleAssert
     Refactor #2247: use functions instead of macros to speeding up building for JSB project
[Lua bindings]
     Feature  #2103: implement most test cases

cocos2d-2.1rc0-x-2.1.3 @May.01 2013
[all platforms]
     Bug      #1853: use SHELLOPTS instead of "-o igncr" for Android Eclipse project
     Bug      #1860: fix a bug that onNodeLoaded will be called twice if ccb was added as a CCBFile
     Bug      #1862: fix a bug that CCScrollView::setContainer may cause dangling pointer when NULL is passed into
     Bug      #1876: fix a bug that CCScale9Sprite::setColor() & setOpacity() are broken
     Bug      #1935: fix a bug that use "==" for float comparison of CCPoint and CCSize
     Bug      #1937: fix a bug that CCControl's touch priority is not set correctly, m_nDefaultTouchPriority is never used
     Bug      #1943: added some missing function for setting integer shader uniforms in CCGLProgram
     Bug      #1999: allowing to set fontName and fontSize separately for CCEditBox
     Bug      #2003: fix a potential crash in CCScheduler::removeHashElement()
     Bug      #2030: fix a bug that scissor rectangle in nested CCScrollView is wrong
     Bug      #2031: make CCFileUtils::createXXXXWithContentsOfFile() support relative path
     Bug      #2035: fix a potential crash in CCSaxParser
     Bug      #2037: fix a wrong logic in CCArray::initWithObjects()
     Bug      #2040: get scale property from sub-ccb node may trigger an assert
     Bug      #2054: fix a bug that anchorPoint property of CCScale9Sprite doesn't work in CCBReader
     Bug      #2055: enable easy switching between Box2D and chipmunk
     Bug      #2058: properly resets the tile's Y flipping
     Bug      #2061: fix a bug that wrong type of argument signature is used in setAccelerometerIntervalJNI function
     Bug      #2073: fix a memory leak in CCUserDefault
     Bug      #2080: fix a bug that _realOpacity isn't assigned in CCLayerColor::initWithColor
     Feature  #2001: add CCRemoveSelf Action
     Feature  #2048: support variable cell sizes in CCTableView
     Feature  #2065: adding kResolutionFixedHeight and kResolutionFixedWidth resolution policy
     Feature  #2068: adding a secureTextEntry property to CCTextFieldTTF
     Feature  #2069: adding new macro CCB_MEMBERVARIABLEASSIGNER_GLUE_WEAK to CCBMemberVariableAssigner.h
     Feature  #2075: support spine editor
     Feature  #2076: adding a method CCBReader::setResolutionScale for setting resolution scale manually
     Refactor #1592: updating UTHASH to v1.9.8
     Refactor #2042: remove libxml2
     Refactor #2097: use pthread mutex and condition variable instead of pthread semaphore to load image asynchronizely 
[android]  
     Bug      #1996: adding missing JNIEXPORT / JNICALL declarations
     Bug      #2028: fix a bug taht application can not run correctly on Android simulator
     Bug      #2045: some small fixes to CocosPlayer
     Bug      #2062: fix for spaces at the beginning of wrapped lines
     Bug      #2083: fix a bug that Bytecode of LuaJIT can't work on android
     Refactor #1613: not reload resources when coming from background on Android
     Refactor #1861: CocosPlayer Android update
     Refactor #1904: strip libcurl.a on x86 architecture
     Refactor #2027: reduce function call in nativeInitBitmapDC to improve performance
     Refactor #2047: clean up linked libraries for android
[iOS]
     Bug      #1863: fix a bug that CCUserDefault on iOS may not save immediately
     Feature  #2096: adding Cocosplayer for iOS and bug fixes
[linux]
     Bug      #1932: fix a bug that font rendering crashed for certain fonts
     Bug      #2036: correct passed buffer size to readlink
     Bug      #2044: link libpthread and libGL
     Bug      #2046: strip newlines from log message and fixing linux library location
     Bug      #2052: fix a bug that [-Werror=array-bounds] error appears when compiling Box2dTestBed
     Feature  #2032: Linux OpenAL support
     Refactor #2000: improve font rendering performance for linux platform
     Refactor #2053: set writable path to "<user's home>/.config/<app name>"
[mac]
     Bug      #2051: fix a bug that TestCpp/ExtensionsTest/CocosbuilderTest crashes under x86_64 target
     Feature  #1856: adding 64bit target for Mac project
[JavaScript bindings]
     Bug      #1855: fix a bug that std_string_to_jsval generates messy js string when passed a non-ascii UTF8 std::string
     Bug      #2057: adding response for back and menu keypad event for Android
     Bug      #2059: fix a bug that cc.FileUtils.getInstance().getStringFromFile(filename) doesn't return a whole string
     Bug      #2071: fix a bug that cc.TMXLayer.getTiles() can't work
     Feature  #1841: find a way to obfuscate JavaScript code on the top of JSB
     Feature  #1936: adding OpenGL Bindings to Javascript
     Feature  #2043: upgrading SpiderMonkey to Firefox20.0
     Feature  #2060: support for cc.FileUtils.getInstance().getByteArrayFromFile(filename)
     Feature  #2064: exposing cc.Node.nodeTo***Transform to JS
     Refactor #1944: subclass of cc.Sprite,cc.Layer... doesn't need cc.associateWithNative anymore
[Lua bindings]
     Feature  #1814: add menutest 
     Feature  #1941: add TileMapTest
     Feature  #1942: add LayerTest
     Feature  #1945: use CCLOG to implement print() function
     Feature  #1993: add ParallaxTest
     Feature  #1994: add ActionManagerTest
     Feature  #1997: add IntervalTest
     Feature  #1998: add SceneTest
     Feature  #2002: add Texture2dTest, RenderTexture, ZwoptexTest, FontTest, CocosDenshionTest and EffectsAdvancedTest
     Feature  #2004: add UserDefaultTest
     Feature  #2005: add CurrentLanguageTest
     Refactor #1847: use luajit
     Refactor #2084: unify the method of loading Lua files on all platforms

cocos2d-2.1rc0-x-2.1.2 @Mar.20 2013
[all platforms]
     Bug      #1529: use NSUserDefaults on iOS and SharedPreferences on Android implement CCUserDefault
     Bug      #1672: fix a bug that CCTableView is too sensitive on some devices with high density display
     Bug      #1689: support horizontal alignment for Custom TTF fonts
     Bug      #1691: fix a bug that CCControlSwitch::setOn(isOn,false) doesn't work
     Bug      #1692: add TMX polygon parsing
     Bug      #1697: fix a logical error in CCRenderTexture::initWithWidthAndHeight()
     Bug      #1710: add simpler,correct handling of spritesheet sources for CCScale9Sprite
     Bug      #1711: fix a bug that clipping rectangle of CCScrollView is wrong when the scale of its ancestors isn't equal to 1
     Bug      #1731: change declaration of CCSize, CCPoint and CCRect in pkg file
     Bug      #1751: fix a bug that clicking outside of CCTableViewCell will also get response when container size is smaller than view size
     Bug      #1754: fix a bug that offset of the container is wrong in CCTableView
     Bug      #1821: fix a bug that the display result is wrong when invoking CCControlButton::setHighlighted()
     Feature  #1686: synchronize to cocos2d-iphone v2.1rc0
     Feature  #1708: adding Portuguese and Arabic language support
     Feature  #1712: add an interface to get DPI
     Feature  #1741: CCLens3d can be concave
     Feature  #1742: add 'rotationIsDir' property to ParticleSystem
     Feature  #1761: implement setVisible() for CCEditBox
     Feature  #1807: add getStartLocationInView() and getStartLocation() methods in CCTouch
     Feature  #1822: add CCNotificationCenter::removeAllObservers(CCObject *target)
     Feature  #1838: synchronize CCBReader to the lastest version
     Feature  #1489: add AssetsManager
     Refactor #1687: refactor CCFileUtils and CCImage
     Refactor #1700: add webp image format support
     Refactor #1702: change return value of CCFileUtils::getWritablePath()
     Refactor #1703: replace libxml2 with tinyxml2
     Refactor #1749: add 'setFont' and 'setAnchorPoint' to CCEditBox
[android]
     Bug      #1752: fix a bug that libcurl.a causes link error after being stripped
     Bug      #1760: fix a bug that cpufeatures module is redefined
     Bug      #1775: fix a bug that OpenSLEngine can not load resources from SD card
     Bug      #1812: fix a warning of getStringWithEllipsisJni() function when compiling it with clang
     Feature  #1827: support building android project, including native codes, in Eclipse
[iOS]
     Bug      #1750: fix a bug that CCEditBox's position is incorrect when it's added to a non-fullscreen CCNode
     Bug      #1804: fix for loading custom fonts on iOS when referenced from a CCB file
     Feature  #1842: support kEditBoxInputFlagSensitive setting for CCEditBox on iOS
     Refactor #1755: add CocosDenshion xcode project
     Refactor #1825: use CCLabelTTF to show text for CCEditBox
[JavaScript bindings]
     Bug      #1707: fix a crash caused by unaligned memory access in CCBReader::readFloat()
     Bug      #1726: fix crash of JSB application on android device with armv6 architecture
     Bug      #1729: fix compiling error of ScriptingCore.cpp with C++11 on iOS
     Bug      #1747: fix a crash when passing null to cc.AnimationFrame.initWithSpriteFrame()
     Bug      #1823: use shared NodeLoaderLibrary in CCBReader bindings
     Feature  #1724: add HelloJS sample
     Feature  #1730: bind CCScrollView and CCTableView to js
     Feature  #1748: separate chipmunk and sqlite from js_binding_core.cpp
     Feature  #1753: upgrade SpiderMonkey to Firefox19.
     Feature  #1808: make cxx_generator support parsing functions that have default parameters
     Feature  #1811: add a method to get file data for JSB
     Feature  #1824: bind CCEditBox to JS
     Refactor #1682: add ScriptingCore::getGlobalObject() function
     Refactor #1740: add cleanup and reset methods to ScriptingCore
     Refactor #1830: use JS::CompileOptions::setUTF8(true) to compile script
     Refactor #1836: make js target of "cc.Scheduler().scheduleCallbackForTarget()" accept a object that not depend on CCNode or its subclass
     Refactor #1837: refactor schedule binding codes
[Lua bindings]
     Bug      #1745: fix a bug that CCRepeat:create() receives error argument
     Feature  #1425: fix errors in Lua test cases and add more test cases
     Feature  #1698: add CCLuaObjcBridge
     Feature  #1802: add TouchesTest for Lua binding
     Refactor #1818: cleanup the tolua++ bindings build system
[win32]
     Feature  #1634: CCEditBox support
     Feature  #1746: add VS2012 Express template installing support
[linux]
     Bug      #1688: fix a bug that truetype fonts from resource directory can't be found
     Bug      #1810: fix a bug that SimpleAudioEngine::playEffect() and playBackgroundMusic() play twice on linux
     Bug      #1819: fix a bug that building script exits when missing packages
     Bug      #1834: fix the size calculations for true type fonts (especially for italic fonts)
     Refactor #1806: refactor linux build system
     Refactor #1820: add 'make run' target for linux projects
[mac os]
     Bug      #1637: fix a bug that CCLabelTTF & CCMenuItemLabel cannot display on Mac Retina
[black berry]
     Refactor #1709: add support for multiple background music sources
[chrome native client]
     Feature  #1762: add Native Client support


cocos2d-2.1beta3-x-2.1.1 @Jan.29 2013
[ all platforms]
     Bug      #1547: fix a bug that when CCMenuItem is removed before touch ended, application will crash if keeping moving
     Bug      #1553: fix a memory leak in CCControllButton
     Bug      #1604: fix a bug that the enum values in ccPVR3TexturePixelFormat are truncated to 32bit
     Bug      #1605: fix a crash that when adding just one action to CCSequence
     Bug      #1639: fix a bug that CCBReader miss parsing some properties  
     Bug      #1659: fix a bug that invoking runAnimation() in CCBAnimationManagerDelegate::completedAnimationSequenceNamed will cause crash
     Bug      #1662: fix a bug that returns wrong full path if texture name in the plist doesn't contain relative path 
     Bug      #1664: fix a logical error in CCAtlasNode::setOpacityModifyRGB
     Bug      #1670: fix a memory leak in CCBReader
     Bug      #1674: fix a logical error in CCScale9Sprite constructor
     Bug      #1680: fix a bug that can't set touch priority by invoking CCMenu::setTouchPriority()
     Bug      #1681: fix a bug that CCTableView crashes if CCTableViewDelegate is not provided
     Feature  #1598: add japanese language support
     Feature  #1625: add stackable action support and exchange the order of parameters for 3d relative actions
     Feature  #1667: add file name lookup support
     Refactor #1593: remove all deprecated methods
     Refactor #1599: do some improvements of CCScrollView and CCTableView
     Refactor #1602: add randomObject to CCDictionary
     Refactor #1603: adjust samples directory structure
     Refactor #1606: return CCSequence pointer for CCSequence::create
     Refactor #1648: make CCPoint, CCRect and CCSize not inherit from CCObject
     Refactor #1649: change return type to const reference for member variable accessing
     Refactor #1654: report function and line number for CCAssert
     Refactor #1683: refactor CCFileUtils to make it be compatible with the resource searching strategy of cocos2d-iphone
     Document #1650: add detailed comments for CCDictionary
     Document #1678: add detailed doxygen comments for CCNode
[android]
     Bug      #1544: fix a bug that CCRenderTexture works wrong after coming back to foreground
     Bug      #1580: fix a bug that application may lost focus after popping up keyboard
     Bug      #1607: fix a bug that the path CCUserDefault saves in may cause issue
     Bug      #1610: fix a bug that CCLabelTTF will lost a character at the end of a line
     Bug      #1623: fix a bug that SimpleAudioEngine::playBackgroundMusic() may not take effect
     Bug      #1679: upload unstripped prebuilt libraries for armeabi-v7a architectures
     Refactor #1673: add <uses-feature android:glEsVersion="0x00020000"/> to AndroidManifest.xml
[iOS]
     Bug      #1600: fix a bug that application created by xCode template will crash after coming to foreground
     Bug      #1612: fix some compilation errors when using c++11 compiler
     Bug      #1657: fix a memory leak in CCTextureCache::addImageAsync()
     Refactor #1636: refactor CCEditBox
[win32]
     Refactor #1627: add VS version check in project file
[marmalade]
     Bug      #1631: make SimpleGame force landscape
     Refactor #1629: add marmalade third party cleanup
     Refactor #1630: add TestLua post-build script
     Refactor #1632: remove grskia dependency and add in freetype support to the builds.
[linux]
     Feature  #1611: add Lua support
     Refactor #1621: add linux 64bit target for eclipse project
     Refactor #1676: refactor makefile and eclipse project configuration
[JavaScript bindings]
     Bug      #1550: fix some memory leaks in JSBinding
     Bug      #1614: fix a crash caused by DrawNodeTest
     Bug      #1622: fix a crash when cc.Node.getChildren is invoked if it has no children
     Bug      #1641: fix a bug that the coins in WatermelonWithMe don't animate
     Bug      #1644: fix a crash caused by passing NULL parameter to ccdictionary_to_jsval
     Bug      #1645: fix a bug that JS Project created by xXode template doesn't work correctly
     Bug      #1653: handle correctly when parsing int value in JSB
     Feature  #1620: add sys.localStorage support for JSB
     Feature  #1642: add tools for generating js-binding codes on windows
     Feature  #1646: update SpiderMonkey to v18.0
     Feature  #1660: add js-debugger for js-binding
     Feature  #1661: add jsb sample game CrystalCraze
     Refactor #1530: do some improvements to JS Bindings
     Refactor #1633: implement sys.capabilities for JSB
[Lua bindings]
     Refactor #1608: add CCNode::scheduleUpdateWithPriorityLua() for LuaBinding
     Refactor #1626: add CCDirector::setDisplayStats() for luabinding

cocos2d-2.1beta3-x-2.1.0 @Dec.5 2012
 [all platforms]
     Bug      #1556: set a default texture for CCParticleFire, CCParticleFireworks, etc
     Feature  #1555: update to cocos2d-iphone v2.1 beta3
     Feature  #1564: update tests to cocos2d-iphone v2.1beta3
     Feature  #1572: add sample game WatermelonWithMe
     Feature  #1573: add sample game CocosDragonJS
     Refactor #1545: remove the usage of NODE_FUNC and CREATE_FUNC
     Refactor #1565: remove VS2008 support
     Refactor #1576: update CCBReader to latest version of CocosBuilder
     Refactor #1589: add CCBReader::setCCBRootPath()
 [iOS]
     Bug      #1548: update libcurl header files to 7.26.0 on iOS 
 [android]
     Bug      #1551: add error handler when reading image data using libjpeg
     Refactor #1558: improve the speed of accessing to files from apk
 [marmalade]
     Bug      #1559: fix a bug that if a file in resource directory doesn't exist, it will not search from root directory
     Bug      #1571: add box2d rope to marmalade project
     Bug      #1590: JPEG and File fixes for marmalade
     Feature  #1557: Marmalade support
     Refactor #1574: update marmalade languages
     Refactor #1575: update samples/TestCpp to compatible with marmalade
     Refactor #1578: create cocos2dx-ext marmalade project
     Refactor #1591: add TestLua marmalade project 
 [JavaScript bindings]
     Bug      #1577: fix a bug that touch events lost on Win32 when using JSBinding
     Bug      #1586: fix a crash in WatermelonWithMe
     Bug      #1588: rescheduleCallback support for JSBinding
     Refactor #1570: improve the debugger for JSBinding
 [Lua bindings]
     Bug      #1587: remove Lua script handler in CCCallFunc's destructor

cocos2d-2.0-x-2.0.4 @Nov.2 2012
 [all platforms]
    Bug       #1473: fix a bug that CCScale9Sprite does not support rotated spriteframe in atlas 
    Bug       #1494: fix a bug that missing removing auto-release object from AutoReleasePool if it invokes 'autorelease' method more than one time
    Bug       #1495: fix a bug that CCScrollView display area and touch area are wrong if its parent's postion isn't at CCPointZero in world
    Bug       #1508: fix a bug that potential observer array modification while it's traversed in CCNotificationCenter
    Bug       #1510: fix a bug that application will freeze when 'numberOfCellsInTableView' returns zero
    Bug       #1516: fix a bug that the font size of labels for displaying FPS,SPF,DrawCount is incorrect in different design resolutions
    Bug       #1536: CCControl* should not respond to touches if the control is not visible
    Bug       #1538: fix a logic error in CCControlHuePicker::checkSliderPosition()
    Bug       #1543: fix a bug that CCLayerGradient background of CocosBuilderTest can't be shown
    Feature   #1515: add a zoom function for debugging large resolution (e.g.new ipad) app on desktop
    Refactor  #1312: upgrade libcurl to 7.26.0  
    Refactor  #1486: apply multi-resolution mechanic on iOS, especially for iphone5
    Refactor  #1520: add comments to describe the usage of multiresolution in HelloCpp
    Refactor  #1521: use relative coordinates in TestCpp
    Document  #1532: write a document describes how to debug games for ipad3 on low-resolution PC 
    Document  #1493: add doxygen comments in CCNotificationCenter.h
 [android]
    Bug       #1466: reload shader for test case "ShaderTest" after it comes from background
    Bug       #1500: fix a bug that CCRenderTexture cannot render properly on some Qualcomm Adreno GPUs
    Bug       #1507: fix a bug that can not play effect for the first time without pre-load effect
 [iOS]
    Bug       #1527: fix a bug that MoonWarriors can not run on iOS simulator sometimes
    Refactor  #1491: remove dependency of FontLabel lib
 [JavaScript bindings]
    Bug       #1526: fix a bug that JavaScript binding related samples will crash on iOS devices
    Feature   #1469: add MoonWarriors as a sample game
    Refactor  #1487: use shared JavaScript test cases with cocos2d-html5 and cocos2d-iphone
    Refactor  #1517: upgrade SpiderMonkey to FF 17.0 beta3
 [Lua bindings]
    Bug       #1506: fix a compilation error of TestLua if the path of cocos2d-x contains spaces  
 [win32]
    Bug       #1496: fix an error of comparing font's face name in CCImage of win32 port
    Bug       #1511: fix openGL framebuffer access violation
    Bug       #1540: fix win32 CCLuaLog memory leaks and invalid console UTF8 output
    Feature   #1513: add Multi-Touch support for win7/8 tablet or ultrabook
    Refactor  #1512: change writable directory to "C:\Documents and Settings\username\Local Settings\Application Data\your app name" if the app be built in release mode

cocos2d-2.0-x-2.0.3 @Sep.26 2012
 [all platforms]
    Bug       #1452: change CCRGBAProtocol to public in order for actions like CCTintTo to have an affect on the CCScale9Sprite
    Bug       #1454: make JavaScript binding work together with Lua binding and c++ codes
    Bug       #1464: fix a crash caused by CCLabelBMFont
    Bug       #1478: fix a bug that TMX parser causes tileset images not to be loaded
    Bug       #1479: fix a bug that CCNotificationCenter does not check whether the object is valid before post notification
    Bug       #1485: fix potential memory leak in CCNotificationObserver
    Feature   #1458: add CCTableView
    Feature   #1460: min/max allowed value for CCControlSlider
    Feature   #1470: update CCBReader to cocosbuilder v2.1 beta
    Feature   #1483: synchronize CCControlExtension to newest version
    Refactor  #1477: abstracts Lua and JS binding protocol, some bugs fixes in lua-binding, adding custom menu on win32 and mac for switching resolutions
 [iOS]
    Bug       #1482: fix a bug that orientation is wrong on iOS 6 SDK
    Bug       #1453: fix a bug that CCGL.h includes wrong path of a header file
    Bug       #1484: fix a minor memory-logic error in EditBoxImplIOS.mm
    Feature   #1455: add Xcode template for cocos2dx-js
 [android]
    Refactor  #1481: refactor android Java+JNI
 [mac os]
    Bug       #1456: remove code signing from MAC TestCpp project
 [linux]
 [win32]
    Feature   #1457: Add vs2012 sln
    Feature   #1474: popup a warning dialog instead of crash directly when OpenGL version is too old to run 2dx
 [js-bindings]
    Feature   #1451: merge new js-binding codes
    Refactor  #1476: update location of spidermonkey-android makefile
 [lua]
    Refactor  #1480: Update lua-binding for overloaded functions
 [tools]
    Feature   #1404: add scripts for jenkins-ci

cocos2d-2.0-x-2.0.2 @Aug.30 2012
 [all platforms]
    Bug       #1298: fix a logical error of CCSequence
    Bug       #1371: fix a particle crashes if setAutoRemoveOnFinish(true)
    Bug       #1379: fix a typo error of comment in CCNode.cpp
    Bug       #1381: fix a bug that CCLayerColor::setContentSize() declared differently with CCNode::setContentSize()
    Bug       #1382: fix a crash of CCBReader caused by null pointer
    Bug       #1384: fix an error when loading CCControlButton from ccbi
    Bug       #1385: fix a logic error in BitmapFontMultiLineAlignment
    Bug       #1386: fix a crash of PauseResumeActionsTest
    Bug       #1395: fix a bug that CCTextureCache::addImage ignores error in CCTexture2D::initWithImage()
    Bug       #1400: re-assign texture rect of CCControlSlider to consider SpriteFrame orientation
    Bug       #1403: fix a bug that do not support png8 format
    Bug       #1408: fix a bug that CCMenuItemImage is not loaded when the target and selector are empty in CCBReader
    Bug       #1409: fix a bug that loading CCControlButton from ccbi failed
    Bug       #1427: fix a bug that CCArray::randomObject() may use index that out of range
    Bug       #1430: fix a bug that can not compute correct label's width or height when its value is 0
    Bug       #1440: fix a bug that CCSprite::displayFrame() uses wrong offset to create a sprite frame
    Feature   #1416: add object-oriented API of CCGeometry
    Feature   #1405: implement multi-resolution adaption solution
    Feature   #1424: add a simple wrapper of http access
    Feature   #1429: add CCEditBox which wraps system edit control
    Feature   #1439: synchronize to cocos2d-iphone 2.0 stable version
    Refactor  #1399: adjust directory structure
    Refactor  #1402: improve static creator function names to avoid confusion
    Refactor  #1413: improve CCTouch::getLocation(), getDelta() which returns OpenGL coordinates directly
    Refactor  #1437: change the return type of CCApplication::sharedApplication() and CCGLView::sharedOpenGLView() to a pointer
    Refactor  #1441: put hd and iPad resources of TestCpp into separate directories
    Refactor  #1442: use CREATE_FUNC to replace LAYER_CREATE_FUNC and SCENE_CREATE_FUNC
 [iOS]
    Bug       #1389: fix a Xcode 4.5-specific compiling errors that can not convert -1 to unsigned int
    Bug       #1432: fix a bug that "MutiTouchTest" crashes on IOS if putting more than 5 fingers on the screen
    Refactor  #1383: change the file path that CCUserDefault saves xml file in
    Refactor  #1433: remove fpsxxx.png in template
    Refactor  #1443: Fix some warnings
 [android]
    Bug       #1284: use OpenSL ES to play effects when the device is i9100
    Bug       #1372: fix a typo error in platform/android/CCEGLView.h
    Bug       #1377: fix TMX Tile cracks in the Test App
    Refactor  #1407: cleaner build script
    Refactor  #1438: make android template use its own source files
 [mac os]
    Bug       #1417: fix a compiling error when building TestCpp for mac port using command line
    Feature   #1401: add mac port
 [win32]
    Bug       #1390: fix a win32 error says "The application failed to initialize properly"
 [linux]
    Bug       #1445: fix compiling errors on linux
    Feature   #1419: add linux port
 [blackberry]
    Feature   #1420: add blackberry port

cocos2d-2.0-rc2-x-2.0.1 @Jun.28 2012
 [all platforms]
    Bug       #1257: synchronize CCGrabber.cpp 
    Bug       #1280: fix a bug that BitmapFontMultiLineAlignment test doesn't work correctly
    Bug       #1286: fix the declaration of tgaLoadRLEImageData()
    Bug       #1293: fix a bug that CCDirector::getFrames() returns wrong value
    Bug       #1296: fix a logical error in CCTMXTiledMap::tilesetForLayer()
    Bug       #1300: fix a typo of CC_ENABLE_CACHE_TEXTTURE_DATA
    Bug       #1301: apply scissor with points in CCGLView::sharedOpenGLView().setScissorInPoints()
    Bug       #1302: change the parameter type of CCMenu::setHandlerPriority to signed int
    Bug       #1308: fix a logical bug in CCTouchDispatcher
    Bug       #1326: fix a bug that the compilation of HelloLua and testjs project was broken after synchronizing to rc2
    Bug       #1330: fix bugs of CCBIReader
    Bug       #1335: fix memory leaks in cocos2dx and CCBReader
    Bug       #1368: implement a test case(Effect4) in EffectsAdvancedTest
    Feature   #1202: remove CCFileData
    Feature   #1310: synchronize to rc2
    Feature   #1323: support  CCBIReader
    Feature   #1324: add create() for static member functions that new an autorelease object
    Feature   #1332: add macro COCOS2D_VERSION in cocos2d.h
    Feature   #1333: support CCScrollView
    Feature   #1334: add ScrollViewTest to CocosBuilderTest
    Refactor  #1181: refactor CCRenderTexture
    Refactor  #1283: use relative path in cocos2d.h
    Refactor  #1288: enhances CCTransitionScene to work even if there is no running scene
    Refactor  #1289: update CCControlButton: add zoomOnTouchDown property and setPreferredSize
    Refactor  #1292: modify some function names to make them more readable
    Refactor  #1336: use CC_DEPRECATED_ATTRIBUTE macro to mark deprecated interfaces
    Refactor  #1367: change some function names that start with "createWith" to "create"
 [iOS]
    Bug       #1290: fix a bug that a project generated by template can not find Shaders folder
    Bug       #1297: fix a bug that the effect is wrong when using projection 2d and enabling retina
    Bug       #1299: fix a bug that SimpleAudioEngine::resumeEffect and SimpleAudioEngine::resumeAllEffects will play effects that are played previously
    Bug       #1315: fix wrong effect of TileMapTest when enabling retina
    Bug       #1338: fix a crash of CocosdenshionTest when playing effect then clicking HOME menu
    Bug       #1343: fix a bug of Xcode template
    Bug       #1364: fix a bug that can not resume background music after pausing it
    Refactor  #1269: generate project for cocos2dx, then HelloWorld, tests, HelloLua and testjs can refer it
 [android]
    Bug       #1239: fix a bug that can not stop effect if play effect with loop mode twice
    Bug       #1278: fix a  bug that CocosDenshion::unloadEffect() can not stop playing effect
    Bug       #1322: make CCLabelTTF support vertical alignment
    Refactor  #1287: make android template's build_native.sh automatically copy new icons
    Refactor  #1329: move all java files part of engine into a certain directory, then all projects refer them
 [win32]
    Bug       #1282: fix a crash that if the display card is ATI
    Bug       #1344: fix a bug of win32 template
    Bug       #1365: fix a bug that some files of Resources folder which is copied by build_native.sh will lost authority in cygwin
    Bug       #1366: fix a crash of tests
 [lua]
    Bug       #1369: fix a crash when invoking CCLabelTTF:setPosition(x,y)
    Feature   #1327: export 'create' method for Lua bindings

cocos2d-2.0-rc0a-x-2.0 @May.31 2012
 [all platforms]
    Bug       #1094: fix a bug that nothing will be shown when using CCParticleBatchNode
    Bug       #1115: fix a bug that CCFileUtils::fullPathFromRelativePath() with resolution parameter return error value with empty string
    Bug       #1137: fix a memory leak in CCLabelBMFont and sync the implementation of CCLabelBMFont to gles20 branch
    Bug       #1138: fix a memory leak in CCTextureCache::addPVRImage.
    Bug       #1155: revert CCDirector singleton to original implementation
    Bug       #1157: fix a bug that nothing is shown in TMX Orthogonal Test
    Bug       #1158: fix a bug in CCParticleSystemQuad
    Bug       #1159: update "CallFuncND + auto remove" test demo
    Bug       #1160: rename 'CGFloat' to 'CCFloat'
    Bug       #1164: add the render mode which uses VBO without VAO in CCParticleSystemQuad
    Bug       #1165: merge pull request #842
    Bug       #1187: fix a bug that spanish(Buen día) cannot be shown completely in CCLabelBMFont unicode test
    Bug       #1189: CCLabelBMFont updateLabel() optimizations and fixes
    Bug       #1212: fix a bug that TMXBug787Test crash.
    Bug       #1217: fix a bug that EaseActions reverse broken
    Bug       #1232: fix a bug that CCLayerGradient::updateColor() assign wrong value to m_pSquareColors
    Bug       #1244: fix memory leak in CCParticleSystem::initWithDictionary()
    Bug       #1273: fix a bug that app will crash after clicking closed button in TextureCacheTest
    Bug       #1275: fix memory leaks in tests project
    Bug       #1277: implement CCToggleVisibility::copyWithZone()
    Feature   #1114: integrate CCControlExtension and implement corresponding tests
    Feature   #1180: synchronize CCConfiguration
    Feature   #1194: merge texturewatcher contributed by NetGragon
    Feature   #1205: add ccbreader and test case for CocosBuilder
    Feature   #1240: support TIFF format picture
    Feature   #1258: merge Rolando's testjs into gles20 branch
    Refactor  #1156: synchronize CCDirector
    Refactor  #1166: improve CCString and CCArray, optimize CCDictionary
    Refactor  #1176: change linebreak symbol to UNIX format ('\n'), replace 'tab' with four spaces
    Refactor  #1177: refactor platform
    Refactor  #1178: use macro NS_CC_BEGIN instead of "namespace cocos2d {", NS_CC_END instead of "}"
    Refactor  #1188: refactor directory structure
    Refactor  #1191: update templates for all platforms
    Refactor  #1198: optimize CCTextureCache::removeUnusedTextures()
    Refactor  #1203: remove CCFileUtils::setResource(const char* pszZipFileName) and SimpleAudioEngine::setResource
    Refactor  #1204: refactor AppDelegate::initInstance()
    Refactor  #1206: remove some unused files, only supports iOS, win32 and android
    Refactor  #1211: translate Chinese comments to English for CCTextureWatcher and CCListView
    Refactor  #1246: fix CCDirector using CCLabelBMFont instead of CCLabelTTF
    Refactor  #1252: add CCEGLViewProtocol::getFrameSize() method for getting the real screen size of device
    Refactor  #1253: add static method "purgeConfiguration" for CCConfiguration to avoid memory leak
 [iOS]   
    Bug       #1109: add parentheses to remove Xcode warnings 
    Bug       #1230: fix a bug that Calculation of string width may be wrong on iOS
    Bug       #1266: fix a bug that CCTextureCahce::addImageAsync() don't work correctly on iOS
    Feature   #1095: IOS screen resolution support
 [android]
    Bug       #1139: fix a bug that screen becomes black when backing from background
    Bug       #1140: fix a bug that ParticleTest crashed
    Bug       #1141: fix a bug that NodeTest crashed in StressTest1 and StressTest2
    Bug       #1142: fix a bug that TouchesTest crashed
    Bug       #1143: fix a bug that MenuTest crashed
    Bug       #1144: fix a bug that ParallaxTest crashed
    Bug       #1145: fix a bug that TileMap crashed
    Bug       #1146: fix a bug that IntervalTest crashed
    Bug       #1147: fix a bug that ChipmunkAccelTouchTest crashed
    Bug       #1148: fix a bug that LabelTest crashed
    Bug       #1149: fix a bug that SpriteTest crashed when go to second test case
    Bug       #1150: fix a bug that RenderTextureTest crashed at second test case
    Bug       #1151: fix a bug that Box2DTest crashed
    Bug       #1152: fix a bug that PerformanceTest crashed at 1, 2, 5 test cases
    Bug       #1185: fix a bug that when backing to foreground, will lost texture if it uses sprite batch node
    Bug       #1216: fix JNI memory leaks
    Bug       #1229: fix a bug that android port can not be compiled on ndk android-8 level
    Bug       #1236: fix a bug that JniHelper::jstring2string may crash when parameter is null
    Bug       #1237: fix a bug that line number message printed by CCAssert is wrong
    Bug       #1279: fix a bug that NodeNonOpaqueTest can't be shown correctly
    Feature   #1247: add profiler support for android
    Feature   #1265: build dynamic library of SpiderMonkey for Android, and implement testjs for android
    Refactor  #1179: popup a message box when invoking CCAssert() on Android
    Refactor  #1201: simplify the usage of writing Android.mk
 [windows]
    Bug       #1215: fix a bug that Win32 retina cannot work
    Bug       #1251: add CocosBuilderTest to the test project for VS2008
    Bug       #1264: fix wrong string alignment when using utf-8 encoded text with CCLabelTTF
    Bug       #1268: fix a bug that Testjs will crash after clicking the close button on win32
    Bug       #1270: fix some warning on win32
    Feature   #1186: add console window for Win32 application, all debug message output to this console window
    Feature   #1263: build dynamic library of SpiderMonkey for win32, and add testjs project to solution
    Refactor  #1170: remove win32 template of wophone
 [lua]
    Refactor  #1190: update Lua binding to 2.0
    Refactor  #1220: using CCString::stringWithContentsOfFile to get string from Lua script files
    

cocos2d-1.0.1-x-0.12.0 @ Mar.5 2012
 [all platforms]
     Bug      #925: rename HelloWorld/Resource to HelloWorld/Resources
     Bug      #948: fix a bug that CCMutableArray::getIndexOfObject returns 0 on both "index 0" and "not existing"
     Bug      #951: remove definition of NSMutableSet
     Bug      #961: fix mad behaviour in second stage of CCEaseBackInOut
     Bug      #965: remove some dynamic_cast calling since selector_protocol.h was removed
     Bug      #967: fix a bug that PVR Textures cannot be reloaded after GL context lost
     Bug      #986: add init() funciton in CCMenu class
     Feature  #952: make CCLabelBMFont supports other languages, include Chinese, Korean, Janpanese and so on.
     Feature  #972: add Support for CCNotificationCenter
     Refactor #933: refactor CCUserDefault
     Refactor #958: move the implement of SelectorProtocol to CCObject
     Document #975: add comment for CCTMXTiledMap::getMapSize and more methods
 [iOS]
     Bug      #946: fix a bug that can not load HD image for both Retina and Normal correctly
     Bug      #762: fix a bug that CCLabelTTF is in different position (higher) than in previous version on iphone
     Refactor #985: remove template for xcode3
 [android]
     Bug      #947:  fix a bug that long chinese string causes closed loop on android
     Bug      #950:  fix a crash when touching the screen because of RTTI
     Bug      #954:  fix a bug that accelerometer axes inverted on android tablet when setting orientation to portrait
     Bug      #957:  fix a bug that when running textInputTest, application enters background after input character and click back key on android devices
     Bug      #959:  fix a bug that get wrong multitouch id
     Bug      #964:  fix a bug that can not show whole charactor
     Bug      #971:  fix dynamic_cast error on android
     Feature  #982:  make android template supports box2d, chipmunk and lua
     Refactor #970:  use modules in the Android NDK build
     Bug      #1008: fix a bug that missing "return" in SimpleAudioEngine::getEffectsVolume() method on android platform
 [bada]
     Bug      #984: use static library for cocos2dx project on bada and qnx platform
 [blackberry]
     Bug      #960: detect when the application goes and return from background in QNX (Black Berry Playbook)
     Bug      #962: fix some bugs on qnx port
     Bug      #963: fix a bug that applicationWillEnterForeground will be invoked twice when application is launched
     Bug      #968: fix a bug about "Out of bound" in CCFileUtils::getWriteablePath() for BlackBerry
     Feature  #994: add support for bbndk2.0
 [marmalade]
     Bug      #995: modify project configure for marmalade port after adding extension support and refactor resource folder
 [win32]
     Feature  #969: implement Accelerometer Simulation for Win32.
 [lua]
     Bug      #942: fix a crash when invoking CCScheduler:sharedScheduler():scheduleScriptFunc in lua
     Bug      #953: add tolua++ for Mac
     Refactor #973: refactor Lua support

cocos2d-1.0.1-x-0.11.0 @ Jan.13 2012
 [blackberry] 
     Feature  #907: support blackberry playbook
 [all platforms]
     Bug      #752: fix a bug that enable and disable touch more times in touch handler callback function may cause memory leak
     Bug      #911: fix a bug that TextureCache::addUIImage() cannot create texture when key is null
     Bug      #920: export export functions in CCAffineTransform with CC_DLL
     Bug      #922: make CCTexture2D::setPVRImagesHavePremultipliedAlpha() to be a static function
     Bug      #926: fix a crash caused by RTTI when running TouchesTest
     Bug      #936: fix a bug that touch menu item may crash when selector is null
     Feature  #892: use RTTI to simplify the codes
     Feature  #903: add touch index for CCTouch
     Refactor #934: add 'isEqual' function for CCString, make CCObject::isEqual to a virtual function
     Refactor #940: use new icons and new background pictures with new logo of cocos2d-x
 [android]
     Bug      #923: fix a bug that CCTextureCache::addImageAsync() crashes when a game enters foreground from background
     Bug      #906: remove unneeded codes in CCImage_android.cpp
     Bug      #910: fix a bug that create-android-project.bat may erase exist folder with appointed name
     Bug      #884: fix a crash error caused by CocosDenshion on android simulator
     Bug      #921: fix a bug that accelerometer axes inverted in Motorola Xoom tablet
     Bug      #928: fix a bug that 16-bit texture is changed to 32-bit after application enter foreground
     Bug      #935: fix a bug that terminateProcessJNI() invoke wrong jni function
     Bug      #937: fix a compiling error on android x86
     Bug      #941: fix a bug that volume of background music may not in [0, 1.0]
     Feature  #887: define GL_GLEXT_PROTOTYPES = 1 automatically when compile on ndk r7
     Feature  #919: improve build_native.sh and create-android-project.sh
     Refactor #924: make loading music resources thread safe
     Document #837: Write a document describes how to use jni
     Document #914: update document to fit android r5~r7
 [iOS]
     Bug      #917: implement CCFileUtils::getFileDataFromZip()
     Feature  #893: remove cached data when receiving memory warning on iOS
 [bada]
     Bug      #918: fix a compiling error after renaming airplay to marmalade
     Bug      #927: fix a crash caused by invoking unloadEffect after invoking stopEffect
     Bug      #938: fix a bug that glGenFramebuffersOES isn't supported on wave m device
     Bug      #943: fix a bug that box2d can't be compiled successfully on bada sdk 1.2.1
     Refactor #904: Recreate bada 2.0 projects
 [win32]
     Bug      #915: fix a bug that msvc template uses old version of .cpp files
 [linux]
     Bug      #888: fix compiling error with eclipse
     Bug      #930: fix a crash caused by load jpg format files
 [marmalade]
     Refactor #908: merge marmalade to latest cocos2d-x source

cocos2d-1.0.1-x-0.10.0 @ Dec.2 2011
 [bada]
    Feature  #223  integrate cocos2d-bada branch to master
    Bug      #852  fix a bug that CCSpriteBatchNode cannot be drawn correctly
 [all platforms]
    Feature  #854  integrate pthread and write a test case on all platforms
    Feature  #465  implement CCTextureCache::addImageAsync()
    Feature  #850  upgrade box2d from 2.1.2 to last 2.2.1
    Feature  #781  add functions for effects
    Feature  #760  add methods to get/set CCDirector::m_pNotificationNode
    Bug      #883  fix the crash of SpriteTest
    Refactor #879  use CCAssert() instead of assert() 
    Document #882  Write a document describes some cautions about using pthread
 [android]
    Feature  #838  support android x86 platform
    Bug      #758  fix a bug that custom TTF fonts causing low memory
    Bug      #848  fix a bug that accelerometer values are wrong if the content is scaled
    Bug      #885  fix a bug that SimpleAudioEngine::setEffectVolume() don't take effect immediately
    Document #864  write a describe how to build on sdk 4.0 & ndk-r7
    Document #878  write a document describe how to build project for x86 android
    Document #881  write a document describes building android ndk project with ndk-r7
 [linux]
    Bug      #780  fix build error on ubuntu 11.0
    Bug      #776  fix a bug in the audio player

cocos2d-1.0.1-x-0.9.2 @ Oct.20,2011
 [linux]
    Feature  #728  Linux port is born! http://www.cocos2d-x.org/projects/cocos2d-x/wiki/How_to_run_HelloWorld_and_tests_on_linux
 [all platforms]
    Feature  #672  Implements copyWithZone() for CCShow & CCHide
    Feature  #676  add more languages into CCApplication::getCurrentLanguage()
    Feature  #678  add private constructor for CCArray
    Feature  #684  add test case for CCApplication::getCurrentLanguage()
    Feature  #685  add test case in LabelTest to display Chinese charactors
    Bug      #675  Fix memory leak in CCLayer when using accelerometer
    Bug      #686  CCTMXLayer::appendTileForGID() not setting Z index tag causes the first screen of tiles to be re-created
    Bug      #689  CCRect should assert the width and height is positive
    Bug      #698  CCSprite::init() is excited twice in all CCSprite's static methods
    Bug      #700  CC_SWAP32 marco has a typo with leads to error swap result
    Bug      #701  CCZHeader.version should be unsigned short
    Bug      #715  CCFadeOut causes a crash when applied to CCMenuItem and m_pSelectedImage is NULL
    Bug      #718  fix a typo in method CCMenu::alignItemsInRows
    Bug      #749  CCSpriteTest crashes at the test case SpriteNilTexture
    Bug      #750  CCTextureCache::textureForKey() can't find textures added by function addUIImage()
    Refactor #677  Pass arguments by reference instead of pointer if possible
    Refactor #703  Refactor Accelerometer. Because it only sends data to one delegate, so it needs only one setDelegate()
    Document #692  Describe the usage of view orientation http://www.cocos2d-x.org/projects/cocos2d-x/wiki/About_device_orientation
 [android]
    Feature #670  Pause & resume effect playing when activity is paused & resumed
    Feature #687  Implement preloadBackgroundMusic to android
    Feature #688  Support reading resources not only from apk
    Feature #726  use external storage on android
    Feature #746  add a helper method to draw filled polygons
    Bug     #683  getPackagenameJNI() and getCurrentLanguageJNI() mustn't return invalid pointer
    Bug     #696  Some android devices may crash at CCRenderTexture::end(bool)
    Bug     #719  CocosDenshionTest crashes when start the test case on android
    Bug     #714  CCLabelTTF has different visual result between Android & Windows
    Bug     #727  Memory leak of NewStringUTF
    Bug     #736  Remove android:installLocation in AndroidManifest.xml
    Bug     #743  nativeInit is called with wrong screen size when running on device with software android buttons
    Bug     #744  CCUserDefault crashes in v0.9.1
    Bug     #755  Multi-touch causes crash on sum sung devices
 [ios]
    Bug     #660  CCLabelBMFont image error in retina display
    Bug     #693  CCLabelTTF can not break line by '\n' on iOS
    Bug     #716  subbing & adding volume of sound effects don't change volume little by little on iOS
    Bug     #738  Passing CCSize(width,0) to CCLabelTTF causes the label invisible
    Bug     #753  visual orientation is wrong on ios5 simulator
    Bug     #754  Missing png file for CCLabelAtlas cause crashes on iOS 4.3.3 & 5.0
 [win32]
    Feature #731  add ability of simulating android back/menu key on win32  
    Feature #735  add ability of simulating android enter/resume background on win32. Shift+F1=android Back, Shift+F2 =android Menu
    Feature #745  export CCTime to all
    Bug     #747  Win32 templates should put all resources into "Resources" folder
    Bug     #748  build error in win32 release version
 [wophone]
    Bug     #702  tests crash at the start on wophone devices
 [lua]
    Feature #704  Print error descriptions ad pop error code in CCLuaScriptModule::executeString & CCLuaScriptModule::executeScriptFile
    Feature #707  Support 'require' for Lua on android
    Feature #732  Add particle systems to Lua bindings
    Feature #733  Use ant to generate a Lua project, refer to http://www.cocos2d-x.org/boards/11/topics/3957
    Feature #734  Use ant to generate LuaCocos2d.cpp
    

cocos2d-1.0.1-x-0.9.1 @ Aug.17,2011
 [all platforms]
    Feature  #347  Support custom TTF fonts
    Feature  #536  Support PVR Texture
    Feature  #645  update to cocos2d-iphone v1.0.1
    Feature  #633  allow SimpleAudioEngine::playEffect repeatly
    Feature  #630  implement CCRenderTexture::saveBuffer method
    Feature  #613  Call executeCallFuncN instead of executeCallFunc in CCMenuItem::active()
    Feature  #620  add Texture2d test case
    Feature  #638  Add support for per ccz format
    Feature  #641  users can CCRenderTexture::saveBuffer to any path
    Feature  #643  swap Accelerometer input x/y according to the orientation
    Feature  #665  add test case for CCRenderTexture::saveBuffer
    Bug      #513  CCProgressTimer doesn't work with CCspriteFrameCache
    Bug      #609  Retain & Release CCObject in CCSet
    Bug      #628  CCMutableArray::arrayWithObjects should autorelease array object
    Bug      #629  pass eImgFmt to initWithImageData in initWithImageFile
    Bug      #636  CCTextureCache::textureForKey() can't find the right texture
    Bug      #639  m_PositionInPixels isn't correctly initialized
    Bug      #640  the image read from render texture is upseted
    Bug      #644  CCSpriteBatchNode::removeAllChildrenWithCleanup() not work as expected
    Bug      #680  CCtouchDispatcher::rearrangeHandlers() crash
    Refactor #623  refactor Cocos2dJni.cpp
    Refactor #652  refactor char* JniHelper::jstringtochar()
    Document #622  comment CCUserDefault in doxygen format
    Document #651  add CCFileUtils to oxygen api document
 [lua]
    Feature  #679  bind Lua to CocosDenshion
    Feature  #647  add a method to set search path of Lua script
    Feature  #611  Add some methods in CCMenuItemLabel & CCMenuItemToggle for lua
    Feature  #612  Export CCNode::getContentSizeInPixels & setContentSizeInPixels to lua
    Feature  #653  add CCScheduler::unscheduleScriptFunc
    Bug      #615  CCLOG may crash in LuaEngineImpl
 [android]
    Feature  #610  Remove the support of ndk-r4 crystax.net version 
    Bug      #608  CCRenderTexture cannot show textures after sleep and wake-up
    Bug      #618  HelloWorld & Tests crash when X is clicked
    Bug      #619  CCFadeTo may crash on android
    Bug      #624  CCLabelTTF::setString("\n\n\n") crashes on android
    Bug      #625  test_image_rgba4444.pvr.gz can not packed into app
    Bug      #631  TextInputTest crash when input nothing
    Bug      #637  Create resources folder instead of resource in create-android-project.sh
    Bug      #648  CCRenderTexture::saveBuffer may crash on some devices like Moto Defy
    Bug      #655  CCLabelTTF doesn't draw all characters, it may lost the last char
    Refactor #656  refactor CCFileUtils, make it support reading data from directory other than assets 
 [ios]
    Feature  #642  CCImage_ios.mm should be modified for saving image
    Feature  #658  xcode3 template should create AppDelegate.cpp/.h instead of ${PROJECT_NAME}AppDelegate.cpp/.h
    Feature  #661  fix TMXTiledMap for iPhone Retina mode
    Bug      #667  AppDelegate::applicationDidEnterBackground isn't invoked on iOS
    Bug      #668  CCLabelBMFont display 4 characters in a square per character block in retina mode
 [win32]
    Feature  #620  change Lua library to static lib 
    Feature  #632  Update visual studio template for Lua support

   
cocos2d-1.0.0-x-0.9.0 @ Jul.14,2011
 [all platforms]
    Feature  #584  sync with cocos2d-iphone v1.0.0
    Feature  #601  use Chipmunk v5.3.5
    Feature  #581  change return types of xxxAction::reverse() to its own type
    Bug      #522  CCSpriteFrameCache::addSpriteFramesWithFile(const char* pszPlist) crashed if the param have no '/'
    Bug      #522  CCTextureCache::removeTextureForKey(const char*) cache the image path incorrectly
    Bug      #573  CCLayerColor does not init its m_tColor, which will result to a random color
    Bug      #576  some CCMutableDictionary methods must return _KeyT instead of std::string
    Bug      #577  CCReverseTime may crash
    Bug      #578  Debian & LavaFlow of ParticleTest have not picture, the effect of ParticleFire is wrong
    Bug      #580  ShuffleTilesTest of EffectText may crash
 [ios]
    Bug      #546  CCLabelTTF::labelWithString() works incorrectly when height = 0
    Bug      #604  test.xcodeproject miss Summary & Info in xcode4 since v0.8.5
 [android]
    Feature  #547  deal with line wrap of CCLabelTTF::initWithString(...) 
 [win32]
    Bug      #659  ChipmunkTest Sensors crashes in a few seconds
    Bug      #583  SimpleAudioEngine::playBackgroundMusic(const char*, true) have no sound on win32
    Bug      #605  export C methods in CCNS.h to dll interfaces
    Bug      #548  export CCConfiguration to dll interfaces
 [marmalade/airplay]
    Bug      #600  incorrect memory allocation in marmalade port
    Refactor #582  use libpng instead of CIwImage in CCImage_airplay.cpp
 [wophone]
    Bug      #545  fix the wrong effect of ChipmunkTest
    Bug      #606  PageTransitionForward in TransitionsTest has wrong visual effect



cocos2d-0.99.5-x-0.8.5 @ Jun.28,2011
 [all platforms]
    Feature  #577  Lua Support! We export all the cocos2d-x classes & methods to lua! 
                   Please compile and run HelloLua, and read HelloLua/Resource/hello.Lua for more details. 
                   And the Lua new project template/wizard is ready on xcode3, xcode4 and VisualStudio2008 & 2010 
    Feature  #398  Xcode4 templates! Run install-template-xcode.sh to do the magic
    Feature  #323  Internationalization support! Add CCApplication::getCurrentLanguage() method on all platforms
    Feature  #529  add static node() method to CCLayerColor & CCLayerGradient
    Bug      #534  don't raise compile error if ios project includes CCImage.cpp & CCFileUtils.cpp
    Bug      #429  Effect is wrong when the value of defaultAlphaPixelFormet=kCCTexture2DPixelFormat_A8 in CCTexture2D
    Bug      #491  Unsafe cycle in CCScheduler::unscheduleAllSelectors
    Bug      #502  Refactor the singleton mode of CCConfiguration
    Bug      #512,#525  fix warnings in /Wall flag
    Bug      #516  Undefined behavious in ccCArray.h (signed / unsigned conversion)
    Bug      #518  CCScheduler::unscheduleAllSelectors() uses tHashSelectorEntry in wrong way
    Bug      #521  the effect of PageTurn3D is curious
    Bug      #523  CCParticleSystemQuad::particleWithFile() can't work correctly
    Bug      #524  CCFileUtils::dictionaryWithContentsOfFile() can't parse special plist format
    Bug      #526  glScissior can't work correctly when use autoscale function
    Bug      #543  EffectTest renders x4 scale when use auto-scale on android/win32/wophone
    Bug      #544  some test cases of TransitionTest renders x4 scale when use auto-scale on android/win32/wophone 
 [android]
    Bug      #490  TextInputTest show words on soft keyboard detach instead of each key pressed
    Bug      #507  RenderTextureTest failed on some android devices
    Bug      #532  GLSurface has no response when tap screen frequently for a long time
    Bug      #542  SimpleAudioEngine::setBackgroundMusicVolume() not work when background music changed
    Refactor #535  remove skia dependence when drawing strings, which cause bug #507
 [ios]
    Feature  #540  Add RootViewController into xcode3/xcode4 templates. Games can use ios rotation mechanism
 [win32]
    Feature  #537  Update PVRFrame lib to version 2.8 for ATI graphic card new driver
 [wophone]
    Bug      #539  games on wophone wva devices probably failed on reading resource from zip package



cocos2d-0.99.5-x-0.8.4 @ May.26,2011
 [android]
    Feature  #496  SUPPORT ANDROID 3.0! We test it on both Motorola XOOM & Samsung Galaxy Tab 10.1 (Highlight!!!!!)
    Bug      #494  typo fixed, Cocos2dxActivity::setPackgeName() to setPackageName()
    Bug      #495  Memory leak of CCFileUtils::getWriteablePath()
    Bug      #497  soft keyboard stays shown on some devices while the project includes CCTextFieldTTF
    Bug      #501  projects creaed by android template have the same package name
    Bug      #510  Tests progress is killed at the power down phase
 [all platforms]
    Feature  #503  upgrade chipmunk from 5.1 to 5.3.4, keep sync with cocos2d-iphone (Highlight!)
    Feature  #509  For integrting IME, we had to rotate UI to landscape by default
    Bug      #499  CCRGBAProtocol isn't inherited and implemented in CCMenuItemSprite
 [ios]
    Bug      #493  the return value of CCFileUtils::getWriteablePath() is not end with '/'
    Bug      #508  Problem in running Tests in Retina resolution since 0.8.2
 [win32]
    Bug      #492  CCFileUtils::fullPathFromRelativeFile forget to consider the path separated by '\'
    Feature  #489  Use GetCurrentDirectory instead of GetModuleFileName in CCFileUtils_win32.cpp



cocos2d-0.99.5-x-0.8.3 @ May.12,2011
 [all platforms]
    Feature  #317  wrap input box for game dev, CCTextFieldTTF. (Highlight!)
    Feature  #455  implement CCUserDefault for data persistence (Highlight!)
    Feature  #456  integrate libcurl for network access (Highlight!)
    Feature  #468  implement CCProfiler & CCProfilingTimer
    Feature  #450  can set default pixel format other than RGBA888
    Feature  #449  Remove the sources for mac platform. We plan to focus on mobile platforms & reduce the complexity
    Refactor #451  Remove the event dispatcher and refactor CCLayer & CCMenu & CCParticleSystemPoint.
    Refactor #452  Refactor CCDirector CCGrid CCNode, reduce the complexity
    Refactor #472  Refactor duplicated modules under cocos2dx/platform, reduce the complexity
    Bug      #341  CCTMXFiledMap crashed when a child is not the obj of CCTMXLayer
    Bug      #371  A layer can't registered as a StandardTouchDelegate when touch event is handling
    Bug      #428  Function addChild low efficiency
    Bug      #448  CCCallFuncO crashes
    Bug      #467  CCLayer:m_eTouchDelegateType = ccTouchDeletateAllBit all the time
    Bug      #471  invoke CCFileUtils::setResourcePath may cause loading texture for ParticleSystem failed
    Bug      #484  CCTextureAtlas::initWithTexture() may cause memory leak
    Bug      #486  transition test FlipX, FlipY, FlipAngular, ZoomFlipXxx flickers on ios simulator & device
 [ios]
    Bug      #447  really exit application when "x" button is clicked
    Bug      #460  cocos2dx + box2d template cannot find libxml2.dylib
 [android]
    Feature  #393  use full version of libxml2, with xmlXPath.. serial methods
    Feature  #477  Set compilation default ndk version to r5
    Bug      #374  replace the method for EGL rendering context lost
    Bug      #453  Android Cocosdenshion can't replace background music
    Bug      #462  no applicationDidEnterBackground / applicationWillEnterBackground on Android
    Bug      #470  use GAME_ROOT or other words instead of HELLOWORLD_ROOT in anroid new projects
    Bug      #475  CCImage::initWithString return true even if the bitmap hasn't been initialized
 [win32]
    Feature  #454  Modify the including path of Box2D genereated by win32 template
    Bug      #459  the project create by template for vs use the RuntimeLibrary MTd, different with other project
 [wophone] 
    Feature  #482  Modify the resource data path for the new WoPhone SDK
    Feature  #487  Implement the function CCFiltUtils::getWriteablePath() on wophone
    Refactor #466  Refactor CCFileUtils for the new packing approach on wophone
    Bug      #481  After power down & up, backlight will turn off automaticlly if there's no operation
    Bug      #485  reduce the CPU occupation, modify the approach of FPS control on wophone
 [airplay]
    Feature  #480  add template for airplay



cocos2d-0.99.5-x-0.8.2 @ Apr.7,2011
 [all platforms]
    390    Feature    Implement performance test
    411    Feature    support .plist format outputed by the last version of Zwoptex 
    415    Feature    Make all xxxFromFile methods can accept relative path
    439    Feature    all file reading must pass though CCFileUtils::getFileData
    441    Feature    Initialize pointers in construction & detect them in destruction
    427    Refactor   refactor CCTMXXMLParser with multi-platform CCSAXParser design
    434    Refactor   refactor class CCFileUtils
    396    Refactor   remove ccxScopedPtr & ccxScopedArray, use STL instead
    350    Bug        TransitionFade flickers
    391    Bug        CCSpriteFrameCache doesn't support .plist files which format isn't equal to 0
    420    Bug        CCSprite::spriteWithFile() returns a valid object when the image file isn't present
    440    Bug        Can't show MessageBox when imageFromFile can't find the image
 [ios]
    349    Bug        deal with plist files in binary format
    435    Bug        CocosDenshion crashes at foreground/background switching
    438    Bug        MotionStreak Test crashes on device
 [android]
    421    Feature    Add a template & new project script for android
    443    Feature    implement CCKeypadDelegate on android
    367    Bug        Android.mk of HelloWorld and Tests depends on alphabet order
    422    Bug        the 2nd point in multi-touch isn't located to the correct coordinate
    430    Bug        replace glColor4ub with glColor4f to avoid "called unimplement OpenGL ES API" on some android devices
    431    Bug        ParticleFlower on G3 can't show the particles correctly
 [win32]
    417    Bug        No touchEnd when the mouse move out from the window
    424    Bug        open vs2010.sln says cannot open CCamera.cpp
 [airplay]
    379    Feature    integrate airplay sdk port
    442    feature    implement CocosDenshion on airplay port
    
    
    
cocos2d-0.99.5-x-0.8.1 @ Mar.21,2011
 [all platforms]
    400    Bug        typo, rename CCamera.cpp to CCCamera
    403    Feature    rename cocos2d::UIEvent to cocos2d::CCEvent, to avoid class name conflict on ios
    405    Bug        CCConfiguration::checkForGLExtension(const string&) sometimes may crashes
    407    Bug        replace "CCGL.h" with "CCGL.h" in CCCamera.cpp, for case-sensitive systems
    408    Bug        memory leak in CCImage::_initWithPngData
    409    Feature    rename cocos2d::NSArray to cocos2d::CCArray, to avoid the conflict on ios
    418    Feature    add copyright of cocos2d-iphone original authors to each file
    423    Bug        fix compilation warnings when COCOS2D_DEBUG == 2
 [ios]
    404    Bug        HiResTest isnot prerfect on HVGA/Retina yet
    410    Bug        xcode3 template, cannot find libxml from header searh paths in release build
    419    Bug        test case TMXIsoVertexZ in TileMapTst has wrong effect on ios
 [android]
    399    Bug        HelloWorld crashes when the screen is touched
    405    Bug        CocosDenshion test, BGM isn't paused after HOME key tapped
 [win32]
    395    Bug        make AppDelegate.cpp created by VS wizard portable without any modification
    401    Bug        VisualStudio template for 2010 OutputDir errors



cocos2d-0.99.5-x-0.8.0 @ Mar.15,2011
 [all platforms]
    316    Feature    Resolution auto adjustment, auto scale HVGA resource to WVGA or any other resolutions
    336    Refactor   refactor platform porting layer
    253    Bug        xml parser sometimes crashes
    375    Feature    Rename NS,CG,UI prefix classes/definitions to CC prefix, avoid the crash at ios dev
    332    Feature    upgrade tests from 0.99.4 to 0.99.5
 [ios]
    363    Bug        CCLabelTTF can't treat line breaks and wrapping correctly.
    351    Feature    CCLabelTTF cannot automatic line break on iphone
    352    Bug        ccRemoveHDSuffixFromFile & CCFileUtils::getDoubleResolutionImage isnot work
    392    Bug        border of sprite debug draw isn't scaled if enableRetinaDisplay(true)
    385    Feature    implement ccos2d::CCLog
    388    Feature    update the template for iOS
 [android]
    247    Feature    support multitouch
    242    Feature    support accelerometer on android
    353    Feature    support jpg on android
    344    Feature    add APP_ABI := armeabi armeabi-v7a to improve the performance on some devices
    356    Bug        CCLabelTTF::initWithString crashed
 [wophone]
    386    Bug        resolve the compile conflict on wophone sdk
    383    Bug        The approach which handle left soft-key clicked is not work
    377    Feature    Replace the word "uphone" with "wophone"
    357    Bug        CCLabelTTF doesn't support words contain line breaks.
    348    Bug        CCLabelTTF blur if color = white and fontSize < 24
 [win32]
    373    Feature    Disable PVRFrame window when cocos2d running
    355    Bug        CCLabelTTF doesn't support line breaks and wrapping words
    300    Feature    wizard for Visual C++ 2008 Express & VS2010 Express/Professional
    


cocos2d-0.99.5-x-0.7.2 @ Jan.26,2011
 [all platforms]
    - upgrade engine logic internal & interfaces to 0.99.5
    - the list of menu items in tests is showing how to scroll now
    - lots of bugs fixed
 [iphone]
    - add new project templates for Xcode
    - add the c++ wrapper for CocosDenshion::SimpleAudioEngine
    - support UTF8 charactors in text renderring, such as CCLabelTTF, CCMenuItemFont
 [android]
    - add CocosDenshion::SimpleAudioEngine implement on android
    - the engine can adjust the apk filename automatically
    - the engine will not crash at surface recreate, especially at background-to-foreground switching
 [wophone]
    - switch the game to background, then press power key will not cause the background music play again
    - remove the methods of using resouce map in cocos2d-wophone & SimpleAudioEngine. 
      Only zip resource is recommended and suppported.
    - can auto find the installed path of your game, and load zip resource file from the current folder. 
      No absolute path in code any more. Do this to support installing games to micro-SD card
      
      

cocos2d-0.99.4-x-0.7.1 @ Dec.20,2010
 [all platforms]
    - add CCKeypadDelegate class, which enable CCLayer to respond "back" key in wophone & android
    - Add namespace for CocosDenshion
    - fix compile errors when enable CC_XXX_DEBUG_DRAW switchs in ccConfig.h
    - fix memory leaks on each platform
    - more details: http://www.cocos2d-x.org/versions/show/5
 [android] 
    - Run through all the test cases of cocos2d, support ndk r4,r5, sdk higher than 2.0. Tested on HTC G2,G3,G6,G7
    - HelloWorld integrate all platforms in one directory now
    - WANRNING: this version isn't ready for android games porting yet. The CocosDenshion isn't ported to android,
      and this version will crashes when screen orientation changes or the game gack to foreground 
      look more on this bug http://www.cocos2d-x.org/boards/10/topics/202
 [iphone]  
    - Add support of loading textureImageData from the ParticleDesign plist file
    - Fix more then 3000 complie warnings
    - You can try to use this version to develop your iOS game now. It's much more stable than the previous version
 [wophone]  
    - Games can easily read resources from zip file now. This will drastically reduce the memory usage
    - Add power management: pause the message loop when cocos2d-x game is switched to background or backlight down
    - Multi-touch support
 [win32]
    - SimpleAudioEngine can play background musci with repeating now
  


cocos2d-0.99.4-x-0.7.0 @ Nov.29,2010
* cocos2d-iphone-cpp port ready! include accelerometer & multi-touch
* refactor the directory structure of HelloWorld & tests
* cocos2d-wophone supports accelerometer
* add cocos2d-x wizard for cocos2d-win32 & cocos2d-wophone for VisualStudio2008
* jump out a message box when load texture failed (win32 & wophone)
* more details:     http://www.cocos2d-x.org/versions/show/4

cocos2d-0.99.4-wophone-win32-stable-rc1
    http://www.cocos2d-x.org/versions/show/1
    http://www.cocos2d-x.org/versions/show/2
    http://www.cocos2d-x.org/versions/show/3

<|MERGE_RESOLUTION|>--- conflicted
+++ resolved
@@ -1,6 +1,3 @@
-<<<<<<< HEAD
-cocos2d-x-3.1  May.24 2014
-=======
 cocos2d-x-3.3??      ??
     [NEW]           3d: added `BillBoard`
     [NEW]           ActionManager: added removeAllActionsByTag()
@@ -207,7 +204,6 @@
 
 cocos2d-x-3.1  May.24 2014
     [FIX]           EventKeyboard::KeyCode: key code for back button changed from KEY_BACKSPACE to KEY_ESCAPE
->>>>>>> e60a5db1
     [FIX]           Label: may crash when using outline effect
     [FIX]           Label: using outline and invoking 'Director::setContentScaleFactor' cause label show nothing
     [FIX]           ProgressTo: will start from 0 when it reaches 100 
