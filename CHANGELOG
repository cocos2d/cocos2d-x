--- conflicted
+++ resolved
@@ -1,10 +1,7 @@
 cocos2d-x-3.6beta0 Apr.14 2015
     [NEW]           3D: added texturecub supported
-<<<<<<< HEAD
     [NEW]           3D: added node animation
-=======
     [NEW]           Animate3D: added `Animate3D::setHighQuality()` to set animation quality
->>>>>>> 930ea8cd
 
     [FIX]           Audio: memory leak
     [FIX]           Sprite3D: memory leak
