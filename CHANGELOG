coocs2d-x-3.14 Dec 22 2016

[NEW]           Add Spine binary file format support
[NEW]           Action: add a method to get the number of actions running in a given node with specific tag
[NEW]           Action: new actions: ResizeBy and ResizeTo
[NEW]           Button: can set title label
[NEW]           Can disable multi touch on Android
[NEW]           EventDispatcher: Add hasEventListener to check listener existance
[NEW]           EditBox: add horizontal text alignment
[NEW]           EventDispatcher: added `hasEvent()` to check if an event is added
[NEW]           Sprite: support slice9 feature
[NEW]           Slider: add methods to get _slidBallNormalRenderer
[NEW]           Desktop: add a method to toggle between fullscreen and windowed
[NEW]           Desktop: add events for window resize, focus and unfocus
[NEW]           Mac: supports game controller
[NEW]           JSB: add cc.sys.now() and perfromance.now(), the last one is more accurate
[NEW]           Lua: add cc.vec3 functions: add, sub and dot
[NEW]           Lua: use luajit 2.1.0-beta2
[NEW]           Web: Add cc.CONCURRENCY_HTTP_REQUEST_COUNT to control max concurrent task count for XMLHttpRequest

[REFINE]        Add NDEBUG for cpp template Xcode project
[REFINE]        DrawNode: support float line width
[REFINE]        EditBoxDelegate: add reason for edit end
[REFINE]        Improve XML parse performance
[REFINE]        Make batch capacity resizing more efficiently
[REFINE]        PageView: support custom scrollToPage time
[REFINE]        Lua: cc.Ray:intersects addtionally returns the distance
[REFINE]        Mac: system font enhancement
[REFINE]        Linux: build shared lib with -fPIC
[REFINE]        Android: use SharedPreferences.apply() to store data
[REFINE]        JSB: Increase default JS heap to 32 mb
[REFINE]        JSB: Support more system languages
[REFINE]        JSB: Direct log/error for better understantding problems
[REFINE]        JSB: Separate FinalizeHook for ref objects and non ref objects
[REFINE]        Web: Improve overall node construction performance
[REFINE]        Web: Improve overall loading process performance
[REFINE]        Web: Reduce overall memory usage
[REFINE]        Web: Made cc.LabelBMFont and cc.LabelAtlas support texture packing and auto batching
[REFINE]        Web: Reimplement a much faster ccui.Scale9Sprite
[REFINE]        Web: Reimplement a much faster cc.DrawNode WebGL renderer
[REFINE]        Web: Use stack to avoid recursive call in transform, onEnter, onExit etc, reduce call stack depth


[FIX]           AsstsManagerEx: project.manifest may be downloaded twice
[FIX]           AudioEngine: can not play large ogg file
[FIX]           AudioEngine: may have noise if playing mp3 files on iOS/Mac OS X
[FIX]           AudioEngine: can not play effect/music entirely on iOS and Mac
[FIX]           ClippingNode: effect is wrong if threshold is set to a value not equal to 1 first then set to 1
[FIX]           Compiling error if `USE_STD_UNORDERED_MAP == 0`
[FIX]           ControlSwitch::create() may cause crash
[FIX]           Downloader: may crash if it is released before finishing downloading task
[FIX]           EditBox: fix single line and multiline text alighment, now single line will be center and multiline will be top align vertically by default
[FIX]           EditBox: placeholder font not being set corretly for multiline text field on iOS
[FIX]           EditBox: doesn't show text on Mac OS 10.12
[FIX]           EditBox: multiline overflow bounds of box
[FIX]           FastTilemap: wrong effect when content scale factor is not 1
[FIX]           FontFreeType: crash in destructor
[FIX]           ImageView: wrong effect of using loadtexture() to load a ETC1 texture with alpha support
[FIX]           Label: wrong blending effect of outline
[FIX]           Label: some labels may not been shown
[FIX]           Label: may crash when label string is empty an the overflow is shrink
[FIX]           Label: possible memory leak when font size is 0
[FIX]           MenuItemSprite: MenuItemSprite::unselected() on a disabled item show wrong image
[FIX]           Node: the effect of setRotation+setSkewX is wrong
[FIX]           Physics3d: effect of debug draw is wrong
[FIX]           Renderer: indices count may overflow when drawing batching triangle commands which causes unexpected effect
[FIX]           RenderTexture: Sprite3D is not shown
[FIX]           TileMap: hexagonal map fails on TMXTiledMap::getTileAt()
[FIX]           TMXMapInfo: tileGid may overflow when using horizontal flip
[FIX]           TriangleCommand: triangle commands can't do batching when the glprogram using custom shader with custom uniforms
[FIX]           UI: label atlas and BMFont rendering issue with ETC1 texture format
[FIX]           3D: small .mtl files are not loaded
[FIX]           3D: Sprite3D::getMesh() may cause crash if it doesn't have any mesh
[FIX]           3D: wrong Skybox fov
[FIX]           3D: Sprite3D can't release its texture
[FIX]           AssetsManagerEx: Fail to decompress when sub directory is not created
[FIX]           ScrollView: crash of scroll to top or left
[FIX]           SoketIO: memory leak
[FIX]           iOS: Vibrate effect can not work in not silent mode
[FIX]           iOS: view size got with landscape orientation if run on iOS 7 and ealier
[FIX]           iOS: iOS 9 OpengGL error
[FIX]           iOS: if a scene includes 3d model with light and ListView may cause crash
[FIX]           Android: cause compiling error with android-19 or lower
[FIX]           Android: RapidJason crashes in release mode
[FIX]           Android: may not pause background music after game enters background
[FIX]           Android: adapt to Android pixel
[FIX]           Android: MessageBox inverted parames
[FIX]           Android: cause deadlock if preload the same file more than 3 times in preload callback
[FIX]           Android: WebView: base url can not work
[FIX]           Android: may crash if `AudioEngineManager.getProperty(PROPERTY_OUTPUT_FRAMES_PER_BUFFER)` returns null
[FIX]           Mac: Downloader can not access https website
[FIX]           Win32: fix crash caused by `Helper::getSubStringOfUTF8String()` in debug mode
[FIX]           Linux: FMOD issue
[FIX]           Linux: Application::openURL can not work
[FIX]           Desktop: crash upon exit when NotificationNode exists
[FIX]           Spine: color bug
[FIX]           Console: doesn't support `--ap` parameter
[FIX]           Lua: result of radian2angle is wrong
[FIX]           Lua: iskindof_ doesn't work correctly
[FIX]           Lua: new lua project crashes compiling with VS2015 release mode
[FIX]           Lua: ComponentLua doesn't support binary code
[FIX]           JSB: `jsb.addRoot is not a function` error caused by cc.GLProgramState.setUniformCallback
[FIX]           JSB: Fix spine TrackEntry conversion crash issue
[FIX]           JSB: Fix CallbackWrapper and FunctionWrapper crash during deallocation in new memory model
[FIX]           JSB: Fix event object memory issue by manually bind EventDispatcher::addCustomEventListener
[FIX]           JSB: Fix chipmunk crash issues when using setDefaultCollisionHandler
[FIX]           JSB: Fix compilation issues when COCOS_DEBUG = 2
[FIX]           JSB: Unify function name of Texture2D::releaseTexture
[FIX]           Web: Fix spine blend function inconsistency between web and jsb
[FIX]           Web: Fix particle system load from plist generated by x-studio365
[FIX]           Web: Fix doEnumerateRecursive(node, name, callback) always return undefined issue
[FIX]           Web: Change bright style on 'setEnabled' call of ccui.Widget
[FIX]           Web: Fix Editbox can't input in full screen mode
[FIX]           Web: Fix texture issue on some Android devices by always set vertexAttribPointer  
<<<<<<< HEAD
[FIX]           Web: Make xhr ontimeout callback work on all browsers
[FIX]           Web: Fix clear color not normalized issue
[FIX]           Web: Fix clipping node rendering issue when alphaThreshold = 1
[FIX]           Web: Fix nested scroll view rendering issue
[FIX]           Web: Make orderDirty flag properly set for node
[FIX]           Web: Fix ccui.Slider gray state not available issue
=======
[FIX]           Web: Made xhr ontimeout callback work on all browsers
[FIX]           Web: Fix clear color not normalized issue
>>>>>>> 6fa331b0

cocos2d-x-3.13.1 Sep 13 2016

[FIX]           Label color broken
[FIX]           application will crash in debug mode if don't specify a design resolution
[FIX]           application may crash if coming from background by clicking application icon on Android
[FIX]           AudioEngine can not play audio if the audio lies outside APK on Android
[FIX]           AudioEngine::stop() will trigger `finish` callback on Android
[FIX]           application will crash if using SimpleAudioEngine or new AudioEngine to play audio on Android 2.3.x
[FIX]           object.setString() has not effect if passing a number on JSB

cocos2d-x-3.13 Aug 22 2016

[HIGHLIGHT]     add VR plugin
[HIGHLIGHT]     support ETC1 alpha channel
[HIGHLIGHT]     fix AudioEngine performance for Android 4.2+
[HIGHLIGHT]     improve canvas renderer performance with dirty region
[HIGHLIGHT]     add Andorid arm-64 support
[HIGHLIGHT]     use luajit for Android arm-64
[HIGHLIGHT]     switch to use gcc 4.9
[HIGHLIGHT]     upgrade CURL to 7.50.0
[HIGHLIGHT]     upgrade Spine to 3.4
[HIGHLIGHT]     upgrade glfw to 3.2

[NEW]           add `Configuration::supportsMapBuffer()`
[NEW]           support hexagonal tile maps
[NEW]           add `ListView::setScrollDuration()`
[NEW]           implement `SimpleAudioEngine::willPlayBackgroundMusic()` on Android
[NEW]           implement `AudioEngine::preload()` on Android
[NEW]           add `cc.Node['.classname']` to get class name for tolua C++ class in lua
[NEW]           support direct load in web engine to show scene without loading all resources, resources will be loaded asynchronously
[NEW]           add `cc.view.setOrientation` API to force orientation in web browser

[REFINE]        move back to use gcc 4.9 on Android to fix some crash bugs
[REFINE]        optimize Node sorting speed for 64-bit
[REFINE]        using `chrono::steady_clock()` instread of gettimeofday for FPS calculation
[REFINE]        use `fstat` instead of `fseek` and `ftell` for performance to read file content
[REFINE]        use std::string reference instead of char* for `utils::findChild()`
[REFINE]        make `MotionStreak` _maxPoints framerate independent
[REFINE]        support utf-8 bom lua script
[REFINE]        can show utf-8 characters in MessageBox and lua log on win32
[REFINE]        improve stability of new WebGL renderer provided in v3.12
[REFINE]        update js auto binding settings with new ndk version
[REFINE]        improve evalString implementation which was rely on deprecated API
[REFINE]        improve js bindings code quality by merging part of cocos2d-x-lite repo
[REFINE]        sources path in sourcemap of web engine are now relative

[FIX]           `GLProgram::link()` only check result in debug mode or WinRT
[FIX]           PageView::clone() misses cloing some member variables
[FIX]           potential crash of `AudioEngine::uncache()`
[FIX]           websocket receives package size > 1023 error
[FIX]           the color of underline is different from the text color
[FIX]           memory leak in `MenuItemToggle::create()`
[FIX]           crash after removing a physics body right after adding it
[FIX]           SpriteBatchNode crash if CC_SPRITE_DEBUG_DRAW is enabled
[FIX]           memory leak in `Data::move()`
[FIX]           crash in `EaseExpoentialOut::clone()`
[FIX]           buffer over-read in `GLProgram::updateUniformLocation()`
[FIX]           `dirty` variable incorrectly reset with a multiple camera setup causing drawing issues on Sprite
[FIX]           fix label text formatter right alignment
[FIX]           `bsd_signal` link error on Android
[FIX]           crash while decoding small MP3 file on Android
[FIX]           `AppDelegate::applicationWillEnterForeground()` is invoked at launch on Android
[FIX]           fix `relocation overflow in R_ARM_THM_CALL` on Android
[FIX]           navigation bar doesn't hide if show and dismiss keyboard on Android
[FIX]           `utils::getTimeInMilliseconds()` may return wrong value on Android
[FiX]           link error that `bsd_sinal` is not defined if building with API level 21+ and uses libwebsockets on Android
[FIX]           compiling error with Android 6.0(API 23)
[FIX]           music is not resumed when app is reactived on iOS
[FIX]           random crash in `alGenBuffers` at startup on iOS
[FIX]           can not play audio if uncache and play audio many times on iOS
[FIX]           `Text::create()` crash if it contains invalid string on iOS
[FIX]           `FileUtils::removeDirectory()` can not work on all platforms except iOS and Mac
[FIX]           can not compile cocos2d-x on Mac OS X 10.10 and lower
[FIX]           new js project link error on linux
[FIX]           AudioEngine can not play large ogg file on Windows
[FIX]           design resolution broken after minimize on desk platforms
[FIX]           can not get the `backClicked` in lua
[FIX]           `cc.convertColor` issue in lua
[FIX]           browser version detection
[FIX]           compiling error with `cocos gen-libs`
[FIX]           spine track entry can circle reference each other
[FIX]           global object can leak during restart in JSB
[FIX]           progress timer nested sprite can't change color in Canvas
[FIX]           layout refresh issue in web engine
[FIX]           dom element position synchronization issue in web engine
[FIX]           armature position shake when parent node move in web engine
[FIX]           rendering issue for Armature using sprite as display in bone in web engine
[FIX]           Scale9Sprite GRAY state isn't correct in WebGL
[FIX]           touch startPoint can be overwrote in web engine
[FIX]           syncStatus transform dirty flag isn't resetting in web engine

cocos2d-x-3.12 Jul 06 2016

[HIGHLIGHT]     add VR support
[HIGHLIGHT]     add Tizen support
[HIGHLIGHT]     fix Android performance issue
[HIGHLIGHT]     Web engine performance improved in WebGL mode
[HIGHLIGHT]     support obb extension on Android

[NEW]           Core: add `utils::findChild()`
[NEW]           Core: add CSV format support to tile maps
[NEW]           Core: add `FileUtils::getContents()`
[NEW]           Core: cocos2d::Value supports unsigned
[NEW]           Particle: add feature to pause/resume particle emitter
[NEW]           Platform: support Windows 10 UWP x64
[NEW]           UI: add clamp and shrunk feature for system fonts, currently only support iOS, Android and Mac
[NEW]           UI: make ListView select item programmatically
[NEW]           UI: add `EditBox::InputFlag::LOWERCASE_ALL_CHARACTERS` to lowercase characters
[NEW]           UI: add `setBounce()` to WebView
[NEW]           Web: refactor TMXLayer renderers
[NEW]           Web: can force orientation in mobile browser
[NEW]           Web: support high resolution TTF Label on retina display

[REFINE]        Android: use clang instead of gcc to compile codes
[REFINE]        Android: hide virtual button by default
[REFINE]        Android: set music volume control as default
[REFINE]        Android: usage clang insteand of gcc to compile codes
[REFINE]        Audio: catch `IllegalStateException` exception to avoid crash when playing background music with SimpleAudioEngine on Android
[REFINE]        Core: fix many warnings
[REFINE]        Core: move StringUtils functions from deprecated header file to ccUTF8.h
[REFINE]        Core: FontFNT will ignore chars that exceeds 65535 and print a warning information
[REFINE]        Core: `Node::ignoreAnchorPointForPosition()` is deprecated and add `Node::setIgnoreAnchorPointForPosition()`
[REFINE]        Core: allow inherit from platform FileUitils
[REFINE]        Core: add optional alpha parameter to Color4B and Color4F
[REFINE]        Core: Follow action can accept horizontal and vertical offset
[REFINE]        Core: TMXXMLParse parse `id` element
[REFINE]        Lua: rename all member functions named `end()` to `endLua()`
[REFINE]        JSB: make selectedSprite opitional in MenuItemSprite
[REFINE]        JSB: return null if read failed in `js_cocos2dx_CCFileUtils_getDataFromFile()`
[REFINE]        Template: iOS tempalte is refined to make cocos2d-x game scene work better with other UIView
[REFINE]        Template: remove `build_native.sh`
[REFINE]        Template: ARC support on iOS and Mac OS
[REFINE]        UI: TTF and BMFont label wrap mode will automanytically changed to char wrap mode when label's width is less than word's boundary
[REFINE]        UI: UIWidget adds missing properties for clone
[REFINE]        UI: UIScrollBar caches the texture created with base64 encoded images
[REFINE]        UI: EditBox now prints lowercase letters by default
[REFINE]        UI: enable WebView's local storage on Android
[REFINE]        UI: improve EditBox implementation on WinRT
[REFINE]        UI: make PageView indicator more tunable
[REFINE]        UI: make PageView page turning event time tweak configurable
[REFINE]        UI: RichText is improved: add effect of outline, shadow and glow; catch the event of open url; ability to extend tags; add anchor of image tag
[REFINE]        3D: skeleton animation is more efficient when two animations switch frequently
[REFINE]        3rd party: update webp to 0.5.0
[REFINE]        Web: improve basic types to reduce memory usage
[REFINE]        Web: Show line number in console statements
[REFINE]        Web: Cache base64 image of PageViewIndicator and ScrollViewBar
[REFINE]        Web: Pass error in cc.AsyncPool in onEnd callback
[REFINE]        Web: Separate ccui.ListView event callback from ccui.ScrollView for its own events

[FIX]           Android: fix compiling error if using NDK r11+
[FIX]           Android: package name is `libcocos2dx` instead of application name if building with Android Studio
[FIX]           Audio: AudioEngine can not work if the file path contains not ascii code on iOS
[FIX]           Audio: SimpleAudioEngine::playEffect() doesn't work correctly on Linux
[FIX]           AssetsManager: can not work
[FIX]           AssetsManagerEx: use manifestUrl from remote version
[FIX]           Core: `FileUtils::writeValueMap()` will crash on iOS if it contains `Value::Type::None` type element
[FIX]           Core: `ClippgNode::setStencil()` may cause assert error if it is invoked before
[FIX]           Core: `TextureCache::addImageAsync()` doesn't set pixel format corretly
[FIX]           Core: `GL::SetBlending()` doesn't set dst correctly
[FIX]           Core: vertex z can not work correctly if window size changed on desktop platforms
[FIX]           Core: use `std::isnan()` instead of `isnan()` to fix compiling errors on some Linux platforms
[FIX]           Core: crash on windows when using PolygonInfo
[FIX]           Core: fix `libpng error: CgBI: unhandled critical chunk` error with Xcode 7.3
[FIX]           Core: EXC_BAD_ACCESS random crash caused by reallocation of shared indices memory
[FIX]           Core: memory leak of `utils::captureScreen()` on iOS and Mac OS
[FIX]           Core: assert error if remove an event listener twice at the same time
[FIX]           Core: FileUtils::getValueMapFromFile() returns wrong value if it is a number with scientific notation on Android
[FIX]           Core: UIGrayScale shader is not reloaded when reloading shaders
[FIX]           Core: `SpriteFrame::clone()` doesn't clone polygonInfo
[FIX]           Core: `FileUtils::createDirectory()` fails on Mac OS with sandbox
[FIX]           Core: `cocos2d::Value` operator overloading of comparison `==` returns wrong value in case Type::VECTOR 
[FIX]           Core: wrong content size if minisize
[FIX]           Core: can not have a class named `Game` on Windows
[FIX]           Core: crash if load bad image on Windows
[FIX]           Core: custom shader uniforms and attributes do not have effect in DrawNode
[FIX]           Core: blend mode doesn't work with animated sprite
[FIX]           Core: `FileUtils::removeDirectory()` can not work correctly when the path is not end of `/` on iOS and Mac
[FIX]           JSB: fix some bugs related with JSB debegger
[FIX]           JSB: scheduler callback target lost
[FIX]           JSB: missing scroll widgets constants
[FIX]           JSB: if obj is undefined or null then attempt to access obj.__nativeObj leads to incorrect behavior
[FIX]           JSB: use `require()` to require the same script twice may crash
[FIX]           Lua: lua function is not invoked when error happens in websocket
[FIX]           Network: HttpClient Content-type limitation on iOS
[FIX]           Network: downloader crash when storage path contains spaces
[FIX]           Network: SocketIO crash on reconnect
[FIX]           Physics: PhysicsBody damping doesn't wrok
[FIX]           UI: EditBox may cause `java.lang.IndexOutOfBoundsException` exception on Android
[FIX]           UI: TextFieldTTF doesn't show password correctly
[FIX]           UI: RichText crash on Windows
[FIX]           UI: EditBox can not use custom font on Android
[FIX]           UI: can not use TTF font on Android
[FIX]           RenderTexture: `setOpacity()` has not effect
[FIX]           3D: `Sprite3D::createNode()` may not work correctly with particular model data
[FIX]           Web: `getParentToNodeTransform` doesn't return result
[FIX]           Web: remote image without extension in url can't be loaded as image
[FIX]           Web: nested clipping nodes rendering issue in WebGL render mode
[FIX]           Web: IMEDispatcher can't work in mobile Chrome


cocos2d-x-3.11.1 May 27 2016

[HIGHLIGHT]     Supports IPv6-only network

[FIX]           Fix `cocos gen-libs` compiling issue

cocos2d-x-3.11 May 11 2016

[HIGHLIGHT]     Physics: upgrade chipmunk to v7.0.1
[HIGHLIGHT]     JS: new memory model, don't have to use retain/release in JS
[HIGHLIGHT]     Curl: upgrade to v7.48
[HIGHLIGHT]     OpenSSL: upgrade to 1.0.2g
[HIGHLIGHT]     JS: can use Firefox 30+ and VSCode to debug cocos2d-x JSB programs

[NEW]           JS: web console is enabled debugging JSB projects via firefox
[NEW]           UI: add a setter for touch total time threshold in ScrollView
[NEW]           UI: add ability to get font family
[NEW]           UI: add xml support in RichText
[NEW]           UI: add ability to stop auto scrolling in ScrollView
[NEW]           UI: EditBox supports multiline on Mac
[NEW]           UI: Scale9Sprite allows to set custom shaders
[NEW]           UI: ImageView allows to set custom shaders
[NEW]           UI: TextFiled supports cursor
[NEW]           FileUtils: add missing getFileSize() for winrt
[NEW]           Network: close websocket connection by dispatching a resetDirector event
[NEW]           Tool: cmake supports on Android        


[REFINE]        Network: upgrated to latest libwebsockets, add more callbacks and bugs fixed
[REFINE]        Network: replace char* with std::string in HttpRequest
[REFINE]        Renderer: TriangleCommand and QuadCommand are merged
[REFINE]        2D: SpriteFrameCache takes pixelFormat into account if specified
[REFINE]        UI: let ScrollView swallow touch events by default
[REFINE]        JSB: make selectedSprite optional

[FIX]           JS: firefox v30+ can not debug cocos2d-x JSB projects
[FIX]           UI: can not get event when PageView was turning
[FIX]           UI: bitmap font sizes are not loaded from binary .fnt files
[FIX]           UI: some fonts were rendered incorreclty
[FIX]           Action: TargetedAction::isDone() always return false
[FIX]           Action: Repeat: will run actions more than speicific times, instant action will run one frame later
[FIX]           2D: drawing in incorrect app state on iOS
[FIX]           Platform: FileUtils::getValueVectorFromFile() returns wrong value on iOS and Mac
[FIX]           Network: downloader crashed when storage path contains spaces on iOS
[FIX]           Network: downloader may crash on Android
[FIX]           HTTPAsyncConnection: crash when custom SSL certification is set on iOS
[FIX]           AssetsManagerEX: will stuck at UPDATING forever if last task fails
[FIX]           AssetsManagerEX: may repeatly update some assets and cause file write conflict
[FIX]           Lua: fix display.wrapScene()

cocos2d-x-3.10 Jan 11 2016

[HIGHLIGHT]     UI: Rewrite Scale9Sprite and improve the scale9sprite performance and reduce memory consumption.
[HIGHLIGHT]     UI: Change PageView to derive from ListView.

[NEW]           Core: Added Application::getVersion() to get the app version.
[NEW]           UI: Add PageView indicator.
[NEW]           UI: Label add three Overflow type to new label, see release note for more information.
[NEW]           UI: UIText::clone supports clone the text effect.
[NEW]           Label: Add methods to query label effect state.
[NEW]           UI: UIRichText support the new line element.

[REFINE]        3rd party: WebP loading improvements WebP loaded as premultiplied alpha if it has.
[REFINE]        UI: Slider `setCapInsetProgressBarRebderer` change to `setCapInsetProgressBarRenderer`.
[REFINE]        UI: RichText support new line element.
[REFINE]        UI: Set focus to Widget when touched.
[REFINE]        3D: Change char* to string in Terrain.
[REFINE]        Studio: Merge Studio ActionTimeLine change back into engine.
[REFINE]        Studio: Merge Studio changes for compatible withe 32bit Mac System.
[REFINE]        Studio: Merge Studio changes for lua-binding, js-binding and simulator.
[REFINE]        Mac: Make engine compatible for 32bit Mac.
[REFINE]        3rd party: WebP loading improvements WebP loaded as premultiplied alpha if it has.
[REFINE]        Audio: AudioEngine on Linux replace the original SimpleAudioEngine with a new version of FMOD, now AudioEngine support all platforms!
[REFINE]        IOS: Add virtual keyword for some render related function.
[REFINE]        UI: Fixes boring deprecated warning in HttpRequest.
[REFINE]        Network: Fix Downloader bug on iOS & Android platform.
[REFINE]        Studio: Fix deprecation warning in SkeletonRenderer.
[REFINE]        JS: Add js test case for fix, improve template.
[REFINE]        Network: Permit http access to cocos2d-x.org in test projects on iOS.
[REFINE]        Network: Crash when removing a remotely downloaded image from texture cache in js-binding.
[REFINE]        Win10: WinRT project update version to v3.10.
[REFINE]        Console: Add quiet option for Cocos Toolkit.
[REFINE]        JS: New GC model for js-binding.
[REFINE]        Doc: Fix typos in documentation and comments.
[REFINE]        UI: update controlButton size calculate with new Scale9Sprite logic.
[REFINE]        Win10: Added missing _USRJSSTATIC preprocessor define for ARM builds.
[REFINE]        JS: Added ccvector_to / ccmap_to converted to new js-binding API.
[REFINE]        UI: Slider misprint fix.

[FIX]           Network: fix possible websocket crash in its destructor.
[FIX]           Core: Fix premultiplyAlpha for mipmaps and compressed textures.
[FIX]           UI: Fix Scale9sprite rendering error when content size smaller than the sum of leftInset and rightInset.
[FIX]           Win32: Fix EditBox crash when removing an EditBox in a scheduler.
[FIX]           Android: Fix cannot add view to mFrameLayout when extends Cocos2dxActivity.
[FIX]           2D: Fixed actionNode set at wrong position bug.
[FIX]           3D: Fix the  movement of PUParticle lags one frame.
[FIX]           UI: Fix the wront argument of setPlaceholderFontName in EditBox.
[FIX]           UI: Fix EditBox editBoxEditingDidEnd may use the original text after change the text of EditBox in user script.
[FIX]           Audio: Fix `FinishCallback` never be called in Windows.
[FIX]           UI: Fix Layout stencil clipping nested with Clipping Node rendering issue.
[FIX]           UI: Keyboard doesn't hide when click the screen outside of EditBox on iOS platform.
[FIX]           UI: Fix a fatal bug in EditBox implement on Windows platform.
[FIX]           UI: Fix edit box setPlaceholderFontName and scale font size issue.
[FIX]           Core: Fix memory leak when initWithImage() failed.
[FIX]           Network: CCDownloader on iOS is broken in v3.9 js-binding.
[FIX]           JS: Bindings fixes for Menu, Sprite and Label.
[FIX]           Studio: Remove weak reference in ActionNode.
[FIX]           UI: shouldStartLoading method should return value to js in js-binding.
[FIX]           UI: Fix scrollview render error.
[FIX]           JS: Fix win32 js project crash issue.
[FIX]           UI: Button touch doesn't work with scale9 enabled.
[FIX]           JS: Fix evalString doesn't return result issue.
[FIX]           JS: Fix ComponentJS proxy management issue in JSB.
[FIX]           Android: Fix include in cocos network module.
[FIX]           Network: Fix web socket crash.
[FIX]           UI: Fix TextField missing default password style text setting.

[TEST]          S9SpriteTest: Scale9Sprite fade actions with cascade opacity.
[TEST]          Web: Remove default focus block from UIFocusTestVertical.
[TEST]          Lua: Fix pageViewTest Horizontal scroll won't work in Lua-test.

cocos2d-x-3.9 November.09 2015

[NEW]           Label: Added line spacing/leading feature to Label.
[NEW]           ListView: Added APIs to scroll to specific item in list.
[NEW]           ListView: Added APIs to get an item in specific position like center, leftmost, rightmost, topmost and bottommost.
[NEW]           ListView: Added a feature for magnetic scrolling.
[NEW]           Animate: Added ActionTimeline::setAnimationEndCallBack and ActionTimeline::addFrameEndCallFunc.
[NEW]           Animate: Added CSLoader::createNodeWithVisibleSize, CSLoader::createNodeWithVisibleSize and moved "ui::Helper::DoLayout" into them.
[NEW]           Studio: Added Light3D support for Cocos Studio.
[NEW]           Platform: Added the missing CURL support to the Windows 10 UWP version.
[NEW]           Platform: Added UIEditBox support on linux platform.

[REFINE]        3D: Added non-null checks in PUScriptCompiler::visit before dereferencing.
[REFINE]        3D: Refined SkyboxBrush by making the shader parameter take effect at once.
[REFINE]        Label: Changed label font size type to float to support high precision when font size is small.
[REFINE]        ListView: Fixed an issue that list view's Magnetic::CENTER is not working well when non-bounceable.
[REFINE]        ListView: Added feature of jumping to a specific item in list view.
[REFINE]        Sprite: Added "a unsupport image format!" log when creating a sprite in CCImage.cpp.
[REFINE]        ScrollView: Merge logics of Scroll View for scroll by inertia and auto scroll into one.
[REFINE]        Animate: Moved initialization of image to an appropriate location, because it always called twice in SpriteFrameCache::addSpriteFramesWithFile().
[REFINE]        Simulator: Changed the size of startFlag to 13.
[REFINE]        Simulator: Show Node and Skeleton in the middle of the simulator.
[REFINE]        Simulator: Removed screen direction check in simulator to avoid render error.
[REFINE]        Pysics: Refined components to improve physics performance.
[REFINE]        UI: Refined ComponentContainer to improve performance.
[REFINE]        UI: EventListenerMouse will dispatch EventMouse events.
[REFINE]        OpenGL: Added check for glfwCreateWindow.
[REFINE]        Platform: Fixed a crash on xiaomi2 if Cocos2d-x is built as a dynamic library.
[REFINE]        Platform: Updated libcococs2d name to v3.9 on WinRT platforms.
[REFINE]        Platform: Added some support for mouse on WinRT. Include: Show/Hide mouse cursor; Mouse event implemented similar Desktop version; Left button send mouse event and touch; Support other mouse button and scroll wheel.
[REFINE]        Platform: Correct the convertion between unicode and utf8 on WinRT.
[REFINE]        Platform: Improved EditBox implement on Win32 platform.
[REFINE]        JS: Add jsb.fileUtils.writeDataToFile().
[REFINE]        JS: Set js templates Mac target platform from null to 10.7.
[REFINE]        JS: Removed the static define of variable in headfile of ScriptingCore.
[REFINE]        Lua: Added AssetsManagerEx constants UPDATE_FAILED and ERROR_DECOMPRESS in Lua.
[REFINE]        Lua / JS: Refined lua/js binding tool.
[REFINE]        I/O: Refined AssetsManagerEx unzipping by using async.
[REFINE]        Web: Improved logic of jsb_boot.js to sync with the web engine behavior.
[REFINE]        Web: Sync with CCBoot for web.
[REFINE]        Build: Fixed various compiler warnings on Xcode 7.
[REFINE]        Build: Fixed Wformat-security warning on Xcode.
[REFINE]        Build: Fixed a compile error in __LayerRGBA.
[REFINE]        Tool: Added tools for generating documents automatically.
[REFINE]        Doc: Clean up the code of setRect() function.
[REFINE]        Doc: Fixed a minor typo and renamed INTIAL_CAPS_ALL_CHARACTERS to INITIAL_CAPS_ALL_CHARACTERS in UIEditBox.

[FIX]           3D: Fixed a bug that obb did not rotate with Sprite3d.
[FIX]           3D: Corrected spot light init value.
[FIX]           3D: Added the missing CCMotionStreak3D files.
[FIX]           3D: Fixed a bug in CCPhysics3DComponent.cpp that oldBool is set with a wrong value.
[FIX]           3D: Fixed shader light parameter bug that caused for that all the mesh share light parameter.
[FIX]           Sprite: Fixed a bug that CC_SPRITE_DEBUG_DRAW did nothing in Cocos2d-x. 
[FIX]           Button: Fixed an issue that when image size of variable button status texture are different, Helper::restrictCapInsetRect result may stop the pressed & disabled status picture from loading.
[FIX]           Font: Fixed a crash bug in destructor of FontFreeType.
[FIX]           Label: Removed scale factor for label shadow.
[FIX]           Label: Added missing override keyword.
[FIX]           LoadingBar: Fixed a crash bug in LoadingBar.
[FIX]           ScrollView: Removed ScrollView::_innerContainer pointer copy.
[FIX]           Particle: Fixed a bug of nomalize_point which caused particle rendering error.
[FIX]           Tilemap: Fixed a TMXLayer bug: When using float values (for example the actual position of the character) to get the current tile, the wrong tile is sometimes/usually returned.
[FIX]           Animate: Fixed a crash bug when csb file is broken.
[FIX]           Animate: Fixed a bug that a same frame index is inserted after animation speed is scaled. 
[FIX]           Animate: Fixed bug in v1.6 that bone animation crashed when performing getBoneAtPoint(0,0).
[FIX]           Animate: Fixed crash when recall a cached timeline after scene exited.
[FIX]           Animate: Fixed debug-config crash if a FrameBuffer has no RenderTargetDepthStencil.
[FIX]           UI: Fixed an image bug caused by the _hasPremultipliedAlpha field.
[FIX]           UI: Added missing getChildByTag<>() API.
[FIX]           UI: Fixed a bug in Widget::isClippingParentContainsPoint: _hittedByCamera may be null.
[FIX]           UI: Fixed a bug that cocos2d::Map may cause Dangling Pointers when inserting Ref Object which already exist in the Map.
[FIX]           UI: Fixed a bug in Scheduler which may case Force Close.
[FIX]           OpenGL: Fixed a bug of ui::WebView callback operate in OpenGL.
[FIX]           Performance: Fixed a bug that NotificationNode was not entered and exited.
[FIX]           Renderer: Fixed a bug that Material::clone failed to set the parent correctly.
[FIX]           Simulator: Fixed a bug that when scene was set to a very large size(eg. 2048x1536), the simulator window was out of screen.
[FIX]           Simulator: Fixed a compilation issue about simulator on Android x86.
[FIX]           Skeleton: Removed redundant interface in CCSkeletonNode.
[FIX]           Studio: Fixed a bug about Cocos Studio GUItest that MoveBy vertical direction under lua test project cannot scroll back to page 1 from page 2.
[FIX]           Studio: Hide menu "cocostudio 2.1" for JSON exported from Cocos Studio 2.x is not supported in CocoStudio 1.6.
[FIX]           Studio: Fixed bug that when create project from template, the app name of android-studio project is not changed.
[FIX]           Platform: Fixed a bug that Android activity destroyed after reopening the app.
[FIX]           Platform: Fixed a crash bug of AudioPlayer in Win32.
[FIX]           Platform: Fixed an error about Chinese input in textfield with specific IME on Android.
[FIX]           Platform: Fixed missing image asset in Win10 UWP manifest.
[FIX]           Platform: Fixed Windows 10 UWP app manifest by correcting image asset paths.
[FIX]           Platform: Fixed a bug that FileUtils::GetFileSize can't treat multi-char path.
[FIX]           Platform: Fixed a bug of loading pluginx lib when compile Android with --compile-script flag.
[FIX]           Platform: Fixed a crash bug caused by integer overflow in Device::getTextureDataForText on iOS.
[FIX]           Platform: Fixed the broken v3 Win10 UWP build by removing CCComponentPhysics2d files from the libcocos2d project.
[FIX]           Platform: Fixed travis-scripts/before-install.sh.
[FIX]           Platform: Fixed a bug in FileUtilsWin32::removeDirectory when the file begins with ".".
[FIX]           Platform: Corrected the keyboard codes for Desktop and WinRT.
[FIX]           JS: Fixed a freeze bug of playing animation in JS projects.
[FIX]           JS: Fixed build_native for JS default template.
[FIX]           JS: Fixed wrong number of param in Place and RotateTo.
[FIX]           Lua: Fixed a bug of luabinding enumerateChildren.
[FIX]           Web: Fixed wrong callback setting for webview:setOnDidFailLoading in Lua.
[FIX]           Web: Fixed life control for XMLHttpRequest.
[FIX]           Web: Fixed WebView lua-bind method name.
[FIX]           Build: Fixed msbuild by removing incorrect AppxBundle properties from project.
[FIX]           Build: Fixed the Enable_Bitcode compile error on Xcode 7.
[FIX]           Build: Fixed compile error for new project created by template.
[FIX]           Changed some delete operations to be deletions of arrays where applicable.
[FIX]           Changed some "free" operations to "delete" where memory was allocated with "new"."
[FIX]           Revert "remove CCClippingRectangleNode transform error support.".

[TEST]          3D: Fixed a bug that lua Scene3DTest "back" button did not work.
[TEST]          Button: Added a testcase of Button opacity settings.
[TEST]          PageView: Fixed a bug that UIPageViewVerticalTest in cpp-test failed to scroll back to page 1.
[TEST]          Particle: Fixed a bug that particle test under lua has different display effects in different platforms.
[TEST]          Scale9Sprite: Added a test case of opacity/color cascade for Scale9Sprite.
[TEST]          Scale9Sprite: Added testcase for s9sprite action.
[TEST]          ScrollView: Added testcase for multiple items in ScrollView.
[TEST]          SliderBar: Fixed bug of slider bar that it doesn't refresh percentage value under project cpp-test.
[TEST]          SliderBar: Fixed a crash bug  in "Scheduler->Scheduler ttimeScale Test" when drag slider to left then click the middle of slider bar.
[TEST]          Animate: Added custom spine skeletonAnimation testcase.
[TEST]          UI: Added DrawLabel Mode testcase.
[TEST]          UI: Fixed a bug that Node:Text Input test in cpp-tests touch detection is wrong.
[TEST]          UI: Improved UItestcase modification to make it user friendly.
[TEST]          Physics: Fixed a bug that quickly click mouse in "41:Node:Physics -> 6:joints" in cpp-test may cause program crash.
[TEST]          Studio: Fixed a crash bug of Cocos Studio 3d test under lua test project.
[TEST]          Platform: Solved the crash of performance-tests on Windows.
[TEST]          Debug: Fixed a bug that RefPtr test wasn't executed even in debug build.
[TEST]          JS: Fixed crash bug when click "remove ui" in "native test-JSBExtendTest" under project js-test.
[TEST]          JS: Updated testcase in js-test to show notificationNode to runAction.

cocos2d-x-3.8.1     September.17 2015

    [HIGHLIGHT]     platform: Supported Xcode 7 for iOS 9 deployment

cocos2d-x-3.8 final September.6 2015
cocos2d-x-3.8 rc0   August.26 2015
cocos2d-x-3.8 beta0 August.14 2015
    
    [HIGHLIGHT]     3D: Added 3d physics collider
    [HIGHLIGHT]     3D: Supported setting camera background brushes with color/depth/skybox 
    [HIGHLIGHT]     3D: Added key frame event Callback in Animate3D
    [HIGHLIGHT]     FileUtils: Added a set of file writing APIs: writeStringToFile, writeDataToFile, writeValueMapToFile, writeValueVectorToFile
    [HIGHLIGHT]     UI: Refined UI system
    [HIGHLIGHT]     UI: Added RadioButton widget (JSB/Lua ready)
    [HIGHLIGHT]     UI: Reimplemented and enhanced EditBox on Android: display cursor; support copy, cut, paste and select actions; support multi-line input; pretty adjustment when virtual keyboard shown
    [HIGHLIGHT]     JS: Bound new AudioEngine in JSB
    [HIGHLIGHT]     JS: Merged JSB test project into cocos2d test project
    [HIGHLIGHT]     network: Upgrade SocketIO support to v1.x
    [HIGHLIGHT]     tools: Optimize Bindings Generator
    [HIGHLIGHT]     Label: Added HANYI FullType font support

    [NEW]           3D: Added light map support in Terrain
    [NEW]           UI: Added ScrollViewBar for displaying a scroll bar at the side of ScrollView (JSB/Lua ready)
    [NEW]           UI: Enhanced ScrollView with easing out scrolling
    [NEW]           UI: Added PageView vertical scroll support
    [NEW]           UI: Added PageView::JumpToPage API
    [NEW]           UI: Added a setter for line width in DrawNode
    [NEW]           Action: Permitted setting bitwise flags to action
    [NEW]           Animate: Added Animate's getCurrentFrameIndex function
    [NEW]           FileUtils: Added FileUtils::getFileExtension for getting file's extension name
    [NEW]           Device: Added vibrate support to enable vibration for a duration
    [NEW]           audio: AudioEngine supported audio preloading
    [NEW]           UserDefault: Supported removing key pairs from UserDefault
    [NEW]           spine: Supported Spine runtime 2.3 (Both native and web engine)
    [NEW]           JS: Added auto binding for BlendFuncFrame
    [NEW]           console: Supported new portrait projects from templates
    [NEW]           console: Moved the framework-compile tools into cocos2d-console
    [NEW]           framework: Support generate prebuilt libs of engine with debug mode
    [NEW]           Supported Xcode 7

    [REFINE]        3D: Supported composite 2D/3D scene by moving UI and camera far away
    [REFINE]        3D: Improved Particle3D performance
    [REFINE]        3D: Made SkyBox not transparent 
    [REFINE]        3D: Enable depth write for SkyBox
    [REFINE]        3D: Enable depth write for transparent object
    [REFINE]        3D: Set depth test function of Skybox brush to always
    [REFINE]        renderer: Enabled blending all the time for 2D render queue
    [REFINE]        Director: Made types to handle time consistent by modifing setAnimationInterval argument from double to float
    [REFINE]        Sprite: Made Sprite::setTexture accept nullptr as parameter
    [REFINE]        TextureCache: Made addImageAsync function thread safe
    [REFINE]        Label: Improved code readability
    [REFINE]        Label: Supported adding child nodes in Label
    [REFINE]        Label: Refine the implementation about text layout and support debug draw
    [REFINE]        Label: Supported auto batch with bitmap font or char map
    [REFINE]        UI: Improved Slider's precision
    [REFINE]        UI: Made Label and Text share the same fontSize type
    [REFINE]        UI: Reduced memory usage in Text
    [REFINE]        UI: Refined scroll event dispatching for ScrollView
    [REFINE]        UI: Made EditBox::setFontSize not rely on font name property
    [REFINE]        UI: Made viewport constructor more compile friendly
    [REFINE]        UI: Improved event handling in TextField
    [REFINE]        studio: Avoid CSLoader from openning csb file multiple times with fopen
    [REFINE]        studio: Added BlendFrame support to Skeleton Animation
    [REFINE]        studio: Enabled blendfunc cascade to the skin of BoneNode 
    [REFINE]        studio: Update reader with parse logic for valid attribute of SkyBox
    [REFINE]        FileUtils: Remove old path while adding existing search path
    [REFINE]        Device: Implemented Device::getDPI for Mac
    [REFINE]        network: Refine NSLog in HttpAsynConnection in release mode
    [REFINE]        network: Fixed a problem where WebSocket messages may pile up
    [REFINE]        utils: Made utils::captureScreen saving file in another thread to improve the performance
    [REFINE]        3rd party: Update Nibiru SDK to 2.6
    [REFINE]        platform: Correct all usage of unicode version winapi in FileUtils for win32
    [REFINE]        JS: Supported new construction for 3d classes in JS
    [REFINE]        JS: Automatically add extend to need to extend classes in bindings generator
    [REFINE]        JS: Made UI classes safely extendable in JSB
    [REFINE]        JS: Improved NodeGrid binding
    [REFINE]        JS: Refine performance for Cocos Studio JSON parser for 2.x
    [REFINE]        JS: Made binding functions accept null in JS and convert to nullptr
    [REFINE]        web: Avoid re-bake the content when the parent node's position get changed
    [REFINE]        web: Solved repeat loading same resource issue when parsing cocos studio project
    [REFINE]        web: Added GameNodeObjectData and GameLayerObjectData in JSON parser
    [REFINE]        web: Updated skeleton animation to the latest version
    [REFINE]        web: Optimized resources automatic loading in JSON parser
    [REFINE]        web: Avoid cc.loader resource loading being terminated while encounter errors
    [REFINE]        web: Throw new Error object instead of error message string
    [REFINE]        web: Move setDepthTest to renderer
    [REFINE]        web: Added BlendFuncFrame parser
    [REFINE]        web: Permitted webp image loading on Chrome
    [REFINE]        web: Suspended the video player when the browser is minimized
    [REFINE]        framework: Optimized the lua & js templates
    [REFINE]        simulator: Made Node, Skeleton needs shown in the middle of the simulator window
    [REFINE]        Removed EMSCRIPTEN support
    [REFINE]        Added template project daily build in Jenkins-ci
    [REFINE]        Removed unused tool gen-prebuilt
    [REFINE]        Removed deprecated API in templates

    [FIX]           3D: Fixed Effect3DOutline issue when the Sprite3D is mirrored
    [FIX]           3D: Fixed issue that Sprite3D::getAABBRecursively does not get AABB of Nodes with Sprite3d children
    [FIX]           3D: Fixed Menu unusable in 3D scene
    [FIX]           renderer: UI component can't click correctly by moving UI and camera far away of origin
    [FIX]           renderer: ListView in Camera with custom mask isn't visible
    [FIX]           renderer: Temporary fix for Sprite/Label/FastTMX auto-culling failure
    [FIX]           renderer: Fixed shader issue by reloading shader when light number changed
    [FIX]           Scheduler: Fixed timer's delta time is error when interval equals to zero
    [FIX]           Scheduler: Fixed Pause/Resume act incorrectly
    [FIX]           Scheduler: Fixed the callback will be executed multiple times if the value of delay parameter equal zero
    [FIX]           Node: Fixed issue that euler angle is NaN when update Euler angle from quaternion and asin value is not between -1 and 1 by accident
    [FIX]           Scene: Fixed bug that can't add custom member to Scene subclass
    [FIX]           Sprite: Fixed some warnings and a related bug in CCSprite
    [FIX]           AutoPolygon: Fixed copy construct & assignment operator memory leakage
    [FIX]           SpriteBatchNode: Touch screen might cause rendering order disorder when the screen have numerous sprites
    [FIX]           SpriteBatchNode: Fixed SpriteBatchNode doesn't support setFlipped
    [FIX]           event: Fixed EventDispatcher wrong dispatch order bug
    [FIX]           event: Fixed EventListenerKeyboard.onKeyPressed not firing for back button on Android
    [FIX]           FileUtils: Fixed bug that FileUtils::isDirectoryExist result is not correct on Android while using relative path in 'assets'
    [FIX]           Action: Fixed bug that CCTargetedAction executes callback twice
    [FIX]           audio: Fixed playing new audio after stopping an incessant(loop) audio may fail on MAC/iOS
    [FIX]           audio: Fixed bug that playing audio may fail(error code:-1) on iOS
    [FIX]           audio: Fixed AudioEngine possible crash on iOS/Mac while playing multiply audio
    [FIX]           Label: Fixed rendering LabelTTF characters as black boxes on Android by ensuring atlases are purged before resetting
    [FIX]           Label: Fixed bug that characters are displayed incorrectly with "dark roast.ttf" font
    [FIX]           Label: Fixed opacity setting is invalid with bitmap font
    [FIX]           Label: Fixed the color of letter will be overridden by fade action
    [FIX]           Label: Fixed Label with some specific font is cropped
    [FIX]           Label: Fixed the content size of Label is incorrect with GLOW effect
    [FIX]           Label: Fixed spaces is lost if label created with Fingerpop.ttf
    [FIX]           Label: Fixed Label::getLetter(index)->setVisible(true) cause rendering duplicate letters
    [FIX]           Label: Fixed Label::setGlobalZOrder invalid issue if label create with system font
    [FIX]           UI: Fixed issue that Slider::addEventListener doesn't respect the button pressed and button release event
    [FIX]           UI: Fixed bug that UI component can't be clicked correctly by moving UI and camera far away of origin
    [FIX]           UI: Fixed inertial scrolling for CCScrollView
    [FIX]           UI: Fixed bug that ListView::getCurSelectedIndex may cause out of range issue
    [FIX]           UI: Fixed PageView scrollToPage bug and the curPageIndex bug
    [FIX]           UI: Fixed game scene displays wrongly while clicking EditBox
    [FIX]           UI: Fixed RichText layout cause infinite loop issue
    [FIX]           UI: Fixed formarRenderers in RichText doesn’t update container size
    [FIX]           UI: Fixed TextField hitTest not working as expected issue
    [FIX]           UI: Fixed Widget::setHighlighted does not work after setBright
    [FIX]           UI: Fixed Button touch doesn't work with setScale9Enabled
    [FIX]           UI: Fixed calculation error of Layout viewing area's clipping position in SCISSOR mode
    [FIX]           UI: Fixed logic error in isMaxLengthEnabled handling invoked by TextField::setString
    [FIX]           UI: Fixed improper touch intercept event propagation in UI system
    [FIX]           UI: Fixed EditBox input maxLength for Chinese character issue on iOS
    [FIX]           UI: Fixed EditBox turning black when soft keyboard hiding
    [FIX]           UI: Fixed scrollview innerContainer initial position error
    [FIX]           UI: Fixed issue that Slider create function is not taking account of res type (TextureResType)
    [FIX]           Scale9Sprite: Fixed Scale9Sprite default capInset bug
    [FIX]           Scale9Sprite: Fixed issue that Scale9Sprite draw extra 1 pixel when creating from spritesheet
    [FIX]           studio: Removed "using namespace cocos2d" from CCFrame.h
    [FIX]           studio: Fixed the SkyBox display error while parsed from editor files
    [FIX]           studio: Fixed userCamera flag error while parsing old version exported files
    [FIX]           studio: Fixed GameNode3DReader parse failed error
    [FIX]           studio: Fixed crash when loading cocostudio json files with null or empty fontName
    [FIX]           studio: Fixed bug that setColor works on a whole armature, but not on an individual bone
    [FIX]           studio: Fixed object size error while data is error
    [FIX]           studio: Fixed issue that bone's color and opacity cannot cascade to bone
    [FIX]           studio: Fixed issue that bone can be see by other cameras
    [FIX]           ClippingNode: Removed CCClippingRectangleNode transform error support
    [FIX]           spine: Fixed the position of debug draw of bones is incorrect
    [FIX]           spine: Fixed memory leak caused by SkeletonRenderer::initialize
    [FIX]           network: Fixed Downloader::getHeader failure on win32
    [FIX]           AssetsManagerEx: Fix AssetsManager crash by protecting Downloader with shared_ptr
    [FIX]           RenderTexture: Fixed RenderTexture switch foreground to background issue
    [FIX]           Physics: Fixed circle shape debug draw incorrect issue
    [FIX]           Physics: Fix transform issue of PhysicsSprite itself and its children
    [FIX]           tilemap: Fixed small errors in the function TMXXMLParser::getRectForGID
    [FIX]           tilemap: Fixed crash caused by creating TMX object when related image file is missing or broken
    [FIX]           effect: Fixed PageTurn3D effect abnormal
    [FIX]           ProgressTimer: Fixed SpriteProgressToRadialMidpointChanged bug
    [FIX]           log: Fixed crash on Windows if passing string more than 16kb to cocos2d::log
    [FIX]           utils: Fixed utils::captureScreen bug while using multiple camera
    [FIX]           JS: Fixed issue of iOS/JS reflection `callStaticMethod` with bool arg
    [FIX]           JS: Fixed Objective-C JS reflection bug while using callStaticMethod() with bool argument
    [FIX]           JS: Fixed issue that subclass of ccui.Widget which overwrote onEnter will cause infinite recursion
    [FIX]           JS: Fixed Node color property can not be used issue
    [FIX]           JS: Fixed issue that SocketIO events don’t get fired when compile mode set to release
    [FIX]           JS: Added the conversion for tmxTileFlags to fix TMXLayer::tileFlagsAt binding issue
    [FIX]           JS: Fixed jsval_to_int and jsval_to_uint issue on 64 bit system
    [FIX]           Lua: Fixed onTouch begin don't return value
    [FIX]           Lua: Fixed memory leak in LuaMinXmlHttpRequest
    [FIX]           Lua: Fixed checkbox Lua bindings issue
    [FIX]           Lua: Fixed logic issue in cc.pIsSegmentIntersect
    [FIX]           platform: Fixed issue that getStringUTFChars can not passing emotion from java to c++ on Android
    [FIX]           platform: Fixed bug that paused game will be awaked by the Clock on Android
    [FIX]           platform: Fixed bug that Cocos2dxHelper won't be initialized after activity recreate
    [FIX]           platform: Fixed clipping node doesn't work on Android 5.0
    [FIX]           platform: Fixed blur shader compliant on win8 universal
    [FIX]           platform: Fixed the error when compiling android project with release mode on Windows
    [FIX]           platform: Fixed issue that depth/stencil buffers attributes are ignored on iOS
    [FIX]           platform: Fixed engine crash because of wrong initialisation on some android device
    [FIX]           platform: Removed unneeded protocol for AppController on iOS
    [FIX]           platform: Fixed link errors in release mode on win32
    [FIX]           platform: Fixed Windows 10 UWP and WP8.1 app certification issue
    [FIX]           platform: Fixed Android app occasionally freeze issue caused by Cocos2dxRenderer.nativeOnResume() is not called when the activity is resumed
    [FIX]           web: Fixed a bug that VideoPlayer remove event throw error
    [FIX]           web: Fixed Armature position error in studio JSON parser
    [FIX]           web: Fixed default clearColor error in director
    [FIX]           web: Fixed rotation value parsing error in the timeline parser
    [FIX]           web: Fixed a bug that nested animation may be affected by outer animation
    [FIX]           web: Made LabelAtlas ignoring invalid characters and updating correctly the content size
    [FIX]           web: Fixed a bug that VideoPlayer remove event throw error
    [FIX]           web: Fixed a bug that cc.director.setNotificationNode(null) doesn't take effect
    [FIX]           web: Fixed texture rect update issue while changing sprite frame
    [FIX]           web: Fixed effect issue in ActionGrid and NodeGrid
    [FIX]           web: Fixed logic issue in Menu's _onTouchCancelled function
    [FIX]           web: Fixed MenuItem crash when normal image is null
    [FIX]           web: Fixed CCTouch's startPoint unset issue
    [FIX]           web: Fixed incomplete fadeout effects
    [FIX]           web: Fixed issue that return value of cc.screen.fullScreen is not boolean
    [FIX]           web: Fixed a bug that SkeletonNode is not drawing children

    [TEST]          3D: Avoid to trigger touch event multiple times in Physics3D Test and Physics3D Constraint Test
    [TEST]          3D: Fixed Sprite3D test background to foreground bug
    [TEST]          renderer: Added auto culling test case
    [TEST]          renderer: Fixed material parsing test on wp8.1
    [TEST]          OpenGL: Fixed shader-basic and OpenGL testcase 'center' uniform error
    [TEST]          OpenGL: Fixed ShaderRetroEffect random crash issue
    [TEST]          OpenGL: Fixed offset on retina screen in shaderTest
    [TEST]          OpenGL: Fixed shader test crash on android device
    [TEST]          OpenGL: Fixed retro effect pos bug in ShaderTest
    [TEST]          UI: Improved UIScene testcase
    [TEST]          studio: Fixed cocostudio 3d test crash on mobile platform
    [TEST]          studio: Added blendfunc Frame test case for skeleton animation
    [TEST]          spine: Fixed bug that spine animition can't be rendered in Scene3DTest
    [TEST]          tilemap: Fixed the problem that white frame didn't move as map did in JSB TMXOrthoObjectsTest
    [TEST]          JS: Fixed Button position error in UIPageViewTest
    [TEST]          web: Rewrote testcase for stencil depth mask in RenderTextureTest
    [TEST]          web: Improved renderTexture stencilDepth test
    [TEST]          web: Fixed abnormal effects in effectsTest
    [TEST]          web: Fixed invisiable testcase of effects

cocos2d-x-3.7.1    August.12 2015
    [HIGHLIGHT]     studio: Added new skeleton animation support and csb parser for cocos v2.3.2 beta
    [HIGHLIGHT]     studio: Added new skeleton animation support and JSON parser in the web engine
    [HIGHLIGHT]     studio: Added Skybox csb/JSON parser for cocos v2.3.2 beta

    [NEW]           Node: Added getNodeToParentTransform with selected ancestor
    [NEW]           studio: Parsed Touch/Click/Event callback in JSON parser
    [NEW]           web: Added cc.director.setClearColor and support transparent background

    [REFINE]        Widget: Synchronize enable state and bright state for Widget
    [REFINE]        studio: Optimized JSON parser's performance by removing audio play
    [REFINE]        studio: Optimized editor related extension data to a component instead of hosting in _userObject
    [REFINE]        studio: Updated Game3DNodeReader & UserCameraReader
    [REFINE]        Label: Remove file error notice label from TextBMFontReader
    [REFINE]        JSB: Add firefox remote debugger support in JS templates
    [REFINE]        web: Improved color/opacity manipulations in MenuItems

    [FIX]           Scene: Fixed Scene can't be inherited with std::vector members
    [FIX]           Sprite: Fixed a compile error when CC_SPRITE_DEBUG_DRAW is on
    [FIX]           Label: Fixed creation fail if the font(TTF) contains a non-unicode charmap
    [FIX]           Label: Fixed LabelAtlas rendering error for invalid characters and characters out of boundaries
    [FIX]           Label: Fixed Mac system font crash issue
    [FIX]           platform: Fixed building with system prebuilt libs on Linux
    [FIX]           studio: Fixed ccs.Skin construction issue in JSON parser
    [FIX]           studio: Fixed Particle3d crash while reading file with error
    [FIX]           studio: Fixed parser crash when sprite 3d resource isn't correct
    [FIX]           UI: Fixed CheckBox issue that _isSelected state is updated after event processing callbacks
    [FIX]           JSB: Fixed JSON parser issue that 3d particle can not be displayed
    [FIX]           web: Fixed an issue that loading process won't trigger callback problem
    [FIX]           web: Fixed a bug where not resetting cc.Audio._ignoreEnded when replaying a sound caused it to stay in a "playing" state
    [FIX]           web: cc.ScrollView and cc.TableView: added check for parent visibility in onTouchBegan method
    [FIX]           web: Fixed TurnPageDown effect
    [FIX]           web: Fixed Cocos Studio parser issue that all elements are missing while the timeline action contains rotation

cocos2d-x-3.7final July.21 2015
    [REFINE]        JS: Improve manual binding code for `retain`, `release`, `onEnter`, `onExit`, `onEnterTransitionDidFinish` and `onExitTransitionDidStart`
    [REFINE]        web: Add compatible Uint16Array defintion

    [FIX]           Scale9Sprite: Fixed Scale9Sprite gray state issue while `setCapInsets` called
    [FIX]           studio: Fixed parser issue by checking texture existance
    [FIX]           studio: Fixed Armature parser issue
    [FIX]           JS: Fixed cleanup overriding issue in JS that it will cause `too much recursion` error
    [FIX]           web: Fixed url check regular expression not supporting localhost issue
    [FIX]           web: Fixed issue that sprite doesn't update texture rect correctly in some condition

cocos2d-x-3.7rc1  July.14 2015
    [REFINE]        framework: Used msbuild to generating engine prebuilt libs on win32.
    [REFINE]        3d: Used shader with normal while creating mesh with normals
    [REFINE]        3d: Set default 3d animation quality to low
    [REFINE]        web: Improved localStorage warning when disabled

    [FIX]           studio: Fixed percentage setting won't take effect when UISlider's background resource set to null
    [FIX]           studio: Fixed a bug that SingleNode's color isn't set
    [FIX]           studio: Fixed child nodes can't be rendered when particle and TiledMap as parent and their resource have been removed from disk
    [FIX]           studio: Fixed a bug of JSON parser that texture address is wrong
    [FIX]           studio: Fixed a bug that drawLine & drawPoints don't apply blend function in parser
    [FIX]           studio: Fixed a bug that check box front cross texture will expand to normal size when change status between normal and disable frequently
    [FIX]           studio: Fixed a bug that normal texture won't show when slider set to disable mode then clean slider ball disable texture
    [FIX]           3d: Fixed obj loading failed on windows
    [FIX]           3d: Fixed clipping node does not work for Sprite3D
    [FIX]           platform: Fixed js template run error on linux
    [FIX]           Tilemap: Fixed CCTMXXMLParser code negligence
    [FIX]           JS: Fixed constant value error for ccui.Layout.BACKGROUND_IMAGE_ZORDER
    [FIX]           JS: Fixed XMLHttpRequest can't be retain in JSB
    [FIX]           JS: Added cc.path.mainFileName
    [FIX]           JS: Fixed issue that override cleanup function in JS can't get invoked during node detaching
    [FIX]           JS: Fixed cc.loader notification issue with image asynchonous loading
    [FIX]           web: Fixed MenuItems' color/opacity setter issue with child nodes
    [FIX]           web: Fixed page view's layout issue for JSON parser
    [FIX]           web: Add ttc loader and prevent the pure digital fonts is invalid
    [FIX]           web: Fixed Float32Array initialization
    [FIX]           web: Fixed a bug that layout background is missing
    [FIX]           web: Fixed a bug that ObjectExtensionData miss setCustomProperty and getCustomProperty function

cocos2d-x-3.7rc0  July.1 2015
    [HIGHLIGHT]     core: Added Material system (JS/Lua ready)
    [HIGHLIGHT]     3d: Added Physics3d support (JS/Lua ready)
    [HIGHLIGHT]     3d: Added NavMesh support (JS/Lua ready)
    [HIGHLIGHT]     Scale9Sprite: Added Android 9-patch image support (JS/Lua ready)
    [HIGHLIGHT]     sprite: Supported polygon sprite with AutoPolygon generator (JS/Lua ready)
    [HIGHLIGHT]     platform: Added Windows 10.0 Universal App(UWP) support
    [HIGHLIGHT]     platform: Add Samsung Enhanced API on Android for cocos, please refer to the release note for more details
    [HIGHLIGHT]     C++: Added Android Studio support
    [HIGHLIGHT]     JS: Merged JSB and web engine into Cocos2d-x for a All-in-one engine
    [HIGHLIGHT]     JS: Added `ccui.VideoPlayer` and `ccui.WebView` for iOS/Android/Web
    [HIGHLIGHT]     console: Supported build & run Android Studio project with cocos console
    
    [NEW]           C++: Added ActionFloat
    [NEW]           C++: Supported physical keyboard on WinRT
    [NEW]           FileUtils: checked filename case characters on windows
    [NEW]           FileUitls: added supporting loading files that which file path include utf-8 characters
    [NEW]           PhysicsShape: added sensor property
    [NEW]           Sprite: used triangle command
    [NEW]           3d: Added `getFarPlane` and `getNearPlane` in `Camera` class
    [NEW]           3d: Added opengl version project/unproject function in camera
    [NEW]           ui: button add BMFont title support
    [NEW]           ui: TextField add `getTextColor`, `getTextHorizontalAlignment` and `getTextVerticalAlignment` API
    [NEW]           ui: Reduce memory consumption of a few UI widgets.
    [NEW]           audio: added support on WP8.1, now it supports wav format
    [NEW]           audio: Added MP3 support to winrt audio
    [NEW]           audio: Added OGG support to winrt audio
    [NEW]           3rd: updated rapidjson to v1.0.2
    [NEW]           web: SIMD.js optimization for kazmath functions (from Intel)
    [NEW]           web: The json loader of Cocos Studio will automatically load dependencies resources
    [NEW]           Framework: Added Cocos Framework compilation script tool (used by Cocos)
    [NEW]           Simulator: Added Cocos Simulator project (used by Cocos)

    [REFINE]        core: Use quaternion instead of euler angle in `Camera::lookAt`
    [REFINE]        platform: Differentiated Windows Phone Application and Windows Store Application with `Application::getTargetPlatform`
    [REFINE]        platform: Improved UserDefault's robustness on Android, now the converting behavior is the same as iOS platform
    [REFINE]        platform: Added debug flag -Wextra to linux CMakeFile
    [REFINE]        audio: Permitted to play large ogg files on windows
    [REFINE]        ui: Use inch for childFocusCancelOffset in UIScrollView
    [REFINE]        3d: Improved `Terrain::getIntersectionPoint` by calculating the intersection with triangles
    [REFINE]        Label: Improve rendering of letter's inner shapes when outline is used
    [REFINE]        console: Built engine with `LOCAL_ARM_MODE=arm` when building JS projects for android
    [REFINE]        web: Deleted the redundant variables defined and log informations in ccui.RichText
    [REFINE]        web: Allowed timeline animations with only one frame
    [REFINE]        web: Improved property declaration of cc.Texture2D
    
    [FIX]           core: Fixed `Director::setClearColor` has no effect bug
    [FIX]           platform: Fixed VideoPlayer on Android ignore search paths
    [FIX]           platform: Fixed crash while using s3tc on Nexus 9 (Android 5.0.1)
    [FIX]           platform: Fixed Application may be created more than once on Android
    [FIX]           platform: Fixed the Windows 8.1 Universal Apps crash when there is no audio device
    [FIX]           platform: Fixed android background and foreground switching bug with VertexAttributeBinding
    [FIX]           platform: Fixed warning "Service Intent must be explicit" on Android
    [FIX]           studio: Fixed ActionNode memory leaks
    [FIX]           studio: Fixed CocoLoader destructor memory release bug
    [FIX]           studio: Fixed cocos studio json reader's bug in percentage mode
    [FIX]           studio: Fixed rapidjson assert error in cocos studio module
    [FIX]           network: Win32 CURL doesn't support zlib
    [FIX]           network: Fixed memory leak of HttpClient on iOS and Mac platform
    [FIX]           audio: Fixed program may freeze if `AudioEngine::stop` or `AudioEngine::stopAll()` is invoked frequently on Android
    [FIX]           audio: Fixed a freezing crash in Windows 10 with the new audio engine when pressing stop after play
    [FIX]           audio: Fixed audio can't resume if it is interrupted by an incoming phone call
    [FIX]           audio: Fixed `SimpleAudioEngine::playEffect` lagged on Android 5.0.x
    [FIX]           audio: Fixed `SimpleAudioEngine` may cause application to crash on Android 5.0.x
    [FIX]           audio: Fixed thread safety problem on Android
    [FIX]           audio: Added guard to audio engine pointer in `SimpleAudioEngine::end`
    [FIX]           ui: Text scale factor is wrong with multiline text
    [FIX]           3d: skybox can't move to other position except origin point in world space
    [FIX]           3d: terrain can't move to other position except origin point in world space
    [FIX]           3d: Fixed Terrain lod computing bugs
    [FIX]           3d: Fixed clipping node not working for Sprite3D
    [FIX]           3rd: Fixed PIE link error on iOS caused by libpng and libtiff
    [FIX]           3rd: Fixed iOS libtiff 32bit header file error
    [FIX]           AssetsManager: crashed issue
    [FIX]           EaseRateAction: no way to create an `EaseRateAction` instance
    [FIX]           Label: Fixed compile error when enabling CC_ENABLE_BOX2D_INTEGRATION
    [FIX]           Label: crashed if invoking `setString(text` after `getLetter(letterIndex)` and `letterIndex` is greater than the length of text
    [FIX]           Label: position is wrong if label content is changed after invoking `getLetter(letterIndex)`
    [FIX]           Label: shadow effect cause OpenGL error on iOS
    [FIX]           Label: outline effect doesn't match characters well
    [FIX]           Label: Fixed system font label line height calculation is wrong  on Android.
    [FIX]           Label: Fixed IllegalArgumentException on Android 2.3.x
    [FIX]           Label: Fixed line wrap error without space. 
    [FIX]           Label: The texture of character have not cropped if character cross the axis-aligned bounding-box
    [FIX]           Label: Fixed the top of character's texture may be tailored if enable outline effect
    [FIX]           ProgressTimer: `setSprite()` doesn't take effect
    [FIX]           Sprite3D: setGLProgram() does not work
    [FIX]           Sprite3D: transition breaks when there is a Sprite3D in the scene
    [FIX]           Terrain: terrain is on top of particles, particles can not be seen
    [FIX]           TextureCache: unbindImageAsync failed to unbind all asynchronous callback for a specified bound image
    [FIX]           TileMap: crashed if a layer contains nothing
    [FIX]           WebView: memory leak on iOS
    [FIX]           WebView: Fixed crash on Android
    [FIX]           WebView: crashed if url contains illegal characters on Android
    [FIX]           Lua: luaLoadChunksFromZip should just remove .lua or .luac extension
    [FIX]           Lua: Added some skipped create functions for Sprite
    [FIX]           Lua: Fixed some lua test case bugs
    [FIX]           JS: Enabled touches support for Windows 8.1 platform
    [FIX]           JS: Fixed keyboard support for Windows Phone 8.1 platform
    [FIX]           web: Fixed positionType error of particle system in timeline parser
    [FIX]           web: Fixed setAnimationName issue while the property is undefined in timeline parser
    [FIX]           web: Fixed `cc.TMXObjectGroup#objectNamed` not returning the result bug
    [FIX]           web: Fixed TransitionSlideX callback sequence issue
    [FIX]           web: Fixed issue in music end event
    [FIX]           web: Fixed bug that LayerColor's color will disappear when update transform after being baked
    [FIX]           web: Fixed `inverse` function bug of `cc.math.Matrix4`
    [FIX]           web: Fixed the webaudio's invalid loop attribute bug for chrome 42
    [FIX]           web: Fixed crash when character not found into BMP font
    [FIX]           web: Fixed spine's js parser issue by avoid NaN duration
    [FIX]           web: Fixed LabelTTF multiline detection
    [FIX]           web: Fixed issue in ccui.Widget#getScale
    [FIX]           web: Fixed texture is not updated in some cases
    [FIX]           web: PlayMusic should not use the search path (timeline 2.x)
    [FIX]           web: Fixed bug of loading path of resources
    [FIX]           web: Premultiply texture's alpha for png by default to fix Cocos Studio render issues
    [FIX]           web: Fixed cache update issue of Layout after bake
    [FIX]           web: Fixed isBaked returning undefined issue
    [FIX]           web: Made CCProgressTimerCanvasRenderCmd to properly show colorized sprites
    [FIX]           web: Fixed attributes being reset issue while baked cache canvas' size changed
    [FIX]           web: Fixed texture does not rotate bug of ccui.LoadingBar
    [FIX]           web: Fixed color not being set issue in timeline parser
    [FIX]           web: Fixed custom easing animation bug
    [FIX]           web: Fixed return empty texture2d bug when adding image with same url multiple times
    [FIX]           web: Fixed actiontimeline can not step to last frame issue when loop play
    [FIX]           web: Fixed the prompt can not be used in iOS wechat 6.2
    [FIX]           web: Fixed restoring of sprite's color issue
    [FIX]           web: Fixed Uint8Array initialize issue
    [FIX]           web: Fixed cc.TextFieldTTF Delegate memory leaks
    [FIX]           web: Fixed sorted result is wrong in cc.eventManager (_sortEventListenersOfSceneGraphPriorityDes)
    [FIX]           web: Fixed BinaryLoader issue on IE11
    [FIX]           web: Fixed the sprite's texture bug when frequently change the color
    [FIX]           web: Fixed an issue that action will result in automatic termination
    [FIX]           web: Fixed ScrollView initWithViewSize issue

cocos2d-x-3.6  Apr.30 2015
    [NEW]           3rd: update chipmunk to v 6.2.2 on Windows 8.1 Universal App
    [NEW]           3rd: update freetype to v 2.5.5 on Windows 8.1 Universal App
    [NEW]           C++: Added SpritePolygon
    [NEW]           Label: added LabelEffect::ALL which can be used in disableEffect(LabelEffect) to disable all effects
    [NEW]           Lua-binding: binded ui:WebView and added corresponidng test case
    [NEW]           MathUtil: added `MathUtil::lerp()`
    [NEW]           UserDefault: added `UserDefault::setDelegate()`
    [NEW]           Vec2: added `Vec2::setZero()`
    [NEW]           Vec3: added `Vec3::lerp()`
    [NEW]           WP8: remove WP8 support because Angle don't support WP8 any more
    [NEW]           WP8.1: added back button support

    [FIX]           Animate3D: modify `Animate3D::setHighQuality()` Animate3D::setQuality(), add a new animation quality type none which means that will not update animation to the bone, it is useful when the Sprite3D is out of the screen, it can safe a lot of cpu time.
    [FIX]           AnimationCurve: memory leak
    [FIX]           Bundle3D: memory leak when failed to load file
    [FIX]           HttpClient: memory leak on iOS
    [FIX]           JNI: JNI illegal start byte error which causes crashing error on Android 5.0
    [FIX]           PUParticleSystem3D: refactoring create function using initWithXXX
    [FIX]           UI:VideoPlayer: crashed when playing streamed MP4 file on iOS
    [FIX]           VideoPlayer: can not play videos on Android v2.3.x

cocos2d-x-3.6beta0 Apr.14 2015
    [NEW]           3rd: update Spine runtime to v2.1.25
    [NEW]           MotionStreak: add `MotionStreak::getStroke()` and `MotionStreak::setStroke()`
    [NEW]           Rect: added `Rect::intersectsCircle()`
    [NEW]           UI:Text: add `Text::disableEffect(LabelEffect)` to disable a specific effect

    [FIX]           3rd: link error on VS2012 caused by libpng
    [FIX]           Label: position is wrong if it is visited by a new camera
    [FIX]           Particle3D: crash on clone
    [FIX]           Particle3D: "make local" now working correctly. "Make local" is a properties that toggles particle coordination between local and global.
    [FIX]           Particle3D: particle rotation now no longer stacks up on each other
    [FIX]           Particle3D: Ribbon Trail now positions correctly
    [FIX]           Physics: rigid body's rotation is wrong if it is attatched to a node which rotation is not 0
    [FIX]           Renderer: RenderQueue command buffer optimizing
    [FIX]           UI:Button: use too much memory
    [FIX]           UI:Text: content size is wrong after setting outline effect

cocos2d-x-3.6alpha0 Apr.8 2015
    [NEW]           3D: added texturecube support
    [NEW]           3D: added skybox support
    [NEW]           3D: added node animation support
    [NEW]           3D: added terrian support
    [NEW]           3rd: updated libcurl to v7.4 on all supported platforms except WP8/WP8.1 universal
    [NEW]           3rd: updated chipmunk to v6.2.2
    [NEW]           3rd: updated openssl to v1.0.11
    [NEW]           3rd: updated freetype to v2.5.5
    [NEW]           3rd: updated png to v1.6.16 on all supported platforms except WP8/WP8.1 universal because it is not needed on these two platforms
    [NEW]           Animate3D: added `Animate3D::setHighQuality()` to set animation quality
    [NEW]           Label: added disableEffect()
    [NEW]           Lua-binding: used luajit arm64 version on iOS 64-bit devices
    [NEW]           Sprite3D: getAABBRecursively return own aabb combining childeren's
    [NEW]           Vec3: added `Vec3::add(float, float, float)` and `Vec3::setZero()`

    [FIX]           Audio: memory leak
    [FIX]           Audio: crashed on iOS 5.1.1
    [FIX]           C++: lag issue if `Director::setContentScaleFactor` is called frequently
    [FIX]           C++: CDT builder is enabled by default in cpp template on Android
    [FIX]           Label: shadow color is incorrect
    [FIX]           MenuItem: crash if `MenuItem::onExit` is called multiple times
    [FIX]           Particle3D: particles' rotation affect particle system's rotation
    [FIX]           Sprite3D: memory leak
    [FIX]           Vec3: use inline function to improve performance
    [FIX]           WebView: loadHTMLString() can not work if it is invoked in the same frame of creating a webview on iOS

cocos2d-x-3.5 Mar.23 2015
    [NEW]           EditBox: support Color4B

    [FIX]           AutoRelasePool: memory leak if adding an element into pool when releasing auto release pool
    [FIX]           EditBox: have a 100 bytes input limit on windows
    [FIX]           FileUtils: getWritablePath() does not return correct writable path on Mac & Windows
    [FIX]           HttpAsynConnection: can not get error content if response code less than 200 or response code greater or equal than 300
    [FIX]           HttpResponse: reference count error causes assert error
    [FIX]           Label: stroke color of system font is incorrect on iOS

cocos2d-x-3.5rc0 Mar.13 2015
    [NEW]           CocosStudio: add callback when loading a CSB file
    [NEW]           Particle3D: more Particle Universe features are supported, add observers and event handlers
    
    [FIX]           Billboard: fix bug on transparent Billboard because of transparent queue
    [FIX]           Bundle: bug that create bundle with empty path
    [FIX]           Camera: camera is detroyed unexpectedly when call removeAllChildren
    [FIX]           C++: use console in `build/build_native.sh`
    [FIX]           Label: position is wrong if it is visited by a new camera
    [FIX]           MotionStreak: can not work with MoveTo and MoveBy
    [FIX]           MoveTo: disable reverse() because it is meaningless
    [FIX]           Particle3D: to make path shorter, rename Particle Universe folder to PU, and files CCPUParticle3DXXX to CCPUXXX to fix compiling error on WP8
    [FIX]           Particle3D: `loadMaterialsFromSearchPaths` bug on linux platform
    [FIX]           Sprite3D: fix bug on transparent 3D Sprite because of transparent queue

cocos2d-x-3.5beta0  Feb.27 2015
    [NEW]           Added Particle3D
    [NEW]           C++: add Romanian language support

    [FIX]           Audio: audio can not resume if it is interrupted, and back from background
    [FIX]           Cocos Studio UI: setCameraMask does not work for the Cocos Studio UI
    [FIX]           C++: compiling error when using CC_USE_CULLING
    [FIX]           Label: texture size of string has unexpected padding on iOS 7 and upper version
    [FIX]           HttpClient: if the request data is started by a null character, it does not fill http body
    [FIX]           HttpClient: memory leak on iOS
    [FIX]           Sprite3D: `getAttachNode()` will fail when there is no bone with name
    
cocos2d-x-3.4 Jan.30 2015
    [FIX]           Animate3D: `setSpeed` has not effect if `Animate3D` is used in Sequence
    [FIX]           C++: will crash if built with armeabi-v7a enabled on Android devices that with armeabi-v7a architecture but doesn't support NEON instructions
    [FIX]           C++: may crash if VAO is not supported
    [FIX]           EditBox: content is not clipped correctly on windows
    [FIX]           GLProgram: will cause crash on some devices that don't support more than 8 atrributes
    [FIX]           HttpClient: not set response code when connecting failed on Android
    [FIX]           Label: alpha channel of text color of system font has not effect
    [FIX]           Label: use int for dimensions that will lose the precision
    [FIX]           Label: labels will become white block after resume from background on some Android devices, such as xiaomi3
    [FIX]           Label: improved parsing performance of bitmap font
    [FIX]           Label: can not display `&` if using system font on windows
    [FIX]           Lua-binding:studio-support: AnimationInfo is not binded 
    [FIX]           New audio: not close file descriptor leads to that may causes game freeze if playing two many times(may be more than 1000) on Android
    [FIX]           Node: anchor point has not effect to rotation, it always rotate along (0, 0)
    [FIX]           Physics integration: Scale9Sprite can't run `Move` action and `Scale` action if used physical scene
    [FIX]           SpriteFrameCache: `addSpriteFramesWithFil`e may crash if plist file doesn't exist
    [FIX]           Sprite3D: material files (.mtl) are not loaded for any object when creating from an .obj file
    [FIX]           UI::ImageView: rendered content size is wrong if `ignoreSize` is true and `Scale9` is not enabled
    [FIX]           UI::Slider: when scale9 is enabled, the progress bar's rendering height is wrong
    [FIX]           UI:Scale9Sprite: some position information will be lost when toggling `Scale9` state
    [FIX]           UI::TextField: will get wrong event message if clicking `TextField` twice
    [FIX]           UI::TextField: result of `getContentSize` is wrong if it is invoked in insert or delete event callback
    [FIX]           UI::WebView: base URL can not work

cocos2d-x-3.4rc1 Jan.15 2015
    [NEW]           C++: added CC_USE_CULLING macro to control if enable auto culling or not 
    [NEW]           FileUtils::fullPathForFilename will return empty string when file can not be found
    [NEW]           VertexBuffer&IndexBuffer: allow setting usage(GL_STATIC_DRAW or GL_DYNAMIC_DRAW) in create method
    [NEW]           Renderer: 3D rendering support for 2d objects
    
    [FIX]           DrawNode: fix random crash because of init opengl buffer wrongly 
    [FIX]           DrawNode: drawPoints() can not set ponit size
    [FIX]           EventDispatcher: crash if adding/removing event listeners and dispatching event in event callback function
    [FIX]           GLProgramState: may cause GL_INVALID_VALUE error at start up on Android
    [FIX]           LUA: 0x80000000 can not be converted by lua_tonumber correctly on some devices
    [FIX]           PhysicsBody: can't get correct position in the same frame of adding PhysicsBody to PhysicsWorld
    [FIX]           UI: fix crash when navigation controller is null

cocos2d-x-3.4rc0  Jan.9 2015
    [NEW]           3rd: update libcurl to v7.39
    [NEW]           3rd: update luajit to v2.0.3
    
    [FIX]           C++: crash when run clang static analyzer in Xcode
    [FIX]           DrawNode: can not set color when DrawPoints, wrong behavior of drawRect
    [FIX]           FileUtils: getData() can't get data from file when file was using by other application on windows
    [FIX]           FileUtils: getData() will cause memory leak if file size is 0 on windows
    [FIX]           GLProgram: when there is a shader compile error in shader, it will crash on windows
    [FIX]           GLProgramState: Assert error because uniforms and attribute is not refreshed when come to foreground on android
    [FIX]           HttpClient: http requests will be lost in immediately mode on iOS
    [FIX]           JumpTo: can not be applied more than once
    [FIX]           Label: may cause infinite loop if using system font on Android
    [FIX]           Particle: GL_INVALID_OPERATION error because VAO and VBOs is not reset when come to foreground on android
    [FIX]           Physics integration: physics body is not still after disabling gravitational force by PhysicsBody::setGravityEnable()
    [FIX]           Sprite3DTest: Sprite3DUVAnimationTest, Sprite3DFakeShadowTest, Sprite3DLightMapTest, Sprite3DBasicToonShaderTest will crash on android when switch to foreground from background
    [FIX]           Template: multiple dex files define error on Android if using Eclipse to build new generated application
    [FIX]           VideoPlayer: can not play video if passing path returned from FileUtils::fullPathForFilename() on Android
    [FIX]           WP8: compiling error on ARM architecture

cocos2d-x-3.4beta0  Dec.31 2014
    [NEW]           3D: support frustum culling
    [NEW]           Action: MoveTo and MoveBy support Vec3
    [NEW]           Allocator: add custom allocator support, global, default, fixed block, object pool
    [NEW]           Application: added Turkish and Ukrainian language support
    [NEW]           UI:LoadingBar: add TextureResType to LoadingBar's create method
    [NEW]           Director: add setClearColor() to set clear values for the color buffers
    [NEW]           Node: rotation representation using quaternion
    [NEW]           UI: Added new layout functionality for Cocos Studio, keeps widget margins a fixed set and adjusts the widget size according to the margins.
    [NEW]           UI: Add gray shader to ui::Button, ui::CheckBox and ui::Slider when the disable state resources are not provided
    [NEW]           UI: Modify the default behavior when ui::Button, ui::CheckBox and ui::Slider's selected state resources are not provided, the new behavior is scale the normal state texture when the selected state texture are missing.
    [NEW]           3rd party libraries: Add prebuilt version of libcurl to Mac and upgrade iOS,Android,Mac and Win32 libcurl to 7.39.0.
    [NEW]           Replace network module implementation from libcurl to system network API on IOS and Android

    [FIX]           ui::Button: fix setTitleColor calls method setColor instead of setTextColor of title label.
    [FIX]           AssetsManagerEx: Fix assetManager can't download file on Win32
    [FIX]           FileUtils: WebP format with alpha channel displayed wrong
    [FIX]           Label: content size of Label is incorrect if the string is set to empty string
    [FIX]           GLProgramState: fix assert error caused by outdated uniform and attribute cache

cocos2d-x-3.3 Dec.12 2014
    [FIX]           Billboard: allow billboard rotate along z axis
    [FIX]           Bundle3D: create aabb for mesh whose aabb does not exist (user custom mesh)
    [FIX]           EditBox: text position and move animation error on iPhone6 Plus
    [FIX]           FileUtils: createDirectory(): doesn't invoke closedir() after opendir on platforms other than WP8/WinRT/Windows

cocos2d-x-3.3-rc2  Dec.5 2014
    [FIX]           C++: use 100% of one core on Windows
    [FIX]           Label: when a label is added to a invisible parent node, app will crash if switching from background
    [FIX]           Label: label will not be shown when using system font on Mac
    [FIX]           Studio reader: replace protocol buffer with flatbuffer 

cocos2d-x-3.3-rc1  Nov.29 2014
    [NEW]           Vec2: added greater than operator
    [NEW]           Tools: Updated cocos console to v1.4 (from 1.2)
    [NEW]           WP8: Win8.1 universal app support

    [FIX]           Audio: `SimpleAudioEngine::sharedEngine()->playBackgroundMusic()` crashed freezen on Lollipop(Android5.0)
    [FIX]           Button: when the dimension of button title is larger than the button, button will scale to fit the dimension of the button title
    [FIX]           Button: when the dimension of button title is larger than the button, button will scale to fit the dimension of the button title
    [FIX]           Camera: does not work correctly when the up is not (0, 1, 0)
    [FIX]           Director: Uses a low-pass filter to diplay the FPS
    [FIX]           DrawNode: drawPoint() may cause crash
    [FIX]           EventKeyboard: can not check right Shift, right Ctrl and right ALT
    [FIX]           GLProgramCache: doesn't release old program with the same key before adding a new one
    [FIX]           GLProgramState: enabled GLProgramState restoring on render recreated on WP8
    [FIX]           Label: label shifting when outline feature enabled
    [FIX]           Label: when applying additionalKerning to a Label that displays a string with only 1 character, the character is shifted
    [FIX]           Label: display incompletely with multiline text with outline feature enabled
    [FIX]           Label: crash if using BMFont but missing corresponding png file
    [FIX]           Lua: logical error in luaval_to_quaternion
    [FIX]           New audio: can not loop on Android 2.3.x
    [FIX]           Random: CCRANDOM_0_1() and CCRANDOM_MINUS_1_1() can be seeded using std::srand(seed)
    [FIX]           Scale9Sprite: will be flipped if both flipX and flipY are false
    [FIX]           Scale9Sprite: if scale and flip property are set at the same time, the result would be wrong
    [FIX]           Scene: setScale() doesn't work as expected
    [FIX]           Sprite3D: did not create attached sprite from cache
    [FIX]           Tests: Sprite Performance Test automation works as expected
    [FIX]           UI: Text: invoke ignoreContentAdatpSize(false) will cause wrong effect
    [FIX]           VideoPlayer: showed in wrong place on Android v2.3.x
    [FIX]           WebView: showed in wrong place on Android v2.3.x
    [FIX]           WP: back key behaviour and Director::getInstance()->end() works not correctly

    [FIX]           Lua-binding: XmlHttpRequest would truncate binary data

cocos2d-x-3.3-rc0  Oct.21 2014
    [NEW]           3d: added light support: direction light, point light, spot light and ambient light
    [NEW]           Added ClippingRectangleNode
    [NEW]           Added AssetsManagerEx, which is more powerful than AssetsManager
    [NEW]           Added a test case of sprite lamp effect
    [NEW]           Animate3D: can create with start frame and end frame
    [NEW]           Audio: new audio supports Mac OS X and Windows
    [NEW]           Application: added openUrl()
    [NEW]           Armature: added getOffsetPoints()
    [NEW]           Lua-binding: added Camera3DTest ,BillBoradTest
    [NEW]           Node: schedule/unschedule lambda functions
    [NEW]           Rect: added merge()
    [NEW]           Spine: update to 2.0.18
    [NEW]           TileMap: added staggered tile map support
    [NEW]           Utils: added getCascadeBoundingBox()
    [NEW]           WP8: enabled screen orientation change handling

    [FIX]           Accelerometer: using Accelerometer will freeze app and then crash on WP8
    [FIX]           Application: getCurrentLanguageCode() always return empty string
    [FIX]           Action: kRepeatForever macro superseded by CC_REPEAT_FOREVER macro
    [FIX]           C++: remove armv7s in VALID_ARCHS for Xcode projects
    [FIX]           Cocos Studio reader: UI animation playing crash if GUI JSON file is loaded again
    [FIX]           Cocos Studio reader: improvement ImageViewReader don't necessary loadTexture when imageFilePath is empty
    [FIX]           EditBox: view rendered in wrong position if click EditBox on iOS 8
    [FIX]           FileUtils: can not remove files/directory on iOS devices
    [FIX]           GLProgram: crashed on some Android devices that do not support more than 8 attributes
    [FIX]           Label: getStringNumLines() may returns wrong result if label is dirty
    [FIX]           Label: can not change opacity if using FNT font
    [FIX]           Label: endless loop if not using system font, and constrained length is less than one character width
    [FIX]           LabelAtlas: opacity do not change when setting parent's opacity
    [FIX]           Lua-bindings: may crash if passing two-dimensional table from lua to c++
    [FIX]           New audio: can not play audio after playing some times on Android
    [FIX]           Node: macro scheduler_selector() superseded by CC_SCHEDULER_SELECTOR(). The same is true for the other schedule_ macros
    [FIX]           Node: unscheduleAllSelectors() deprecated in favor of unscheudleAllCallbacks()
    [FIX]           Node: crashed if remove/add child too quickly when using integrated physics
    [FIX]           TextFieldTTF: will get wrong characters if using Chinese input method on WP8
    [FIX]           TextureCache: memory leak in reloadTexture()
    [FIX]           UI: Button: button remains gray when releasing it, this issue only happened if enable scale9 and only has one texture
    [FIX]           UI: Button: when creating a button with a title only, button content size is not immediately updated
    [FIX]           UI: EditBox: setMaxLength is invalid on mac

cocos2d-x-3.3-beta0  Sep.20 2014
    [NEW]           3d: added `BillBoard`
    [NEW]           ActionManager: added removeAllActionsByTag()
    [NEW]           Audio: added new audio system for iOS and Android
    [FIX]           DrawNode: has as many functions as `DrawPrimitive`
    [NEW]           GLViewProtocol: added getAllTouches()
    [NEW]           Node: added stopAllActionsByTag()
    [NEW]           PhysicsWorld: add setSubsteps() and getSubsteps()
    [NEW]           Renderer: added TriangleCommand
    [NEW]           UI: added `WebView` on iOS and Android

    [FIX]           C++: CMake works for Mac builds
    [FIX]           C++: Reorganized cocos2d/platform folder. Easier to add new platforms
    [FIX]           EditBox: moved to ui:EditBox
    [FIX]           External: ScrollView: scroll view hidden picks up the touch events
    [FIX]           FastTileMap: change indices to short because not all devices support int indices which will prevent drawing tilemap
    [FIX]           FileUtils: can not create and delete directory on wp8
    [FIX]           HttpClient: condition variable sleep on unrelated mutex
    [FIX]           Image: optimize decompress jpg data
    [FIX]           Label: outline effect may be wrong if outline width is big and font size is big too
    [FIX]           MenuItem: memory leak if using menu_selector
    [FIX]           MeshCommand: generate wrong meterial id which will cause problem that only first mesh is drawn
    [FIX]           Node: create unneeded temple `Vec2` object in `setPosition(int, int)`, `setPositionX()` and `setPositionY()`
    [FIX]           Node: skew effect is wrong
    [FIX]           Node: setNormalizedPosition can not take effect if parent position is not changed
    [FIX]           TextureAtlas: may crash if only drawing part of it
    [FIX]           UI: Button: a button can not be touched if it only contains title
    [FIX]           UI: Button: title can not be scaled if a button is scaled

cocos2d-x-3.3alpha0  Aug.28 2014
    [NEW]           3D: Added Camera, AABB, OBB and Ray
    [NEW]           3D: Added better reskin model support
    [NEW]           Core: c++11 random support
    [NEW]	        Core: Using `(std::notrow)` for all the `new` statements
    [NEW]           Desktop: Added support for applicationDidEnterBackground / applicationWillEnterForeground on desktop
    [NEW]           Device: added setKeepScreenOn() for iOS and Android
    [NEW]           EventMouse: support getDelta, getDeltaX, getDeltaY functions
    [NEW]           FileUtils: add isDirectoryExist(), createDirectory(), removeDirectory(), removeFile(), renameFile(), getFileSize()
    [NEW]           FileUtilsApple: allow setting bundle to use in file utils on iOS and Mac OS X
    [NEW]           Image: support of software PVRTC v1 decompression
    [NEW]           Lua-binding: added release_print that can print log even in release mode
    [NEW]           Physics Integration: can invoke update in demand
    [NEW]           Renderer: Added primitive and render primitive command, support passing point, line and triangle data
    [NEW]           Renderer: Added method for custom precompiled shader program loading on WP8
    [NEW]           Renderer: Added consistent way to set GL context attributes
    [NEW]           RenderTexture: add a call back function for saveToFile()
    [NEW]           RotateTo: added 3D rotation support
    [NEW]           ScrollView: added `setMinScale()` and `setMaxScale()`
    [NEW]           Sprite3D: added setCullFace() and setCullFaceEnabled()
    [NEW]           Sprite3D: added getBoundingBox() and getAABB()
    [NEW]           SpriteFrameCache: load from plist file content data
    [NEW]           utils: added gettime()
    [NEW]           UI: Added UIScale9Sprite
    [NEW]           UI: ui::Button: support customize how much zoom scale is when pressing a button
    [NEW]           UI: ui::PageView: added `customScrollThreshold`, could determine the swipe distance to trigger a PageView scroll event
    [NEW]           UI: ui::TextField: support utf8
    [NEW]           UI: ui::TextField: support set color and placeholder color
    [NEW]           UI: ui::Widget: support swallowing touch events
    [NEW]           Text: added getter and setter for TextColor

    [FIX]           EditBox: font size is not scaled when GLview is scaled on Mac OS X
    [FIX]           EditBox: began/end events not work
    [FIX]           Label: can not set charmap after it is created
    [FIX]           Label: setTextColor does not have any effect on Mac OS X
    [FIX]           Label: result of LabelTTF::getBoundingBox() is wrong
    [FIX]           Label: can not set outline color correctly if using system font on iOS
    [FIX]           Label: character edge will be cut a little if character size is small
    [FIX]           LabelBMFont: result of LabelBMFont::getBoundingBox() is wrong
    [FIX]           ListView: can not insert an item in specific position, it is added at bottom
    [FIX]           LoadingBar: position is changed if changing direction
    [FIX]           ParticleSystem: effect is wrong if scene scaled
    [FIX]           ParticleSystemQuad: setTotalParticles() can't set a value larger than initialized value
    [FIX]           PhysicsBody: return wrong bitmask
    [FIX]           Scale9Sprite: new added sprite will be hidden
    [FIX]           Slider: if the UISlider is faded, the slide ball won't fade together
    [FIX]           Sprite: will turn black if opacity is set other than 255 and be added into SpriteBatchNode
    [FIX]           TableView: can handle touch event though its parents are invisible
    [FIX]           TextField: can not use backspace to delete a character
    [FIX]           Widget: may crash if remove itself in touch call back function
    [FIX]           Widget: not support cascaded opacity and cascaded color by default
    [FIX]           VideoPlayer: memory leak on iOS
    [FIX]           VideoPlayer: video frame size is not calculated correctly on iOS
    [FIX]           VideoPlayer: video player not showing on iOS if it's not in FullScreen mode

    [FIX]           Others: can not import java library shift by engine correctly when using Eclispe on Android
    [FIX]           Others: optimize FPS control algorithm on Android

    [FIX]           Lua-binding: replace dynamic_cast to std::is_base_of in object_to_luaval

    [3rd]           fbx-conv: complex FBX model support which is useful for reskin, multiple meshes and multiple materials support

cocos2d-x-3.2  Jul.17 2014
    [NEW]           Node: added getChildByName method for get a node that can be cast to Type T
    [NEW]           FileUtils: could add search path and resolution order path in front

    [FIX]           Animation3D: getOrCreate is deprecated and replaced with Animation3D::create
    [FIX]           Animate3D: setSpeed() accept negative value, which means play reverse, getPlayback and setPlayBack are deprecated
    [FIX]           EditBox: can not set/get text in password mode on Mac OS X
    [FIX]           Game Controller: joystick y value inversed on iOS
    [FIX]           GLView: cursor position is not correct if design resolution is different from device resolution
    [FIX]           Label: color can not be set correctly if using system font on iOS
    [FIX]           LabelTTF: may lost chinese characters on linux
    [FIX]           Lua-binding: support UIVideoPlayer
    [FIX]           Node: setRotation3D not work based on anchor point
    [FIX]           Node: modify regular of enumerateChildren, now it just searchs its children
    [FIX]           Physics integration: body shape will be wrong when using negative value to scale
    [FIX]           ScrollViewDelegate: make the scrollView delegate methods optional
    [FIX]           Setup.py: will crash on windows because of checking `zsh`
    [FIX]           SpriteBatchNode: opacity can not work
    [FIX]           Sprite3D: may crash on Android if playing animation and replace Scene after come from background
    [FIX]           UIwidget: opacity is wrong when replace texture
    [FIX]           UIRichText: will crash when using utf8 string and the length exceed specified length
    [FIX]           UIText: can not wrap words automatically
    [FIX]           UITextField: keyboard can not hide if touching space outside of keyboard
    [FIX]           UITextField: can not wrap words automatically
    [FIX]           UIVideoPlayer: can not exit full screen mode on Android

    [FIX]           Others: don't release singleton objects correctly that are needed in the whole game, which will be treated
    as memory leak when using VLD.
    [FIX]           Others: compiling error when building for iOS 64-bit devices with Xcode6 beta3


cocos2d-x-3.2rc0  Jul.7 2014
    [NEW]           FastTMXTiledMap: added fast tmx, which is much more faster for static tiled map
    [NEW]           GLProgramState: can use uniform location to get/set uniform values
    [NEW]           HttpClient: added sendImmediate()
    [NEW]           Label: support setting line height and additional kerning of label that not using system font
    [NEW]           Lua-binding: Animation3D supported
    [NEW]           Lua-binding: UIEditor test cases added
    [NEW]           Lua-binding: UI focus test cases added
    [NEW]           Node: added getName(), setName(), getChildByName(), enumerateChildren()
    and addChild(Node* node, int localZOrder, const std::string &name)
    [NEW]           Node: physical body supports rotation
    [NEW]           Sprite3D: support c3b binary format
    [NEW]           utils: added findChildren() to find all children by name
    [NEW]           Value: added operator == !=


    [FIX]           Armature: blend func has no effect
    [FIX]           Armature:  crashed when remove armature in frame event
    [FIX]           Animation3D: doesn't load original pose, which leads to wrong effect if not playing animation
    [FIX]           Animation3D: animation for unskined bones lost
    [FIX]           FileUtils: getStringFromFile may return a unterminated string
    [FIX]           Lua-binding: Sequence:create will cause drop-dead issue
    [FIX]           Lua-binding: lua-tests can’t be loaded on 64 bits iOS devices and Linux
    [FIX]           Node: Node::setScale(float) may not work properly
    [FIX]           Physics integration: child node can move with its father
    [FIX]           Physics integration: support scale
    [FIX]           Sprite3D: 20% performance improved, simplify shader, use VAO and batch draw
    [FIX]           Studio support: NodeReader may cause crash
    [FIX]           UIButton: doesn't support TTF font
    [FIX]           UIButton: `getTitleColor()` doesn't equal to the value set by `setTitleColor()`
    [FIX]           UIListView: addEventListener can not work
    [FIX]           UIListView: element position is changed a little when you click and up a list view without move
    [FIX]           UIListView: element will respond to item_end event when end of scrolling a list view
    [FIX]           UIVideo: crash when try to remove videoView(STATE_PLAYBACK_COMPLETED) on android
    [FIX]           WP8: crash of utils::captureScreen()

cocos2d-x-3.2-alpha0 Jun.17 2014
    [NEW]           Console: add a command to show engine version
    [NEW]           Node: added setter/getter for NormalizedPosition(). Allows to set positions in normalized values (between 0 and 1)
    [NEW]           Scene: Added createWithSize() method
    [NEW]           TextField: added getStringLength()
    [NEW]           TextureCache: added unbindImageAsync() and unbindAllImageAsync()
    [NEW]           utils: added captureScreen()
    [NEW]           UIText: added shadow, outline, glow filter support
    [NEW]           Sprite3D: support 3d animation
    [NEW]           Animation3D: 3d animation

    [FIX]           Application.mk: not output debug message in release mode on Android
    [FIX]           Android: 3d model will be black when coming from background
    [FIX]           Android: don't trigger EVENT_COME_TO_BACKGROUND event when go to background
    [FIX]           Cocos2dxGLSurfaceView.java: prevent flickering when opening another activity
    [FIX]           Director: Director->convertToUI() returns wrong value.
    [FIX]           GLProgram: not abort if shader compilation fails, just return false.
    [FIX]           GLProgramState: sampler can not be changed
    [FIX]           Image: Set jpeg save quality to 90
    [FIX]           Image: premultiply alpha when loading png file to resolve black border issue
    [FIX]           Label: label is unsharp if it's created by smaller font
    [FIX]           Label: Label's display may go bonkers if invoking Label::setString() with outline feature enabled
    [FIX]           Label: don't release cached texture in time
    [FIX]           Label: calculated height of multi-line string was incorrect on iOS
    [FIX]           Lua-binding: compiling error on release mode
    [FIX]           Lua-binding: Add xxtea encrypt support
    [FIX]           Node: setPhysicsBody() can not work correctly if it is added to a Node
    [FIX]           Node: state of _transformUpdated, _transformDirty and _inverseDirty are wrong in setParent()
    [FIX]           Node: _orderOfArrival is set to 0 after visit
    [FIX]           Other: link error with Xcode 6 when building with 32-bit architecture
    [FIX]           RenderTexture: saveToFile() lost alpha channel
    [FIX]           Repeat: will run one more over in rare situations
    [FIX]           Scale9Sprite: support culling
    [FIX]           Schedule: schedulePerFrame() can not be called twice
    [FIX]           ShaderTest: 7 times performance improved of blur effect
    [FIX]           SpriteFrameCache: fix memory leak
    [FIX]           Texture2D: use image's pixel format to create texture
    [FIX]           TextureCache: addImageAsync() may repeatedly generate Image for the same image file
    [FIX]           WP8: will restart if app goes to background, then touches icon to go to foreground
    [FIX]           WP8: will be black if: 1. 3rd pops up a view; 2. go to background; 3. come to foreground
    [FIX]           WP8: project name of new project created by console is wrong
    [FIX]           WP8: missing texture after app switch

    [3RD]           curl: will crash if use https request on iOS simulator
    [3RD]           curl: update OpenSSL to v1.0.1h

cocos2d-x-3.1.1 May.31 2014
    [FIX]           GLProgramState: restores states after coming from background

cocos2d-x-3.1  May.24 2014
    [FIX]           EventKeyboard::KeyCode: key code for back button changed from KEY_BACKSPACE to KEY_ESCAPE
    [FIX]           Label: may crash when using outline effect
    [FIX]           Label: using outline and invoking 'Director::setContentScaleFactor' cause label show nothing
    [FIX]           ProgressTo: will start from 0 when it reaches 100
    [FIX]           Physics integration: may crashes if remove bodies at physics contact callback
    [FIX]           UIWidget: copyProperties() lost copy some properties
    [FIX]           WP8: orientation is not correct when it is set to portrait
    [FIX]           WP8: fix for precompiled shaders and precompiled headers
    [FIX]           WP8: template supports orientation

cocos2d-x-3.1-rc0 May.18 2014
    [NEW]           Cocos2dxActivity: Adds a virtual method to load native libraries.
    [NEW]           Directory Structure: reorder some files within the cocos/ folder
    [NEW]           Sprite3D: a node that renders 3d models
    [NEW]           EditBox: support secure input on Mac

    [FIX]           ControlButton: cascade opacity and color error
    [FIX]           Director: twice calling of onExit
    [FIX]           Math: Vector2->Vec2, Vector3->Vec3, Vector4->Vec4, Matrix->Mat4
    [FIX]           GLProgram: uniform CC_Texture0 is pre-defined by cocos2d. MUST NOT be defined in shaders
    [FIX]           GLProgramState: Supports multitexturing
    [FIX]           Studio:ActionObject: correct TotalTime of ActionObject
    [FIX]           Studio: FrameData::copy doesn't copy `isTween` property

cocos2d-x-3.1-alpha1 May.9 2014
    [NEW]           Animate: Dispatch a custom event after an animation frame is displayed
    [NEW]           GLProgram: Easy to customize uniforms and attributes by using the new class GLProgramState
    [NEW]           Template: cpp project support Eclipse c++ project
    [NEW]           UI: add navigation support
    [NEW]           UI: add a widget to play video
    [NEW]           VS: support VS 2013

    [FIX]           Audio: pause sound automatically when go to background on Android
    [FIX]           Director: remove keepData and releaseData
    [FIX]           Label: label is unsharp if it's created by system font with small size on iOS & Mac OS X
    [FIX]           Label: Label created with system font is still visible when its opacity is 0
    [FIX]           Label: Label created with system font havs black border on WP8/WINRT
    [FIX]           Lua: A potential crash in the bindings of sp.SkeletonAnimation.setAnimation
    [FIX]           Lua: Lua template should fail to launch on lua error
    [FIX]           ParticleSystem: Particles can be created without a texture
    [FIX]           ParticleSystem: yFlippedCoord behavior fixed.
                      Added cocos2d/tools/particle to fix particles that were based on the old (broken) behaviour
    [FIX]           Setup.py: Added SDK / NDK detection based on PATH
    [FIX]           UIText: support TTF
    [FIX]           Value: all types share the same union to reduce memory usage

cocos2d-x-3.1-alpha0 May.1 2014
     [NEW]          Android: Adds support for get response when Activity's onActivityResult is triggered
     [NEW]          Core: Adds RefPtr<T> smart pointer support
     [NEW]          Label: supports auto-culling
     [NEW]          Math: New unified math library that supersedes Kazmath, CCGeometry and CCAffine*
     [NEW]          Test: Adds a sample for making a outline sprite by using a custom shader

     [FIX]          Application: Application::run returns wrong value on Mac platform
     [FIX]          Build scripts: Improved cmake files for Linux, and Android.mk for Android
     [FIX]          Image: saveToImage may cause memory leak
     [FIX]          Lua: cc.pGetAngle may return wrong value
     [FIX]          Network: HttpRequest uses std::function as callback
     [FIX]          Particle: The effect of particle loaded from CocosBuilder is incorrectly
     [FIX]          ParticleSystem: particle direction in verticality is opposite when "configName" has value and "yCoordFlipped" is -1
     [FIX]          Physics: PhysicsSprite's transform couldn't be updated
     [FIX]          Value: default value changed to false
     [FIX]          WP8: Some bug fixes

cocos2d-x-3.0 Apr.23 2014
     [NEW]          Lua: add `RichText` test cases
     [NEW]          EditBox: Added missing Text Font and Placeholder feature for Mac platform

     [FIX]          cocos console: Zipalign the apk generated with release mode
     [FIX]          Director: Application crashes on closing if CC_ENABLE_CACHE_TEXTURE_DATA is enabled
     [FIX]          Image: memoery leak
     [FIX]          Image: crashes when save a jpg file
     [FIX]          Lua: 'EditBox' can't response 'changed','ended' and 'return' event on Windows
     [FIX]          Lua: new project will crash on iOS 5.1 devices
     [FIX]          Others: compiling error when CC_LABELBMFONT_DEBUG_DRAW or CC_LABELATLAS_DEBUG_DRAW is enabled

     [3rd]          libcurl: support ssl again on iOS

cocos2d-x-3.0rc2 Apr.15 2014
     [NEW]          Event: Adds `EventListener::setEnabled/isEnabled` to support enable/disable event listeners
     [NEW]          GLView: Added createWithFullscreen overloaded method for selecting monitor and setting video mode

     [FIX]          Android: Cocos2dxHelper.runOnGLThread() can't work
     [FIX]          Animation: Added 'loops' parameter to Animation::createWithSpriteFrames
     [FIX]          Audio: can not resume after pausing on windows
     [FIX]          Audio: stopalleffect lead to stop background music on WP8
     [FIX]          Audio: play effect may lead to memory leak on WP8
     [FIX]          CocoStudio: Potential crash in SceneReader::createNodeWithSceneFile
     [FIX]          Control: ControlButton can't swallow touch event
     [FIX]          Event: Removing and re-adding an event listener will trigger an assert
     [FIX]          Event: A potential crash when unregistering listener right after its registration
     [FIX]          Event: EventDispatcher::setDirtyForNode doesn't consider node's children
     [FIX]          FileUtils: 'isFileExist' doesn't consider SearchPaths and ResolutionOrders
     [FIX]          Image: The result of 'malloc' is incompatible with type 'unsigned char *' in Image::saveImageToPNG
     [FIX]          JNI: doesn't cache classloader which may cause crash on Android devices with 4.2 or upper version
     [FIX]          Network: HTTPClient reports 2xx status codes as errors
     [FIX]          Lua: Added ScriptHandlerMgr::destroyInstance to avoid memory leak
     [FIX]          Physics: Skips one frame when delta time is equal to zero
     [FIX]          Physics: PhysicsShapeEdgeChain::init() always return false
     [FIX]          Setup: Force updating environment variables in setup.py
     [FIX]          Value: A potential memory leak in value's default constructor

cocos2d-x-3.0rc1 April.2 2014
     [NEW]          Application: Adds getCurrentLanguageCode() which returns iso 639-1 language code
     [NEW]          cocos2d::extension::ScrollView: Elastic bounce back effect support
     [NEW]          Constructor: Added CC_CONSTRUCTOR_ACCESS macro to re-define constructor/initXXX methods to 'public' access.
     [NEW]          Label: Added new methods 'set(Anti)AliasTexParameters' for enabling/disabling antialias

     [FIX]          Android: Reloaded texture is not shown if it has the mipmap
     [FIX]          Android: Application may become black at first time entering on some devices
     [FIX]          Audio: Stopped music could also be resumed on iOS
     [FIX]          CCBReader: Wrong logic in CCBAnimationManager::moveAnimationsFromNode
     [FIX]          CocoStudio: ActionObject memory leak in ActionManagerEx::initWithDictionary
     [FIX]          Console: initialize some variables that are not initilized in destructor
     [FIX]          Console: refactor 'upload' command, encode file with base64, detach 'upload' from main loop
     [FIX]          EventDispatcher: Potential crashes in EventDispatcher while using SceneGraphPriroity listeners
     [FIX]          FileUtils: addSearchResolutionsOrder doesn't check whether there is a 'slash' at the end of path
     [FIX]          FileUtils: Boolean value could not be written to specified plist file
     [FIX]          GLView: Can't receive touchEnded event when mouse up outside of window on desktop platforms
     [FIX]          Image: Some functions and variables in Image class is private, it should be protected
     [FIX]          Label: Crash if label's type is STRING_TEXTURE and label->sortAllChildren is called
     [FIX]          Label: Display incorrect of multi-line label if invoking 'getLetter'
     [FIX]          Label: Default Anchor point isn't in middle and shadow offset doesn't consider contentScaleFactor
     [FIX]          Label: Label's color is incorrect if it's created by font name
     [FIX]          Label: Missing letters if using old LabelTTF and running on iPhone 64bit simulator(device)
     [FIX]          Label: Refactor implementation of label's shadow
     [FIX]          Label: Stroke was not 'outside stroke' for Label which is generated by 'Font name'
     [FIX]          Label: Wrong logic in Label::setFontAtlas
     [FIX]          Label: Read file more than once for label created by different font size
     [FIX]          Label: Getting wrong rectangle by LabelTTF(LabelBMFont)::getBoundingBox.
     [FIX]          Label: Possible crash if invoking FontAtlasCache::purgeCachedData
     [FIX]          LuaBinding: Adds `addCustomHandler` in the ScriptHandlerMgr
     [FIX]          LuaBinding: Upgrading LuaSocket to the latest version
     [FIX]          Menu: Added missed scaleZ feature in ScaleTo and ScaleBy.
     [FIX]          Network: Implements 'SIODelegate::fireEventToScript' method to integrate JSB event handling with the original native code.
     [FIX]          Network: WebsocketTest crashes on win32, mutex varible may be deleted while it's still locked
     [FIX]          ParticleSystem: Particle will stop animating if it was removed and re-added to another node
     [FIX]          ParticleSystem: Set particle visible to false then set to true cause crashes
     [FIX]          Physics: Incorrect function invocation in PhysicsBody::setAngularVelocityLimit
     [FIX]          Physics: PhysicsBody::setGravityEnable doesn't work correctly sometimes
     [FIX]          Physics: PhysicsBody moves randomly when switch foreground/background
     [FIX]          Physics: Refactors PhysicsDebugDraw
     [FIX]          Tests: Memory leak in CocosDenshionTest
     [FIX]          Texture2D: Support to update partial texture
     [FIX]          Tools: The apk generated with release mode in cocos-console can't be installed
     [FIX]          UI: Widget::addNode is confused, need to add ProtectedNode to remove addNode API.
     [FIX]          UI: Adding HBox, VBox layouts, refactoring 'doLayout' function

     [3RD]          Chipmunk: Upgraded to v6.2.1
     [3RD]          libwebsockets: Upgraded to v1.23

cocos2d-x-3.0rc0 March.14 2014
[All]
     [NEW]          Action: RotateBy supports 3D rotations
     [NEW]          Bindings: Using python to automatically generate script bindings
     [NEW]          ccConfig.h: removed support for CC_TEXTURE_ATLAS_USE_TRIANGLE_STRIP
     [NEW]          Console: Added command: 'autotest run|main|next|back|restart'.
     [NEW]          Console: Added 'resolution', 'projection' commands. Improved API
     [NEW]          Console: Added more commands: director resume|pause|stopanimation|startanimation.
     [NEW]          Console: Added command: 'touch tap|swipe' to simulating touch events.
     [NEW]          Console: Added command: 'upload filename filesize' to upload a file to writable path.
     [NEW]          Director: Displays 'Vertices drawn' in the stats. Useful to measure performance.
     [NEW]          GLProgram: initWithVertexShaderByteArray() -> initWithByteArrays()
     [NEW]          GLProgram: initWithVertexShaderFilename()a -> initWithFilenames()
     [NEW]          GLProgram: addAttribute() -> bindAttributeLocation()
     [NEW]          Label: can custom shadow and outline size
     [NEW]          Label: LabelTTF was re-implemented as a wrapper of Label
     [NEW]          Node: Added set/get Position3D() and set/get Rotation3D()
     [NEW]          Node: Calculates rotation X and Y correctly.
     [NEW]          Node: set/get VertexZ() -> set/get PositionZ()
     [NEW]          Node: setRotationX() -> setRotationSkewX()
     [NEW]          Node: setRotationY() -> setRotationSkewY()
     [NEW]          Node: visit() and draw() new arguments: Renderer, parentTransform, and whether or not the parentTransform has changed since the last frame
     [NEW]          Language: Added Dutch support
     [NEW]          Sprite: Added auto-culling support. Performance increased in about 100% when many sprites are outside the screen
     [NEW]          Setup.sh: added script to set up environment needed for cocos2d-x
     [NEW]          Scheduler: Added new API [ schedule(std::function, ...), schedule(member_func, ...) ], deprecated the old API [ scheduleSelector(member_func, ...) ]
     [FIX]          Action: FadeIn and FadeOut behaviours is incorrect if it doesn't start from an edge value( 0 or 255)
     [FIX]          Array: crash when invoking initWithObjects()
     [FIX]          Action: Merge cocostudio/CCActionXxx to CCAction
     [FIX]          Bindings: Adds a macro to disable inserting script binding relevant codes
     [FIX]          Bindings: Supports 'setTimeout' and 'setInterval' in JSB
     [FIX]          Bindngs: Exposes the missing data structures of Spine to JS
     [FIX]          Bindings: cc.BuilderReader.load( path, null, parentSize ); was not allowed
     [FIX]          Console: crashes on Windows
     [FIX]          ControlButton: Crash if it was removed from parent in its callback
     [FIX]          CocoStudio: Logical error in 'TriggerObj::detect()'
     [FIX]          Director: Crash if invoking Director::end() on WINDOWS
     [FIX]          Director: setAnimationInterval has not effect on Mac
     [FIX]          EditBox: position would not be updated if its parent's position changed
     [FIX]          EditBox: Voice recognition input would cause crash on ios7
     [FIX]          EGLView: renamed to GLView, no longer a singleton, easier to customize
     [FIX]          EventDispatcher: removeAllEventListeners() remove event listeners used internally, make textures not reload on Android when come from background
     [FIX]          EventDispatcher: dispatchEventToListeners() causes "out of range" exception
     [FIX]          Image: s3tc compressed textures with no mipmaps fail to be loaded
     [FIX]          Label: A string which only contains CJK characters can't make a line-break when it's needed
     [FIX]          Label: Character would not be aligned on the baseline when label using distance field
     [FIX]          Label: Color and opacity can't take effect
     [FIX]          Label: Font size passed to new Label didn't consider 'contentScaleFactor'
     [FIX]          Label: loading custom fonts from ttf file fails on windows
     [FIX]          Label: LabelAtlas::setColor takes no effect
     [FIX]          MotionStreak: Added unimplemented position getter/setter
     [FIX]          Node: setAdditionalTransform receives a pointer and not a const reference
     [FIX]          Node: setRotation() moves opposite when node has a physics body
     [FIX]          Node: Can not use Node::setPhysicsBody to reset a physics body
     [FIX]          Object: Object -> Ref, and remove unneeded functions
     [FIX]          Other: Removes samples except testcpp|testjavascript|testlua. Moves sample games to `cocos2d/samples` repo
     [FIX]          Physics integration: Improves physical performance
     [FIX]          Physics integration: PhysicsContact::_contactData may be double freed.
     [FIX]          Physics integration: PhysicsShapeBox::getSize returns wrong value.
     [FIX]          ParticleSystemQuad: setTotalParticles() can not set a value larger than initialized value
     [FIX]          Renderer: Expand textureID bit from 18bits to 32bits. Resolves probably crash on Linux / Android
     [FIX]          RenderTexture: save screen with RenderTexture got unexpected result
     [FIX]          RenderTexture: saveToFile() can't write png file correctly
     [FIX]          Spine: spine::Skeleton would not be updated after being re-added to scene
     [FIX]          Sprite: not work as expected when CC_SPRITE_DEBUG_DRAW is 1
     [FIX]          Scheduler: Thread deadlock if new functions are added in callback of Scheduler:: performFunctionInCocosThread
     [FIX]          Tests: EditBoxText crashes on Win32 when being clicked many times
     [FIX]          Tests: ChipmunkTest bounding box for debugging couldn't be shown
     [FIX]          Tests: CocoStudioGuiTest/LabelBMFontTest crashes
     [FIX]          Tests: Particle test/AddAndRemove test crashes
     [FIX]          Tests: RenderTextureTest not drawn when coming from background
     [FIX]          Tests: LabelTTFMultiline show nothing on mac
     [FIX]          Timer::cancel always call Director::getInstance()->getScheduler() even in another Scheduler
     [FIX]          Tests: Potential crash by switching repeatly between HttpClientTest, WebSocketTest, SocketIOTest
     [FIX]          Tests: State is changed to RESUME when game comes back to foreground if pause button was clicked in Interval Test
     [FIX]          TMXLayer: Removing child from TMXLayer may cause crash
     [FIX]          TMXObjectGroup: Object values (x, y, width and height) from TMXObjectGroup are incorrect
     [FIX]          TMXXMLParser: Refactored the codes of parsing pure xml layer format for tilemap
     [FIX]          TMXXMLParser: 'y' value is parsed incorrectly
     [FIX]          UI: Changes namespace from 'cocos2d::gui' to 'cocos2d::ui'.
     [FIX]          UI: Supports RichText
     [FIX]          Vector: Object which isn't in Vector would also be released when invoking Vector::eraseObject.
     [FIX]          Websocket: Potential crash when websocket connection closes.
     [FIX]          Websocket: No callback is invoked when websocket connection fails
     [FIX]          Xcode 5.1: Added Xcode 5.1 to build arm64 version, but can not require socket module in lua, will fix it soon
     [3RD]          Kazmath: Upgraded to latest version of Kazmath


cocos2d-x-3.0beta2 Jan.24 2014
[All]
     [NEW]          Full screen support for desktop platforms.
     [NEW]          Adds performance test for EventDispatcher.
     [NEW]          Adds performance test for Containers(Vector<>, Array, Map<K,V>, Dictionary).
     [NEW]          DrawNode supports to draw triangle, quad bezier, cubic bezier.
     [NEW]          Console: added the 'textures', 'fileutils dump' and 'config' commands
     [NEW]          GLCache: glActiveTexture() is cached with GL::activeTexture(). All code MUST call the cached version in order to work correctly
     [NEW]          Label: Uses a struct of TTF configuration for Label::createWithTTF to reduce parameters and make this interface more easily to use.
     [NEW]          Label: Integrates LabelAtlas into new Label.
     [NEW]          Node: Added `setGlobalZOrder()`. Useful to change the Node's render order. Node::setZOrder() -> Node::setLocalZOrder()
     [NEW]          Renderer: Added BatchCommand. This command is not "batchable" with other commands, but improves performance in about 10%
     [FIX]          event->stopPropagation can't work for EventListenerTouchAllAtOnce.
     [FIX]          Uses unified `desktop/CCEGLView.h/cpp` for desktop platforms (windows, mac, linux).
     [FIX]          Bindings-generator supports Windows again and remove dependency of LLVM since we only need binary(libclang.so/dll).
     [FIX]          Removes unused files for MAC platform after using glfw3 to create opengl context.
     [FIX]          Wrong arithmetic of child's position in ParallaxNode::addChild()
     [FIX]          CocoStudio: TestColliderDetector in ArmatureTest can't work.
     [FIX]          CocoStudio: The order of transform calculation in Skin::getNodeToWorldTransform() is incorrect.
     [FIX]          Crash if file doesn't exist when using FileUtils::getStringFromFile.
     [FIX]          If setting a shorter string than before while using LabelAtlas, the effect will be wrong.
     [FIX]          Label: Memory leak in FontFreeType::createFontAtlas().
     [FIX]          Label: Crash when using unknown characters.
     [FIX]          Label: Missing line breaks and wrong alignment.
     [FIX]          Label: Corrupt looking characters and incorrect spacing between characters
     [FIX]          Label: Label:color and opacity settings are invalid afeter these these properties changed: 1)text content changed 2)align style changed 3)max line width limited
     [FIX]          Label: Crash when using unknown characters
     [FIX]          Console: log(format, va_args) is private to prevent possible resolution errors
     [FIX]          Configuration: dumpInfo() -> getInfo()
     [FIX]          ControlSlider doesn't support to set selected thumb sprite.
     [FIX]          ControlButton doesn't support to set scale ratio of touchdown state.
     [FIX]          Particles: Crash was triggered if there is not `textureFileName`section in particle plist file.
     [FIX]          Renderer: Uses a float as key with only the depth. Viewport, opaque are not needed now
     [FIX]          Renderer Performance Fix: QuadCommand::init() does not copy the Quads, it only store a reference making the code faster
     [FIX]          Renderer Performance Fix: Sprite and SpriteBatchNode (and subclasses) has much better performance
     [FIX]          Renderer Performance Fix: When note using VAO, call glBufferData() instead of glBufferSubData().
     [FIX]          Renderer Performance Fix: Doesn't sort z=0 elements. It also uses sort() instead of stable_sort() for z!=0.
     [FIX]          Sprite: removed _hasChildren optimization. It uses !_children.empty() now which is super fast as well
     [FIX]          Tests: Sprites Performance Test has 4 new tests
     [FIX]          TextureCache: getTextureForKey and removeTextureForKey work as expected
     [FIX]          TextureCache: dumpCachedTextureInfo() -> getCachedTextureInfo()
     [FIX]          Websocket doesn't support send/receive data which larger than 4096 bytes.
     [FIX]          Object: Remove _retainCount
     [FIX]          ParallaxNode: Coordinate of Sprite may be wrong after being added into ParallaxNode
     [FIX]          Crash if there is not `textureFileName`section in particle plist file
     [FIX]          Websocket cannot send/receive more than 4096 bytes data
     [FIX]          TextureCache::addImageAsync can't load first image
     [FIX]          ControlSlider: Can not set "selected thumb sprite"
     [FIX]          ControlSlider: Can not set "scale ratio"
     [FIX]          Crash when loading tga format image
     [FIX]          Keyboard pressed events are being repeatedly fired before keyboard is released
[Android]
     [FIX]          Background music can't be resumed when back from foreground
     [FIX]          ANR (Application Not Responding) appears on android 2.3 when pressing hardware button.
[lua binding]
     [NEW]          Can bind classes that have the same class names but different namesapces
     [FIX]          Use EventDispatcher to update some test cases
     [FIX]          sp.SkeletonAnimation:registerScriptHandler should not override cc.Node:registerScriptHandler
[javascript binding]
     [NEW]          Bind SAXParser
     [FIX]          Pure JS class that wants to inherite from cc.Class will trigger an irrelevant log
     [FIX]          Mac and iOS Simulator should also use SpiderMonkey which was built in RELEASE mode
     [FIX]          Crash when running JSB projects on iOS device in DEBUG mode
     [FIX]          Crash when Firefox connects to JSB application on Mac platform.
[Desktop]
     [NEW]          Support fullscreen
[Linux]
     [FIX]          "Testing empty labels" in LabelTest crashes.
[Mac]
     [FIX]          Removes unused files after using glfw3 to create opengl context
[Win32]
     [FIX]          Compiling error when using x64 target
     [FIX]          Tests: TestCpp works with CMake
     [FIX]          Bindings-generator supports Windows again and remove dependency of LLVM since it only needs binary of libclang

cocos2d-x-3.0beta Jan.7 2014
[All]
     [NEW]          New label: shadow, outline, glow support
     [NEW]          AngelCode binary file format support for LabelBMFont
     [NEW]          New spine runtime support
     [NEW]          Add templated containers, such as `cocos2d::Map<>` and `cocos2d::Vector<>`
     [NEW]          TextureCache::addImageAsync() uses std::function<> as call back
     [NEW]          Namespace changed: network -> cocos2d::network, gui -> cocos2d::gui
     [NEW]          Added more CocoStudioSceneTest samples.
     [NEW]          Added UnitTest for Vector<T>, Map<K, V>, Value.
     [NEW]          AngelCode binary file format support for LabelBMFont.
     [NEW]          New renderer: Scene graph and Renderer are decoupled now.
     [NEW]          Upgrated Box2D to 2.3.0
     [NEW]          SChedule::performFunctionInCocosThread()
     [NEW]          Added tga format support again.
     [NEW]          Adds UnitTest for Template container and Value class
     [FIX]          A Logic error in ControlUtils::RectUnion.
     [FIX]          Bug fixes for Armature, use Vector<T>, Map<K, V> instead of Array, Dictionary.
     [FIX]          Used c++11 range loop(highest performance) instead of other types of loop.
     [FIX]          Removed most hungarian notations.
     [FIX]          Merged NodeRGBA to Node.
     [FIX]          Potential hash collision fix.
     [FIX]          Updates spine runtime to the latest version.
     [FIX]          Uses `const std::string&` instead of `const char*`.
     [FIX]          LabelBMFont string can't be shown integrally.
     [FIX]          Deprecates FileUtils::getFileData, adds FileUtils::getStringFromFile/getDataFromFile.
     [FIX]          GUI refactoring: Removes UI prefix, Widget is inherited from Node, uses new containers(Vector<T>, Map<K,V>).
     [FIX]          String itself is also modified in `String::componentsSeparatedByString`.
     [FIX]          Sprites with PhysicsBody move to a wrong position when game resume from background.
     [FIX]          Crash if connection breaks during download using AssetManager.
     [FIX]          OpenAL context isn't destroyed correctly on mac and ios.
     [FIX]          Useless conversion in ScrollView::onTouchBegan.
     [FIX]          Two memory leak fixes in EventDispatcher::removeEventListener(s).
     [FIX]          CCTMXMap doesn't support TMX files reference external TSX files
     [FIX]          Logical error in `CallFuncN::clone()`
     [FIX]          Child's opacity will not be changed when its parent's cascadeOpacityEnabled was set to true and opacity was changed
     [FIX]          Disallow copy and assign for Scene Graph + Actions objects
     [FIX]          XMLHttpRequest receives wrong binary array
     [FIX]          XMLHttpRequest.status needs to be assigned even when connection fails
     [FIX]          TextureCache::addImageAsync may load a image even it is loaded in GL thread
     [FIX]          EventCustom shouldn't use std::hash to generate unique ID, because the result is not unique
     [FIX]          CC_USE_PHYSICS is actually impossible to turn it off
     [FIX]          Crash if connection breaks during download using AssetManager
     [FIX]          Project_creator supports creating project at any folder and supports UI
[Android]
     [NEW]          build/android-build.sh: add supporting to generate .apk file
     [NEW]          Bindings-generator supports to bind 'unsigned long'.
     [FIX]          XMLHttpRequest receives wrong binary array.
     [FIX]          'Test Frame Event' of TestJavascript/CocoStudioArmatureTest Crashes.
     [FIX]          UserDefault::getDoubleForKey() doesn't pass default value to Java.
[iOS]
     [FIX]          Infinite loop in UserDefault's destructor
[Windows]
     [NEW]          CMake support for windows.
[Bindings]
     [NEW]          Support CocoStudio v1.2
     [NEW]          Adds spine JS binding support.
     [FIX]          Don't bind override functions for JSB and LuaBining since they aren't needed at all.
     [FIX]          The order of onEnter and onExit is wrong.
     [FIX]          The setBlendFunc method of some classes wasn't exposed to LUA.
     [FIX]          Bindings-generator doesn't support 'unsigned long'
     [FIX]          Potential hash collision by using typeid(T).hash_code() in JSB and LuaBinding
[Lua binding]
     [NEW]          New label support
     [NEW]          Physcis integrated support
     [NEW]          EventDispatcher support
     [FIX]          CallFuncND + auto remove lua test case have no effect
     [FIX]          Lua gc will cause correcsponding c++ object been released
     [FIX]          Some lua manual binding functions don't remove unneeded element in the lua stack
     [FIX]          The setBlendFunc method of some classes wasn't exposed to LUA
[Javascript binding]
     [FIX]          `onEnter` event is triggered after children's `onEnter` event

cocos2d-x-3.0alpha1 Nov.19 2013
[all platforms]
     [DOC]          Added RELEASE_NOTES and CODING_STYLE.md files
     [FIX]          Texture: use CCLOG to log when a texture is being decoded in software
     [FIX]          Spine: fix memory leaks
     [FIX]          fixed a memory leak in XMLHTTPRequest.cpp
     [FIX]          removeSpriteFramesFromFile() crashes if file doesn't exist.
     [FIX]          Avoid unnecessary object duplication for Scale9Sprite.
     [FIX]          create_project.py does not rename/replace template projects completely.
     [FIX]          Could not set next animation in CCBAnimationCompleted callback.
     [FIX]          The Node's anchor point was changed after being added to ScrollView.
     [FIX]          Refactored and improved EventDispatcher.
     [FIX]          EventListeners can't be removed sometimes.
     [FIX]          When parsing XML using TinyXML, the data size has to be specified.
     [FIX]          Parameter type: const char* -> const string&
     [FIX]          Armature: many bug fixed, add more samples, add function to skip some frames when playing animation
     [FIX]          Configuration of VAO in runtime
     [FIX]          Webp Test Crashes.
     [FIX]          TransitionScenePageTurn: z fighting
     [FIX]          AssetsManager: Adding test whether the file directory exists when uncompressing file entry,if does not exist then create directory
     [FIX]          CCBReader: To set anchor point to 0,0 when loading Scale9Sprite
     [FIX]          OpenGL Error 502 in Hole Demo
     [FIX]          AssetsManager: downloading progress is not synchronized with actual download
     [FIX]          SpriteFrameCache: memory leak when loading a plist file
     [FIX]          removeSpriteFramesFromFile() crashes if file doesn't exist
     [FIX]          EditBox: can't click the area that outside of keyboard to close keyboard
     [FIX]          CCBReader: can not set next animation in AnimationCompleted callback
     [FIX]          Node's anchor point was changed after being added to ScrollView
     [FIX]          EventDispather: refactor method and fix some bugs
     [FIX]          EventListner: cann't be removed sometimes
     [FIX]          UserDefault: didn't set data size when parsing XML using TinyXML
     [FIX]          Webp test crashed
     [FIX]          CCHttpClient: The subthread of CCHttpClient interrupts main thread if timeout signal comes.
     [NEW]          Arm64 support.
     [NEW]          Added Mouse Support For Desktop Platforms.
     [NEW]          Point: Adds ANCHOR_XXX constants like ANCHOR_MIDDLE, ANCHOR_TOP_RIGHT, etc.
     [NEW]          Sprite: Override setScale(float scaleX, float scaleY)
     [NEW]          External: added | operator for Control::EventType
     [NEW]          Android & iOS screen size change support
     [NEW]          GLProgram: setUniformLocationWithMatrix2fv, setUniformLocationWithMatrix3fv
     [NEW]          Color[3|4][B|F]: comparable and explicit convertible
     [NEW]          Contorl::EventType add | operation
     [NEW]          Performance Test: Sprite drawing
     [NEW]          Adjusted folder structure
     [NEW]          Added tools to simplify upgrading game codes from v2.x to v3.x
     [FIX]          Added virtual destructors on Interfaces
[Android]
     [FIX]          Added EGL_RENDERABLE_TYPE to OpenGL attributes
     [FIX]          Fixed application will crash when pause and resume.
     [FIX]          Clear NoSuchMethodError Exception when JniHelper fails to find method id
     [FIX]          Fixed crash when backging from background
     [FIX]          LabelTTF: crashed when setting dimension input height value less than the height of the font and the input width value is 0
     [FIX]          Changed data type of 'char' to signed as default
     [NEW]          Added xlargeScreens="true" to supports-screens
     [NEW]          Added build/android-build.py to build all Android samples, and remove all build_native.sh/cmd
     [NEW]          Added build_native.py to build template projects, and remove build_native.sh/cmd
     [NEW]          Added Cocos2dxHelper.runOnGLThread(Runnable) again
     [NEW]          Added support for orientation changed
     [NEW]          Disabled CDT Builder on Eclipse
[Mac]
     [FIX]          Removed unused CCLOG() from GL initialization
     [FIX]          HttpClientTest: crash
[iOS]
     [FIX]          Can't click the area that outside of keyboard to close keyboard when using EditBox.
     [NEW]          Added support for orientation changed
[Linux]
     [NEW]          Used CMake to build linux projects.
     [FIX]          Closed X display after getting DPI on Linux.
[Win32]
     [FIX]          Last test case of OpenglTest crashed
[Desktop]
     [FIX]          Trigger onKeyReleased only after the key has been released.
     [NEW]          Added mouse support
[Javascript binding]
     [FIX]          Fixed a memory leak in ScriptingCore::runScript()
     [FIX]          sys.localStorage.getItem() does not support non-ascii string.
     [FIX]          cc.Scheduler.schedule(target, func) without repeat argument couldn't repeat schedule forever on device.
     [FIX]          CCBReader can't play sequence automatically in JSB.
     [FIX]          Wrong convention to jsval in cccolor4f_to_jsval and cccolor3b_to_jsval
     [FIX]          sys.localStorage: doesn't support non-ascii string
     [FIX]          BuilderReader: can't play sequence  automatically
     [FIX]          Wrong conversion to javal in cccolor4f_to_jsval and cccolor3b_to_jsval
     [NEW]          main.js -> cocos2d-jsb.js
     [NEW]          Remote debugging using Firefox, "step into" can not work
     [NEW]          Added binding for Node::setScale(float, float)
     [NEW]          Impvoved armature binding
     [NEW]          Added CocoStudio releated binding codes: gui, scene parser, and add corresponding samples
[Lua Binding]
     [NEW]          Added Armature lua binding and added test samples.
     [NEW]          Added LuaObjectBridge & LuaJavaBridge to simplify invoking objective-c codes and java codes from lua
     [NEW]          Added CocoStudio releated binding codes: gui, scene parser, and add corresponding samples
     [NEW]          Added AssetsManager binding and corresponding sample
     [NEW]          Added XMLHttpRequest lua binding and corresponding sample

cocos2d-x-3.0alpha0 @Sep.19 2013
[all platforms]
     [FIX]          TargetAction::reverse() works as expected
     [FIX]          Fixed crash in OpenGLTest
     [FIX]          Fixed logic when passing an empty std::vector to WebSocket::init()
     [FIX]          Fixed crash in ParticleSystemQuad due to improper deletion of VBO and VAO
     [FIX]          Point::isSegmentIntersect() returns correct value
     [FIX]          Improved UTF8 response code in XmlHttpRequest
     [FIX]          Observers with the same target and name but different sender are the same observer in NotificationCenter
     [NEW]          Added ATITC format support
     [NEW]          Better integration with physics engine
     [NEW]          New Event Dispatcher: supports Keybaord, Touches, Accelerometer, Custom events. Added Tests as well
     [NEW]          New Label code: Faster and more efficient than previous code
     [NEW]          Added S3TC support
     [NEW]          Added a method to get duration of timeline for CCBAnimationManager class
     [NEW]          Array is compatible with STL containers.
     [3RD]          Upgraded SpiderMonkey to Firefox v23
[Android]
     [FIX]          Fixed When lock screen or entering background and resume the application textures from pvr.ccz file become black
     [FIX]          Fixed Stroke font color
     [NEW]          Uses Native Activity
[iOS]
     [FIX]          Status bar can be hidden on iOS 7
     [FIX]          Added iOS7 icons to templates and tests
[Mac OS X]
     [NEW]          iOS and Mac tempaltes were merged into one single Xcode project file.
     [NEW]          Added Lua template
[JavaScript bindings]
     [FIX]          CCBReader is able to set properties to owner if 'owner var' is setted
     [FIX]          Fixed crash when extending cc.ScrollView in JS
     [FIX]          cc.registerTargettedDelegate supports pure js object as its target
     [FIX]          Fixed memory leak in the binding glue code of cc.FileUtils.getStringFromFile(getByteArrayFromFile)
     [NEW]          Added bindigns for Sprite::getDisplayFrame(), ControlButton callback and RemoveSelf
[Lua bindings]
     [NEW]          Bind Sprite::getDisplayFrame()


cocos2d-x-3.0alpha0-pre @Jul.30 2013
[all platforms]
     [FIX]      #2124: Image::initWithImageFileThreadSafe is not thread safe
     [FIX]      #2230: Node::onEnterTransitionDidFinish was called twice when a node is added in Node::onEnter
     [FIX]      #2237: calculation offset in font rendering
     [FIX]      #2303: missing precision when getting strokeColor and fontFillColor
     [FIX]      #2312: WebSocket can not parse url like "ws://domain.com/websocket<|MERGE_RESOLUTION|>--- conflicted
+++ resolved
@@ -112,17 +112,12 @@
 [FIX]           Web: Change bright style on 'setEnabled' call of ccui.Widget
 [FIX]           Web: Fix Editbox can't input in full screen mode
 [FIX]           Web: Fix texture issue on some Android devices by always set vertexAttribPointer  
-<<<<<<< HEAD
 [FIX]           Web: Make xhr ontimeout callback work on all browsers
 [FIX]           Web: Fix clear color not normalized issue
 [FIX]           Web: Fix clipping node rendering issue when alphaThreshold = 1
 [FIX]           Web: Fix nested scroll view rendering issue
 [FIX]           Web: Make orderDirty flag properly set for node
 [FIX]           Web: Fix ccui.Slider gray state not available issue
-=======
-[FIX]           Web: Made xhr ontimeout callback work on all browsers
-[FIX]           Web: Fix clear color not normalized issue
->>>>>>> 6fa331b0
 
 cocos2d-x-3.13.1 Sep 13 2016
 
