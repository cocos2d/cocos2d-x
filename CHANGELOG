--- conflicted
+++ resolved
@@ -3,11 +3,8 @@
      [NEW]          Action: RotateBy supports 3D rotations
      [NEW]          Bindings: Using python to automatically generate script bindings
      [NEW]          Bindings: Added JS bindings support for Linux
-<<<<<<< HEAD
      [NEW]          ccConfig.h: removed support for CC_TEXTURE_ATLAS_USE_TRIANGLE_STRIP
-=======
      [NEW]          Console: Added command: 'autotest run|main|next|back|restart'.
->>>>>>> 0b309410
      [NEW]          Console: Added 'resolution', 'projection' commands. Improved API
      [NEW]          Console: Added more commands: director resume|pause|stopanimation|startanimation.
      [NEW]          Console: Added command: 'touch tap|swipe' to simulating touch events.
