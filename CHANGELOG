--- conflicted
+++ resolved
@@ -1,4 +1,3 @@
-<<<<<<< HEAD
 cocos2d-x-3.9 beta0 October.20 2015
 
 [NEW]           Label: Added line spacing/leading feature to Label.
@@ -124,11 +123,10 @@
 [TEST]          Debug: Fixed a bug that RefPtr test wasn't executed even in debug build.
 [TEST]          JS: Fixed crash bug when click "remove ui" in "native test-JSBExtendTest" under project js-test.
 [TEST]          JS: Updated testcase in js-test to show notificationNode to runAction.
-=======
+
 cocos2d-x-3.8.1     September.17 2015
 
     [HIGHLIGHT]     platform: Supported Xcode 7 for iOS 9 deployment
->>>>>>> 5c57049d
 
 cocos2d-x-3.8 final September.6 2015
 cocos2d-x-3.8 rc0   August.26 2015
