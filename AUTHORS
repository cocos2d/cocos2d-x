cocos2d-x authors & contributors

(ordered by the join in time)

Core Developers:
    Zhe Wang (Walzer)
    XiaoMing Zhang (Minggo)
    JianHua Chen (Dumganhar)


Developers:
    Ricardo Quesada
    Rolando Abarca
        Javascript Binding and testjs
        
    simpliplant
        Hardware keyboard support
    
    liuyq
        CCTextureAtlas::updateQuad modify for the memcpy hot spot.
        
    frranck 
        adding norwegian language
    
    varlucian
        fix the bug that OnEnterTransitionDidFinish was called twice when a node is added in onEnter.
        
    carlomorgantinizynga
        CCLabelTTF supports for shadow and stroke
        Adding CCLabelTTF::createWithFontDefinition.
        
    James Gregory (j4m3z0r, Zynga)
        Maintainer of Emscripten port.
        Initial Emscripten port.
        Use browser font rendering instead of FreeType.
<<<<<<< HEAD
        Add destructor to CCGLBufferedNode.
=======
>>>>>>> bb9dc62e
        
    DarraghCoy
        Fix a potential crash SimpleAudioEngineOpenSL::playEffect

    silverscania
        Pass correct parameter to glPixelStorei when creating a texture

    FlagellumDei
        Center the window correctly on windows

    ggggamer
        fixed memory leak of preloadEffect on windows

    CodeSnooker
        Added Method to create a CCMenuItemToggle from a CCArray with a target selector

    wagaf-d
        Move ccpX functions to CCPoint methods and operators

    sergey-shambir
        Added CC_DISABLE_COPY macro
        Added __attribute__(__format__()) for CCLog and CCString
        Refactoring network extension and fixing unlikely memory leaks.
        Adding PUT/DELETE methods for CCHttpRequest.

    savdalion 
        Added example for russian language in TestCpp
        Added const modifier for classes CCArray, CCObject

    rodrigogolive
        Fix broke linux build

    kdejongh
        Fix for spaces at the beginning of wrapped lines on Android

    martell
        use tinyxml2 to replace libxml2
        Added Mingw-crt Support without breaking VS SDK

    mchinen
        fix emulator issue for OpenGL ES 2.0 on Android
        Fix missing protocol method warning for iOS 6.0 addition

    DenizPiri
        use CCLOG to implement print() function in LUA

    nickveri
    nickkwalee
        added some missing function for setting integer shader uniforms in CCGLProgram

    biteforest
        fix cc scale9 sprite bug

    Jimmy Sambuo
        fix the bug that SimpleAudioEngine::playEffect() and playBackgroundMusic() play twice on linux

    DarraghCoy
        fix for loading custom fonts on iOS when referenced from a CCB file
        Fix CCUserDefault.cpp compiling on Android.
        Fixing CCFileUtils 'createXXXXWithContentsOfFile' path lookup issue.
        Add CCDirector::popToSceneStackLevel(int level).
        Fixing a bug that custom font can't be loaded correctly if using full path of filename on android.

    Waiter
        fix an error that OpenSLEngine can't load resources from SD card
        add CCRemoveSelf action

    billy1380
        make CCLens3d support concave effect.
        Adding 64bit target for Mac project.

    benjamesward
        add Portuguese and Arabic language support
        Fixed linebreaks on Mac OSX

    Victor K(fnz)
        fix memory leak of CCTextureCache::addImageAsync() on iOS

    tks2shimizu
        add CCFloat, CCDouble and CCBool

    chenium
        fix a bug that CCRenderTexture can not work when coming to foreground on Android

    9re(Taro Kobayashi)
        add Japanese language support

    mingulov
        improve the speed of accessing to files from apk

    sburavtsov
        fix for correct unscheduling and instance destruction of extensions/network/HttpClient.cpp

    wenbin wang
        add error handler when read image data using libjpeg
        add korean language support
        fix getDeviceModel bug in android CocosDenshion

    Horcruxes
        fix the bug that CCArray::createWithContentsOfFile() may not read file data on iOS

    Hu Kaiou
        contribute the new version of libcurl to support both armv7 & armv7s on iOS
        fix some memory leak

    ByungChoi
         modify linux makefiles to fix compiling errors

    edbartley
         update MSVS and MAC projects to use project-relative path
         CCControl* should not respond to touches if the control is not visible
         Some improvements for CCScrollView and CCTableView.
         Touch priority can't be set to the value specified by a call to CCMenu::setTouchPriority(int).
         CCTableView crashes if a CCTableViewDelegate is not provided.
         Fixing a bug that _realOpacity isn't assigned in CCLayerColor::initWithColor.
         CCScrollView TouchPriority Fix
         Add encrypted PVR.CCZ support to ZipUtils + Tests
         Fix for broken of ccArrayGetIndexOfObject after merging this commit(076f38c).

    Weeds (Andre Rudlaff)
        Used fontconfig to enhance font rendering on linux.
        Fixed a bug about missing horizontal alignment for Custom TTF fonts on linux.
        Fixed a bug that the truetype fonts from resource directory can't be found on linux.
        Fixed the size calculations for true type fonts (especially for italic fonts).
        Added a very simple greedy line break algorithmfor true type labels.
        Fixed font rendering crash for certain fonts on linux.
        Fixed potential crash in CCScheduler::removeHashElement.
        Fixed potential crash in CCSaxParser.
        Added kResolutionFixedHeight and kResolutionFixedWidth resolution policy.
        Use pthread mutex and condition variable instead of pthred semaphore to load image asynchronizely.
        Fixed crash in HttpClient request on 64Bit.

    Nat Weiss (iphonegamekit.com)
        author of Mac port
        add TMX polygon parsing
        Properly resets the tile's Y flipping

    XiaoLong Zhang (Chukong Inc)
    Mike McGary (Zynga)
    Di Wu (Zynga China)
        CCBReader and cpp reflection mechanic

    Angus Comrie
        contributes cocos2d-x port of CCControlExtension.

    Yannick Loriot
        author of CCControlExtension in cocos2d-iphone.

    Surith Thekkiam (folecr, Zynga)
        contribute for Android module building
        Simpler, correct handling of spritesheet sources for CCScale9Sprite.
        Clean up linked libraries for android.
        JavaScript debugger improved and bugfixed.
        Fix flags for debugger server socket.
<<<<<<< HEAD
        When user has built with JS Debugger support ScriptingCore will handle necessary runtime changes.
=======
>>>>>>> bb9dc62e

    Nicolas Gramlich (nicolasgramlich, Zynga)
        fixed CCDirector to use CCLabelBMFont instead of CCLabelTTF
        added CCBReader (CCBI format)
        Added cleanup and reset methods to ScriptingCore.
        Fixed a bug in ScriptingCore::evalString not setting the outval.
        Updated .classpath of Android project to latest ADT 22 build tool compatibility.

    Rohan Kuruvilla (rohankuruvilla, Zynga)
        Improvements to JS Bindings.
        Synchronizing CCBReader to version 5.
        Adding OpenGL Bindings to Javascript.
        Fixing a bug that nested ccb-files are not positioned correctly.
        Fixing a bug that crash when loading valid project.

    Jianfeng Zou (NetDragon Inc)
        contributes CCListView and CCTextureWatcher.

    dducharme
        author of blackberry port

    ImperialPenguin
        Added TTF support for blackberry port.

    HuaXu Cai (Kongzhong Corporation)
        author of linux port

    ciaranj
        add a build file that correctly generates LuaCocos2d.cpp
        add a lua template
        add particle systems to lua bindings
        use ant to generate LuaCocos2d.cpp and lua projects

    Marat Yakupov (moadib)
        Adds ability of simulating android enter/resume background on win32
        Adds ability of simulating android back/menu key on win32
        Adds support for multiple background music sources to CocosDenshion for Blackberry

    Eli Yukelzon (reflog)
        add a helper method to draw filled polygons
        improvements to CCUserDefaults

    ZhuoShi Shun
        contribute the lua binding of CocosDenshion

    Jirka Fajfr
    Chris Calm
        authors of CCTexturePVR

    RuiXiang Zhou (NetDragon)
    XiDi Peng (NetDragon)
    AiYu Ye (NetDragon)
        authors of lua binding

    Max Aksenov
        author and maintainer of Airplay port

    Giovanni Zito
    Francis Styck
        authors of Marmalade port

    Mat Hopwood( Marmalade official engineer )
        Marmalade support for gles20 branch

    Carlos Sessa
        implement the accelerometer module for Android port

    James Chen(dumganhar)
        author of Bada port

    Erawppa
        implement CCNotificationCenter

    YuLei Liao(dualface)
        contribute the factor of lua binding

    jreitman
        fix the bug of asynchronous loading resources for iOS

    Nat Weiss
        minor enhancements to the Cocos2D-X codebase and Android build scripts

    Qingyun Huang (greathqy)
        implement CCHttpRequest

    donaldalanmorrison
        fix some warnings and memory leaks

    Yinghui Peng(mustime)
        use OpenSL ES to play effects
        add TestLua sample

    Dongyang Cai(John-cdy)
        add automatically test tools

    Sergey Vikhirev(BorMor)
        Remove retina specific methods and logic.

    johnangel
        OpenGL framebuffer access violation fix.
        Enable Windows XP support in Visual Studio 2012 Update 1.

    Peter Farkas (fape)
        contributes Marmalade port for gles20 branch
        add Hungarian language support
        fixed compilation errors after adding support of webp image format.

    Tomoaki Shimizu (tks2shimizu)
        Adding randomObject to CCDictionary.

    Igor Zavorotkin (ivzave)
        Adding lua support for linux platform.

    Jozef Prídavok (jpridavok)
        Adding CCEditBox implementation for Mac OSX.

    tiantian20007
        Fixing a crash for call runAnimation() in CCBAnimationManagerDelegate::completedAnimationSequenceNamed.
        Fixing a bug that CCControl's touch priority is not set correctly; m_nDefaultTouchPriority is never used.
        Fixing a syntax error for RENDER_IN_SUBPIXEL macro.
        Implement CCDictionary::writeToFile().

    xyhl515
        Fixed a bug that CCControlSwitch::setOn(isOn,false) doesn't work.
        Adds VS2012 Express template installing support.
        Fixing a logical error in CCDrawNode::drawPolygon.

    DarraghCoy
        Fix for unaligned memory access crash in CCBReader::readFloat().

    Sergej Tatarincev (SevInf)
        Making ScriptingCore.cpp compiled fine with C++11 on iOS.
        Using shared NodeLoaderLibrary in CCBReader bindings.
        CCEditBox iOS enchantments/bugfixes.
        Support variable cell sizes in CCTableView.

    ThePickleMan
        Adding 'rotationIsDir' property to ParticleSystem.

    Jianghua (jxhgzs)
        Adding an additional transform for CCNode.

    giginet
        Fix CCRepeat#create is recieved bad argument on Lua binding.

    neokim
        Adds 'setFont' and 'setAnchorPoint' to CCEditBox.
        Workaround for some problems due to UITextField of CCEditBoxImplIOS is attached as a view above OpenGL view.

    Sam Clegg (sbc100)
        Author of Native Client port.
        Refactor linux build system and fix many warnings.
        Fixing a bug where missing packages would cause the script to exit on linux.
        Adding 'make run' target for linux projects.
        Stripping newlines from log message and fixing linux library location.
        Fixing a bug that CCPhysicsSprite was overriding only some of the getPosition methods.
        Adding a macro USE_BOX2D to check whether to enable Box2D for linux and nacl port.
        Adding Travis build support for linux and NaCl.
        Logging assert messages to the console.
        Renaming CCScriptSupport::executeAssert to CCScriptSupport::handleAssert.

    Peter Young (young40)
        Implements setVisible() for CCEditBox

    csy1988525
        Fixing a bug about display result is wrong when invoking CCControlButton:: setHighlighted.
        fixed a bug when button's parent is hided, the button still can responce to clicked event.

    Asad ur Rehman (AsadR)
        Adding CCNotificationCenter::removeAllObservers(CCObject *target).

    jedy
        Fix of CCNode.h's document with doxygen 1.8.3 can't be generated.

    whitegfx
        Implementation of kEditBoxInputFlagSensitive setting for CCEditBoxImplIOS.

    Zecken (gelldur)
        Fixing a profiling compilation error in CCParticleBatchNode.
        Fixing linking errors for TestCPP with libcurl on linux.

    flamingo (flaming0)
        Null pointer check in order to prevent crashes.
        Updating spine-runtime to EsotericSoftware/spine-runtimes@5f90386.

    rtissera (Romain TISSERAND)
        Adding missing JNIEXPORT / JNICALL declarations.
        Fix iOS 4.3 JPEG loading issue.

    Yodesoft
        Improving font rendering performance for linux platform.
        Reducing function call in nativeInitBitmapDC to improve performance.
        Refactoring writable path to "<user's home>/.config/<app name>" for linux platform.

    sjchao
        Fixing a display bug when a scrollView nested in another scrollView.

    Éloi Rivard (azmeuk)
        Linux OpenAL support.

    elmiro
        Correction of passed buffer size to readlink and verification of result return by readlink.

    harikrishnar (Hari Krishna)
        Wrong logic in CCArray::initWithObjects.
        Fixing a bug that button should not get respond if its parent is invisable.

    rogerzanoni
        Fixing a linking error that libpthread and libGL libraries need to be linked on linux.
        Fixing a compiling error of [-Werror=array-bounds] when compiling Box2dTestBed.

    zhanghaojie
        Fixing a bug that anchorPoint property of CCScale9Sprite doesn't work in CCBReader.

    MarkEHenderson (Mark Henderson)
        Fixing of variable initialization in SpriteBatchNode.

    akira-cn
        Adding response for back and menu keypad event for Android.

    lgb (Oleg)
        Fixing a compilation error for BlackBerry PlayBook.
        Comparing float number by using epsilon and absolute difference.

    jotel (Jaroslaw Lewandowski)
        Fixing a bug that wrong type of argument signature is used in setAccelerometerIntervalJNI function.
        Fix for broken of ccArrayGetIndexOfObject after merging this commit(076f38c).
        Explicitly initialising CCAcceleration structure.
        Add support to save/retrieve CCData into/from CCUserDefault.

    MarcelBloemendaal
        Adding secureTextEntry property to CCTextFieldTTF.

    brawsome
        Adding new macro CCB_MEMBERVARIABLEASSIGNER_GLUE_WEAK to CCBMemberVariableAssigner.h.
        Adding CCLOG before original path is returned in CCFileUtils::fullPathForFileName to aid in debugging.
        Optmization to ccArrayGetIndexOfObject.

    sunzhuoshi
        Adding support for javascript bytecode.

    ptekchand (Pranav Tekchand)
        Supporting negative node scales for CCScrollView.

    coolengineer (Hojin Choi)
        Refactoring callback selector for HttpResponse.

    djh-
        Fixing a bug that displayed color of CCDrawNode is incorrect when VAO is disabled.

    acai (beingstudio)
        Fix of null pointer access in CCBAnimationManager::getRunningSequenceName.

    metalgit92
        Adding const qualification to some CCNode's getters

    Clarinexus
        Fixing a bug that setColor and setOpacity of CCControlButton and CCScale9Sprite are broken.

    Xander84
        Fixing a bug in CCBValue::getByteValue.
        
    smshuja
        Fixing a bug that pointQueryFirst returns invalid Shape when a shape is not found in JSB.
        Fixing a bug that New PivotJoint can't access 4 parameters like in html5 version.
        
    Carsten Sandtner (casarock)
        Adding XMLHttpRequest support for JSB.
        
    Lee, Jae-Hong (pyrasis)
        Maintainer of tizen port.

    lumendes
        Updating spine-runtime to EsotericSoftware/spine-runtimes@5f90386.
        
    sunxiaoyu
        Refactoring CCEditBox to add UITextField only when keyboard was opened, remove it when keyboard was closed.
        
<<<<<<< HEAD
    maciekczwa
        Adding Polish language support.
=======
    edwardzhou (Edward Zhou)
        Correcting the type detecting order for Lua CCBProxy::getNodeTypeName.
        Casting variables to their own type, and print warning info if no corresponding lua callback function instead of crash.
>>>>>>> bb9dc62e

Retired Core Developers:
    WenSheng Yang
        Author of windows port, CCTextField,
        Designer of CCApplication/CCEGLView/platform structure.
        He's working together with 2dx core team but leading FishingJoy game

    Bin Zhang
        core-team member but put himself in FishingJoy game since 2012.

    RongHong Huang (flyingpaper)
        Author of cocos2d-xna and spent all his time on wp7.


Cocos2d-x can not grow so fast without the active community.
Thanks to all developers who report & trace bugs, discuss the engine usage in forum & QQ groups!
Special thanks to Ricardo Quesada for giving us lots of guidances & suggestions.<|MERGE_RESOLUTION|>--- conflicted
+++ resolved
@@ -33,10 +33,7 @@
         Maintainer of Emscripten port.
         Initial Emscripten port.
         Use browser font rendering instead of FreeType.
-<<<<<<< HEAD
         Add destructor to CCGLBufferedNode.
-=======
->>>>>>> bb9dc62e
         
     DarraghCoy
         Fix a potential crash SimpleAudioEngineOpenSL::playEffect
@@ -191,10 +188,8 @@
         Clean up linked libraries for android.
         JavaScript debugger improved and bugfixed.
         Fix flags for debugger server socket.
-<<<<<<< HEAD
+        Fix flags for debugger server socket.
         When user has built with JS Debugger support ScriptingCore will handle necessary runtime changes.
-=======
->>>>>>> bb9dc62e
 
     Nicolas Gramlich (nicolasgramlich, Zynga)
         fixed CCDirector to use CCLabelBMFont instead of CCLabelTTF
@@ -473,14 +468,9 @@
     sunxiaoyu
         Refactoring CCEditBox to add UITextField only when keyboard was opened, remove it when keyboard was closed.
         
-<<<<<<< HEAD
-    maciekczwa
-        Adding Polish language support.
-=======
     edwardzhou (Edward Zhou)
         Correcting the type detecting order for Lua CCBProxy::getNodeTypeName.
         Casting variables to their own type, and print warning info if no corresponding lua callback function instead of crash.
->>>>>>> bb9dc62e
 
 Retired Core Developers:
     WenSheng Yang
