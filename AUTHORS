--- conflicted
+++ resolved
@@ -414,11 +414,8 @@
         Added some guards to prevent Eclipse to compile twice the same class.
         Linux Eclipse projects updates
         Refactored emscripten-build.sh, it's no longer need to be edited to make emscripten work.
-<<<<<<< HEAD
         Creation of CCDeprecated-ext.h
-=======
         Use of a single emscripten HTML template file.
->>>>>>> a13a46e5
 
     elmiro
         Correction of passed buffer size to readlink and verification of result return by readlink.
