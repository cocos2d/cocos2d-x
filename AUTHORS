cocos2d-x authors & contributors

(ordered by join time)

Core Developers:
    Ricardo Quesada
    XiaoMing Zhang (Minggo)
    JianHua Chen (James)
    Zhe Wang (Walzer)
    Hao Wu (Wu-Hao)
    Qingkui Hu (samuele3hu)
    Huabing Xu (dabingnn)
<<<<<<< HEAD
    Wenhai Lin (WenhaiLin)
    Guanghui Qu (andyque）
=======
    Wenhai Lin (Dhilan007)
    Guanghui Qu (zilongshanren）
>>>>>>> 20135159
    Wensheng Yang (yangws)
    Yulei Liao (dualface)
    Huabin Ling (pandamicro)
    Long Jiang (jianglong0156)
    Sijie Fu (fusijie)

Framework & Tools Developers:
    Bin Zhang (natural-law)

Web Developers:
    Sijie Wang (VisualSJ)

3D Developers:
    Xiao Yang (super626)
    Yintao Hou (masterhou)

Editor Support Developers:
    Cheng Zhang (chengstory)
    Feng Xiao (xiaofeng11)

Windows Platforms Developers (Collaborators from Microsoft):
    Dale Stammen (stammen)
    Anniruddh (anniruddh)

Developers:
    Rolando Abarca
        Javascript Binding and testjs
        
    Squallium
        Added ccFPSImages entity as linked resource on linux eclipse project setting.
        Added CocosDenshion dependency to libextension project for eclipse project of linux.
        
    longlene
        Improve android project creation script
        
    reneklacan
        Hardware keyboard support
    
    liuyq
        CCTextureAtlas::updateQuad modify for the memcpy hot spot.
        
    frranck 
        adding norwegian language
    
    varlucian
        fix the bug that OnEnterTransitionDidFinish was called twice when a node is added in onEnter.
        
    carlomorgantinizynga
        CCLabelTTF supports for shadow and stroke
        Adding CCLabelTTF::createWithFontDefinition.
        New label support.
        
    James Gregory (j4m3z0r, Zynga)
        Maintainer of Emscripten port.
        Initial Emscripten port.
        Use browser font rendering instead of FreeType.
        Add destructor to CCGLBufferedNode.
        Asynchronous Image loading for Emscripten
        
    DarraghCoy
        Fixed a potential crash SimpleAudioEngineOpenSL::playEffect
        Fixed some bugs with Set class
        Added ccDrawSolidCircle
        Added Rect::unionWithRect
        Fixed a memory leak in Set::removeAllObjects
        Fixed for unaligned memory access crash in CCBReader::readFloat()
        Fixed for loading custom fonts on iOS when referenced from a CCB file
        Fixed CCUserDefault.cpp compiling on Android.
        Fixed CCFileUtils 'createXXXXWithContentsOfFile' path lookup issue
        Added CCDirector::popToSceneStackLevel(int level)
        Fixed a bug that custom font can't be loaded correctly if using full path of filename on android
        Fixed potential crashes in EventDispatch while using SceneGraphPriroity listeners and added helper function to check it
        Fixed a protential crash in EventDispatch while unregistering listener right after it was registered
        Adding an extra verification in Node's destructor
        Added RefPtr<T> smart pointer support 

    silverscania
        Pass correct parameter to glPixelStorei when creating a texture

    stari4ek
        Fix VideoPlayer on Android ignore search paths
        Label: Improve rendering of letter's inner shapes when outline is used

    FlagellumDei
        Center the window correctly on windows

    ggggamer
        fixed memory leak of preloadEffect on windows
        Some small performance improvements

    CodeSnooker
        Added Method to create a CCMenuItemToggle from a CCArray with a target selector

    wagaf-d
        Move ccpX functions to CCPoint methods and operators

    sergey-shambir
        Added CC_DISABLE_COPY macro
        Added __attribute__(__format__()) for CCLog and CCString
        Refactoring network extension and fixing unlikely memory leaks.
        Adding PUT/DELETE methods for CCHttpRequest.
        Adding project part for QtCreator.
        Implemented pitch, pan and gain.
        Using SDL backend instead of glfw for Linux.

    savdalion 
        Added example for russian language in TestCpp
        Added const modifier for classes CCArray, CCObject
        Deprecated method fixes

    rodrigogolive
        Fix broke linux build

    kdejongh
        Fix for spaces at the beginning of wrapped lines on Android

    martell
        use tinyxml2 to replace libxml2
        Added Mingw-crt Support without breaking VS SDK
        CMake support for windows.
        Added support for x64 target of windows.
        Added Dutch Language support.
        Added clang support for Windows.
        Cmake update and remove old scripts from build folder

    mchinen
        fix emulator issue for OpenGL ES 2.0 on Android
        Fix missing protocol method warning for iOS 6.0 addition

    DenizPiri
        use CCLOG to implement print() function in LUA

    nickveri
    nickkwalee
        added some missing function for setting integer shader uniforms in CCGLProgram

    biteforest
        fix cc scale9 sprite bug

    Jimmy Sambuo
        fix the bug that SimpleAudioEngine::playEffect() and playBackgroundMusic() play twice on linux

    Waiter
        fix an error that OpenSLEngine can't load resources from SD card
        add CCRemoveSelf action
        Fixing a bug that CCLabelTTF setString crash on android.

    billy1380
        make CCLens3d support concave effect.
        Adding 64bit target for Mac project.

    benjamesward
        add Portuguese and Arabic language support
        Fixed linebreaks on Mac OSX

    Victor K(fnz)
        fix memory leak of CCTextureCache::addImageAsync() on iOS

    tks2shimizu
        add CCFloat, CCDouble and CCBool
        Add append function for String class
        Adding String::componentsSeparatedByString function for splitting string.

    chenium
        fix a bug that CCRenderTexture can not work when coming to foreground on Android

    9re(Taro Kobayashi)
        add Japanese language support

    mingulov
        improve the speed of accessing to files from apk

    sburavtsov
        fix for correct unscheduling and instance destruction of extensions/network/HttpClient.cpp

    wenbin wang
        add error handler when read image data using libjpeg
        add korean language support
        fix getDeviceModel bug in android CocosDenshion

    Horcruxes
        fix the bug that CCArray::createWithContentsOfFile() may not read file data on iOS

    Hu Kaiou
        contribute the new version of libcurl to support both armv7 & armv7s on iOS
        fix some memory leak

    ByungChoi
         modify linux makefiles to fix compiling errors

    edbartley
         update MSVS and MAC projects to use project-relative path
         CCControl* should not respond to touches if the control is not visible
         Some improvements for CCScrollView and CCTableView.
         Touch priority can't be set to the value specified by a call to CCMenu::setTouchPriority(int).
         CCTableView crashes if a CCTableViewDelegate is not provided.
         Fixing a bug that _realOpacity isn't assigned in CCLayerColor::initWithColor.
         CCScrollView TouchPriority Fix
         Add encrypted PVR.CCZ support to ZipUtils + Tests
         Fix for broken of ccArrayGetIndexOfObject after merging this commit(076f38c).

    Weeds (Andre Rudlaff)
        Used fontconfig to enhance font rendering on linux.
        Fixed a bug about missing horizontal alignment for Custom TTF fonts on linux.
        Fixed a bug that the truetype fonts from resource directory can't be found on linux.
        Fixed the size calculations for true type fonts (especially for italic fonts).
        Added a very simple greedy line break algorithmfor true type labels.
        Fixed font rendering crash for certain fonts on linux.
        Fixed potential crash in CCScheduler::removeHashElement.
        Fixed potential crash in CCSaxParser.
        Added kResolutionFixedHeight and kResolutionFixedWidth resolution policy.
        Use pthread mutex and condition variable instead of pthred semaphore to load image asynchronizely.
        Fixed crash in HttpClient request on 64Bit.

    Nat Weiss (iphonegamekit.com)
        author of Mac port
        add TMX polygon parsing
        Properly resets the tile's Y flipping

    XiaoLong Zhang (Chukong Inc)
    Mike McGary (Zynga)
    Di Wu (Zynga China)
        CCBReader and cpp reflection mechanic

    Angus Comrie
        contributes cocos2d-x port of CCControlExtension.

    Yannick Loriot
        author of CCControlExtension in cocos2d-iphone.

    Surith Thekkiam (folecr, Zynga)
        contribute for Android module building
        Simpler, correct handling of spritesheet sources for CCScale9Sprite.
        Clean up linked libraries for android.
        JavaScript debugger improved and bugfixed.
        Fix flags for debugger server socket.
        Fix flags for debugger server socket.
        When user has built with JS Debugger support ScriptingCore will handle necessary runtime changes.

    Nicolas Gramlich (nicolasgramlich, Zynga)
        fixed CCDirector to use CCLabelBMFont instead of CCLabelTTF
        added CCBReader (CCBI format)
        Added cleanup and reset methods to ScriptingCore.
        Fixed a bug in ScriptingCore::evalString not setting the outval.
        Updated .classpath of Android project to latest ADT 22 build tool compatibility.

    Rohan Kuruvilla (rohankuruvilla, Zynga)
        Improvements to JS Bindings.
        Synchronizing CCBReader to version 5.
        Adding OpenGL Bindings to Javascript.
        Fixing a bug that nested ccb-files are not positioned correctly.
        Fixing a bug that crash when loading valid project.

    Jianfeng Zou (NetDragon Inc)
        contributes CCListView and CCTextureWatcher.

    dducharme
        author of blackberry port

    ImperialPenguin
        Added TTF support for blackberry port.

    HuaXu Cai (Kongzhong Corporation)
        author of linux port

    ciaranj
        add a build file that correctly generates LuaCocos2d.cpp
        add a lua template
        add particle systems to lua bindings
        use ant to generate LuaCocos2d.cpp and lua projects

    Marat Yakupov (moadib)
        Adds ability of simulating android enter/resume background on win32
        Adds ability of simulating android back/menu key on win32
        Adds support for multiple background music sources to CocosDenshion for Blackberry

    Eli Yukelzon (reflog)
        add a helper method to draw filled polygons
        improvements to CCUserDefaults

    ZhuoShi Shun
        contribute the lua binding of CocosDenshion

    Jirka Fajfr
    Chris Calm
        authors of CCTexturePVR

    RuiXiang Zhou (NetDragon)
    XiDi Peng (NetDragon)
    AiYu Ye (NetDragon)
        authors of lua binding

    Max Aksenov
        author and maintainer of Airplay port

    Giovanni Zito
    Francis Styck
        authors of Marmalade port

    Mat Hopwood( Marmalade official engineer )
        Marmalade support for gles20 branch

    Carlos Sessa
        implement the accelerometer module for Android port

    James Chen(dumganhar)
        author of Bada port

    Erawppa
        implement CCNotificationCenter

    YuLei Liao(dualface)
        contribute the factor of lua binding

    jreitman
        fix the bug of asynchronous loading resources for iOS

    Nat Weiss
        minor enhancements to the Cocos2D-X codebase and Android build scripts

    Qingyun Huang (greathqy)
        implement CCHttpRequest

    donaldalanmorrison
        fix some warnings and memory leaks

    Yinghui Peng(mustime)
        use OpenSL ES to play effects
        add TestLua sample

    Dongyang Cai(John-cdy)
        add automatically test tools

    Sergey Vikhirev(BorMor)
        Remove retina specific methods and logic.

    johnangel
        OpenGL framebuffer access violation fix.
        Enable Windows XP support in Visual Studio 2012 Update 1.

    Peter Farkas (fape)
        contributes Marmalade port for gles20 branch
        add Hungarian language support
        fixed compilation errors after adding support of webp image format.

    Tomoaki Shimizu (tks2shimizu)
        Adding randomObject to CCDictionary.

    Igor Zavorotkin (ivzave)
        Adding lua support for linux platform.

    Jozef Prídavok (jpridavok)
        Adding CCEditBox implementation for Mac OSX.

    tiantian20007
        Fixing a crash for call runAnimation() in CCBAnimationManagerDelegate::completedAnimationSequenceNamed.
        Fixing a bug that CCControl's touch priority is not set correctly; m_nDefaultTouchPriority is never used.
        Fixing a syntax error for RENDER_IN_SUBPIXEL macro.
        Implement CCDictionary::writeToFile().
        Fixing a bug that unused spriteframes also need to be removed when purgeCachedData.
        Adding a method to get duration of timeline for CCBAnimationManager class, it's easy for getting duration of animation in JSB.

    xyhl515
        Fixed a bug that CCControlSwitch::setOn(isOn,false) doesn't work.
        Adds VS2012 Express template installing support.
        Fixing a logical error in CCDrawNode::drawPolygon.
        Fixing a bug that Jsb function getCPBody return type is not right.

    Sergej Tatarincev (SevInf)
        Making ScriptingCore.cpp compiled fine with C++11 on iOS.
        Using shared NodeLoaderLibrary in CCBReader bindings.
        CCEditBox iOS enchantments/bugfixes.
        Support variable cell sizes in CCTableView.

    ThePickleMan
        Adding 'rotationIsDir' property to ParticleSystem.
        DrawNode supports to draw triangle, quad bezier, cubic bezier.

    Jianghua (jxhgzs)
        Adding an additional transform for CCNode.

    giginet
        Fix CCRepeat#create is recieved bad argument on Lua binding.
        Added a feature that CCSSceneReader can load name properties as node names.
        Added Rect::intersectsCircle().

    neokim
        Adds 'setFont' and 'setAnchorPoint' to CCEditBox.
        Workaround for some problems due to UITextField of CCEditBoxImplIOS is attached as a view above OpenGL view.
        Enhance ScrollView with easing out scrolling.
        Add scroll bar feature into ui::ScrollView.
        Add RadioButton and RaidoButtonGroup widgets.
        Add a setter for line width in DrawNode.

    Sam Clegg (sbc100)
        Author of Native Client port.
        Refactor linux build system and fix many warnings.
        Fixing a bug where missing packages would cause the script to exit on linux.
        Adding 'make run' target for linux projects.
        Stripping newlines from log message and fixing linux library location.
        Fixing a bug that CCPhysicsSprite was overriding only some of the getPosition methods.
        Adding a macro USE_BOX2D to check whether to enable Box2D for linux and nacl port.
        Adding Travis build support for linux and NaCl.
        Logging assert messages to the console.
        Renaming CCScriptSupport::executeAssert to CCScriptSupport::handleAssert.
        Adding Native Client support for develop branch (cocos2d-x 3.0) and some warnings fixes.
        Cleanup travis build scripts.
        Refactoring emscripten building script.

    Peter Young (young40)
        Implements setVisible() for CCEditBox.
        Fixing a bug that event will not be sent to server when paramMap parameter of logEvent function is nil in plugin-x.

    csy1988525
        Fixing a bug about display result is wrong when invoking CCControlButton:: setHighlighted.
        fixed a bug when button's parent is hided, the button still can responce to clicked event.

    Asad ur Rehman (AsadR)
        Adding CCNotificationCenter::removeAllObservers(CCObject *target).

    jedy
        Fix of CCNode.h's document with doxygen 1.8.3 can't be generated.

    whitegfx
        Implementation of kEditBoxInputFlagSensitive setting for CCEditBoxImplIOS.

    Zecken (gelldur)
        Fixing a profiling compilation error in CCParticleBatchNode.
        Fixing linking errors for TestCPP with libcurl on linux.
        Fixing a bug that crash was triggered if there is not `textureFileName`section in particle plist file.

    flamingo (flaming0)
        Null pointer check in order to prevent crashes.
        Updating spine-runtime to EsotericSoftware/spine-runtimes@5f90386.

    rtissera (Romain TISSERAND)
        Adding missing JNIEXPORT / JNICALL declarations.
        Fix iOS 4.3 JPEG loading issue.

    Yodesoft
        Improving font rendering performance for linux platform.
        Reducing function call in nativeInitBitmapDC to improve performance.
        Refactoring writable path to "<user's home>/.config/<app name>" for linux platform.

    sjchao
        Fixing a display bug when a scrollView nested in another scrollView.

    Éloi Rivard (azmeuk)
        Linux OpenAL support.
        Added some guards to prevent Eclipse to compile twice the same class.
        Linux Eclipse projects updates
        Refactored emscripten-build.sh, it's no longer need to be edited to make emscripten work.
        Creation of CCDeprecated-ext.h
        Use of a single emscripten HTML template file.
        Added some guards in fileutils. Fixed a bug in emscripten file utils.
        Added emscripten keyboard support
        Clang support for Linux.
        Multiple emscripten template support. Emscripten multiple resolutions support.
        Toplevel Makefile refactoring.
        Ignored files generated by cmake.
        Added GLFW include path for Fedora.
        Linux javascript bindings support.

    elmiro
        Correction of passed buffer size to readlink and verification of result return by readlink.

    harikrishnar (Hari Krishna)
        Wrong logic in CCArray::initWithObjects.
        Fixing a bug that button should not get respond if its parent is invisable.

    rogerzanoni
        Fixing a linking error that libpthread and libGL libraries need to be linked on linux.
        Fixing a compiling error of [-Werror=array-bounds] when compiling Box2dTestBed.

    zhanghaojie
        Fixing a bug that anchorPoint property of CCScale9Sprite doesn't work in CCBReader.

    MarkEHenderson (Mark Henderson)
        Fixing of variable initialization in SpriteBatchNode.

    akira-cn
        Adding response for back and menu keypad event for Android.

    lgb (Oleg)
        Fixing a compilation error for BlackBerry PlayBook.
        Comparing float number by using epsilon and absolute difference.

    jotel (Jaroslaw Lewandowski)
        Fixing a bug that wrong type of argument signature is used in setAccelerometerIntervalJNI function.
        Fix for broken of ccArrayGetIndexOfObject after merging this commit(076f38c).
        Explicitly initialising CCAcceleration structure.
        Add support to save/retrieve CCData into/from CCUserDefault.
        Text Shadows fix
        Solving 'black screen' on android.

    MarcelBloemendaal
        Adding secureTextEntry property to CCTextFieldTTF.

    brawsome
        Adding new macro CCB_MEMBERVARIABLEASSIGNER_GLUE_WEAK to CCBMemberVariableAssigner.h.
        Adding CCLOG before original path is returned in CCFileUtils::fullPathForFileName to aid in debugging.
        Optmization to ccArrayGetIndexOfObject.

    sunzhuoshi
        Adding support for javascript bytecode.
        Fixing bad js constant names.

    ptekchand (Pranav Tekchand)
        Supporting negative node scales for CCScrollView.

    coolengineer (Hojin Choi)
        Refactoring callback selector for HttpResponse.

    djh-
        Fixing a bug that displayed color of CCDrawNode is incorrect when VAO is disabled.

    acai (beingstudio)
        Fix of null pointer access in CCBAnimationManager::getRunningSequenceName.

    metalgit92
        Adding const qualification to some CCNode's getters

    Clarinexus
        Fixing a bug that setColor and setOpacity of CCControlButton and CCScale9Sprite are broken.

    Xander84
        Fixing a bug in CCBValue::getByteValue.
        
    smshuja
        Fixing a bug that pointQueryFirst returns invalid Shape when a shape is not found in JSB.
        Fixing a bug that New PivotJoint can't access 4 parameters like in html5 version.
        Fixing a bug that Pivotjoint constructor and pointQueryFirst in Space class will return false instead of invalid shape object.
        
    Carsten Sandtner (casarock)
        Adding XMLHttpRequest support for JSB.
        
    Lee, Jae-Hong (pyrasis)
        Maintainer of tizen port.
        localStorageGetItem crashes when column text is NULL.
        fix image bug on Android

    lumendes
        Updating spine-runtime to EsotericSoftware/spine-runtimes@5f90386.
        
    sunxiaoyu
        Refactoring CCEditBox to add UITextField only when keyboard was opened, remove it when keyboard was closed.
        
    edwardzhou (Edward Zhou)
        Correcting the type detecting order for Lua CCBProxy::getNodeTypeName.
        Casting variables to their own type, and print warning info if no corresponding lua callback function instead of crash.
        fix of WebSocket url parse error for 'ws://domain.com/websocket' pattern.
        Fixed a bug that Websocket doesn't support send/receive data which larger than 4096 bytes.
        Show detail class & function name in error message of lua-binding

    musikov
        Fixing a bug that missing precision when getting strokeColor and fontFillColor
        added Turkish and Ukrainian language support
        
    hawkwood (Justin Hawkwood)
        Fixing a bug that EditBox doesn't show any text if it's initialized with text.
        Fixed a memory leak in new Audio.
        
    wtyqm (zhang peng)
        Fixing a bug that ccbRootPath wasn't passed to sub ccb nodes.
        
    smilingpoplar (YangLe)
        Fixing a bug that CCScale9Sprite doesn't support rotated spriteframe in atlas.
        
    xxuejie
        Add namespace prefix to selector macros
        
    hannon235 (Chris)
        Fixing a bug that the submenu of ExtensionTest in TestCpp can't scroll.
        Implements a socket.io client extension and adds a test case.
        Implements 'SIODelegate::fireEventToScript' method to integrate JSB event handling with the original native code.
        Update socket.io network extension to correctly detect and manage connection to socket.io server versions 0.9.x-1.x
        
    pktangyue
        Fixing a bug that CCScale9Sprite::setInsetLeft/XXX can't work for rotated sprite frame.
        Fixing a bug that Color and Opacity of Scale9Sprite will not be changed when it's added to NodeRGBA and run with FadeIn/Out actions.
        Adding *.xccheckout to gitignore.
        
    jllust
        Fixing a bug that CCLabelBMFont crashes in glDrawElements of CCTextureAtlas::drawNumberOfQuads sometimes.
        
    Sam Gross (colesbury)
        Ignoring formatting specifiers in JavaScript log messages.
        Make bindings-generator supports to bind std::function argument.
        
    James Munro (jdmunro)
        Added JSB support for ccpDistanceSQ.
        
    Rafael (rafaelx)
        A warning fix of AL_INVALID_NAME and AL_INVALID_OPERATION in SimpleAudioEngineOpenAL.cpp.
        
    metalbass
        Fixing an issue that sigslot::_connection_base# (from 0 to 8) don't have virtual destructors.
        
     thp
         Port Cocos2D-X to Qt 5
         
    Nako Sung (nakosung)
        Fixing a bug that wrong logic when pass an empty std::vector to WebSocket::init.
        Exposing cc.RemoveSelf to JS.
        exposed AssetsManager to javascript and added multiple-assetsManager support
        
    dotsquid
        Fixed the crash caused by improper deletion of VBOs and VAO in ParticleSystemQuad.
        
    maciekczwa
        Fixing a bug that stroke color with channel color values other than 255 doesn't take effect on android.
        
    zcgit
        a potential bug fix in Layer::init.
        
    gkosciolek
        Fixing a bug that observers with the same target and name but different sender are the same observer in NotificationCenter.

    xbruce
        Fixing a bug that crash appears when extending cc.ScrollView in JS.
        Fixing a bug that cc.registerTargettedDelegate doesn't support pure js object as its target.
        
    elwinarens (Elwin Arens)
        Minor spelling changes in description of CCScene.h
        
    signmotion (Andrey Syrokomsky)
        Fixed some compiling-warnings (MSVC2012).
        
    michaelcontento
        [Android] use onWindowFocusChanged(bool) instead of onResume()/onPause()
        Prevent nullptr access in AssetsManager
        [Android] re-introduce Cocos2dxHelper.runOnGLThread(Runnable)
        [Android] added EGL_RENDERABLE_TYPE to OpenGL attributes
        Android: add xlargeScreens="true" to supports-screens
        Trigger onKeyReleased only after the key has been released.
        Makes Colors are now comparable and explicit convertible
        
    bmanGH
        Used gl caching functions in TexturePVR::createGLTexture()
        Configuration of VAO in runtime
        Added setUniformLocationWithMatrix2fv, setUniformLocationWithMatrix3fv mothed into GLProgram class
        Fixed a bug that object which isn't in Vector would also be released when invoking Vector::eraseObject.
        Fixed a bug that Timer::cancel always call Director::getInstance()->getScheduler() even in another Scheduler.
        Fix crash if label's type is STRING_TEXTURE and label->sortAllChildren is called
        
    metadao
        make create_project.py more pythonic and fix some typoes
        
    timothyqiu
        Project creator: use absolute path for json config files
        Documentation fixes
        A better way to locate project creator
        
    rablwupei
        Fixed a memory leak in ScriptingCore::runScript()
        Fixed a memory leak in Spine.
        Added support of passing array to cc.Sequence.create and cc.Spawn.create.
        Fixed a bug that sys.localStorage.getItem() does not support non-ascii string.
        Fixed a memory leak in XMLHttpRequest.
        Fixed a bug that wrong convention to jsval in cccolor4f_to_jsval and cccolor3b_to_jsval.
    
    Keita Obo (ktaobo)
        Avoid unnecessary object duplication for Scale9Sprite.
        
    jimmystar
        Fixed a bug that cc.Scheduler.schedule(target, func) without repeat argument couldn't repeat schedule forever on device.
        
    XiaoLongHan (kpkhxlgy0)
        Fixed a bug that outside of keyboard can't be responded to close keyboard when using EditBox.
        
    lettas
        A fix for multi-platform template.
        
    HoGarfield (garfield_ho)
        Fixed a bug that CCBReader can't play sequence automatically in JSB.
        Could not set next animation in CCBAnimationCompleted callback.
        Fixed missing to add JSAutoCompartment when invoking JS functions from C++.
        CCBReader: To set anchor point to 0,0 when created by loader.
        Potential crash when websocket connection closes.
        
    lite3
        Fixed a bug that Node's anchor point was changed after being added to ScrollView.
        Added HttpClient::sendImmediate()
        Added operator == != for Value
        Replace dynamic_cast to std::is_base_of in object_to_luaval
        Added support normalize path on android
        
    superrad
        Clear NoSuchMethodError Exception when JniHelper fails to find methodID
        
    Nite Luo (darkdukey)
        Added Mouse Support For Desktop Platforms.
        
    ledyba
        Fixed a bug that EventListeners can't be removed sometimes.
        Fixed a bug that the data size has to be specified when parsing XML using TinyXML.
        Closed X display after getting DPI on Linux.
        
    Luis Parravicini (luisparravicini)
        Fixed typos in create_project.py.
        
    xhcnb
        Device::setAccelerometerEnabled needs to be invoked before adding ACC listener.
        Fixed a bug that it will get wrong custom properties when use different count custom properties in CocosBuilder.
        Correct TotalTime of ActionObject
        
    bopohaa
        Fixed a bug that Webp test crashes.
        
    lajos
        FontTest isn't rendered correctly with custom TTF font on Mac platform.
        
    hulefei
        Added gui namespace before SEL_TouchEvent.
        
    zhiqiangxu
        Fixed a logic error in ControlUtils::RectUnion.
        Fixed an issue that there is an useless conversion in ScrollView::onTouchBegan.
        Deleted several lines of useless code in ScrollView::deaccelerateScrolling.
        Fixed that ScrollView should implement ActionTweenDelegate.
        Fixed LabelBMFont::getBoundingBox() position error
        
    yinkaile (2youyouo2)
        Maintainer of Armature Bone Animation.
        
    dmurtagh
        Fixed a bug that UserDefault::getDoubleForKey() doesn't pass default value to Java.
        
    seobyeongky
        Updates spine runtime.
        Fixed a potential bug in Data's copy constructor. 
        Fixed the bug that MotionStreak can not work with MoveTo and MoveBy
        Fixed a bug that  HttpAsynConnection can not get error content if response code less than 200 or response code greater or equal than 300
        
    luocker
        Fix a bug that string itself is also modified in `String::componentsSeparatedByString`.
        
    omersaeed
        Fix a bug that game will crash if connection breaks during download using AssetManager.
        
    SBKarr
        AngelCode binary file format support for LabelBMFont.
        
    zarelaky
        OpenAL context isn't destroyed correctly on mac and ios.
        
    kicktheken (Kenneth Chan)
        Fixed a bug that the setBlendFunc method of some classes wasn't exposed to LUA.
        Fix lua project template crash on iOS5.1 device
        Fix layout constant syntax error in lua-binding
        
    zilongshanren
        Fixed a bug that missing to check self assignment of Vector<T>, Map<K,V>, Value and String.
        Fixed a bug that move assignment operator doesn't clear previous content bug.
        Fixed the compile error of Map's getRandomObject.
        
    daltomi
        Fixed a typo in Director class.
        Removed an unnecessary boolean flag in CCFontAtlasCache.cpp.
        Used 'cbegin/cend', 'const std::string' where it's reasonable.
        
    v1ctor
        ControlSlider supports to set selected thumb sprite.
        ControlButton supports to set scale ratio of touchdown state
        
    akof1314
        TestCpp works by using CMake and mingw on Windows.
        
    Pisces000221
        Corrected a few mistakes in the README file of project-creator.
        Corrected a mistake in README.
        Fixed a bug that a string which only contains CJK characters can't make a line-break when it's needed.
        Fixed a bug that if the UISlider is faded, the slide ball won't fade together
        
    hbbalfred
        Fixed a bug that crash if file doesn't exist when using FileUtils::getStringFromFile.
        Fixed a bug that cc.BuilderReader.load( path, null, parentSize ); was not allowed.
        
    liang8305
        Use multiple processes according the number of cores to build android project
        
    pandamicro
        Exposed SAXParser to JS, it is used for parsing XML in JS.
        
    hanjukim
        Fixed a bug that color and opacity settings were not applied when invoking Label::alignText.
        Fixed the bug that FileUtils:getStringFromFile() may return a unterminated string
        Skip BOM in DataReaderHelper::addDataFromJsonCache()

    bagobor
        Fixed a memory leak in AssetsManager::uncompress.
        Code format fix and small optimizations in cocostudio/CCActionNode.cpp.
        
    ucchen
        Exposed the missing data structures of Spine to JS.
        
    justmao945
        Corrected the definition of CMake variables.
        
    maksqwe
        Fixed string size check in BitmapDC::utf8ToUtf16 on win32 and assert condition in TriggerMng.
        
    wefiends
        s3tc compressed textures with no mipmaps fail to be loaded.
        Added createWithFullscreen overloaded method that sets video mode
        
    floatinghotpot
        Fixed a bug that no callback is invoked when websocket connection fails
        
    Linghui
        Updated README of template: fix wrong platform java path.
        
    seemk
        Fixed crash if invoking Director::end() on WINDOWS.
        
    odedsh
        Fixed a bug that loading custom fonts from ttf file fails on windows.
        
    Wilhansen
        Fixed a bug that spine::Skeleton would not be updated after re-adding to scene.
        
    huangml
        Fixed a bug that Node::removeAllChildrenWithCleanup() does not remove PhysicsBody.
        
    newnon
        Adds getCurrentLanguageCode() which returns iso 639-1 language code
        Adds support for get response when Activity's onActivityResult is triggered
        Improve Android projects
        Android jni error clear & more readable log
        Add support of software PVRTC v1 decompression
        Fixed a bug that ttf font have not effect on Mac OS X
        Fixed a bug that before touchMove Touch::_prevPoint contains junk
        Added Device::setKeepScreenOn()
        Fixed Label performance problem
        Added Node::stopAllActionsByTag && ActionManager::removeAllActionsByTag
        Added getAllTouches() in GLViewProtocol
        Precompiled headers improvements
        Added Application::openUrl for all supported platforms ecept WP8 and WinRT
        Scale9Sprite capInsets set fix
        Clang static analyzer crash fix
        
    youknowone
        Adds iOS-like elastic bounceback support for cocos2d::extension::ScrollView
        
    aeonmine
        Fixed ActionObject memory leak in ActionManagerEx::initWithDictionary
        Fixed memory leak in cocos studiov2.0 reader
        
    LoungeKatt
        Corrected a mistake of building android project in README.md
        
    flashjay
        Remove deprecated code in lua tests & template
        luaLoadChunksFromZip should just remove .lua or .luac extension
        
    zukkun
        Fixed incorrect function invocation in PhysicsBody::setAngularVelocityLimit
        
    dbaack
        Fixed a bug that removing and re-adding an event listener will trigger assert
        
    zakmandhro
        A typo fix in RELEASE_NOTES.md
        
    mgcL
        A potential memory leak fix in value's default constructor
        Added ScriptHandlerMgr::destroyInstance to avoid memory leak
        
    Mazyod
        Fixed a bug that HTTPClient reports 2xx status codes as errors
        Added missing Text Font and Placeholder feature of EditBox for Mac platform
        HttpRequest uses std::function as callback
        EditBox: mac secure input
        Fix a bug that can not get/set text in password mode on Mac OS X
        Make sure TableView parents are visible before handling touch
        Fixed memory leak in HttpRequest
        
    iSevenDays
        Fixed a bug that the result of 'malloc' is incompatible with type 'unsigned char *' in Image::saveImageToPNG
        Fixed a potential memory leak in CCEditBoxImplIOS.mm
        Fixed incompatible pointer conversion in external/chipmunk/src/cpArray.c
        Fixed memory leak in 'Image'
        Fixed loosing precision when using 'recv' in 'Console'
        Fixed link error with Xcode 6 when building with 32-bit architecture
        Fixed CMake for Mac OS X
        
    ololomax
        Fixed a potential crash in SceneReader::createNodeWithSceneFile
        
    gaoxiaosong
        Fixed a warning in cpCollision.c
        
    sachingarg05
        Re-added orientation change callback in java activity
        GLProgram should not abort() if shader compilation fails, returning false is better.
        
    dplusic
        Fixed that cc.pGetAngle may return wrong value
        
    zifter
        Fixed a bug that the effect of particle loaded from CocosBuilder is incorrectly
        Fix twice calling onExit
        Fixed bug with cascade opacity and color for control button
        Fix Progress Action. Not working with charging from 100 to 0. 
        
    twhittock
        Fixed a bug that Application::run returns wrong value on Mac platform
        
    asmodehn
        Added SDK / NDK detection based on PATH in Setup.py
        
    myourys
        Make cpp template support Eclipse c++ project
        
    NatWeiss
        Fix compilation error using arch i386
        
    favorcode
        Correct some doxygen comment
        
    asuuma
        Fix Repeat will run one more over in rare situations.
        
    uqtimes 
        Fix NSNotificationCenter and NSTimer leaks
        
    ntotani
        fix building error in lua-binding in release mode
        
    kezhuw
        AutoReleasePool manager improvement
        Fixed a bug that condition variable sleep on unrelated mutex in HttpClient
        
    zhouxiaoxiaoxujian
        Added TextField::getStringLength()
        Add shadow, outline, glow filter support for UIText
        Fix UITextField IME can't auto detach
        Add getChildByName method for get a node that can be cast to Type T
        Improvement ImageViewReader don't necessary loadTexture when imageFilePath is empty
        
    QiuleiWang
        Fix the bug that calculated height of multi-line string was incorrect on iOS
        
    Rumist
        Fix the bug that the result of Director->convertToUI() is error.
        
    kyokomi
        Fix the bug that UIButton doesn't support TTF font
        Fix a bug of TextReader
        Fix a bug that UITextField doesn't support TTF font
        Setted contentSize in CSLoader
        
    gin0606
        Add a new line at the end of a file
        Fix a bug that crash happened when try to remove videoView(STATE_PLAYBACK_COMPLETED) in android
        Fix video scale issue in iOS
        Fix iOS VideoPlayer memory leak
        Added c++11 random library support
        Added WebView widget which supports iOS and Android
        
    billtt
        Fixed a bug that Node::setScale(float) may not work properly
        
    Teivaz
        Custom uniform search optimization
        Fixed compiling error on WP8.
        Added method for custom precompiled shader program loading on WP8
        Enable screen orientation change handling on WP8
        Enabled GLProgramState restoring on render recreated on WP8
        
    chareice
        Make `setup.py` work on zsh
        
    taug
        Could add seach path and resolution order path in front.
        
    CaiCQ
        Fix a but that LabelTTF may lost chinese characters on linux
        
    chenguangqi
        Fixed a compiling error on Android
        Fixed an error when importing project using Eclipse on Android
        
    uorbe001
        Allow setting bundle to use in file utils on iOS and Mac OS X
        
    yongkangchen
        Fixed a bug that font size of EditBox is not scaled when glview is scaled on Mac OS X
        Fixed a bug that Label::setTextColor does not have any effect on Mac OS X
        
    wagulu
        Fixed a bug that particle effect is wrong when scaled
        
    reckhou
        Optimize FPS control on Android
        
    dzl-ian
        Added getter and setter for TextColor for UIText
    
    zii
        Added utils::gettime()
        
    takaken1994
        Added function for setting min/max scale for ScrollView
        
    maltium 
        Added 3D rotation support to RotateTo action
        
    Hamken100per
        Added a function getAssetManager() on CCFileUtilsAndroid
        
    rny
        Fixed LabelTTF::getBoundingBox() position error
        SpriteFrameCache load from plist file content data
        
    AppleJDay
        Add Feature:EventMouse should support getDelta, getDeltaX, getDeltaY functions
        
    GavinThornton
        Fixed a bug that when a sprite added into SpriteBatchNod it will turn black if setting opacity
        
    DavidPartouche
        Fixed the bug that video player not showing on iOS if it's not in FullScreen mode
        
    zaWasp
        Added support for applicationDidEnterBackground / applicationWillEnterForeground on win32
        
    xiangxw
        Fixed the bug that Console::sendPrompt() will send extra `\0`
        
    kaishiqi
        Fixed a but that cursor postion is wrong on desktop.
        
    jagd
        Added setSubsteps() and getSubsteps() in PhysicsWorld
        
    denpen
        Fixed a bug that scroll view hidden picks up the touch events.
        
    joewan
        Fixed memory leak when use menu_selector
        
    zhongfq
        Optimize decompress jpg data
        Fixed memory leak of TextureCache::reloadTexture()
        
    wohaaitinciu
        WebView support on windows
        
    guykogus
        Implemented Application::openUrl for WP8 and WinRT
        
    tttreal
        Fixed Label::getStringNumLines()
        
    hongliang-goudou
        Fixed the bug that UI animation playing crash if GUI JSON file is loaded again
        
    yestein
        Add Cocostudio Armature getOffsetPoints API for Lua
        
    coldfog
        Fix bug that ActionManagerEx::initWithBinary can only load one UI animation
        
    timur-losev
        Fix a bug that GLProgramCache::addGLProgram() can not replace existing program
        
    TimothyZhang
        Fixed a potential memory leak in GLProgram::setGLProgram()
        
    ahlwong
        Fix Label Kerning on Single Characters
        
    Svenito
        Add greater than operator to Vec2
        
    liamcindy
        update ui button size changed logic
        
    vovkasm
        Fix warnings for Xcode6.1
        
    nilium
        Unignore libs dir in plugin and fix Travis script to descend into included directories
        
    shrimpz
        Fix two typos in luaval_to_quaternion
        Fix label crashed on android
        
    ton1517
        Fix the issue that JumpTo can not be applied more than once
    
    takaokato
        Fix wrong result in Node:getParenttoNodeTransform() if node is transformed
    
    AknEp
        Fix FileUtils::fullPathForFilename return empty string if file not found
        
    kompjoefriek
        Fix compiling warnings
        
    tmr111116
        fix random int overflow
        
    flamefox
        fix the bug that Sprite3D::getAttachNode() should failed when there is no bone with name
        
    ryule
        Fixed HttpClient-ios request to work when the data is started by 0x00
        
    loadrunner
        Added romanian languange support
        Added sensor property for PhysicsShape
        
    Almax27
        RenderQueue command buffer optimize.
        
    IgorMats
        Added MotionStreak::getStroke/setStroke
        
    matsuokah
        Fixed the bug that JNI illegal start byte error causes crashing error on Android 5.0
        
    babcca
        Fixed crashing when playing streamed MP4 file on iOS
        
    milos1290
        Added Lerp for Vec3
        Added ActionFloat
        
    perminovVS
        Optimize Vec3 and Vec2
        Added `UserDefault::setDelegate()`
        
    qiutaoleo
        Added a feature to check case characters for filename on windows
        
    HueyPark
        Fixed memory leak in HttpClient on iOS
        
    Dimon4eg
        Fixed crash on AssetsManager
        Fixed memory leak of WebView on iOS
        Fixed crahed that if url contains illegal characters on Android
        
    tankorsmash
        Fixed the bug that ProgressTimer::setSprite() doesn't take effect

    namezero111111
        ui: TextField add `getTextColor`, `getTextHorizontalAlignment` and `getTextVerticalAlignment` API

    shinhirota
        JS: Fixed issue of iOS/JS reflection `callStaticMethod` with bool arg

    oscr
        Fix two issues with download-deps.py
        Capitalize default option in download-deps.py
        platform: Added debug flag -Wextra to linux CMakeFile

    iris-wy
        platform: Fixed warning "Service Intent must be explicit" on Android

Retired Core Developers:
    WenSheng Yang
        Author of windows port, CCTextField,
        Designer of CCApplication/CCEGLView/platform structure.
        He's working together with 2dx core team but leading FishingJoy game

    Bin Zhang
        core-team member but put himself in FishingJoy game since 2012.

    RongHong Huang (flyingpaper)
        Author of cocos2d-xna and spent all his time on wp7.

    Bo Yu (boyu0)

Cocos2d-x can not grow so fast without the active community.
Thanks to all developers who report & trace bugs, discuss the engine usage in forum & QQ groups!
Special thanks to Ricardo Quesada for giving us lots of guidances & suggestions.<|MERGE_RESOLUTION|>--- conflicted
+++ resolved
@@ -10,13 +10,8 @@
     Hao Wu (Wu-Hao)
     Qingkui Hu (samuele3hu)
     Huabing Xu (dabingnn)
-<<<<<<< HEAD
     Wenhai Lin (WenhaiLin)
-    Guanghui Qu (andyque）
-=======
-    Wenhai Lin (Dhilan007)
     Guanghui Qu (zilongshanren）
->>>>>>> 20135159
     Wensheng Yang (yangws)
     Yulei Liao (dualface)
     Huabin Ling (pandamicro)
