[cocos2d-x]
# the prefix to be added to the generated functions. You might or might not use this in your own
# templates
prefix = cocos2dx

# create a target namespace (in javascript, this would create some code like the equiv. to `ns = ns || {}`)
# all classes will be embedded in that namespace
target_namespace = cc

android_headers = -I%(androidndkdir)s/platforms/android-14/arch-arm/usr/include -I%(androidndkdir)s/sources/cxx-stl/gnu-libstdc++/4.7/libs/armeabi-v7a/include -I%(androidndkdir)s/sources/cxx-stl/gnu-libstdc++/4.7/include
android_flags = -D_SIZE_T_DEFINED_ 

clang_headers = -I%(clangllvmdir)s/lib/clang/3.3/include 
clang_flags = -nostdinc -x c++ -std=c++11

cocos_headers = -I%(cocosdir)s/cocos/2d -I%(cocosdir)s/cocos/base -I%(cocosdir)s/cocos/physics -I%(cocosdir)s/cocos/2d/platform -I%(cocosdir)s/cocos/2d/platform/android -I%(cocosdir)s/cocos/math/kazmath/include
cocos_flags = -DANDROID -DCOCOS2D_JAVASCRIPT

cxxgenerator_headers = 

# extra arguments for clang
extra_arguments = %(android_headers)s %(clang_headers)s %(cxxgenerator_headers)s %(cocos_headers)s %(android_flags)s %(clang_flags)s %(cocos_flags)s %(extra_flags)s 

# what headers to parse
headers = %(cocosdir)s/cocos/2d/cocos2d.h %(cocosdir)s/cocos/audio/include/SimpleAudioEngine.h 

# what classes to produce code for. You can use regular expressions here. When testing the regular
# expression, it will be enclosed in "^$", like this: "^Menu*$".
<<<<<<< HEAD
classes = New.* Sprite.* Scene Node.* Director Layer.* Menu.* Touch .*Action.* Move.* Rotate.* Blink.* Tint.* Sequence Repeat.* Fade.* Ease.* Scale.* Transition.* Spawn Animat.* Flip.* Delay.* Skew.* Jump.* Place.* Show.* Progress.* PointArray ToggleVisibility.* RemoveSelf Hide Particle.* Label.* Atlas.* TextureCache.* Texture2D Cardinal.* CatmullRom.* ParallaxNode TileMap.* TMX.* CallFunc RenderTexture GridAction Grid3DAction GridBase$ .+Grid Shaky3D Waves3D FlipX3D FlipY3D Speed ActionManager Set SimpleAudioEngine Scheduler Timer Orbit.* Follow.* Bezier.* CardinalSpline.* Camera.* DrawNode .*3D$ Liquid$ Waves$ ShuffleTiles$ TurnOffTiles$ Split.* Twirl$ FileUtils$ GLProgram ShaderCache Application ClippingNode MotionStreak ^Object$ UserDefault EGLViewProtocol EGLView Image Event.*
=======
classes = New.* Sprite.* Scene Node.* Director Layer.* Menu.* Touch .*Action.* Move.* Rotate.* Blink.* Tint.* Sequence Repeat.* Fade.* Ease.* Scale.* Transition.* Spawn Animat.* Flip.* Delay.* Skew.* Jump.* Place.* Show.* Progress.* PointArray ToggleVisibility.* RemoveSelf Hide Particle.* Label.* Atlas.* TextureCache.* Texture2D Cardinal.* CatmullRom.* ParallaxNode TileMap.* TMX.* CallFunc RenderTexture GridAction Grid3DAction GridBase$ .+Grid Shaky3D Waves3D FlipX3D FlipY3D Speed ActionManager Set Data SimpleAudioEngine Scheduler Timer Orbit.* Follow.* Bezier.* CardinalSpline.* Camera.* DrawNode .*3D$ Liquid$ Waves$ ShuffleTiles$ TurnOffTiles$ Split.* Twirl$ FileUtils$ GLProgram ShaderCache Application ClippingNode MotionStreak ^Object$ UserDefault EGLViewProtocol EGLView Image Event.* DisplayLinkDirector
>>>>>>> 91ef6ea1

# what should we skip? in the format ClassName::[function function]
# ClassName is a regular expression, but will be used like this: "^ClassName$" functions are also
# regular expressions, they will not be surrounded by "^$". If you want to skip a whole class, just
# add a single "*" as functions. See bellow for several examples. A special class name is "*", which
# will apply to all class names. This is a convenience wildcard to be able to skip similar named
# functions from all classes.

skip = Node::[setGLServerState description getUserObject .*UserData getGLServerState .*schedule getPosition$ setContentSize setAnchorPoint],
        Sprite::[getQuad getBlendFunc ^setPosition$ setBlendFunc],
        SpriteBatchNode::[getBlendFunc setBlendFunc getDescendants],
        MotionStreak::[getBlendFunc setBlendFunc draw update],
        AtlasNode::[getBlendFunc setBlendFunc],
        ParticleBatchNode::[getBlendFunc setBlendFunc],
        LayerColor::[getBlendFunc setBlendFunc],
        ParticleSystem::[getBlendFunc setBlendFunc],
        DrawNode::[getBlendFunc setBlendFunc drawPolygon listenBackToForeground],
        Director::[getAccelerometer (g|s)et.*Dispatcher getOpenGLView getProjection getFrustum getRenderer],
        Layer.*::[didAccelerate (g|s)etBlendFunc keyPressed keyReleased],
        Menu.*::[.*Target getSubItems create initWithItems alignItemsInRows alignItemsInColumns],
        MenuItem.*::[create setCallback initWithCallback],
        Label::[getLettersInfo],
        Copying::[*],
        LabelProtocol::[*],
        LabelTextFormatProtocol::[*],
        .*Delegate::[*],
        PoolManager::[*],
        Texture2D::[initWithPVRTCData addPVRTCImage releaseData setTexParameters initWithData keepData getPixelFormatInfoMap],
        Set::[begin end acceptVisitor],
        IMEDispatcher::[*],
        SAXParser::[*],
        Thread::[*],
        Profiler::[*],
        ProfilingTimer::[*],
        CallFunc::[create initWithFunction],
        SAXDelegator::[*],
        Color3bObject::[*],
        TouchDispatcher::[*],
        EGLTouchDelegate::[*],
        ScriptEngineManager::[*],
        KeypadHandler::[*],
        Invocation::[*],
        SchedulerScriptHandlerEntry::[*],
        Size::[*],
        Point::[*],
        PointArray::[*],
        Rect::[*],
        String::[*],
        Data::[*],
        Dictionary::[*],
        Array::[*],
        Range::[*],
        EventListenerVector::[*],
        EventListener.*::[create],
        EventTouch::[(s|g)etTouches],
        NotificationObserver::[*],
        Image::[initWithString initWithImageData initWithRawData],
        Sequence::[create],
        Spawn::[create],
        GLProgram::[getProgram setUniformLocationWith2f.* setUniformLocationWith1f.* setUniformLocationWith3f.* setUniformLocationWith4f.*],
        Grid3DAction::[create actionWith.* vertex originalVertex (g|s)etVertex getOriginalVertex],
        Grid3D::[vertex originalVertex (g|s)etVertex getOriginalVertex],
        TiledGrid3DAction::[create actionWith.* tile originalTile getOriginalTile (g|s)etTile],
        TiledGrid3D::[tile originalTile getOriginalTile (g|s)etTile],
        TMXLayer::[getTiles],
        TMXMapInfo::[startElement endElement textHandler],
        ParticleSystemQuad::[postStep setBatchNode draw setTexture$ setTotalParticles updateQuadWithParticle setupIndices listenBackToForeground initWithTotalParticles particleWithFile node],
        LayerMultiplex::[create layerWith.* initWithLayers],
        CatmullRom.*::[create actionWithDuration],
        Bezier.*::[create actionWithDuration],
        CardinalSpline.*::[create actionWithDuration setPoints],
        Scheduler::[pause resume unschedule schedule update isTargetPaused],
        TextureCache::[addPVRTCImage],
        Timer::[getSelector createWithScriptHandler],
        *::[copyWith.* onEnter.* onExit.* ^description$ getObjectType (g|s)etDelegate onTouch.* onAcc.* onKey.* onRegisterTouchListener],
        FileUtils::[(g|s)etSearchResolutionsOrder$ (g|s)etSearchPaths$ getFileData getDataFromFile],
        Application::[^application.* ^run$],
        Camera::[getEyeXYZ getCenterXYZ getUpXYZ],
        ccFontDefinition::[*],
        Object::[autorelease isEqual acceptVisitor update],
        UserDefault::[getInstance (s|g)etDataForKey],
        Label::[getLettersInfo],
        EGLViewProtocol::[setTouchDelegate],
        EGLView::[end swapBuffers],
        NewTextureAtlas::[*],
        DisplayLinkDirector::[mainLoop setAnimationInterval startAnimation stopAnimation]

rename_functions = SpriteFrameCache::[addSpriteFramesWithFile=addSpriteFrames getSpriteFrameByName=getSpriteFrame],
    ProgressTimer::[setReverseProgress=setReverseDirection],
    AnimationCache::[addAnimationsWithFile=addAnimations],
    LayerGradient::[initWithColor=init],
    LayerColor::[initWithColor=init],
    GLProgram::[initWithVertexShaderByteArray=initWithString initWithVertexShaderFilename=init setUniformLocationWith1i=setUniformLocationI32],
    Node::[removeFromParentAndCleanup=removeFromParent removeAllChildrenWithCleanup=removeAllChildren],
    LabelAtlas::[create=_create],
    Sprite::[initWithFile=init],
    SpriteBatchNode::[initWithFile=init],
    Touch::[getID=getId],
    SimpleAudioEngine::[preloadBackgroundMusic=preloadMusic setBackgroundMusicVolume=setMusicVolume getBackgroundMusicVolume=getMusicVolume playBackgroundMusic=playMusic stopBackgroundMusic=stopMusic pauseBackgroundMusic=pauseMusic resumeBackgroundMusic=resumeMusic rewindBackgroundMusic=rewindMusic isBackgroundMusicPlaying=isMusicPlaying willPlayBackgroundMusic=willPlayMusic],
    FileUtils::[loadFilenameLookupDictionaryFromFile=loadFilenameLookup],
    Director::[end=endToLua]

rename_classes = ParticleSystemQuad::ParticleSystem,
           SimpleAudioEngine::AudioEngine

# for all class names, should we remove something when registering in the target VM?
remove_prefix = 

# classes for which there will be no "parent" lookup
classes_have_no_parents = Director SimpleAudioEngine FileUtils TMXMapInfo Application

# base classes which will be skipped when their sub-classes found them.
base_classes_to_skip = Clonable

# classes that create no constructor
# Set is special and we will use a hand-written constructor
abstract_classes = Action FiniteTimeAction ActionInterval ActionEase EaseRateAction EaseElastic EaseBounce ActionInstant GridAction Grid3DAction TiledGrid3DAction Director SpriteFrameCache TransitionEaseScene Set SimpleAudioEngine FileUtils Application ClippingNode Label EGLViewProtocol EGLView EventAcceleration DisplayLinkDirector

# Determining whether to use script object(js object) to control the lifecycle of native(cpp) object or the other way around. Supported values are 'yes' or 'no'.
script_control_cpp = no
<|MERGE_RESOLUTION|>--- conflicted
+++ resolved
@@ -26,11 +26,7 @@
 
 # what classes to produce code for. You can use regular expressions here. When testing the regular
 # expression, it will be enclosed in "^$", like this: "^Menu*$".
-<<<<<<< HEAD
 classes = New.* Sprite.* Scene Node.* Director Layer.* Menu.* Touch .*Action.* Move.* Rotate.* Blink.* Tint.* Sequence Repeat.* Fade.* Ease.* Scale.* Transition.* Spawn Animat.* Flip.* Delay.* Skew.* Jump.* Place.* Show.* Progress.* PointArray ToggleVisibility.* RemoveSelf Hide Particle.* Label.* Atlas.* TextureCache.* Texture2D Cardinal.* CatmullRom.* ParallaxNode TileMap.* TMX.* CallFunc RenderTexture GridAction Grid3DAction GridBase$ .+Grid Shaky3D Waves3D FlipX3D FlipY3D Speed ActionManager Set SimpleAudioEngine Scheduler Timer Orbit.* Follow.* Bezier.* CardinalSpline.* Camera.* DrawNode .*3D$ Liquid$ Waves$ ShuffleTiles$ TurnOffTiles$ Split.* Twirl$ FileUtils$ GLProgram ShaderCache Application ClippingNode MotionStreak ^Object$ UserDefault EGLViewProtocol EGLView Image Event.*
-=======
-classes = New.* Sprite.* Scene Node.* Director Layer.* Menu.* Touch .*Action.* Move.* Rotate.* Blink.* Tint.* Sequence Repeat.* Fade.* Ease.* Scale.* Transition.* Spawn Animat.* Flip.* Delay.* Skew.* Jump.* Place.* Show.* Progress.* PointArray ToggleVisibility.* RemoveSelf Hide Particle.* Label.* Atlas.* TextureCache.* Texture2D Cardinal.* CatmullRom.* ParallaxNode TileMap.* TMX.* CallFunc RenderTexture GridAction Grid3DAction GridBase$ .+Grid Shaky3D Waves3D FlipX3D FlipY3D Speed ActionManager Set Data SimpleAudioEngine Scheduler Timer Orbit.* Follow.* Bezier.* CardinalSpline.* Camera.* DrawNode .*3D$ Liquid$ Waves$ ShuffleTiles$ TurnOffTiles$ Split.* Twirl$ FileUtils$ GLProgram ShaderCache Application ClippingNode MotionStreak ^Object$ UserDefault EGLViewProtocol EGLView Image Event.* DisplayLinkDirector
->>>>>>> 91ef6ea1
 
 # what should we skip? in the format ClassName::[function function]
 # ClassName is a regular expression, but will be used like this: "^ClassName$" functions are also
