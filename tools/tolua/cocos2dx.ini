[cocos2d-x]
# the prefix to be added to the generated functions. You might or might not use this in your own
# templates
prefix = cocos2dx

# create a target namespace (in javascript, this would create some code like the equiv. to `ns = ns || {}`)
# all classes will be embedded in that namespace
target_namespace = cc

android_headers = -I%(androidndkdir)s/platforms/android-14/arch-arm/usr/include -I%(androidndkdir)s/sources/cxx-stl/gnu-libstdc++/4.7/libs/armeabi-v7a/include -I%(androidndkdir)s/sources/cxx-stl/gnu-libstdc++/4.7/include
android_flags = -D_SIZE_T_DEFINED_ 

clang_headers = -I%(clangllvmdir)s/lib/clang/3.3/include 
clang_flags = -nostdinc -x c++ -std=c++11

cocos_headers = -I%(cocosdir)s/cocos -I%(cocosdir)s/cocos/platform/android -I%(cocosdir)s/external/unzip
cocos_flags = -DANDROID

cxxgenerator_headers = 

# extra arguments for clang
extra_arguments = %(android_headers)s %(clang_headers)s %(cxxgenerator_headers)s %(cocos_headers)s %(android_flags)s %(clang_flags)s %(cocos_flags)s %(extra_flags)s 

# what headers to parse
<<<<<<< HEAD
headers = %(cocosdir)s/cocos/cocos2d.h %(cocosdir)s/cocos/audio/include/SimpleAudioEngine.h %(cocosdir)s/cocos/ui/CCProtectedNode.h %(cocosdir)s/cocos/3d/CCAnimation3D.h %(cocosdir)s/cocos/3d/CCAnimate3D.h
=======
headers = %(cocosdir)s/cocos/cocos2d.h %(cocosdir)s/cocos/audio/include/SimpleAudioEngine.h
# %(cocosdir)s/cocos/ui/CCProtectedNode.h
>>>>>>> 202d01f9

# what classes to produce code for. You can use regular expressions here. When testing the regular
# expression, it will be enclosed in "^$", like this: "^Menu*$".
classes = New.* Sprite.* Scene Node.* Director Layer.* Menu.* Touch .*Action.* Move.* Rotate.* Blink.* Tint.* Sequence Repeat.* Fade.* Ease.* Scale.* Transition.* Spawn Animat.* Flip.* Delay.* Skew.* Jump.* Place.* Show.* Progress.* PointArray ToggleVisibility.* RemoveSelf Hide Particle.* Label.* Atlas.* TextureCache.* Texture2D Cardinal.* CatmullRom.* ParallaxNode TileMap.* TMX.* CallFunc RenderTexture GridAction Grid3DAction GridBase$ .+Grid Shaky3D Waves3D FlipX3D FlipY3D Speed ActionManager Set SimpleAudioEngine Scheduler Timer Orbit.* Follow.* Bezier.* CardinalSpline.* Camera.* DrawNode .*3D$ Liquid$ Waves$ ShuffleTiles$ TurnOffTiles$ Split.* Twirl$ FileUtils$ GLProgram ShaderCache Application ClippingNode ClippingRegionNode MotionStreak ^Ref$ UserDefault GLViewProtocol GLView Image Event(?!.*(Physics).*).* Component ProtectedNode Console Mesh GLProgramCache GLProgramState __NotificationCenter

# what should we skip? in the format ClassName::[function function]
# ClassName is a regular expression, but will be used like this: "^ClassName$" functions are also
# regular expressions, they will not be surrounded by "^$". If you want to skip a whole class, just
# add a single "*" as functions. See bellow for several examples. A special class name is "*", which
# will apply to all class names. This is a convenience wildcard to be able to skip similar named
# functions from all classes.

skip = Node::[setGLServerState description getUserObject .*UserData getGLServerState .*schedule getPosition$ setContentSize setAnchorPoint],
        Sprite::[getQuad getBlendFunc ^setPosition$ setBlendFunc],
        SpriteBatchNode::[getBlendFunc setBlendFunc getDescendants],
        MotionStreak::[getBlendFunc setBlendFunc draw update],
        AtlasNode::[getBlendFunc setBlendFunc],
        ParticleBatchNode::[getBlendFunc setBlendFunc],
        LayerColor::[getBlendFunc setBlendFunc],
        ParticleSystem::[(g|s)etBlendFunc updateQuadWithParticle initParticle],
        DrawNode::[getBlendFunc setBlendFunc drawPolygon listenBackToForeground],
        Director::[getAccelerometer (g|s)et.*Dispatcher getProjection getFrustum getRenderer],
        Layer.*::[didAccelerate (g|s)etBlendFunc keyPressed keyReleased],
        Menu.*::[.*Target getSubItems create initWithItems alignItemsInRows alignItemsInColumns],
        MenuItem.*::[create setCallback initWithCallback],
        Label::[getLettersInfo createWithTTF listenToBackground listenToFontAtlasPurge],
        Copying::[*],
        LabelProtocol::[*],
        LabelTextFormatProtocol::[*],
        .*Delegate::[*],
        PoolManager::[*],
        Texture2D::[setTexParameters initWithData getPixelFormatInfoMap updateWithData initWithMipmaps],
        Set::[begin end acceptVisitor],
        IMEDispatcher::[*],
        SAXParser::[*],
        Thread::[*],
        Profiler::[*],
        ProfilingTimer::[*],
        CallFunc::[create initWithFunction],
        SAXDelegator::[*],
        Color3bObject::[*],
        TouchDispatcher::[*],
        EGLTouchDelegate::[*],
        ScriptEngineManager::[*],
        KeypadHandler::[*],
        Invocation::[*],
        SchedulerScriptHandlerEntry::[*],
        Size::[*],
        Point::[*],
        PointArray::[*],
        Rect::[*],
        String::[*],
        Data::[*],
        Dictionary::[*],
        Array::[*],
        Range::[*],
        EventListenerVector::[*],
        EventListener.*::[create],
        EventTouch::[(s|g)etTouches],
        NotificationObserver::[*],
        Image::[initWithString initWithImageData initWithRawData getData getMipmaps],
        Sequence::[create],
        Spawn::[create],
        GLProgram::[getProgram setUniformLocationWith2f.* setUniformLocationWith1f.* setUniformLocationWith3f.* setUniformLocationWith4f.* setUniformLocationWithMatrix4f.* getUniform setUniformLocationWith3i.* setUniformLocationWith4i.* setUniformLocationWith2i.* setUniformLocationWithMatrix3f.* setUniformLocationWithMatrix2f.* getVertexAttrib],
        Grid3DAction::[create actionWith.* vertex originalVertex (g|s)etVertex getOriginalVertex],
        Grid3D::[vertex originalVertex (g|s)etVertex getOriginalVertex],
        TiledGrid3DAction::[create actionWith.* tile originalTile getOriginalTile (g|s)etTile],
        TiledGrid3D::[tile originalTile getOriginalTile (g|s)etTile],
        TMXLayer::[getTiles getTileGIDAt setTiles],
        TMXMapInfo::[startElement endElement textHandler],
        ParticleSystemQuad::[postStep setBatchNode draw setTexture$ setTotalParticles updateQuadWithParticle setupIndices listenBackToForeground initWithTotalParticles particleWithFile node],
        LayerMultiplex::[create layerWith.* initWithLayers],
        CatmullRom.*::[create actionWithDuration],
        Bezier.*::[create actionWithDuration],
        CardinalSpline.*::[create actionWithDuration setPoints],
        Scheduler::[pause resume unschedule schedule update isTargetPaused isScheduled performFunctionInCocosThread],
        TextureCache::[addPVRTCImage addImageAsync],
        Timer::[getSelector createWithScriptHandler],
        *::[copyWith.* onEnter.* onExit.* ^description$ getObjectType (g|s)etDelegate onTouch.* onAcc.* onKey.* onRegisterTouchListener],
        FileUtils::[getFileData getDataFromFile getFullPathCache],
        Application::[^application.* ^run$],
        Camera::[getEyeXYZ getCenterXYZ getUpXYZ],
        ccFontDefinition::[*],
        Ref::[autorelease isEqual acceptVisitor update],
        UserDefault::[getInstance (s|g)etDataForKey],
        GLViewProtocol::[setTouchDelegate],
        GLView::[end swapBuffers],
        NewTextureAtlas::[*],
        DisplayLinkDirector::[mainLoop setAnimationInterval startAnimation stopAnimation],
        RenderTexture::[listenToBackground listenToForeground],
        TMXTiledMap::[getPropertiesForGID],
        EventDispatcher::[dispatchCustomEvent],
        EventCustom::[getUserData setUserData],
        Component::[serialize],
        Console::[addCommand],
        ParallaxNode::[(s|g)etParallaxArray],
        TileMapAtlas::[(s|g)etTGAInfo],
        GLProgramState::[setVertexAttribCallback setUniformCallback setVertexAttribPointer],
        OrbitCamera::[sphericalRadius],
        ShuffleTiles::[placeTile shuffle],
        TurnOffTiles::[shuffle],
        LabelTTF::[*],
        LabelBMFont::[*],
        Mesh::[create],
        Sprite3D::[getSkin],
        Animation3D::[getBoneCurveByName],
        Animation3DCache::[*]

rename_functions = SpriteFrameCache::[addSpriteFramesWithFile=addSpriteFrames getSpriteFrameByName=getSpriteFrame],
    ProgressTimer::[setReverseProgress=setReverseDirection],
    AnimationCache::[addAnimationsWithFile=addAnimations],
    LayerGradient::[initWithColor=init],
    LayerColor::[initWithColor=init],
    GLProgram::[initWithVertexShaderByteArray=initWithString initWithVertexShaderFilename=init setUniformLocationWith1i=setUniformLocationI32],
    Node::[removeFromParentAndCleanup=removeFromParent removeAllChildrenWithCleanup=removeAllChildren],
    LabelAtlas::[create=_create],
    Sprite::[initWithFile=init],
    SpriteBatchNode::[initWithFile=init],
    Touch::[getID=getId],
    SimpleAudioEngine::[preloadBackgroundMusic=preloadMusic setBackgroundMusicVolume=setMusicVolume getBackgroundMusicVolume=getMusicVolume playBackgroundMusic=playMusic stopBackgroundMusic=stopMusic pauseBackgroundMusic=pauseMusic resumeBackgroundMusic=resumeMusic rewindBackgroundMusic=rewindMusic isBackgroundMusicPlaying=isMusicPlaying willPlayBackgroundMusic=willPlayMusic end=destroyInstance],
    FileUtils::[loadFilenameLookupDictionaryFromFile=loadFilenameLookup],
    Director::[end=endToLua]

rename_classes = ParticleSystemQuad::ParticleSystem,
           SimpleAudioEngine::AudioEngine

# for all class names, should we remove something when registering in the target VM?
remove_prefix = 

# classes for which there will be no "parent" lookup
classes_have_no_parents = Director SimpleAudioEngine FileUtils TMXMapInfo Application

# base classes which will be skipped when their sub-classes found them.
base_classes_to_skip = Clonable

# classes that create no constructor
# Set is special and we will use a hand-written constructor
abstract_classes = Action FiniteTimeAction ActionInterval ActionEase EaseRateAction EaseElastic EaseBounce ActionInstant GridAction Grid3DAction TiledGrid3DAction Director SpriteFrameCache TransitionEaseScene Set SimpleAudioEngine FileUtils Application ClippingNode ClippingRegionNode Label GLViewProtocol GLView EventAcceleration DisplayLinkDirector Component Console

# Determining whether to use script object(js object) to control the lifecycle of native(cpp) object or the other way around. Supported values are 'yes' or 'no'.
script_control_cpp = no
<|MERGE_RESOLUTION|>--- conflicted
+++ resolved
@@ -22,12 +22,8 @@
 extra_arguments = %(android_headers)s %(clang_headers)s %(cxxgenerator_headers)s %(cocos_headers)s %(android_flags)s %(clang_flags)s %(cocos_flags)s %(extra_flags)s 
 
 # what headers to parse
-<<<<<<< HEAD
-headers = %(cocosdir)s/cocos/cocos2d.h %(cocosdir)s/cocos/audio/include/SimpleAudioEngine.h %(cocosdir)s/cocos/ui/CCProtectedNode.h %(cocosdir)s/cocos/3d/CCAnimation3D.h %(cocosdir)s/cocos/3d/CCAnimate3D.h
-=======
 headers = %(cocosdir)s/cocos/cocos2d.h %(cocosdir)s/cocos/audio/include/SimpleAudioEngine.h
 # %(cocosdir)s/cocos/ui/CCProtectedNode.h
->>>>>>> 202d01f9
 
 # what classes to produce code for. You can use regular expressions here. When testing the regular
 # expression, it will be enclosed in "^$", like this: "^Menu*$".
@@ -47,7 +43,7 @@
         AtlasNode::[getBlendFunc setBlendFunc],
         ParticleBatchNode::[getBlendFunc setBlendFunc],
         LayerColor::[getBlendFunc setBlendFunc],
-        ParticleSystem::[(g|s)etBlendFunc updateQuadWithParticle initParticle],
+        ParticleSystem::[getBlendFunc setBlendFunc],
         DrawNode::[getBlendFunc setBlendFunc drawPolygon listenBackToForeground],
         Director::[getAccelerometer (g|s)et.*Dispatcher getProjection getFrustum getRenderer],
         Layer.*::[didAccelerate (g|s)etBlendFunc keyPressed keyReleased],
@@ -59,7 +55,7 @@
         LabelTextFormatProtocol::[*],
         .*Delegate::[*],
         PoolManager::[*],
-        Texture2D::[setTexParameters initWithData getPixelFormatInfoMap updateWithData initWithMipmaps],
+        Texture2D::[initWithPVRTCData addPVRTCImage releaseData setTexParameters initWithData keepData getPixelFormatInfoMap],
         Set::[begin end acceptVisitor],
         IMEDispatcher::[*],
         SAXParser::[*],
@@ -91,12 +87,12 @@
         Image::[initWithString initWithImageData initWithRawData getData getMipmaps],
         Sequence::[create],
         Spawn::[create],
-        GLProgram::[getProgram setUniformLocationWith2f.* setUniformLocationWith1f.* setUniformLocationWith3f.* setUniformLocationWith4f.* setUniformLocationWithMatrix4f.* getUniform setUniformLocationWith3i.* setUniformLocationWith4i.* setUniformLocationWith2i.* setUniformLocationWithMatrix3f.* setUniformLocationWithMatrix2f.* getVertexAttrib],
+        GLProgram::[getProgram setUniformLocationWith2f.* setUniformLocationWith1f.* setUniformLocationWith3f.* setUniformLocationWith4f.*],
         Grid3DAction::[create actionWith.* vertex originalVertex (g|s)etVertex getOriginalVertex],
         Grid3D::[vertex originalVertex (g|s)etVertex getOriginalVertex],
         TiledGrid3DAction::[create actionWith.* tile originalTile getOriginalTile (g|s)etTile],
         TiledGrid3D::[tile originalTile getOriginalTile (g|s)etTile],
-        TMXLayer::[getTiles getTileGIDAt setTiles],
+        TMXLayer::[getTiles],
         TMXMapInfo::[startElement endElement textHandler],
         ParticleSystemQuad::[postStep setBatchNode draw setTexture$ setTotalParticles updateQuadWithParticle setupIndices listenBackToForeground initWithTotalParticles particleWithFile node],
         LayerMultiplex::[create layerWith.* initWithLayers],
@@ -123,18 +119,9 @@
         EventCustom::[getUserData setUserData],
         Component::[serialize],
         Console::[addCommand],
-        ParallaxNode::[(s|g)etParallaxArray],
-        TileMapAtlas::[(s|g)etTGAInfo],
-        GLProgramState::[setVertexAttribCallback setUniformCallback setVertexAttribPointer],
-        OrbitCamera::[sphericalRadius],
-        ShuffleTiles::[placeTile shuffle],
-        TurnOffTiles::[shuffle],
-        LabelTTF::[*],
-        LabelBMFont::[*],
-        Mesh::[create],
-        Sprite3D::[getSkin],
-        Animation3D::[getBoneCurveByName],
-        Animation3DCache::[*]
+        ParallaxNode::[getParallaxArray],
+        TileMapAtlas::[getTGAInfo],
+        GLProgramState::[setVertexAttribCallback setUniformCallback setVertexAttribPointer]
 
 rename_functions = SpriteFrameCache::[addSpriteFramesWithFile=addSpriteFrames getSpriteFrameByName=getSpriteFrame],
     ProgressTimer::[setReverseProgress=setReverseDirection],
