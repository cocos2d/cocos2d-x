--- conflicted
+++ resolved
@@ -6,6 +6,9 @@
 # create a target namespace (in javascript, this would create some code like the equiv. to `ns = ns || {}`)
 # all classes will be embedded in that namespace
 target_namespace = ccs
+
+# the native namespace in which this module locates, this parameter is used for avoid conflict of the same class name in different modules, as "cocos2d::Label" <-> "cocos2d::gui::Label".
+cpp_namespace = cocos2d::gui cocostudio
 
 android_headers = -I%(androidndkdir)s/platforms/android-14/arch-arm/usr/include -I%(androidndkdir)s/sources/cxx-stl/gnu-libstdc++/4.7/libs/armeabi-v7a/include -I%(androidndkdir)s/sources/cxx-stl/gnu-libstdc++/4.7/include
 android_flags = -D_SIZE_T_DEFINED_ 
@@ -27,7 +30,7 @@
 
 # what classes to produce code for. You can use regular expressions here. When testing the regular
 # expression, it will be enclosed in "^$", like this: "^Menu*$".
-classes = Armature ArmatureAnimation Skin Bone ArmatureDataManager \w+Data$ UIWidget UILayout UIRootWidget UIButton UICheckBox UIImageView UILabel UICCLabelAtlas UILabelAtlas UILoadingBar UIScrollView UISlider UICCTextField UITextField UIListView UILabelBMFont UIPageView UIHelper UILayer UILayoutParameter GUIReader UILinearLayoutParameter UIRelativeLayoutParameter SceneReader ActionManagerEx ComAudio ComController ComAttribute ComRender BatchNode
+classes = Armature ArmatureAnimation Skin Bone ArmatureDataManager \w+Data$ Widget Layout RootWidget Button CheckBox ImageView Label CCLabelAtlas LabelAtlas LoadingBar ScrollView Slider CCTextField TextField ListView LabelBMFont PageView Helper Layer LayoutParameter GReader LinearLayoutParameter RelativeLayoutParameter SceneReader ActionManagerEx ComAudio ComController ComAttribute ComRender BatchNode
 
 # what should we skip? in the format ClassName::[function function]
 # ClassName is a regular expression, but will be used like this: "^ClassName$" functions are also
@@ -42,13 +45,6 @@
         Skin::[(s|g)etSkinData],
         ArmatureAnimation::[updateHandler updateFrameData frameEvent setMovementEventCallFunc setFrameEventCallFunc],
         Bone::[(s|g)etIgnoreMovementBoneData],
-<<<<<<< HEAD
-        UILayer::[getInputManager],
-        UILayoutParameter::[(s|g)etMargin],
-        UIHelper::[init],
-        GUIReader::[setPropsForImageButtonFromJsonDictionary],
-        UIImageView::[doubleClickEvent]
-=======
         Layer::[getInputManager],
         LayoutParameter::[(s|g)etMargin],
         Helper::[init],
@@ -57,7 +53,6 @@
         ActionManagerEx::[initWithDictionary],
         ActionNode::[initWithDictionary],
         ActionObject::[initWithDictionary]
->>>>>>> a788d7cd
 
 rename_functions =  GUIReader::[shareReader=getInstance purgeGUIReader=destroyInstance],
                     ActionManagerEx::[shareManager=getInstance purgeActionManager=destroyInstance],
