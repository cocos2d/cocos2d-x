[cocos2dx_extension]
# the prefix to be added to the generated functions. You might or might not use this in your own
# templates
prefix = cocos2dx_extension

# create a target namespace (in javascript, this would create some code like the equiv. to `ns = ns || {}`)
# all classes will be embedded in that namespace
target_namespace = cc

android_headers = -I%(androidndkdir)s/platforms/android-14/arch-arm/usr/include -I%(androidndkdir)s/sources/cxx-stl/gnu-libstdc++/4.7/libs/armeabi-v7a/include -I%(androidndkdir)s/sources/cxx-stl/gnu-libstdc++/4.7/include
android_flags = -D_SIZE_T_DEFINED_ 

clang_headers = -I%(clangllvmdir)s/lib/clang/3.3/include 
clang_flags = -nostdinc -x c++ -std=c++11

<<<<<<< HEAD
cocos_headers = -I%(cocosdir)s -I%(cocosdir)s/cocos/editor-support -I%(cocosdir)s/cocos -I%(cocosdir)s/cocos/platform/android -I%(cocosdir)s/external
=======
cocos_headers = -I%(cocosdir)s -I%(cocosdir)s/cocos/editor-support -I%(cocosdir)s/cocos -I%(cocosdir)s/cocos/platform/android -I%(cocosdir)s/external -I%(cocosdir)s/external/json
>>>>>>> 99d47d22

cocos_flags = -DANDROID

cxxgenerator_headers = 

# extra arguments for clang
extra_arguments = %(android_headers)s %(clang_headers)s %(cxxgenerator_headers)s %(cocos_headers)s %(android_flags)s %(clang_flags)s %(cocos_flags)s %(extra_flags)s 

# what headers to parse
headers = %(cocosdir)s/extensions/cocos-ext.h %(cocosdir)s/cocos/editor-support/cocosbuilder/CocosBuilder.h 

# what classes to produce code for. You can use regular expressions here. When testing the regular
# expression, it will be enclosed in "^$", like this: "^Menu*$".
<<<<<<< HEAD
classes = CCBReader.* CCBAnimationManager.* Scale9Sprite Control.* ControlButton.* EditBox$ ScrollView$ TableView$ TableViewCell$
=======
classes = CCBReader.* CCBAnimationManager.* Scale9Sprite Control.* ControlButton.* EditBox$ ScrollView$ TableView$ TableViewCell$ AssetsManager Manifest EventAssetsManager EventListenerAssetsManager
>>>>>>> 99d47d22

# what should we skip? in the format ClassName::[function function]
# ClassName is a regular expression, but will be used like this: "^ClassName$" functions are also
# regular expressions, they will not be surrounded by "^$". If you want to skip a whole class, just
# add a single "*" as functions. See bellow for several examples. A special class name is "*", which
# will apply to all class names. This is a convenience wildcard to be able to skip similar named
# functions from all classes.

skip = CCBReader::[^CCBReader$ addOwnerCallbackName isJSControlled readByte getCCBMemberVariableAssigner readFloat getCCBSelectorResolver toLowerCase lastPathComponent deletePathExtension endsWith concat getResolutionScale getAnimatedProperties readBool readInt addOwnerCallbackNode addDocumentCallbackName readCachedString readNodeGraphFromData addDocumentCallbackNode getLoadedSpriteSheet initWithData readFileWithCleanUp getOwner$ readNodeGraphFromFile createSceneWithNodeGraphFromFile getAnimationManagers$ setAnimationManagers],
        CCBAnimationManager::[setAnimationCompletedCallback setCallFunc addNode],
        .*Delegate::[*],
        .*Loader.*::[*],
        *::[^visit$ copyWith.* onEnter.* onExit.* ^description$ getObjectType (g|s)etDelegate .*HSV],
        EditBox::[(g|s)etDelegate ^keyboard.* touchDownAction getScriptEditBoxHandler registerScriptEditBoxHandler unregisterScriptEditBoxHandler],
        Control::[removeHandleOfControlEvent addHandleOfControlEvent],
        ControlUtils::[*],
        ControlSwitchSprite::[*],
        ScrollView::[(g|s)etDelegate$],
        TableView::[create (g|s)etDataSource$ (g|s)etDelegate],
        Manifest::[getAssets getAsset],
        EventListenerAssetsManager::[create]


rename_functions = CCBReader::[getAnimationManager=getActionManager setAnimationManager=setActionManager]

rename_classes = CCBReader::_Reader,
           CCBAnimationManager::AnimationManager

# for all class names, should we remove something when registering in the target VM?
remove_prefix = 

# classes for which there will be no "parent" lookup
classes_have_no_parents = 

# base classes which will be skipped when their sub-classes found them.
base_classes_to_skip =

# classes that create no constructor
# Set is special and we will use a hand-written constructor
abstract_classes = ArmatureDataManager Manifest

# Determining whether to use script object(js object) to control the lifecycle of native(cpp) object or the other way around. Supported values are 'yes' or 'no'.
script_control_cpp = no
<|MERGE_RESOLUTION|>--- conflicted
+++ resolved
@@ -13,11 +13,7 @@
 clang_headers = -I%(clangllvmdir)s/lib/clang/3.3/include 
 clang_flags = -nostdinc -x c++ -std=c++11
 
-<<<<<<< HEAD
-cocos_headers = -I%(cocosdir)s -I%(cocosdir)s/cocos/editor-support -I%(cocosdir)s/cocos -I%(cocosdir)s/cocos/platform/android -I%(cocosdir)s/external
-=======
 cocos_headers = -I%(cocosdir)s -I%(cocosdir)s/cocos/editor-support -I%(cocosdir)s/cocos -I%(cocosdir)s/cocos/platform/android -I%(cocosdir)s/external -I%(cocosdir)s/external/json
->>>>>>> 99d47d22
 
 cocos_flags = -DANDROID
 
@@ -31,11 +27,7 @@
 
 # what classes to produce code for. You can use regular expressions here. When testing the regular
 # expression, it will be enclosed in "^$", like this: "^Menu*$".
-<<<<<<< HEAD
-classes = CCBReader.* CCBAnimationManager.* Scale9Sprite Control.* ControlButton.* EditBox$ ScrollView$ TableView$ TableViewCell$
-=======
 classes = CCBReader.* CCBAnimationManager.* Scale9Sprite Control.* ControlButton.* EditBox$ ScrollView$ TableView$ TableViewCell$ AssetsManager Manifest EventAssetsManager EventListenerAssetsManager
->>>>>>> 99d47d22
 
 # what should we skip? in the format ClassName::[function function]
 # ClassName is a regular expression, but will be used like this: "^ClassName$" functions are also
