#!/usr/bin/python
import os
import sys
import subprocess
import socket
import time

HOST_MAC = 'localhost'
HOST_ADNROID = '10.10.30.64'
HOST_IOS = '10.10.30.61'
PORT = 5678

suc_build_mac = 0
suc_build_android = 0

TYPE_MAC = 0
TYPE_ANDROID = 1
TYPE_IOS = 2

sleep_time = 1.5
def autotest(type):
	soc = socket.socket( socket.AF_INET, socket.SOCK_STREAM )
	if type == TYPE_MAC:
		soc.connect((HOST_MAC, PORT))
	if type == TYPE_ANDROID:
		soc.connect((HOST_ADNROID, PORT))
	if type == TYPE_IOS:
		soc.connect((HOST_IOS, PORT))
	time.sleep(1)
	print 'autotest run:'
	soc.send('autotest run\r\n')

	while True:
		buf = soc.recv(64)
		print buf
	
	print 'test end and close socket.'
	soc.close()

#----------------autotest build and run----------------#
def MAC_BUILD():
	def cleanProj():
		infoClean = os.system('xcodebuild -project ./build/cocos2d_tests.xcodeproj -target cpp-tests\ Mac clean')
		print 'infoClean: ', infoClean
		if infoClean != 0:
			return False
		time.sleep(sleep_time)
		return True
	def buildProj():
		infoBuild = os.system('xcodebuild -project ./build/cocos2d_tests.xcodeproj -target cpp-tests\ Mac')
		print 'infoBuild: ', infoBuild
		if infoBuild != 0:
			return False
		time.sleep(sleep_time)
		return True
	def openProj():
		cmd = 'open ./build/build/Debug/cpp-tests\ Mac.app'
		print 'cmd: ', cmd
		infoOpen = os.system(cmd)
		print 'infoOpen: ', infoOpen
		if infoOpen != 0:
			return False
		time.sleep(sleep_time)
		return True
	def buildAndRun():
		if not cleanProj():
			print '**CLEAN FAILED**'
		if not buildProj():
			print '**BUILD FAILED**'
			return False
		if not openProj():
			return False
		time.sleep(sleep_time)
		return True
	return buildAndRun()
#----------------autotest build and run end----------------#

PATH_ANDROID_SRC = 'tests/cpp-tests/proj.android/'
FILE_ANDROID_DELETE = ['libs','gen','assets','bin','obj']
#----------------autotest-android build and run----------------#
def ANDROID_BUILD():
	def checkDevice():
		cmd = 'adb devices'
		infoDev = os.popen(cmd).readlines()
		firstDev = infoDev[1]
		if len(firstDev) < 5 or firstDev.find('device') < 0:
			print 'no android device.'
			return False
		else:
			print 'device info:', firstDev
		return True
	def cleanProj():
		for strFile in FILE_ANDROID_DELETE:
			infoClean = os.system('rm -rf '+PATH_ANDROID_SRC+strFile)
		infoClean = os.system('adb uninstall org.cocos2dx.cpp_tests');
		print 'infoClean: ', infoClean
		if infoClean != 0:
			print 'clean **CLEAN FAILED**'
		time.sleep(sleep_time)
	def updateProperty():
		infoUpdate = os.system('android update project -p  ./cocos/2d/platform/android/java/ -t 12')
		print 'cocos update:', infoUpdate
		infoUpdate = os.system('android update project -p '+PATH_ANDROID_SRC+' -t 12')
		print 'test update:', infoUpdate
	def buildProj():
		infoBuild = os.system('./build/android-build.py  -p 13 cpp-tests')
		print 'infoBuild cpp_tests: ', infoBuild
		infoBuild = os.system('ant -buildfile '+PATH_ANDROID_SRC+' debug install')
		print 'infoBuild: ', infoBuild
		if infoBuild != 0:
			print 'build **BUILD FAILED**'
		time.sleep(sleep_time)
		return infoBuild
	def openProj():
		cmd = 'adb shell am start -n org.cocos2dx.cpp_tests/org.cocos2dx.cpp_tests.Cocos2dxActivity'
		print 'cmd: ', cmd
		infoOpen = os.system(cmd)
		print 'infoOpen: ', infoOpen
		if infoOpen != 0:
			return False
		time.sleep(sleep_time)
		return True
	def buildAndRun():
		if not checkDevice():
			return False
		cleanProj()
		updateProperty()
		buildProj()
		return openProj()
	return buildAndRun()
#----------------autotest-android build and run end----------------#

def main():
	print 'will build mac project.'
<<<<<<< HEAD
	#suc_build_mac = MAC_BUILD()
=======
	suc_build_mac = MAC_BUILD()
>>>>>>> 8c25fd5e
	print 'will build android project.'
	suc_build_android = ANDROID_BUILD()
	if suc_build_mac:
		autotest(TYPE_MAC)
	if suc_build_android:
		print 'will run android autotest.'
		autotest(TYPE_ANDROID)


# -------------- main --------------
if __name__ == '__main__':
    sys_ret = 0
    try:    
        sys_ret = main()
    except:
        traceback.print_exc()
        sys_ret = 1
    finally:
        sys.exit(sys_ret)
<|MERGE_RESOLUTION|>--- conflicted
+++ resolved
@@ -132,11 +132,7 @@
 
 def main():
 	print 'will build mac project.'
-<<<<<<< HEAD
-	#suc_build_mac = MAC_BUILD()
-=======
 	suc_build_mac = MAC_BUILD()
->>>>>>> 8c25fd5e
 	print 'will build android project.'
 	suc_build_android = ANDROID_BUILD()
 	if suc_build_mac:
