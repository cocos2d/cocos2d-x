--- conflicted
+++ resolved
@@ -78,15 +78,9 @@
     sudo -H pip install Cheetah
 }
 
-function install_latest_python_pyenv()
+# fix error, URLError: <urlopen error [SSL: TLSV1_ALERT_PROTOCOL_VERSION]
+function upgrade_openssl_for_osx()
 {
-<<<<<<< HEAD
-    python -V
-    eval "$(pyenv init -)"
-    pyenv install 2.7.14
-    pyenv global 2.7.14
-    python -V
-=======
     /usr/bin/ruby -e "$(curl -fsSL https://raw.githubusercontent.com/Homebrew/install/master/install)"
     brew update
     brew upgrade openssl
@@ -99,7 +93,6 @@
     brew install python2
     echo "python link: `ls -l /usr/local/bin/python`"
     echo "python SSL: `python -c "import ssl; print ssl.OPENSSL_VERSION"`"
->>>>>>> 86ea3a8a
 }
 
 # set up environment according os and target
@@ -118,7 +111,7 @@
     fi
 
     if [ "$TRAVIS_OS_NAME" == "osx" ]; then
-        install_latest_python_pyenv
+        upgrade_openssl_for_osx
         install_python_module_for_osx
     fi
 
@@ -131,7 +124,7 @@
 function install_environement_for_after_merge()
 {
     if [ "$TRAVIS_OS_NAME" == "osx" ]; then
-        install_latest_python_pyenv
+        upgrade_openssl_for_osx
         install_python_module_for_osx
     fi
 
