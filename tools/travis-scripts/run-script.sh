#!/bin/bash
# exit this script if any commmand fails
set -e

DIR="$( cd "$( dirname "${BASH_SOURCE[0]}" )" && pwd )"
COCOS2DX_ROOT="$DIR"/../..

if [ "$GEN_JSB"x = "YES"x ]; then
    if [ "$TRAVIS_PULL_REQUEST" != "false" ]; then
        exit 0
    fi
    cd $COCOS2DX_ROOT/tools/travis-scripts
    ./generate-jsbindings.sh
fi

build_android()
{
    cd $COCOS2DX_ROOT/samples/$1/$2/proj.android
    ln -s ../../../../android_build_objs obj
    ./build_native.sh
}

if [ "$PLATFORM"x = "android"x ]; then
    cd $COCOS2DX_ROOT/tools/travis-scripts
    ./generate-jsbindings.sh
    
<<<<<<< HEAD
=======
    cd $COCOS2DX_ROOT
    mkdir android_build_objs
>>>>>>> c1d519aa
    build_android Cpp HelloCpp
    build_android Cpp TestCpp
    build_android Cpp AssetsManagerTest
    build_android Javascript TestJavascript
    build_android Lua HelloLua
    build_android Lua TestLua
fi

if [ "$PLATFORM"x = "nacl"x ]; then
    cd $COCOS2DX_ROOT
    make -j4
fi

if [ "$PLATFORM"x = "linux"x ]; then
    cd $COCOS2DX_ROOT
    make -j4
fi

<<<<<<< HEAD
=======
if [ "$PLATFORM"x = "emscripten"x ]; then
    cd $COCOS2DX_ROOT
    export PYTHON=/usr/bin/python
    export LLVM=$HOME/bin/clang+llvm-3.2/bin
    sudo mkdir -p /Library/Fonts
    sudo cp samples/Cpp/TestCpp/Resources/fonts/arial.ttf /Library/Fonts/Arial.ttf
    make -f Makefile.emscripten -j 8
fi

>>>>>>> c1d519aa
if [ "$PLATFORM"x = "ios"x ]; then
    cd $COCOS2DX_ROOT/tools/travis-scripts
    ./generate-jsbindings.sh

    cd $COCOS2DX_ROOT
    xctool/xctool.sh -project samples/Cpp/HelloCpp/proj.ios/HelloCpp.xcodeproj -scheme HelloCpp test
    xctool/xctool.sh -project samples/Cpp/SimpleGame/proj.ios/SimpleGame.xcodeproj -scheme SimpleGame test
    xctool/xctool.sh -project samples/Cpp/TestCpp/proj.ios/TestCpp.xcodeproj -scheme TestCpp test
    #xctool/xctool.sh -project samples/Cpp/AssetsManagerTest/proj.ios/AssetsManagerTest.xcodeproj -scheme AssetsManagerTest test
    #xctool/xctool.sh -project samples/Javascript/CocosDragonJS/proj.ios/CocosDragonJS.xcodeproj -scheme CocosDragonJS test
    #xctool/xctool.sh -project samples/Javascript/CrystalCraze/proj.ios/CrystalCraze.xcodeproj -scheme CrystalCraze test
    xctool/xctool.sh -project samples/Javascript/MoonWarriors/proj.ios/MoonWarriors.xcodeproj -scheme MoonWarriors test
    xctool/xctool.sh -project samples/Javascript/TestJavascript/proj.ios/TestJavascript.xcodeproj -scheme TestJavascript test
    #xctool/xctool.sh -project samples/Javascript/WatermelonWithMe/proj.ios/WatermelonWithMe.xcodeproj -scheme WatermelonWithMe test
    xctool/xctool.sh -project samples/Lua/HelloLua/proj.ios/HelloLua.xcodeproj -scheme HelloLua test
    xctool/xctool.sh -project samples/Lua/TestLua/proj.ios/TestLua.xcodeproj -scheme TestLua test
fi<|MERGE_RESOLUTION|>--- conflicted
+++ resolved
@@ -24,11 +24,8 @@
     cd $COCOS2DX_ROOT/tools/travis-scripts
     ./generate-jsbindings.sh
     
-<<<<<<< HEAD
-=======
     cd $COCOS2DX_ROOT
     mkdir android_build_objs
->>>>>>> c1d519aa
     build_android Cpp HelloCpp
     build_android Cpp TestCpp
     build_android Cpp AssetsManagerTest
@@ -47,8 +44,6 @@
     make -j4
 fi
 
-<<<<<<< HEAD
-=======
 if [ "$PLATFORM"x = "emscripten"x ]; then
     cd $COCOS2DX_ROOT
     export PYTHON=/usr/bin/python
@@ -58,7 +53,6 @@
     make -f Makefile.emscripten -j 8
 fi
 
->>>>>>> c1d519aa
 if [ "$PLATFORM"x = "ios"x ]; then
     cd $COCOS2DX_ROOT/tools/travis-scripts
     ./generate-jsbindings.sh
