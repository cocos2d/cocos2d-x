
struct _KerningHashElement;

typedef struct _BMFontDef {
    unsigned int charID;
    CCRect rect;
    int xOffset;
    int yOffset;
    int xAdvance;
} ccBMFontDef;

typedef struct _BMFontPadding {
    int	left;
    int top;
    int right;
    int bottom;
} ccBMFontPadding;

enum {
    kCCBMFontMaxChars = 2048, //256,
};

class CCBMFontConfiguration : public CCObject
{
    char * description();

    static CCBMFontConfiguration * configurationWithFNTFile(const char *FNTfile);
};

class CCLabelBMFont : public CCSpriteBatchNode
{
    void createFontChars();

    void setString(const char *label);
    const char* getString(void);
    void setCString(const char *label);

    static void purgeCachedData();
    static CCLabelBMFont * labelWithString(const char *str, const char *fntFile);
};

<<<<<<< HEAD
CCBMFontConfiguration * FNTConfigLoadFile(const char *file);
=======
	enum {
		// how many characters are supported
		kCCBMFontMaxChars = 2048, //256,
	};


	class CCBMFontConfiguration : public CCObject
	{	
		CCBMFontConfiguration();	
		char * description();
		static CCBMFontConfiguration * configurationWithFNTFile(const char *FNTfile);		
		bool initWithFNTfile(const char *FNTfile);
	};


	class CCLabelBMFont : public CCSpriteBatchNode, public CCLabelProtocol, public CCRGBAProtocol
	{

		CCLabelBMFont();	
		static void purgeCachedData();		
		static CCLabelBMFont * labelWithString(const char *str, const char *fntFile);       
		bool initWithString(const char *str, const char *fntFile);		
		void createFontChars();	
		void setString(const char *label);
		const char* getString(void);
		void setCString(const char *label);
		void setAnchorPoint(CCPoint var);
		void draw();
	};


	CCBMFontConfiguration * FNTConfigLoadFile( const char *file );

	void FNTConfigRemoveCache( void );

}// namespace cocos2d
>>>>>>> 4c711790

void FNTConfigRemoveCache(void);<|MERGE_RESOLUTION|>--- conflicted
+++ resolved
@@ -1,83 +1,40 @@
 
-struct _KerningHashElement;
+	struct _KerningHashElement;
 
-typedef struct _BMFontDef {
-    unsigned int charID;
-    CCRect rect;
-    int xOffset;
-    int yOffset;
-    int xAdvance;
-} ccBMFontDef;
+	typedef struct _BMFontDef {
+		unsigned int charID;
+		CCRect rect;
+		int xOffset;
+		int yOffset;
+		int xAdvance;
+	} ccBMFontDef;
 
-typedef struct _BMFontPadding {
-    int	left;
-    int top;
-    int right;
-    int bottom;
-} ccBMFontPadding;
+	typedef struct _BMFontPadding {
+		int	left;
+		int top;
+		int right;
+		int bottom;
+	} ccBMFontPadding;
 
-enum {
-    kCCBMFontMaxChars = 2048, //256,
-};
+	class CCBMFontConfiguration : public CCObject
+	{
+		char * description();
 
-class CCBMFontConfiguration : public CCObject
-{
-    char * description();
-
-    static CCBMFontConfiguration * configurationWithFNTFile(const char *FNTfile);
-};
+		static CCBMFontConfiguration * configurationWithFNTFile(const char *FNTfile);
+	};
 
 class CCLabelBMFont : public CCSpriteBatchNode
-{
-    void createFontChars();
+	{
+		void createFontChars();
 
-    void setString(const char *label);
-    const char* getString(void);
-    void setCString(const char *label);
+		void setString(const char *label);
+		const char* getString(void);
+		void setCString(const char *label);
 
     static void purgeCachedData();
     static CCLabelBMFont * labelWithString(const char *str, const char *fntFile);
-};
-
-<<<<<<< HEAD
-CCBMFontConfiguration * FNTConfigLoadFile(const char *file);
-=======
-	enum {
-		// how many characters are supported
-		kCCBMFontMaxChars = 2048, //256,
 	};
-
-
-	class CCBMFontConfiguration : public CCObject
-	{	
-		CCBMFontConfiguration();	
-		char * description();
-		static CCBMFontConfiguration * configurationWithFNTFile(const char *FNTfile);		
-		bool initWithFNTfile(const char *FNTfile);
-	};
-
-
-	class CCLabelBMFont : public CCSpriteBatchNode, public CCLabelProtocol, public CCRGBAProtocol
-	{
-
-		CCLabelBMFont();	
-		static void purgeCachedData();		
-		static CCLabelBMFont * labelWithString(const char *str, const char *fntFile);       
-		bool initWithString(const char *str, const char *fntFile);		
-		void createFontChars();	
-		void setString(const char *label);
-		const char* getString(void);
-		void setCString(const char *label);
-		void setAnchorPoint(CCPoint var);
-		void draw();
-	};
-
 
 	CCBMFontConfiguration * FNTConfigLoadFile( const char *file );
 
-	void FNTConfigRemoveCache( void );
-
-}// namespace cocos2d
->>>>>>> 4c711790
-
-void FNTConfigRemoveCache(void);+	void FNTConfigRemoveCache( void );