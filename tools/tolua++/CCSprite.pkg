
typedef enum {
	//! Translate with it's parent
	CC_HONOR_PARENT_TRANSFORM_TRANSLATE =  1 << 0,
	//! Rotate with it's parent
	CC_HONOR_PARENT_TRANSFORM_ROTATE	=  1 << 1,
	//! Scale with it's parent
	CC_HONOR_PARENT_TRANSFORM_SCALE		=  1 << 2,
	//! Skew with it's parent
	CC_HONOR_PARENT_TRANSFORM_SKEW		=  1 << 3,

	//! All possible transformation enabled. Default value.
	CC_HONOR_PARENT_TRANSFORM_ALL		=  CC_HONOR_PARENT_TRANSFORM_TRANSLATE | CC_HONOR_PARENT_TRANSFORM_ROTATE | CC_HONOR_PARENT_TRANSFORM_SCALE | CC_HONOR_PARENT_TRANSFORM_SKEW,

} ccHonorParentTransform;

class CCSprite : public CCNode
{
	void draw(void);
	void setDirty(bool bDirty);
	bool isDirty(void);

	ccV3F_C4B_T2F_Quad getQuad(void);

	CCRect getTextureRect(void);
	bool isUsesBatchNode(void);
	bool isTextureRectRotated(void);

	void setAtlasIndex(unsigned int uAtlasIndex);
	unsigned int getAtlasIndex(void);
	void setUsesSpriteBatchNode(bool bUsesSpriteBatchNode);
	void setTextureAtlas(CCTextureAtlas *pobTextureAtlas);
	CCTextureAtlas* getTextureAtlas(void);
	void setSpriteBatchNode(CCSpriteBatchNode *pobSpriteBatchNode);
<<<<<<< HEAD
	CCSpriteBatchNode* getSpriteBatchNode(void);
	void setHornorParentTransform(ccHonorParentTransform eHonorParentTransform);
	ccHonorParentTransform getHornorParentTransform(void);
=======

	ccHonorParentTransform getHonorParentTransform(void);
	void setHonorParentTransform(ccHonorParentTransform eHonorParentTransform);

	CCPoint getOffsetPositionInPixels(void);

	ccBlendFunc getBlendFunc(void);
>>>>>>> eea9b479
	void setBlendFunc(ccBlendFunc blendFunc);
	ccBlendFunc getBlendFunc(void);

	CCPoint getOffsetPositionInPixels(void);

	void removeChild(CCNode* pChild, bool bCleanup);
	void removeAllChildrenWithCleanup(bool bCleanup);
	void reorderChild(CCNode *pChild, int zOrder);
	void addChild(CCNode *pChild);
	void addChild(CCNode *pChild, int zOrder);
	void addChild(CCNode *pChild, int zOrder, int tag);

	void setDirtyRecursively(bool bValue);
	void setPosition(CCPoint pos);
	void setPosition(float x, float y);
	void setPositionInPixels(CCPoint pos);
	void setPositionInPixels(float x, float y);
	void setRotation(float fRotation);
	void setSkewX(float sx);
	void setSkewY(float sy);
	void setScaleX(float fScaleX);
	void setScaleY(float fScaleY);
	void setScale(float fScale);
	void setVertexZ(float fVertexZ);
	void setAnchorPoint(CCPoint anchor);
	void setIsRelativeAnchorPoint(bool bRelative);
	void setIsVisible(bool bVisible);
	void setFlipX(bool bFlipX);
	void setFlipY(bool bFlipY);
	bool isFlipX(void);
	bool isFlipY(void);
	void updateColor(void);

	void setOpacity(GLubyte opacity);
	GLubyte getOpacity(void);
	void setColor(ccColor3B color3);
	ccColor3B getColor(void);
	void setIsOpacityModifyRGB(bool bValue);
	bool getIsOpacityModifyRGB(void);

   	void setTexture(CCTexture2D *texture);
	CCTexture2D* getTexture(void);

	void updateTransform(void);
	void useSelfRender(void);
    void setTextureRect(CCRect rect);
	void setTextureRectInPixels(CCRect rect, bool rotated, CCSize size);
	void useBatchNode(CCSpriteBatchNode *batchNode);
	void setDisplayFrame(CCSpriteFrame *pNewFrame);
	bool isFrameDisplayed(CCSpriteFrame *pFrame);
	CCSpriteFrame* displayedFrame(void);
	void setDisplayFrameWithAnimationName(const char *animationName, int frameIndex);

	static CCSprite* spriteWithTexture(CCTexture2D *pTexture);
	static CCSprite* spriteWithTexture(CCTexture2D *pTexture, CCRect rect);
	static CCSprite* spriteWithTexture(CCTexture2D *pTexture, CCRect rect, CCPoint offset);
	static CCSprite* spriteWithSpriteFrame(CCSpriteFrame *pSpriteFrame);
	static CCSprite* spriteWithSpriteFrameName(const char *pszSpriteFrameName);
  	static CCSprite* spriteWithFile(const char *pszFileName);
	static CCSprite* spriteWithFile(const char *pszFileName, CCRect rect);
	static CCSprite* spriteWithBatchNode(CCSpriteBatchNode *batchNode, CCRect rect);
};
<|MERGE_RESOLUTION|>--- conflicted
+++ resolved
@@ -1,109 +1,99 @@
-
-typedef enum {
-	//! Translate with it's parent
-	CC_HONOR_PARENT_TRANSFORM_TRANSLATE =  1 << 0,
-	//! Rotate with it's parent
-	CC_HONOR_PARENT_TRANSFORM_ROTATE	=  1 << 1,
-	//! Scale with it's parent
-	CC_HONOR_PARENT_TRANSFORM_SCALE		=  1 << 2,
-	//! Skew with it's parent
-	CC_HONOR_PARENT_TRANSFORM_SKEW		=  1 << 3,
-
-	//! All possible transformation enabled. Default value.
-	CC_HONOR_PARENT_TRANSFORM_ALL		=  CC_HONOR_PARENT_TRANSFORM_TRANSLATE | CC_HONOR_PARENT_TRANSFORM_ROTATE | CC_HONOR_PARENT_TRANSFORM_SCALE | CC_HONOR_PARENT_TRANSFORM_SKEW,
-
-} ccHonorParentTransform;
-
-class CCSprite : public CCNode
-{
-	void draw(void);
-	void setDirty(bool bDirty);
-	bool isDirty(void);
-
-	ccV3F_C4B_T2F_Quad getQuad(void);
-
-	CCRect getTextureRect(void);
-	bool isUsesBatchNode(void);
-	bool isTextureRectRotated(void);
-
-	void setAtlasIndex(unsigned int uAtlasIndex);
-	unsigned int getAtlasIndex(void);
-	void setUsesSpriteBatchNode(bool bUsesSpriteBatchNode);
-	void setTextureAtlas(CCTextureAtlas *pobTextureAtlas);
-	CCTextureAtlas* getTextureAtlas(void);
-	void setSpriteBatchNode(CCSpriteBatchNode *pobSpriteBatchNode);
-<<<<<<< HEAD
-	CCSpriteBatchNode* getSpriteBatchNode(void);
-	void setHornorParentTransform(ccHonorParentTransform eHonorParentTransform);
-	ccHonorParentTransform getHornorParentTransform(void);
-=======
-
-	ccHonorParentTransform getHonorParentTransform(void);
-	void setHonorParentTransform(ccHonorParentTransform eHonorParentTransform);
-
-	CCPoint getOffsetPositionInPixels(void);
-
-	ccBlendFunc getBlendFunc(void);
->>>>>>> eea9b479
-	void setBlendFunc(ccBlendFunc blendFunc);
-	ccBlendFunc getBlendFunc(void);
-
-	CCPoint getOffsetPositionInPixels(void);
-
-	void removeChild(CCNode* pChild, bool bCleanup);
-	void removeAllChildrenWithCleanup(bool bCleanup);
-	void reorderChild(CCNode *pChild, int zOrder);
-	void addChild(CCNode *pChild);
-	void addChild(CCNode *pChild, int zOrder);
-	void addChild(CCNode *pChild, int zOrder, int tag);
-
-	void setDirtyRecursively(bool bValue);
-	void setPosition(CCPoint pos);
-	void setPosition(float x, float y);
-	void setPositionInPixels(CCPoint pos);
-	void setPositionInPixels(float x, float y);
-	void setRotation(float fRotation);
-	void setSkewX(float sx);
-	void setSkewY(float sy);
-	void setScaleX(float fScaleX);
-	void setScaleY(float fScaleY);
-	void setScale(float fScale);
-	void setVertexZ(float fVertexZ);
-	void setAnchorPoint(CCPoint anchor);
-	void setIsRelativeAnchorPoint(bool bRelative);
-	void setIsVisible(bool bVisible);
-	void setFlipX(bool bFlipX);
-	void setFlipY(bool bFlipY);
-	bool isFlipX(void);
-	bool isFlipY(void);
-	void updateColor(void);
-
-	void setOpacity(GLubyte opacity);
-	GLubyte getOpacity(void);
-	void setColor(ccColor3B color3);
-	ccColor3B getColor(void);
-	void setIsOpacityModifyRGB(bool bValue);
-	bool getIsOpacityModifyRGB(void);
-
-   	void setTexture(CCTexture2D *texture);
-	CCTexture2D* getTexture(void);
-
-	void updateTransform(void);
-	void useSelfRender(void);
-    void setTextureRect(CCRect rect);
-	void setTextureRectInPixels(CCRect rect, bool rotated, CCSize size);
-	void useBatchNode(CCSpriteBatchNode *batchNode);
-	void setDisplayFrame(CCSpriteFrame *pNewFrame);
-	bool isFrameDisplayed(CCSpriteFrame *pFrame);
-	CCSpriteFrame* displayedFrame(void);
-	void setDisplayFrameWithAnimationName(const char *animationName, int frameIndex);
-
-	static CCSprite* spriteWithTexture(CCTexture2D *pTexture);
-	static CCSprite* spriteWithTexture(CCTexture2D *pTexture, CCRect rect);
-	static CCSprite* spriteWithTexture(CCTexture2D *pTexture, CCRect rect, CCPoint offset);
-	static CCSprite* spriteWithSpriteFrame(CCSpriteFrame *pSpriteFrame);
-	static CCSprite* spriteWithSpriteFrameName(const char *pszSpriteFrameName);
-  	static CCSprite* spriteWithFile(const char *pszFileName);
-	static CCSprite* spriteWithFile(const char *pszFileName, CCRect rect);
-	static CCSprite* spriteWithBatchNode(CCSpriteBatchNode *batchNode, CCRect rect);
-};
+
+typedef enum {
+	//! Translate with it's parent
+	CC_HONOR_PARENT_TRANSFORM_TRANSLATE =  1 << 0,
+	//! Rotate with it's parent
+	CC_HONOR_PARENT_TRANSFORM_ROTATE	=  1 << 1,
+	//! Scale with it's parent
+	CC_HONOR_PARENT_TRANSFORM_SCALE		=  1 << 2,
+	//! Skew with it's parent
+	CC_HONOR_PARENT_TRANSFORM_SKEW		=  1 << 3,
+
+	//! All possible transformation enabled. Default value.
+	CC_HONOR_PARENT_TRANSFORM_ALL		=  CC_HONOR_PARENT_TRANSFORM_TRANSLATE | CC_HONOR_PARENT_TRANSFORM_ROTATE | CC_HONOR_PARENT_TRANSFORM_SCALE | CC_HONOR_PARENT_TRANSFORM_SKEW,
+
+} ccHonorParentTransform;
+
+class CCSprite : public CCNode
+{
+	void draw(void);
+	void setDirty(bool bDirty);
+	bool isDirty(void);
+
+	ccV3F_C4B_T2F_Quad getQuad(void);
+
+	CCRect getTextureRect(void);
+	bool isUsesBatchNode(void);
+	bool isTextureRectRotated(void);
+
+	void setAtlasIndex(unsigned int uAtlasIndex);
+	unsigned int getAtlasIndex(void);
+	void setUsesSpriteBatchNode(bool bUsesSpriteBatchNode);
+	void setTextureAtlas(CCTextureAtlas *pobTextureAtlas);
+	CCTextureAtlas* getTextureAtlas(void);
+	void setSpriteBatchNode(CCSpriteBatchNode *pobSpriteBatchNode);
+	CCSpriteBatchNode* getSpriteBatchNode(void);
+	void setHornorParentTransform(ccHonorParentTransform eHonorParentTransform);
+	ccHonorParentTransform getHornorParentTransform(void);
+	void setBlendFunc(ccBlendFunc blendFunc);
+	ccBlendFunc getBlendFunc(void);
+
+	CCPoint getOffsetPositionInPixels(void);
+
+	void removeChild(CCNode* pChild, bool bCleanup);
+	void removeAllChildrenWithCleanup(bool bCleanup);
+	void reorderChild(CCNode *pChild, int zOrder);
+	void addChild(CCNode *pChild);
+	void addChild(CCNode *pChild, int zOrder);
+	void addChild(CCNode *pChild, int zOrder, int tag);
+
+	void setDirtyRecursively(bool bValue);
+	void setPosition(CCPoint pos);
+	void setPosition(float x, float y);
+	void setPositionInPixels(CCPoint pos);
+	void setPositionInPixels(float x, float y);
+	void setRotation(float fRotation);
+	void setSkewX(float sx);
+	void setSkewY(float sy);
+	void setScaleX(float fScaleX);
+	void setScaleY(float fScaleY);
+	void setScale(float fScale);
+	void setVertexZ(float fVertexZ);
+	void setAnchorPoint(CCPoint anchor);
+	void setIsRelativeAnchorPoint(bool bRelative);
+	void setIsVisible(bool bVisible);
+	void setFlipX(bool bFlipX);
+	void setFlipY(bool bFlipY);
+	bool isFlipX(void);
+	bool isFlipY(void);
+	void updateColor(void);
+	
+	void setOpacity(GLubyte opacity);
+	GLubyte getOpacity(void);
+	void setColor(ccColor3B color3);
+	ccColor3B getColor(void);
+	void setIsOpacityModifyRGB(bool bValue);
+	bool getIsOpacityModifyRGB(void);
+
+   void setTexture(CCTexture2D *texture);
+	CCTexture2D* getTexture(void);
+
+	void updateTransform(void);
+	void useSelfRender(void);
+        void setTextureRect(CCRect rect);
+	void setTextureRectInPixels(CCRect rect, bool rotated, CCSize size);
+	void useBatchNode(CCSpriteBatchNode *batchNode);
+	void setDisplayFrame(CCSpriteFrame *pNewFrame);
+	bool isFrameDisplayed(CCSpriteFrame *pFrame);
+	CCSpriteFrame* displayedFrame(void);
+	void setDisplayFrameWithAnimationName(const char *animationName, int frameIndex);
+
+	static CCSprite* spriteWithTexture(CCTexture2D *pTexture);
+	static CCSprite* spriteWithTexture(CCTexture2D *pTexture, CCRect rect);
+	static CCSprite* spriteWithTexture(CCTexture2D *pTexture, CCRect rect, CCPoint offset);
+	static CCSprite* spriteWithSpriteFrame(CCSpriteFrame *pSpriteFrame);
+	static CCSprite* spriteWithSpriteFrameName(const char *pszSpriteFrameName);
+  	static CCSprite* spriteWithFile(const char *pszFileName);
+	static CCSprite* spriteWithFile(const char *pszFileName, CCRect rect);
+	static CCSprite* spriteWithBatchNode(CCSpriteBatchNode *batchNode, CCRect rect);
+};