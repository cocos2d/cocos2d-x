--- conflicted
+++ resolved
@@ -152,19 +152,8 @@
         if self.is_for_package:
             install_path = "$(COCOS_FRAMEWORKS)\\%s\\" % self.version
 
-        custom_step_event = vcx_proj.get_event_command('CustomBuildStep')
         copy_libs_cmd = "if not exist \"$(OutDir)\" mkdir \"$(OutDir)\"\n" \
                         "xcopy /Y /Q \"$(EngineRoot)\\prebuilt\\win32\\*.*\" \"$(OutDir)\"\n"
-<<<<<<< HEAD
-        custom_step_event = copy_libs_cmd + custom_step_event
-
-        if language == "js":
-            vcx_proj.set_event_command('PreLinkEvent', '', create_new=False)
-            custom_step_event.replace("$(ProjectDir)..\\..\\cocos2d-x\\cocos\\scripting\\js-bindings\\script",
-                                      "$(ProjectDir)..\\..\\..\\script")
-
-        vcx_proj.set_event_command("CustomBuildStep", custom_step_event, create_new=False)
-=======
         vcx_proj.set_event_command('PreLinkEvent', copy_libs_cmd, 'debug')
         vcx_proj.set_event_command('PreLinkEvent', copy_libs_cmd, 'release')
 
@@ -175,7 +164,6 @@
             vcx_proj.set_event_command("CustomBuildStep", custom_step_event, create_new=False)
 
         vcx_proj.remove_predefine_macro("_DEBUG", 'debug')
->>>>>>> 8fd5db48
 
         #
         # copy_libs_cmd = "if not exist \"$(OutDir)\" mkdir \"$(OutDir)\"\n" \
@@ -192,12 +180,6 @@
         #     link_cmd = "libcmt.lib;%(IgnoreSpecificDefaultLibraries)"
         #     vcx_proj.set_item("Link", "IgnoreSpecificDefaultLibraries", link_cmd)
         #
-<<<<<<< HEAD
-        # vcx_proj.remove_predefine_macro("_DEBUG")
-        #
-        #
-=======
->>>>>>> 8fd5db48
         # debug_prebuild = vcx_proj.get_event_command("PreBuildEvent", "debug")
         # debug_prebuild = debug_prebuild.replace("$(ProjectDir)..\\..\\cocos2d-x\\cocos\\scripting\\js-bindings\\script",
         #                                         "$(ProjectDir)..\\..\\..\\script")
