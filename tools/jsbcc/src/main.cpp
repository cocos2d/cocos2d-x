--- conflicted
+++ resolved
@@ -92,14 +92,8 @@
 	if (JS_InitStandardClasses(context, global)) {
 
         JS::CompileOptions options(context);
-<<<<<<< HEAD
-        options.setSourcePolicy(JS::CompileOptions::NO_SOURCE); // No source needed when compiling
-        options.setUTF8(true); // MUST be the same as engine
-=======
         options.setUTF8(true);
         options.setSourcePolicy(JS::CompileOptions::NO_SOURCE);
-        
->>>>>>> 87a15d10
         js::RootedObject rootedObject(context, global);
         std::cout << "Compiling ..." << std::endl;
         JSScript *script = JS::Compile(context, rootedObject, options, inputFilePath.c_str());
