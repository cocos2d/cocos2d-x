--- conflicted
+++ resolved
@@ -15,12 +15,8 @@
     ProtocolAnalytics.cpp \
     ProtocolIAP.cpp \
     ProtocolAds.cpp \
-<<<<<<< HEAD
-    ProtocolSocial.cpp \
+    ProtocolShare.cpp \
     ProtocolUser.cpp \
-=======
-    ProtocolShare.cpp \
->>>>>>> 73a02e07
 ) \
 ../../PluginManager.cpp \
 ../../PluginParam.cpp
