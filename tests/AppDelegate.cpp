--- conflicted
+++ resolved
@@ -1,120 +1,92 @@
-#include "AppDelegate.h"
-
-#include "cocos2d.h"
-#include "tests/controller.h"
-
-USING_NS_CC;
-
-// static void TimerCallback1(Int32 nTimerId, UInt32 uUserData);
-AppDelegate::AppDelegate()
-{
-
-}
-
-AppDelegate::~AppDelegate()
-{
-}
-
-bool AppDelegate::applicationDidFinishLaunching()
-{
-<<<<<<< HEAD
-	// init the window
-#if (CCX_TARGET_PLATFORM == CCX_PLATFORM_UPHONE)
-    TApplication* pApp = TApplication::GetCurrentApplication();
-	if (!(m_pMainWnd = new CCXEGLView(pApp)) || 
-		! m_pMainWnd->Create(&TRectangle(0,0,pApp->GetScreenWidth(),pApp->GetScreenHeight())))
-#elif (CCX_TARGET_PLATFORM == CCX_PLATFORM_WIN32)
-	if (!(m_pMainWnd = new CCXEGLView()) ||
-		! m_pMainWnd->Create(L"cocos2d-win32", 320, 480) )
-#elif (CCX_TARGET_PLATFORM == CCX_PLATFORM_IPHONE)
-    if (!(m_pMainWnd = new CCXEGLView()))
-#elif (CCX_TARGET_PLATFORM == CCX_PLATFORM_ANDROID)
-    if (!(m_pMainWnd = CCDirector::sharedDirector()->getOpenGLView()))
-#else
-    #error
-#endif
-	{
-        CCX_SAFE_DELETE(m_pMainWnd);
-		return false;
-	}
-
-    // init director
-    CCDirector * pDirector = CCDirector::sharedDirector();
-    pDirector->setOpenGLView(m_pMainWnd);
-    pDirector->setDeviceOrientation(kCCDeviceOrientationLandscapeLeft);
-	// pDirector->setDeviceOrientation(kCCDeviceOrientationPortrait);
-=======
-    // init the window
-    if (! ccxApplication::sharedApplication().initInstance())
-    {
-        return false;
-    }
-
-// TODO: Remove this code to ccxApplication::initInstance()
-
-// #if (CCX_TARGET_PLATFORM == CCX_PLATFORM_UPHONE)
-//     if (!(m_pMainWnd = new CCXEGLView(this)) || 
-//         ! m_pMainWnd->Create(&TRectangle(0,0,GetScreenWidth(),GetScreenHeight())))
-// #elif (CCX_TARGET_PLATFORM == CCX_PLATFORM_IPHONE)
-//     if (!(m_pMainWnd = new CCXEGLView()))
-// #elif (CCX_TARGET_PLATFORM == CCX_PLATFORM_ANDROID)
-//     if (!(m_pMainWnd = CCDirector::sharedDirector()->getOpenGLView()))
-// #endif
-//     {
-//         CCX_SAFE_DELETE(m_pMainWnd);
-//         return false;
-//     }
-
-// #if (CCX_TARGET_PLATFORM == CCX_PLATFORM_UPHONE)
-//     // set the resource path
-//     CCFileUtils::setResourcePath("/NEWPLUS/TDA_DATA/Data/APPS/cocos2d_helloworld/");
-// #endif
-
-	// init director
-	CCDirector *pDirector = CCDirector::sharedDirector();
-    pDirector->setOpenGLView(&CCXEGLView::sharedOpenGLView());
-
-    // enable High Resource Mode(2x, such as iphone4) and maintains low resource on other devices.
-//     pDirector->enableRetinaDisplay(true);
-
-
-	// sets landscape mode
-	pDirector->setDeviceOrientation(kCCDeviceOrientationLandscapeLeft);
-
->>>>>>> c9fe830b
-    pDirector->setDisplayFPS(true);
-
-	// set FPS. the default value is 1.0/60 if you don't call this
-	pDirector->setAnimationInterval(1.0 / 60);
-
-#if  (CCX_TARGET_PLATFORM == CCX_PLATFORM_ANDROID)
+#include "AppDelegate.h"
+
+#include "cocos2d.h"
+#include "tests/controller.h"
+
+USING_NS_CC;
+
+// static void TimerCallback1(Int32 nTimerId, UInt32 uUserData);
+AppDelegate::AppDelegate()
+{
+
+}
+
+AppDelegate::~AppDelegate()
+{
+}
+
+bool AppDelegate::applicationDidFinishLaunching()
+{
+    // init the window
+    if (! ccxApplication::sharedApplication().initInstance())
+    {
+        return false;
+    }
+
+// TODO: Remove this code to ccxApplication::initInstance()
+
+// #if (CCX_TARGET_PLATFORM == CCX_PLATFORM_UPHONE)
+//     if (!(m_pMainWnd = new CCXEGLView(this)) || 
+//         ! m_pMainWnd->Create(&TRectangle(0,0,GetScreenWidth(),GetScreenHeight())))
+// #elif (CCX_TARGET_PLATFORM == CCX_PLATFORM_IPHONE)
+//     if (!(m_pMainWnd = new CCXEGLView()))
+// #elif (CCX_TARGET_PLATFORM == CCX_PLATFORM_ANDROID)
+//     if (!(m_pMainWnd = CCDirector::sharedDirector()->getOpenGLView()))
+// #endif
+//     {
+//         CCX_SAFE_DELETE(m_pMainWnd);
+//         return false;
+//     }
+
+// #if (CCX_TARGET_PLATFORM == CCX_PLATFORM_UPHONE)
+//     // set the resource path
+//     CCFileUtils::setResourcePath("/NEWPLUS/TDA_DATA/Data/APPS/cocos2d_helloworld/");
+// #endif
+
+	// init director
+	CCDirector *pDirector = CCDirector::sharedDirector();
+    pDirector->setOpenGLView(&CCXEGLView::sharedOpenGLView());
+
+    // enable High Resource Mode(2x, such as iphone4) and maintains low resource on other devices.
+//     pDirector->enableRetinaDisplay(true);
+
+
+	// sets landscape mode
+	pDirector->setDeviceOrientation(kCCDeviceOrientationLandscapeLeft);
+
+    pDirector->setDisplayFPS(true);
+
+	// set FPS. the default value is 1.0/60 if you don't call this
+	pDirector->setAnimationInterval(1.0 / 60);
+
+#if  (CCX_TARGET_PLATFORM == CCX_PLATFORM_ANDROID)
 	CCFileUtils::setRelativePath("assets");
+#endif
+
+#if  (CCX_TARGET_PLATFORM == CCX_PLATFORM_UPHONE)
+
+#ifndef _TRANZDA_VM_
+    CCFileUtils::setResource("TestCocos2dx.zip");
 #endif
 
-#if  (CCX_TARGET_PLATFORM == CCX_PLATFORM_UPHONE)
-
-#ifndef _TRANZDA_VM_
-    CCFileUtils::setResource("TestCocos2dx.zip");
-#endif
-
-#endif
-
-    CCScene * pScene = CCScene::node();
-    CCLayer * pLayer = new TestController();
-    pLayer->autorelease();
-
-    pScene->addChild(pLayer);
-	pDirector->runWithScene(pScene);
-
-    return true;
-}
-
-void AppDelegate::applicationDidEnterBackground()
-{
-    CCDirector::sharedDirector()->pause();
-}
-
-void AppDelegate::applicationWillEnterForeground()
-{
-    CCDirector::sharedDirector()->resume();
-}
+#endif
+
+    CCScene * pScene = CCScene::node();
+    CCLayer * pLayer = new TestController();
+    pLayer->autorelease();
+
+    pScene->addChild(pLayer);
+	pDirector->runWithScene(pScene);
+
+    return true;
+}
+
+void AppDelegate::applicationDidEnterBackground()
+{
+    CCDirector::sharedDirector()->pause();
+}
+
+void AppDelegate::applicationWillEnterForeground()
+{
+    CCDirector::sharedDirector()->resume();
+}