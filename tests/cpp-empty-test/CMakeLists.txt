#/****************************************************************************
# Copyright (c) 2015-2017 Chukong Technologies Inc.

# http://www.cocos2d-x.org
#
# Permission is hereby granted, free of charge, to any person obtaining a copy
# of this software and associated documentation files (the "Software"), to deal
# in the Software without restriction, including without limitation the rights
# to use, copy, modify, merge, publish, distribute, sublicense, and/or sell
# copies of the Software, and to permit persons to whom the Software is
# furnished to do so, subject to the following conditions:

# The above copyright notice and this permission notice shall be included in
# all copies or substantial portions of the Software.

# THE SOFTWARE IS PROVIDED "AS IS", WITHOUT WARRANTY OF ANY KIND, EXPRESS OR
# IMPLIED, INCLUDING BUT NOT LIMITED TO THE WARRANTIES OF MERCHANTABILITY,
# FITNESS FOR A PARTICULAR PURPOSE AND NONINFRINGEMENT. IN NO EVENT SHALL THE
# AUTHORS OR COPYRIGHT HOLDERS BE LIABLE FOR ANY CLAIM, DAMAGES OR OTHER
# LIABILITY, WHETHER IN AN ACTION OF CONTRACT, TORT OR OTHERWISE, ARISING FROM,
# OUT OF OR IN CONNECTION WITH THE SOFTWARE OR THE USE OR OTHER DEALINGS IN
# THE SOFTWARE.
# ****************************************************************************/
cmake_minimum_required(VERSION 3.1)

set(APP_NAME cpp_empty_test)

project(${APP_NAME})

if(NOT DEFINED BUILD_ENGINE_DONE)
    set(COCOS2DX_ROOT_PATH ${CMAKE_CURRENT_SOURCE_DIR}/../..)
    set(CMAKE_MODULE_PATH ${COCOS2DX_ROOT_PATH}/cmake/Modules/)

    include(CocosBuildSet)
    CocosBuildSet()
    
    add_subdirectory(${COCOS2DX_ROOT_PATH}/cocos ${ENGINE_BINARY_PATH}/cocos/core)
endif()

set(common_code_files
    Classes/AppDelegate.cpp
    Classes/HelloWorldScene.cpp
)

if(APPLE OR VS)
    set(res_res_folders 
        "${CMAKE_CURRENT_SOURCE_DIR}/Resources"
    )
    cocos_mark_multi_resources(cc_common_res RES_TO "Resources" FOLDERS ${res_res_folders})
endif()

if(ANDROID)
    set(platform_specific_src proj.android/app/jni/main.cpp)
    set(RES_PREFIX "/Resources")
elseif(WINDOWS)
    set(windows_src proj.win32/main.cpp)
    set(platform_specific_src ${cc_common_res} ${windows_src})
elseif(APPLE)
    if(IOS)
        set(ios_code_files
            proj.ios/main.m
            proj.ios/AppController.mm
            proj.ios/RootViewController.mm
        )
        set(ios_res_files
            ${CMAKE_CURRENT_SOURCE_DIR}/proj.ios/LaunchScreen.storyboard
            ${CMAKE_CURRENT_SOURCE_DIR}/proj.ios/LaunchScreenBackground.png
        )
        cocos_mark_multi_resources(ios_res_files RES_TO "Resources" FILES ${ios_res_files})
        set(apple_src_files ${ios_code_files} ${ios_res_files})
    elseif(MACOSX)
        set(mac_code_files proj.mac/main.cpp)
        set(mac_res_files
            ${CMAKE_CURRENT_SOURCE_DIR}/proj.mac/Icon.icns
        )
        cocos_mark_multi_resources(mac_res_files RES_TO "Resources" FILES ${mac_res_files})
        set(apple_src_files ${mac_res_files} ${mac_code_files})
    endif()
        set(platform_specific_src ${cc_common_res} ${apple_src_files})

elseif(LINUX)
    set(platform_specific_src proj.linux/main.cpp)
    set(RES_PREFIX "/Resources")
else()
    message(FATAL_ERROR "Unsupported platform, CMake will exit" )

endif()

include_directories(Classes)

set(all_code_files
    ${platform_specific_src}
    ${common_code_files}
)

<<<<<<< HEAD
# mark app complie info and libs info
cocos_mark_app(${APP_NAME} 
        APP_SRC ${SAMPLE_SRC}
        DEPEND_COMMON_LIBS "cocos2d"
        DEPEND_ANDROID_LIBS "cocos2d_android"
    )
# mark app resources
if(APPLE)
=======
if(ANDROID)
    add_library(${APP_NAME} SHARED ${all_code_files})
    if(CMAKE_BUILD_TYPE MATCHES Release)
        add_custom_command(TARGET ${APP_NAME} POST_BUILD COMMAND ${CMAKE_STRIP} lib${APP_NAME}.so)
    endif()
    target_link_libraries(${APP_NAME} -Wl,-whole-archive cocos2d_android -Wl,-no-whole-archive)
    add_dependencies(${APP_NAME} cocos2d_android)
else()
    # add the executable
    add_executable(${APP_NAME} ${all_code_files})
endif()

target_link_libraries(${APP_NAME} cocos2d)
add_dependencies(${APP_NAME} cocos2d)

if(MSVC)

    set(APP_BIN_DIR "${CMAKE_BINARY_DIR}/bin/${APP_NAME}/$<CONFIG>")
    #Visual Studio Defaults to wrong type
    set_target_properties(${APP_NAME} PROPERTIES LINK_FLAGS "/SUBSYSTEM:WINDOWS"
    RUNTIME_OUTPUT_DIRECTORY  "${APP_BIN_DIR}")

    cocos_copy_target_dll(${APP_NAME} COPY_TO ${APP_BIN_DIR})
    cocos_copy_target_res(${APP_NAME} COPY_TO ${APP_BIN_DIR} FOLDERS ${CMAKE_CURRENT_SOURCE_DIR}/Resources)

elseif(APPLE)
    set_target_properties(${APP_NAME} PROPERTIES
        MACOSX_BUNDLE 1
        RUNTIME_OUTPUT_DIRECTORY "${CMAKE_BINARY_DIR}/bin"
        )
>>>>>>> d54cfc79
    if(MACOSX)
        cocos_pak_xcode(${APP_NAME} BUNDLE_NAME "Cpp Empty Test")
    elseif(IOS)
        cocos_pak_xcode(${APP_NAME} INFO_PLIST "iOSBundleInfo.plist.in")
    endif()
elseif(MSVC)
    cocos_copy_target_dll(${APP_NAME} COPY_TO ${APP_BIN_DIR})
    cocos_copy_target_res(${APP_NAME} COPY_TO ${APP_BIN_DIR} FOLDERS ${CMAKE_CURRENT_SOURCE_DIR}/Resources)   
elseif(LINUX)
    cocos_copy_target_res(${APP_NAME} COPY_TO ${APP_BIN_DIR} FOLDERS ${CMAKE_CURRENT_SOURCE_DIR}/Resources)
endif()

if(XCODE OR VS)
    cocos_mark_code_files(${APP_NAME})
endif()<|MERGE_RESOLUTION|>--- conflicted
+++ resolved
@@ -93,7 +93,6 @@
     ${common_code_files}
 )
 
-<<<<<<< HEAD
 # mark app complie info and libs info
 cocos_mark_app(${APP_NAME} 
         APP_SRC ${SAMPLE_SRC}
@@ -102,38 +101,6 @@
     )
 # mark app resources
 if(APPLE)
-=======
-if(ANDROID)
-    add_library(${APP_NAME} SHARED ${all_code_files})
-    if(CMAKE_BUILD_TYPE MATCHES Release)
-        add_custom_command(TARGET ${APP_NAME} POST_BUILD COMMAND ${CMAKE_STRIP} lib${APP_NAME}.so)
-    endif()
-    target_link_libraries(${APP_NAME} -Wl,-whole-archive cocos2d_android -Wl,-no-whole-archive)
-    add_dependencies(${APP_NAME} cocos2d_android)
-else()
-    # add the executable
-    add_executable(${APP_NAME} ${all_code_files})
-endif()
-
-target_link_libraries(${APP_NAME} cocos2d)
-add_dependencies(${APP_NAME} cocos2d)
-
-if(MSVC)
-
-    set(APP_BIN_DIR "${CMAKE_BINARY_DIR}/bin/${APP_NAME}/$<CONFIG>")
-    #Visual Studio Defaults to wrong type
-    set_target_properties(${APP_NAME} PROPERTIES LINK_FLAGS "/SUBSYSTEM:WINDOWS"
-    RUNTIME_OUTPUT_DIRECTORY  "${APP_BIN_DIR}")
-
-    cocos_copy_target_dll(${APP_NAME} COPY_TO ${APP_BIN_DIR})
-    cocos_copy_target_res(${APP_NAME} COPY_TO ${APP_BIN_DIR} FOLDERS ${CMAKE_CURRENT_SOURCE_DIR}/Resources)
-
-elseif(APPLE)
-    set_target_properties(${APP_NAME} PROPERTIES
-        MACOSX_BUNDLE 1
-        RUNTIME_OUTPUT_DIRECTORY "${CMAKE_BINARY_DIR}/bin"
-        )
->>>>>>> d54cfc79
     if(MACOSX)
         cocos_pak_xcode(${APP_NAME} BUNDLE_NAME "Cpp Empty Test")
     elseif(IOS)
