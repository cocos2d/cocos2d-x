--- conflicted
+++ resolved
@@ -32,18 +32,16 @@
             startFileUtilsTest();
         }
     },
-<<<<<<< HEAD
     {
         itemTitle:"AudioEngineTest",
         testScene:function () {
             AudioTestFlow.start();
-=======
-
+        }
+    },
     {
         itemTitle:"JSBExtendTest",
         testScene:function () {
             cc.director.runScene(new JSBExtendTest());
->>>>>>> fa6c6de0
         }
     }
 ];
