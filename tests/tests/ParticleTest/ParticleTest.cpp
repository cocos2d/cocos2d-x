--- conflicted
+++ resolved
@@ -1099,15 +1099,9 @@
     
     CCLabelAtlas* labelAtlas = CCLabelAtlas::labelWithString("0000", "fonts/fps_images.png", 16, 24, '.');
     addChild(labelAtlas, 100, kTagParticleCount);
-<<<<<<< HEAD
-	labelAtlas->setPosition( CCPointMake(s.width-66,50) );
-	
-	// moving background
-=======
     labelAtlas->setPosition(CCPointMake(s.width-66,50));
     
     // moving background
->>>>>>> 3d045fef
 	m_background = CCSprite::spriteWithFile(s_back3);
 	addChild(m_background, 5);
 	m_background->setPosition( CCPointMake(s.width/2, s.height-180) );
@@ -1122,27 +1116,6 @@
 }
 
 ParticleDemo::~ParticleDemo(void)
-<<<<<<< HEAD
-=======
-{
-	CC_SAFE_RELEASE(m_emitter);
-}
-
-void ParticleDemo::onEnter(void)
-{
-	CCLayer::onEnter();
-
-	CCLabelTTF* pLabel = (CCLabelTTF*)(this->getChildByTag(1000));
-	pLabel->setString(title().c_str());
-}
-
-std::string ParticleDemo::title()
-{
-	return "No title";
-}
-
-void ParticleDemo::registerWithTouchDispatcher()
->>>>>>> 3d045fef
 {
 	CC_SAFE_RELEASE(m_emitter);
 }
@@ -1197,17 +1170,10 @@
 {
     if (m_emitter)
     {
-<<<<<<< HEAD
-	    CCLabelAtlas* atlas = (CCLabelAtlas*)getChildByTag(kTagParticleCount);
-        char str[5] = {0};
-        sprintf(str, "%04d", m_emitter->getParticleCount());
-	    atlas->setString(str);
-=======
         CCLabelAtlas* atlas = (CCLabelAtlas*)getChildByTag(kTagParticleCount);
         char str[5] = {0};
         sprintf(str, "%04d", m_emitter->getParticleCount());
         atlas->setString(str);
->>>>>>> 3d045fef
     }
 }
 
@@ -1275,15 +1241,6 @@
 
 	addChild(batch, 10);
 
-<<<<<<< HEAD
-	schedule(schedule_selector(ParticleBatchHybrid::switchRender), 2.0f);
-
-	CCNode *node = CCNode::node();
-	addChild(node);
-
-	m_pParent1 = batch;
-	m_pParent2 = node;
-=======
  	schedule(schedule_selector(ParticleBatchHybrid::switchRender), 2.0f);
  
  	CCNode *node = CCNode::node();
@@ -1291,20 +1248,10 @@
  
  	m_pParent1 = batch;
  	m_pParent2 = node;
->>>>>>> 3d045fef
 }
 
 void ParticleBatchHybrid::switchRender(ccTime dt)
 {
-<<<<<<< HEAD
-	bool usingBatch = ( m_emitter->getBatchNode() != NULL );
-	m_emitter->removeFromParentAndCleanup(false);
-
-	CCNode *newParent = (usingBatch ? m_pParent2  : m_pParent1 );
-	newParent->addChild(m_emitter);
-
-    CCLog("Particle: Using new parent: %s", usingBatch ? "CCNode" : "CCParticleBatchNode");
-=======
  	bool usingBatch = ( m_emitter->getBatchNode() != NULL );
  	m_emitter->removeFromParentAndCleanup(false);
  
@@ -1312,7 +1259,6 @@
  	newParent->addChild(m_emitter);
  
      CCLog("Particle: Using new parent: %s", usingBatch ? "CCNode" : "CCParticleBatchNode");
->>>>>>> 3d045fef
 }
 
 std::string ParticleBatchHybrid::title()
@@ -1378,13 +1324,6 @@
 	removeChild(m_background, true);
 	m_background = NULL;
 
-<<<<<<< HEAD
-	CCParticleSystem *ignore = CCParticleSystemQuad::particleWithFile("Images/SmallSun.plist");
-	CCNode *parent1 = CCNode::node();
-	CCNode *parent2 = CCParticleBatchNode::batchNodeWithTexture(ignore->getTexture());
-
-	for( unsigned int i=0; i<2;i++) {
-=======
 	CCParticleSystem* ignore = CCParticleSystemQuad::particleWithFile("Images/SmallSun.plist");
 	CCNode *parent1 = CCNode::node();
 	CCNode *parent2 = CCParticleBatchNode::batchNodeWithTexture(ignore->getTexture());
@@ -1392,7 +1331,6 @@
 
 	for( unsigned int i=0; i<2;i++) 
     {
->>>>>>> 3d045fef
 		CCNode *parent = ( i==0 ? parent1 : parent2 );
 
 		CCParticleSystemQuad *emitter1 = CCParticleSystemQuad::particleWithFile("Images/SmallSun.plist");
