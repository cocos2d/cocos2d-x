--- conflicted
+++ resolved
@@ -553,7 +553,6 @@
     cocos2d::Label* _label;
 };
 
-<<<<<<< HEAD
 class Sprite3DVertexColorTest : public Sprite3DTestDemo
 {
 public:
@@ -570,7 +569,6 @@
 #endif
 };
 
-=======
 class MotionStreak3DTest : public Sprite3DTestDemo
 {
 public:
@@ -584,5 +582,5 @@
     cocos2d::Sprite3D* _sprite;
     cocos2d::MotionStreak3D* _streak;
 };
->>>>>>> 38d63ede
+
 #endif