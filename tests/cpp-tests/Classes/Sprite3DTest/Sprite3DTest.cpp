--- conflicted
+++ resolved
@@ -158,22 +158,6 @@
     sprite->setScale(3.f);
     sprite->setTexture("Sprite3DTest/boss.png");
     
-    
-<<<<<<< HEAD
-    //create outline effect and set the parameter
-    //Sprite3DOutlineEffect* effect = Sprite3DOutlineEffect::create();
-    //sprite->setEffect(effect);
-    //effect->setOutlineColor(Vec3(1.0f, 1.0f, 0.0f));
-    //effect->setOutlineWidth(0.3);
-=======
-//    //create outline effect and set the parameter
-//    Sprite3DOutlineEffect* effect = Sprite3DOutlineEffect::create();
-//    sprite->setEffect(effect);
-//    effect->setOutlineColor(Vec3(1.0f, 1.0f, 0.0f));
-//    effect->setOutlineWidth(0.3);
->>>>>>> d23ffe31
-    
-    
     //
     //sprite->setEffect(cocos2d::EFFECT_OUTLINE);
     
