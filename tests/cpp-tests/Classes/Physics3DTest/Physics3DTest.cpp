--- conflicted
+++ resolved
@@ -694,27 +694,9 @@
         Physics3DRigidBodyDes rbDes;
 
         float scale = 2.0f;
-<<<<<<< HEAD
-        std::vector<Vec3> trianglesList;
-        auto bundle = Bundle3D::createBundle();
-        bundle->load("Sprite3DTest/boss.c3b");
-        MeshDatas meshs;
-        bundle->loadMeshDatas(meshs);
-        Bundle3D::destroyBundle(bundle);
-        for (auto iter : meshs.meshDatas){
-            int preVertexSize = iter->getPerVertexSize() / sizeof(float);
-            CCLOG("Value of preVertexSize is %d", preVertexSize);
-            for (auto indexArray : iter->subMeshIndices){
-                for (auto i : indexArray){
-                    CCLOG("Index value is %d, %d, %d, %d value of vec3 is %f, %f, %f", i, i * preVertexSize, i * preVertexSize + 1, i * preVertexSize + 2, iter->vertex[i * preVertexSize], iter->vertex[i * preVertexSize + 1], iter->vertex[i * preVertexSize + 2]);
-                    trianglesList.push_back(Vec3(iter->vertex[i * preVertexSize], iter->vertex[i * preVertexSize + 1], iter->vertex[i * preVertexSize + 2]) * scale);
-                }
-            }
-=======
         std::vector<Vec3> trianglesList = Bundle3D::getTrianglesList("Sprite3DTest/boss.c3b");
         for (auto& it : trianglesList) {
             it *= scale;
->>>>>>> e14643af
         }
 
         rbDes.mass = 0.0f;
