--- conflicted
+++ resolved
@@ -320,35 +320,6 @@
     //create floor
     Physics3DRigidBodyDes rbDes;
     rbDes.mass = 0.0f;
-<<<<<<< HEAD
-    rbDes.shape = Physics3DShape::createBox(Vec3(60.0f, 2.0f, 60.0f));
-    rbDes.originalTransform.translate(0.f, -1.f, 0.f);
-    auto rigidBody = Physics3DRigidBody::create(&rbDes);
-    auto component = Physics3DComponent::create(rigidBody);
-    auto node = Node::create();
-    node->addComponent(component);
-    this->addChild(node);
-
-    //create Kinematics
-    {
-        rbDes.mass = 1.f;
-        rbDes.shape = Physics3DShape::createBox(Vec3(2.0f, 2.0f, 2.0f));
-        auto rigidBody = Physics3DRigidBody::create(&rbDes);
-        rigidBody->setKinematic(true);
-        auto component = Physics3DComponent::create(rigidBody);
-        auto sprite = Sprite3D::create("Sprite3DTest/box.c3t");
-        sprite->setTexture("Images/CyanSquare.png");
-        sprite->setCameraMask((unsigned short)CameraFlag::USER1);
-        sprite->addComponent(component);
-        this->addChild(sprite);
-
-        sprite->setScale(2.0f);
-    }
-
-    for (unsigned int i = 0; i < 3; ++i)
-    {
-        rbDes.mass = 1.f;
-=======
     rbDes.shape = Physics3DShape::createBox(Vec3(60.0f, 1.0f, 60.0f));
     auto rigidBody = Physics3DRigidBody::create(&rbDes);
     auto component = Physics3DComponent::create(rigidBody);
@@ -365,7 +336,6 @@
     for (unsigned int i = 0; i < 3; ++i)
     {
         rbDes.mass = 0.f; //kinematic objects. zero mass so that it can not be affected by other dynamic objects
->>>>>>> 4261810e
         rbDes.shape = Physics3DShape::createBox(Vec3(2.0f, 2.0f, 2.0f));
         auto rigidBody = Physics3DRigidBody::create(&rbDes);
         rigidBody->setKinematic(true);
@@ -411,10 +381,7 @@
                     sprite->setCameraMask((unsigned short)CameraFlag::USER1);
                     sprite->setScale(1.0f / sprite->getContentSize().width);
                     this->addChild(sprite);
-<<<<<<< HEAD
-=======
                     sprite->setPosition3D(Vec3(x, y, z));
->>>>>>> 4261810e
                 }
             }
         }
@@ -465,10 +432,6 @@
     if (!Physics3DTestDemo::init())
         return false;
 
-<<<<<<< HEAD
-    unsigned int sz = sizeof(unsigned char);
-=======
->>>>>>> 4261810e
     _data = FileUtils::getInstance()->getDataFromFile("images/heightfield64x64.raw");
 
     //create terrain
@@ -499,11 +462,6 @@
                 float x = 1.0*i + start_x;
                 float y = 5.0+1.0*k + start_y;
                 float z = 1.0*j + start_z;
-<<<<<<< HEAD
-                rbDes.originalTransform.setIdentity();
-                rbDes.originalTransform.translate(x, y, z);
-=======
->>>>>>> 4261810e
 
                 rigidBody = Physics3DRigidBody::create(&rbDes);
                 component = Physics3DComponent::create(rigidBody);
@@ -512,10 +470,7 @@
                 sprite->addComponent(component);
                 sprite->setCameraMask((unsigned short)CameraFlag::USER1);
                 sprite->setScale(1.0f / sprite->getContentSize().width);
-<<<<<<< HEAD
-=======
                 sprite->setPosition3D(Vec3(x, y, z));
->>>>>>> 4261810e
                 this->addChild(sprite);
             }
         }
