#include "controller.h"
#include <functional>
#include <chrono>
#include "BaseTest.h"
#include "tests.h"

USING_NS_CC;

#define TEST_TIME_OUT 25
#define CREATE_TIME_OUT 25
#define LOG_INDENTATION "  "
#define LOG_TAG "[TestController]"

class RootTests : public TestList
{
public:
    RootTests()
    {
        addTest("ActionManager", [](){return new (std::nothrow) ActionManagerTests(); });
        addTest("Actions - Basic", [](){ return new (std::nothrow) ActionsTests(); });
        addTest("Actions - Ease", [](){return new (std::nothrow) ActionsEaseTests(); });
        addTest("Actions - Progress", [](){return new (std::nothrow) ActionsProgressTests(); });
        addTest("Allocator - Basic", [](){return new (std::nothrow) AllocatorTests(); });
        addTest("Audio - CocosDenshion", []() { return new (std::nothrow) CocosDenshionTests(); });
#if (CC_TARGET_PLATFORM == CC_PLATFORM_ANDROID || CC_TARGET_PLATFORM == CC_PLATFORM_IOS || CC_TARGET_PLATFORM == CC_PLATFORM_MAC || CC_TARGET_PLATFORM == CC_PLATFORM_WIN32)
        addTest("Audio - NewAudioEngine", []() { return new (std::nothrow) AudioEngineTests(); });
#endif
#if CC_ENABLE_BOX2D_INTEGRATION
        addTest("Box2d - Basic", []() { return new (std::nothrow) Box2DTests(); });
        addTest("Box2d - TestBed", []() { return new (std::nothrow) Box2dTestBedSuite(); });
#endif
<<<<<<< HEAD
	{ "Bugs", []() { return new BugsTestScene(); } },
	{ "Chipmunk", []() { return new ChipmunkAccelTouchTestScene(); } },
	{ "Click and Move", [](){return new ClickAndMoveTestScene(); } },
	{ "Configuration", []() { return new ConfigurationTestScene(); } },
	{ "Console", []() { return new ConsoleTestScene(); } },
	{ "Curl", []() { return new CurlTestScene(); } },
	{ "Current Language", []() { return new CurrentLanguageTestScene(); } },
    { "CocosStudio3D Test", []() { return new CS3DTestScene(); } },
    { "EventDispatcher", []() { return new EventDispatcherTestScene(); } },
	{ "Effects - Advanced", []() { return new EffectAdvanceScene(); } },
	{ "Effects - Basic", [](){return new EffectTestScene();} },
	{ "Extensions", []() { return new ExtensionsTestScene(); } },
	{ "FileUtils", []() { return new FileUtilsTestScene(); } },
	{ "Fonts", []() { return new FontTestScene(); } },
	{ "Interval", [](){return new IntervalTestScene(); } },
    { "Node: BillBoard Test", [](){  return new BillBoardTestScene(); }},
    { "Node: Camera 3D Test", [](){  return new Camera3DTestScene(); }},
	{ "Node: Clipping", []() { return new ClippingNodeTestScene(); } },
	{ "Node: Draw", [](){return new DrawPrimitivesTestScene();} },
    { "Node: Label - New API", [](){return new AtlasTestSceneNew(); } },
	{ "Node: Label - Old API", [](){return new AtlasTestScene(); } },
	{ "Node: Layer", [](){return new LayerTestScene();} },
    { "Node: Light", [](){return new LightTestScene();} },
	{ "Node: Menu", [](){return new MenuTestScene();} },
	{ "Node: MotionStreak", [](){return new MotionStreakTestScene();} },
	{ "Node: Node", [](){return new CocosNodeTestScene();} },
	{ "Node: Parallax", [](){return new ParallaxTestScene(); } },
	{ "Node: Particles", [](){return new ParticleTestScene(); } },
	{ "Node: Particle3D (PU)", [](){  return new Particle3DTestScene(); }},
	{ "Node: Physics", []() { return new PhysicsTestScene(); } },
	{ "Node: RenderTexture", [](){return new RenderTextureScene(); } },
	{ "Node: Scene", [](){return new SceneTestScene();} },
	{ "Node: Spine", []() { return new SpineTestScene(); } },
	{ "Node: Sprite", [](){return new SpriteTestScene(); } },
    { "Node: Sprite3D", [](){  return new Sprite3DTestScene(); }},
    { "Node: Terrain", [](){  return new TerrainTestScene(); }},
	{ "Node: TileMap", [](){return new TileMapTestScene(); } },
	{ "Node: FastTileMap", [](){return new TileMapTestSceneNew(); } },
	{ "Node: Text Input", [](){return new TextInputTestScene(); } },
    { "Node: UI", [](){  return new UITestScene(); }},
    { "Mouse", []() { return new MouseTestScene(); } },
	{ "MultiTouch", []() { return new MutiTouchTestScene(); } },
	{ "Performance tests", []() { return new PerformanceTestScene(); } },
    { "Renderer", []() { return new NewRendererTestScene(); } },
    { "ReleasePool", [](){ return new ReleasePoolTestScene(); } },
	{ "Rotate World", [](){return new RotateWorldTestScene(); } },
	{ "Scheduler", [](){return new SchedulerTestScene(); } },
#if CC_TARGET_PLATFORM != CC_PLATFORM_WP8
	{ "Shader - Basic", []() { return new ShaderTestScene(); } },
    { "Shader - Sprite", []() { return new ShaderTestScene2(); } },
#endif
	{ "Texture2D", [](){return new TextureTestScene(); } },
	{ "TextureCache", []() { return new TextureCacheTestScene(); } },
	{ "TexturePacker Encryption", []() { return new TextureAtlasEncryptionTestScene(); } },
	{ "Touches", [](){return new PongScene();} },
	{ "Transitions", [](){return new TransitionsTestScene();} },
    { "Unit Test", []() { return new UnitTestScene(); }},
    { "URL Open Test", []() { return new OpenURLTestScene(); } },
	{ "UserDefault", []() { return new UserDefaultTestScene(); } },
	{ "Zwoptex", []() { return new ZwoptexTestScene(); } }
=======
        addTest("Bugs", []() { return new BugsTests(); });
        addTest("Chipmunk", []() { return new ChipmunkTests(); });
        addTest("Click and Move", [](){return new ClickAndMoveTest(); });
        addTest("Configuration", []() { return new ConfigurationTests(); });
        addTest("Console", []() { return new ConsoleTests(); });
        addTest("Curl", []() { return new CurlTests(); });
        addTest("Current Language", []() { return new CurrentLanguageTests(); });
        addTest("EventDispatcher", []() { return new EventDispatcherTests(); });
        addTest("Effects - Advanced", []() { return new EffectAdvanceTests(); });
        addTest("Effects - Basic", [](){return new EffectTests(); });
        addTest("Extensions", []() { return new ExtensionsTests(); });
        addTest("FileUtils", []() { return new FileUtilsTests(); });
        addTest("Fonts", []() { return new FontTests(); });
        addTest("Interval", [](){return new IntervalTests(); });
        addTest("Node: BillBoard Test", [](){  return new BillBoardTests(); });
        addTest("Node: Camera 3D Test", [](){  return new Camera3DTests(); });
        addTest("Node: Clipping", []() { return new ClippingNodeTests(); });
        addTest("Node: Draw", [](){return new DrawPrimitivesTests(); });
        addTest("Node: Label - New API", [](){return new NewLabelTests(); });
        addTest("Node: Label - Old API", [](){return new LabelTests(); });
        addTest("Node: Layer", [](){return new LayerTests(); });
        addTest("Node: Light", [](){return new LightTests(); });
        addTest("Node: Menu", [](){return new MenuTests(); });
        addTest("Node: MotionStreak", [](){return new MotionStreakTests(); });
        addTest("Node: Node", [](){return new CocosNodeTests(); });
        addTest("Node: Parallax", [](){return new ParallaxTests(); });
        addTest("Node: Particles", [](){return new ParticleTests(); });
        addTest("Node: Physics", []() { return new PhysicsTests(); });
        addTest("Node: RenderTexture", [](){return new RenderTextureTests(); });
        addTest("Node: Scene", [](){return new SceneTests(); });
        addTest("Node: Sprite", [](){return new SpriteTests(); });
        addTest("Node: Sprite3D", [](){  return new Sprite3DTests(); });
        addTest("Node: TileMap", [](){return new TileMapTests(); });
        addTest("Node: FastTileMap", [](){return new FastTileMapTests(); });
        addTest("Node: Text Input", [](){return new TextInputTests(); });
        addTest("Node: UI", [](){  return new UITests(); });
        addTest("Mouse", []() { return new MouseTests(); });
        addTest("MultiTouch", []() { return new MutiTouchTests(); });
        //addTest("Performance tests", []() { return new PerformanceTests(); });
        addTest("Renderer", []() { return new NewRendererTests(); });
        addTest("ReleasePool", [](){ return new ReleasePoolTests(); });
        addTest("Rotate World", [](){return new RotateWorldTests(); });
        addTest("Scheduler", [](){return new SchedulerTests(); });//!!!!!!
        addTest("Shader - Basic", []() { return new ShaderTests(); });
        addTest("Shader - Sprite", []() { return new Shader2Tests(); });
        addTest("Texture2D", [](){return new Texture2DTests(); });
        addTest("TextureCache", []() { return new TextureCacheTests(); });
        addTest("TexturePacker Encryption", []() { return new TextureAtlasEncryptionTests(); });
        addTest("Touches", [](){return new TouchesTests(); });
        addTest("Transitions", [](){return new TransitionsTests(); });
        addTest("Unit Test", []() { return new UnitTests(); });
        addTest("URL Open Test", []() { return new OpenURLTests(); });
        addTest("UserDefault", []() { return new UserDefaultTests(); });
        addTest("Zwoptex", []() { return new ZwoptexTests(); });
    }
>>>>>>> 42cc1762
};

TestController::TestController()
: _stopAutoTest(true)
, _isRunInBackground(false)
{
    _rootTestList = new (std::nothrow) RootTests;  
    _rootTestList->runThisTest();
    _director = Director::getInstance();

    _touchListener = EventListenerTouchOneByOne::create();
    _touchListener->onTouchBegan = CC_CALLBACK_2(TestController::blockTouchBegan, this);
    _touchListener->setSwallowTouches(true);

    _director->getEventDispatcher()->addEventListenerWithFixedPriority(_touchListener, -200);
}

TestController::~TestController()
{
    _director->getEventDispatcher()->removeEventListener(_touchListener);

    _rootTestList->release();
    _rootTestList = nullptr;
}

void TestController::startAutoTest()
{
    if (!_autoTestThread.joinable())
    {
        _stopAutoTest = false;
        _logIndentation = "";
        _autoTestThread = std::thread(&TestController::traverseTestList, this, _rootTestList);
        _autoTestThread.detach();
    }
}

void TestController::stopAutoTest()
{
    _stopAutoTest = true;
    
    if (_autoTestThread.joinable()) {
        _sleepCondition.notify_all();
        _autoTestThread.join();
    }
}

void TestController::traverseTestList(TestList* testList)
{
    if (testList == _rootTestList)
    {
        _sleepUniqueLock = std::unique_lock<std::mutex>(_sleepMutex);
        _sleepCondition.wait_for(_sleepUniqueLock, std::chrono::milliseconds(2500));
        //disable touch
    }
    else
    {
        _logIndentation += LOG_INDENTATION;
        _sleepCondition.wait_for(_sleepUniqueLock, std::chrono::milliseconds(500));
    }
    logEx("%s%sBegin traverse TestList:%s", LOG_TAG, _logIndentation.c_str(), testList->getTestName().c_str());

    auto scheduler = _director->getScheduler();
    int testIndex = 0;
    for (auto& callback : testList->_testCallbacks)
    {
        if (_stopAutoTest) break;
        while (_isRunInBackground)
        {
            logEx("_director is paused");
            _sleepCondition.wait_for(_sleepUniqueLock, std::chrono::milliseconds(500));
        }
        if (callback)
        {
            auto test = callback();
            test->setTestParent(testList);
            test->setTestName(testList->_childTestNames[testIndex++]);
            if (test->isTestList())
            {
                scheduler->performFunctionInCocosThread([&](){
                    test->runThisTest();
                });

                traverseTestList((TestList*)test);
            }
            else
            {
                traverseTestSuite((TestSuite*)test);
            }
        }
    }

    if (testList == _rootTestList)
    {
        _sleepUniqueLock.release();
        _stopAutoTest = true;
    }
    else
    {
        if (!_stopAutoTest)
        {
            //Backs up one level and release TestList object.
            scheduler->performFunctionInCocosThread([&](){
                testList->_parentTest->runThisTest();
            });
            _sleepCondition.wait_for(_sleepUniqueLock, std::chrono::milliseconds(500));
            testList->release();
        }
        
        _logIndentation.erase(_logIndentation.rfind(LOG_INDENTATION));
    }
}

void TestController::traverseTestSuite(TestSuite* testSuite)
{
    auto scheduler = _director->getScheduler();
    int testIndex = 0;
    float testCaseDuration = 0.0f;
    _logIndentation += LOG_INDENTATION;
    logEx("%s%sBegin traverse TestSuite:%s", LOG_TAG, _logIndentation.c_str(), testSuite->getTestName().c_str());

    _logIndentation += LOG_INDENTATION;

    auto logIndentation = _logIndentation;
    for (auto& callback : testSuite->_testCallbacks)
    {
        auto testName = testSuite->_childTestNames[testIndex++];
        
        Scene* testScene = nullptr;
        TestCase* testCase = nullptr;
        TransitionScene* transitionScene = nullptr;

        if (_stopAutoTest) break;
        while (_isRunInBackground)
        {
            logEx("_director is paused");
            _sleepCondition.wait_for(_sleepUniqueLock, std::chrono::milliseconds(500));
        }
        //Run test case in the cocos[GL] thread.
        scheduler->performFunctionInCocosThread([&, logIndentation, testName](){
            if (_stopAutoTest) return;
            logEx("%s%sRun test:%s.", LOG_TAG, logIndentation.c_str(), testName.c_str());

            auto scene = callback();
            if (_stopAutoTest) return;

            if (scene)
            {
                transitionScene = dynamic_cast<TransitionScene*>(scene);
                if (transitionScene)
                {
                    testCase = (TestCase*)transitionScene->getInScene();
                    testCaseDuration = transitionScene->getDuration() + 0.5f;
                }
                else
                {
                    testCase = (TestCase*)scene;
                    testCaseDuration = testCase->getDuration();
                }
                testCase->setTestSuite(testSuite);
                testCase->setTestCaseName(testName);
                _director->replaceScene(scene);

                testScene = scene;
            }
        });

        if (_stopAutoTest) break;

        //Wait for the test case be created.
        float waitTime = 0.0f;
        while (!testScene && !_stopAutoTest)
        {
            _sleepCondition.wait_for(_sleepUniqueLock, std::chrono::milliseconds(50));
            if (!_isRunInBackground)
            {
                waitTime += 0.05f;
            }

            if (waitTime > CREATE_TIME_OUT)
            {
                logEx("%sCreate test %s time out", LOG_TAG, testName.c_str());
                _stopAutoTest = true;
                break;
            }
        }

        if (_stopAutoTest) break;

        //Wait for test completed.
        _sleepCondition.wait_for(_sleepUniqueLock, std::chrono::milliseconds(int(1000 * testCaseDuration)));

        if (transitionScene == nullptr)
        {
            waitTime = 0.0f;
            while (!_stopAutoTest && testCase->getRunTime() < testCaseDuration)
            {
                _sleepCondition.wait_for(_sleepUniqueLock, std::chrono::milliseconds(50));
                if (!_isRunInBackground)
                {
                    waitTime += 0.05f;
                }

                if (waitTime > TEST_TIME_OUT)
                {
                    logEx("%sRun test %s time out", LOG_TAG, testName.c_str());
                    _stopAutoTest = true;
                    break;
                }
            }

            if (!_stopAutoTest)
            {
                //Check the result of test.
                checkTest(testCase);
            }
        }
    }

    if (!_stopAutoTest)
    {
        //Backs up one level and release TestSuite object.
        auto parentTest = testSuite->_parentTest;
        scheduler->performFunctionInCocosThread([&](){
            parentTest->runThisTest();
        });

        _sleepCondition.wait_for(_sleepUniqueLock, std::chrono::milliseconds(1000));
        testSuite->release();
    }

    _logIndentation.erase(_logIndentation.rfind(LOG_INDENTATION));
    _logIndentation.erase(_logIndentation.rfind(LOG_INDENTATION));
}

bool TestController::checkTest(TestCase* testCase)
{
    if (testCase)
    {
        switch (testCase->getTestType())
        {
        case TestCase::Type::UNIT:
        {
            if (testCase && testCase->getExpectedOutput() != testCase->getActualOutput())
            {
                logEx("%s %s test fail", LOG_TAG, testCase->getTestCaseName().c_str());
            }
            else
            {
                logEx("%s %s test pass", LOG_TAG, testCase->getTestCaseName().c_str());
            }
            break;
        }
        case TestCase::Type::ROBUSTNESS:
        {
            break;
        }
        case TestCase::Type::MANUAL:
        {
            break;
        }
        default:
            break;
        }
    }

    return true;
}

void TestController::handleCrash()
{
    logEx("TestController::handleCrash");
    stopAutoTest();
}

void TestController::onEnterBackground()
{
    _isRunInBackground = true;
}

void TestController::onEnterForeground()
{
    _isRunInBackground = false;
}

void TestController::logEx(const char * format, ...)
{
    char buff[1024];

    va_list args;
    va_start(args, format);
    vsnprintf(buff, 1020, format, args);
    strcat(buff, "\n");

#if CC_TARGET_PLATFORM == CC_PLATFORM_ANDROID
    __android_log_print(ANDROID_LOG_DEBUG, "cocos2d-x debug info", "%s", buff);

#elif CC_TARGET_PLATFORM == CC_PLATFORM_WIN32 || CC_TARGET_PLATFORM == CC_PLATFORM_WP8 || CC_TARGET_PLATFORM == CC_PLATFORM_WINRT
    WCHAR wszBuf[1024] = { 0 };
    MultiByteToWideChar(CP_UTF8, 0, buff, -1, wszBuf, sizeof(wszBuf));
    OutputDebugStringW(wszBuf);

#else
    // Linux, Mac, iOS, etc
    fprintf(stdout, "%s", buff);
    fflush(stdout);
#endif
    va_end(args);
}

static TestController* s_testController = nullptr;

TestController* TestController::getInstance()
{
    if (s_testController == nullptr)
    {
        s_testController = new (std::nothrow) TestController;
    }

    return s_testController;
}

void TestController::destroyInstance()
{
    if (s_testController)
    {
        s_testController->stopAutoTest();
        delete s_testController;
        s_testController = nullptr;
    }
}

bool TestController::blockTouchBegan(Touch* touch, Event* event)
{
    return !_stopAutoTest;
}<|MERGE_RESOLUTION|>--- conflicted
+++ resolved
@@ -29,68 +29,6 @@
         addTest("Box2d - Basic", []() { return new (std::nothrow) Box2DTests(); });
         addTest("Box2d - TestBed", []() { return new (std::nothrow) Box2dTestBedSuite(); });
 #endif
-<<<<<<< HEAD
-	{ "Bugs", []() { return new BugsTestScene(); } },
-	{ "Chipmunk", []() { return new ChipmunkAccelTouchTestScene(); } },
-	{ "Click and Move", [](){return new ClickAndMoveTestScene(); } },
-	{ "Configuration", []() { return new ConfigurationTestScene(); } },
-	{ "Console", []() { return new ConsoleTestScene(); } },
-	{ "Curl", []() { return new CurlTestScene(); } },
-	{ "Current Language", []() { return new CurrentLanguageTestScene(); } },
-    { "CocosStudio3D Test", []() { return new CS3DTestScene(); } },
-    { "EventDispatcher", []() { return new EventDispatcherTestScene(); } },
-	{ "Effects - Advanced", []() { return new EffectAdvanceScene(); } },
-	{ "Effects - Basic", [](){return new EffectTestScene();} },
-	{ "Extensions", []() { return new ExtensionsTestScene(); } },
-	{ "FileUtils", []() { return new FileUtilsTestScene(); } },
-	{ "Fonts", []() { return new FontTestScene(); } },
-	{ "Interval", [](){return new IntervalTestScene(); } },
-    { "Node: BillBoard Test", [](){  return new BillBoardTestScene(); }},
-    { "Node: Camera 3D Test", [](){  return new Camera3DTestScene(); }},
-	{ "Node: Clipping", []() { return new ClippingNodeTestScene(); } },
-	{ "Node: Draw", [](){return new DrawPrimitivesTestScene();} },
-    { "Node: Label - New API", [](){return new AtlasTestSceneNew(); } },
-	{ "Node: Label - Old API", [](){return new AtlasTestScene(); } },
-	{ "Node: Layer", [](){return new LayerTestScene();} },
-    { "Node: Light", [](){return new LightTestScene();} },
-	{ "Node: Menu", [](){return new MenuTestScene();} },
-	{ "Node: MotionStreak", [](){return new MotionStreakTestScene();} },
-	{ "Node: Node", [](){return new CocosNodeTestScene();} },
-	{ "Node: Parallax", [](){return new ParallaxTestScene(); } },
-	{ "Node: Particles", [](){return new ParticleTestScene(); } },
-	{ "Node: Particle3D (PU)", [](){  return new Particle3DTestScene(); }},
-	{ "Node: Physics", []() { return new PhysicsTestScene(); } },
-	{ "Node: RenderTexture", [](){return new RenderTextureScene(); } },
-	{ "Node: Scene", [](){return new SceneTestScene();} },
-	{ "Node: Spine", []() { return new SpineTestScene(); } },
-	{ "Node: Sprite", [](){return new SpriteTestScene(); } },
-    { "Node: Sprite3D", [](){  return new Sprite3DTestScene(); }},
-    { "Node: Terrain", [](){  return new TerrainTestScene(); }},
-	{ "Node: TileMap", [](){return new TileMapTestScene(); } },
-	{ "Node: FastTileMap", [](){return new TileMapTestSceneNew(); } },
-	{ "Node: Text Input", [](){return new TextInputTestScene(); } },
-    { "Node: UI", [](){  return new UITestScene(); }},
-    { "Mouse", []() { return new MouseTestScene(); } },
-	{ "MultiTouch", []() { return new MutiTouchTestScene(); } },
-	{ "Performance tests", []() { return new PerformanceTestScene(); } },
-    { "Renderer", []() { return new NewRendererTestScene(); } },
-    { "ReleasePool", [](){ return new ReleasePoolTestScene(); } },
-	{ "Rotate World", [](){return new RotateWorldTestScene(); } },
-	{ "Scheduler", [](){return new SchedulerTestScene(); } },
-#if CC_TARGET_PLATFORM != CC_PLATFORM_WP8
-	{ "Shader - Basic", []() { return new ShaderTestScene(); } },
-    { "Shader - Sprite", []() { return new ShaderTestScene2(); } },
-#endif
-	{ "Texture2D", [](){return new TextureTestScene(); } },
-	{ "TextureCache", []() { return new TextureCacheTestScene(); } },
-	{ "TexturePacker Encryption", []() { return new TextureAtlasEncryptionTestScene(); } },
-	{ "Touches", [](){return new PongScene();} },
-	{ "Transitions", [](){return new TransitionsTestScene();} },
-    { "Unit Test", []() { return new UnitTestScene(); }},
-    { "URL Open Test", []() { return new OpenURLTestScene(); } },
-	{ "UserDefault", []() { return new UserDefaultTestScene(); } },
-	{ "Zwoptex", []() { return new ZwoptexTestScene(); } }
-=======
         addTest("Bugs", []() { return new BugsTests(); });
         addTest("Chipmunk", []() { return new ChipmunkTests(); });
         addTest("Click and Move", [](){return new ClickAndMoveTest(); });
@@ -123,6 +61,7 @@
         addTest("Node: Scene", [](){return new SceneTests(); });
         addTest("Node: Sprite", [](){return new SpriteTests(); });
         addTest("Node: Sprite3D", [](){  return new Sprite3DTests(); });
+        addTest("Node: Terrain", [](){  return new TerrainTests(); });
         addTest("Node: TileMap", [](){return new TileMapTests(); });
         addTest("Node: FastTileMap", [](){return new FastTileMapTests(); });
         addTest("Node: Text Input", [](){return new TextInputTests(); });
@@ -146,7 +85,6 @@
         addTest("UserDefault", []() { return new UserDefaultTests(); });
         addTest("Zwoptex", []() { return new ZwoptexTests(); });
     }
->>>>>>> 42cc1762
 };
 
 TestController::TestController()
