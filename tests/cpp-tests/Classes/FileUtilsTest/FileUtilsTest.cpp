--- conflicted
+++ resolved
@@ -659,15 +659,7 @@
             return std::string("failed: read as binary string");
 
         // Text read string in text mode
-<<<<<<< HEAD
         std::string ts = fs->getStringFromFile(_generatedFile);
-#if CC_TARGET_PLATFORM == CC_PLATFORM_WIN32
-        if (ts != "\n\n")
-            return std::string("failed: read CRLFs and zeros in text mode");
-#else
-=======
-        std::string ts = fs->getStringFromFile(generated_file);
->>>>>>> 57cfe827
         if (ts != "\r\n\r\n")
             return std::string("failed: read as zero terminated string");
 
