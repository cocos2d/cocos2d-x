--- conflicted
+++ resolved
@@ -43,10 +43,7 @@
     ADD_TEST_CASE(UILayoutComponent_Berth_Test);
     ADD_TEST_CASE(UILayoutComponent_Berth_Stretch_Test);
     ADD_TEST_CASE(UILayoutTest_Issue19890);
-<<<<<<< HEAD
     ADD_TEST_CASE(UILayout_Clipping_Test);
-=======
->>>>>>> 9b2a2db6
 }
 
 // UILayoutTest
@@ -1019,7 +1016,6 @@
     panel2->addChild(panel3);
 
     return true;
-<<<<<<< HEAD
 }
 
 bool UILayout_Clipping_Test::init()
@@ -1075,6 +1071,4 @@
         return true;
     }
     return false;
-=======
->>>>>>> 9b2a2db6
 }