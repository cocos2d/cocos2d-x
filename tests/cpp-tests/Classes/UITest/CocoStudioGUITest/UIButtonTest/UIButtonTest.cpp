--- conflicted
+++ resolved
@@ -22,10 +22,7 @@
     ADD_TEST_CASE(UIButtonCloneTest);
     ADD_TEST_CASE(Issue12249);
     ADD_TEST_CASE(Issue17116);
-<<<<<<< HEAD
-=======
     ADD_TEST_CASE(UIButtonWithPolygonInfo);
->>>>>>> f4246cb7
 }
 
 // UIButtonTest
@@ -1215,8 +1212,6 @@
         return true;
     }
     return false;
-<<<<<<< HEAD
-=======
 }
 
 UIButtonWithPolygonInfo::UIButtonWithPolygonInfo()
@@ -1244,5 +1239,4 @@
         return true;
     }
     return false;
->>>>>>> f4246cb7
 }