/****************************************************************************
 Copyright (c) 2012 cocos2d-x.org
 Copyright (c) 2013-2014 Chukong Technologies Inc.

 http://www.cocos2d-x.org

 Permission is hereby granted, free of charge, to any person obtaining a copy
 of this software and associated documentation files (the "Software"), to deal
 in the Software without restriction, including without limitation the rights
 to use, copy, modify, merge, publish, distribute, sublicense, and/or sell
 copies of the Software, and to permit persons to whom the Software is
 furnished to do so, subject to the following conditions:

 The above copyright notice and this permission notice shall be included in
 all copies or substantial portions of the Software.

 THE SOFTWARE IS PROVIDED "AS IS", WITHOUT WARRANTY OF ANY KIND, EXPRESS OR
 IMPLIED, INCLUDING BUT NOT LIMITED TO THE WARRANTIES OF MERCHANTABILITY,
 FITNESS FOR A PARTICULAR PURPOSE AND NONINFRINGEMENT. IN NO EVENT SHALL THE
 AUTHORS OR COPYRIGHT HOLDERS BE LIABLE FOR ANY CLAIM, DAMAGES OR OTHER
 LIABILITY, WHETHER IN AN ACTION OF CONTRACT, TORT OR OTHERWISE, ARISING FROM,
 OUT OF OR IN CONNECTION WITH THE SOFTWARE OR THE USE OR OTHER DEALINGS IN
 THE SOFTWARE.
 ****************************************************************************/

#include "ActionsTest.h"
#include "../testResource.h"
#include "cocos2d.h"

#include "renderer/CCRenderer.h"
#include "renderer/CCCustomCommand.h"
#include "renderer/CCGroupCommand.h"

static std::function<Layer*()> createFunctions[] = {

    CL(ActionManual),
    CL(ActionMove),
    CL(ActionRotate),
    CL(ActionRotateBy3D),
    CL(ActionScale),
    CL(ActionSkew),
    CL(ActionRotationalSkew),
    CL(ActionRotationalSkewVSStandardSkew),
    CL(ActionSkewRotateScale),
    CL(ActionJump),
    CL(ActionCardinalSpline),
    CL(ActionCatmullRom),
    CL(ActionBezier),
    CL(ActionBlink),
    CL(ActionFade),
    CL(ActionTint),
    CL(ActionAnimate),
    CL(ActionSequence),
    CL(ActionSequence2),
	CL(ActionRemoveSelf),
    CL(ActionSpawn),
    CL(ActionReverse),
    CL(ActionDelayTime),
    CL(ActionRepeat),
    CL(ActionRepeatForever),
    CL(ActionRotateToRepeat),
    CL(ActionRotateJerk),
    CL(ActionCallFunction),
    CL(ActionCallFuncN),
    CL(ActionCallFuncND),
    CL(ActionCallFuncO),
    CL(ActionReverseSequence),
    CL(ActionReverseSequence2),
    CL(ActionOrbit),
    CL(ActionFollow),
    CL(ActionTargeted),
    CL(ActionTargetedReverse),
    CL(ActionMoveStacked),
    CL(ActionMoveJumpStacked),
    CL(ActionMoveBezierStacked),
    CL(ActionCardinalSplineStacked),
    CL(ActionCatmullRomStacked),
    CL(PauseResumeActions),
    CL(Issue1305),
    CL(Issue1305_2),
    CL(Issue1288),
    CL(Issue1288_2),
    CL(Issue1327),
    CL(Issue1398),
    CL(Issue2599)
};

static int sceneIdx=-1;
#define MAX_LAYER (sizeof(createFunctions) / sizeof(createFunctions[0]))

static Layer* nextAction()
{
    sceneIdx++;
    sceneIdx = sceneIdx % MAX_LAYER;
    
    auto layer = (createFunctions[sceneIdx])();
    return layer;
}

static Layer* backAction()
{
    sceneIdx--;
    int total = MAX_LAYER;
    if( sceneIdx < 0 )
        sceneIdx += total;
    
    auto layer = (createFunctions[sceneIdx])();
    return layer;
}

static Layer* restartAction()
{
    auto layer = (createFunctions[sceneIdx])();
    return layer;
}

void ActionsTestScene::runThisTest()
{
    sceneIdx = -1;
    addChild(nextAction());

    Director::getInstance()->replaceScene(this);
}


std::string ActionsDemo::title() const
{
    return "ActionsTest";
}

std::string ActionsDemo::subtitle() const
{
    return "";
}

void ActionsDemo::onEnter()
{
    BaseTest::onEnter();

    // Or you can create an sprite using a filename. only PNG is supported now. Probably TIFF too
    _grossini = Sprite::create(s_pathGrossini);
    _grossini->retain();

    _tamara = Sprite::create(s_pathSister1); 
    _tamara->retain();

    _kathia = Sprite::create(s_pathSister2);
    _kathia->retain();

    addChild(_grossini, 1);
    addChild(_tamara, 2);
    addChild(_kathia, 3);

    _grossini->setPosition(VisibleRect::center().x, VisibleRect::bottom().y+VisibleRect::getVisibleRect().size.height/3);
    _tamara->setPosition(VisibleRect::center().x, VisibleRect::bottom().y+VisibleRect::getVisibleRect().size.height*2/3);
    _kathia->setPosition(VisibleRect::center().x, VisibleRect::bottom().y+VisibleRect::getVisibleRect().size.height/2);
}

void ActionsDemo::onExit()
{
    _grossini->release();
    _tamara->release();
    _kathia->release();

    BaseTest::onExit();
}

void ActionsDemo::restartCallback(Ref* sender)
{
    auto s = new (std::nothrow) ActionsTestScene();
    s->addChild( restartAction() );
    Director::getInstance()->replaceScene(s);
    s->release();
}

void ActionsDemo::nextCallback(Ref* sender)
{
    auto s = new (std::nothrow) ActionsTestScene();
    s->addChild( nextAction() );
    Director::getInstance()->replaceScene(s);
    s->release();
}

void ActionsDemo::backCallback(Ref* sender)
{
    auto s = new (std::nothrow) ActionsTestScene();
    s->addChild( backAction() );
    Director::getInstance()->replaceScene(s);
    s->release();
}

void ActionsDemo::centerSprites(unsigned int numberOfSprites)
{
    auto s = Director::getInstance()->getWinSize();

    if( numberOfSprites == 0 )
    {
        _tamara->setVisible(false);
        _kathia->setVisible(false);
        _grossini->setVisible(false);
    } 
    else if ( numberOfSprites == 1 ) 
    {
        _tamara->setVisible(false);
        _kathia->setVisible(false);
        _grossini->setPosition(s.width/2, s.height/2);
    }
    else if( numberOfSprites == 2 ) 
    {        
        _kathia->setPosition(s.width/3, s.height/2);
        _tamara->setPosition(2*s.width/3, s.height/2);
        _grossini->setVisible(false);
    } 
    else if( numberOfSprites == 3 ) 
    {
        _grossini->setPosition(s.width/2, s.height/2);
        _tamara->setPosition(s.width/4, s.height/2);
        _kathia->setPosition(3 * s.width/4, s.height/2);
    }
}

void ActionsDemo::alignSpritesLeft(unsigned int numberOfSprites)
{
    auto s = Director::getInstance()->getWinSize();

    if( numberOfSprites == 1 ) 
    {
        _tamara->setVisible(false);
        _kathia->setVisible(false);
        _grossini->setPosition(60, s.height/2);
    } 
    else if( numberOfSprites == 2 ) 
    {        
        _kathia->setPosition(60, s.height/3);
        _tamara->setPosition(60, 2*s.height/3);
        _grossini->setVisible( false );
    } 
    else if( numberOfSprites == 3 ) 
    {
        _grossini->setPosition(60, s.height/2);
        _tamara->setPosition(60, 2*s.height/3);
        _kathia->setPosition(60, s.height/3);
    }
}

//------------------------------------------------------------------
//
// ActionManual
//
//------------------------------------------------------------------
void ActionManual::onEnter()
{
    ActionsDemo::onEnter();

    auto s = Director::getInstance()->getWinSize();

    _tamara->setScaleX( 2.5f);
    _tamara->setScaleY( -1.0f);
    _tamara->setPosition(100,70);
    _tamara->setOpacity( 128);

    _grossini->setRotation( 120);
    _grossini->setPosition(s.width/2, s.height/2);
    _grossini->setColor( Color3B( 255,0,0));

    _kathia->setPosition(s.width-100, s.height/2);
    _kathia->setColor( Color3B::BLUE);
}

std::string ActionManual::subtitle() const
{
    return "Manual Transformation";
}

//------------------------------------------------------------------
//
//    ActionMove
//
//------------------------------------------------------------------
void ActionMove::onEnter()
{
    ActionsDemo::onEnter();

    centerSprites(3);

    auto s = Director::getInstance()->getWinSize();

    auto actionTo = MoveTo::create(2, Vec2(s.width-40, s.height-40));
    auto actionBy = MoveBy::create(2, Vec2(80,80));
    auto actionByBack = actionBy->reverse();

    _tamara->runAction( actionTo);
    _grossini->runAction( Sequence::create(actionBy, actionByBack, nullptr));
    _kathia->runAction(MoveTo::create(1, Vec2(40,40)));
}

std::string ActionMove::subtitle() const
{
    return "MoveTo / MoveBy";
}

//------------------------------------------------------------------
//
// ActionScale
//
//------------------------------------------------------------------
void ActionScale::onEnter()
{
    ActionsDemo::onEnter();

    centerSprites(3);

    auto actionTo = ScaleTo::create(2.0f, 0.5f);
    auto actionBy = ScaleBy::create(2.0f, 1.0f, 10.0f);
    auto actionBy2 = ScaleBy::create(2.0f, 5.0f, 1.0f);

    _grossini->runAction( actionTo);
    _tamara->runAction( Sequence::create(actionBy, actionBy->reverse(), nullptr));
    _kathia->runAction( Sequence::create(actionBy2, actionBy2->reverse(), nullptr));
}

std::string ActionScale::subtitle() const
{
    return "ScaleTo / ScaleBy";
}

//------------------------------------------------------------------
//
//    ActionSkew
//
//------------------------------------------------------------------
void ActionSkew::onEnter()
{
    ActionsDemo::onEnter();

    centerSprites(3);

    auto actionTo = SkewTo::create(2, 37.2f, -37.2f);
    auto actionToBack = SkewTo::create(2, 0, 0);
    auto actionBy = SkewBy::create(2, 0.0f, -90.0f);
    auto actionBy2 = SkewBy::create(2, 45.0f, 45.0f);
    auto actionByBack = actionBy->reverse();

    _tamara->runAction(Sequence::create(actionTo, actionToBack, nullptr));
    _grossini->runAction(Sequence::create(actionBy, actionByBack, nullptr));

    _kathia->runAction(Sequence::create(actionBy2, actionBy2->reverse(), nullptr));
}

std::string ActionSkew::subtitle() const
{
    return "SkewTo / SkewBy";
}

// ActionRotationalSkew
void ActionRotationalSkew::onEnter()
{
    ActionsDemo::onEnter();

    this->centerSprites(3);

    auto actionTo = RotateTo::create(2, 180, 180);
    auto actionToBack = RotateTo::create(2, 0, 0);
    auto actionBy = RotateBy::create(2, 0.0f, 360);
    auto actionByBack = actionBy->reverse();

    auto actionBy2 = RotateBy::create(2, 360, 0);
    auto actionBy2Back = actionBy2->reverse();

    _tamara->runAction( Sequence::create(actionBy, actionByBack, nullptr) );
    _grossini->runAction( Sequence::create(actionTo, actionToBack, nullptr) );
    _kathia->runAction( Sequence::create(actionBy2, actionBy2Back, nullptr) );
}

std::string ActionRotationalSkew::subtitle() const
{
    return "RotationalSkewTo / RotationalSkewBy";
}



//ActionRotationalSkewVSStandardSkew
void ActionRotationalSkewVSStandardSkew::onEnter()
{
    ActionsDemo::onEnter();

    _tamara->removeFromParentAndCleanup(true);
    _grossini->removeFromParentAndCleanup(true);
    _kathia->removeFromParentAndCleanup(true);

    auto s = Director::getInstance()->getWinSize();

    Size boxSize(100.0f, 100.0f);

    auto box = LayerColor::create(Color4B(255,255,0,255));
    box->setAnchorPoint(Vec2(0.5,0.5));
    box->setContentSize( boxSize );
    box->ignoreAnchorPointForPosition(false);
    box->setPosition(s.width/2, s.height - 100 - box->getContentSize().height/2);
    this->addChild(box);

    auto label = Label::createWithTTF("Standard cocos2d Skew", "fonts/Marker Felt.ttf", 16.0f);
    label->setPosition(s.width/2, s.height - 100 + label->getContentSize().height);
    this->addChild(label);

    auto actionTo = SkewBy::create(2, 360, 0);
    auto actionToBack = SkewBy::create(2, -360, 0);

    box->runAction(Sequence::create(actionTo, actionToBack, nullptr));

    box = LayerColor::create(Color4B(255,255,0,255));
    box->setAnchorPoint(Vec2(0.5,0.5));
    box->setContentSize(boxSize);
    box->ignoreAnchorPointForPosition(false);
    box->setPosition(s.width/2, s.height - 250 - box->getContentSize().height/2);
    this->addChild(box);

    label = Label::createWithTTF("Rotational Skew", "fonts/Marker Felt.ttf", 16.0f);
    label->setPosition(s.width/2, s.height - 250 + label->getContentSize().height/2);
    this->addChild(label);
    auto actionTo2 = RotateBy::create(2, 360, 0);
    auto actionToBack2 = RotateBy::create(2, -360, 0);
    box->runAction(Sequence::create(actionTo2, actionToBack2, nullptr));
}
std::string ActionRotationalSkewVSStandardSkew::subtitle() const
{
    return "Skew Comparison";
}

// ActionSkewRotateScale
void ActionSkewRotateScale::onEnter()
{
    ActionsDemo::onEnter();

    _tamara->removeFromParentAndCleanup(true);
    _grossini->removeFromParentAndCleanup(true);
    _kathia->removeFromParentAndCleanup(true);

    Size boxSize(100.0f, 100.0f);

    auto box = LayerColor::create(Color4B(255, 255, 0, 255));
    box->setAnchorPoint(Vec2(0, 0));
    box->setPosition(190, 110);
    box->setContentSize(boxSize);

    static float markrside = 10.0f;
    auto uL = LayerColor::create(Color4B(255, 0, 0, 255));
    box->addChild(uL);
    uL->setContentSize(Size(markrside, markrside));
    uL->setPosition(0.f, boxSize.height - markrside);
    uL->setAnchorPoint(Vec2(0, 0));

    auto uR = LayerColor::create(Color4B(0, 0, 255, 255));
    box->addChild(uR);
    uR->setContentSize(Size(markrside, markrside));
    uR->setPosition(boxSize.width - markrside, boxSize.height - markrside);
    uR->setAnchorPoint(Vec2(0, 0));
    addChild(box);

    auto actionTo = SkewTo::create(2, 0.f, 2.f);
    auto rotateTo = RotateTo::create(2, 61.0f);
    auto actionScaleTo = ScaleTo::create(2, -0.44f, 0.47f);

    auto actionScaleToBack = ScaleTo::create(2, 1.0f, 1.0f);
    auto rotateToBack = RotateTo::create(2, 0);
    auto actionToBack = SkewTo::create(2, 0, 0);

    box->runAction(Sequence::create(actionTo, actionToBack, nullptr));
    box->runAction(Sequence::create(rotateTo, rotateToBack, nullptr));
    box->runAction(Sequence::create(actionScaleTo, actionScaleToBack, nullptr));
}

std::string ActionSkewRotateScale::subtitle() const
{
    return "Skew + Rotate + Scale";
}

//------------------------------------------------------------------
//
//    ActionRotate
//
//------------------------------------------------------------------
void ActionRotate::onEnter()
{
    ActionsDemo::onEnter();

    centerSprites(3);

    auto actionTo = RotateTo::create( 2, 45);
    auto actionTo2 = RotateTo::create( 2, -45);
    auto actionTo0 = RotateTo::create(2 , 0);
    _tamara->runAction( Sequence::create(actionTo, actionTo0, nullptr));

    auto actionBy = RotateBy::create(2 ,  360);
    auto actionByBack = actionBy->reverse();
    _grossini->runAction( Sequence::create(actionBy, actionByBack, nullptr));

    _kathia->runAction( Sequence::create(actionTo2, actionTo0->clone(), nullptr));
}

std::string ActionRotate::subtitle() const
{
    return "RotateTo / RotateBy";
}

//------------------------------------------------------------------
//
//    ActionRotateBy3D
//
//------------------------------------------------------------------
void ActionRotateBy3D::onEnter()
{
    ActionsDemo::onEnter();

    centerSprites(3);

    auto actionBy1 = RotateBy::create(4, Vec3(360, 0, 0));
    auto actionBy2 = RotateBy::create(4, Vec3(0, 360, 0));
    auto actionBy3 = RotateBy::create(4 ,Vec3(0, 0, 360));

    _tamara->runAction( Sequence::create(actionBy1, actionBy1->reverse(), nullptr));
    _grossini->runAction( Sequence::create(actionBy2, actionBy2->reverse(), nullptr));
    _kathia->runAction( Sequence::create(actionBy3, actionBy3->reverse(), nullptr));
}

std::string ActionRotateBy3D::subtitle() const
{
    return "RotateBy in 3D";
}

//------------------------------------------------------------------
//
// ActionJump
//
//------------------------------------------------------------------
void ActionJump::onEnter()
{
    ActionsDemo::onEnter();

    centerSprites(3);

    auto actionTo = JumpTo::create(2, Vec2(300,300), 50, 4);
    auto actionBy = JumpBy::create(2, Vec2(300,0), 50, 4);
    auto actionUp = JumpBy::create(2, Vec2(0,0), 80, 4);
    auto actionByBack = actionBy->reverse();

    _tamara->runAction( actionTo);
    _grossini->runAction( Sequence::create(actionBy, actionByBack, nullptr));
    _kathia->runAction( RepeatForever::create(actionUp));
}
std::string ActionJump::subtitle() const
{
    return "JumpTo / JumpBy";
}

//------------------------------------------------------------------
//
// ActionBezier
//
//------------------------------------------------------------------
void ActionBezier::onEnter()
{
    ActionsDemo::onEnter();

    auto s = Director::getInstance()->getWinSize();

    //
    // startPosition can be any coordinate, but since the movement
    // is relative to the Bezier curve, make it (0,0)
    //

    centerSprites(3);

    // sprite 1
    ccBezierConfig bezier;
    bezier.controlPoint_1 = Vec2(0, s.height/2);
    bezier.controlPoint_2 = Vec2(300, -s.height/2);
    bezier.endPosition = Vec2(300,100);

    auto bezierForward = BezierBy::create(3, bezier);
    auto bezierBack = bezierForward->reverse();
    auto rep = RepeatForever::create(Sequence::create( bezierForward, bezierBack, nullptr));


    // sprite 2
    _tamara->setPosition(80,160);
	ccBezierConfig bezier2;
    bezier2.controlPoint_1 = Vec2(100, s.height/2);
    bezier2.controlPoint_2 = Vec2(200, -s.height/2);
    bezier2.endPosition = Vec2(240,160);

    auto bezierTo1 = BezierTo::create(2, bezier2);    

    // sprite 3
    _kathia->setPosition(400,160);
    auto bezierTo2 = BezierTo::create(2, bezier2);

    _grossini->runAction( rep);
    _tamara->runAction(bezierTo1);
    _kathia->runAction(bezierTo2);

}

std::string ActionBezier::subtitle() const
{
    return "BezierBy / BezierTo";
}

//------------------------------------------------------------------
//
// ActionBlink
//
//------------------------------------------------------------------
void ActionBlink::onEnter()
{
    ActionsDemo::onEnter();

    centerSprites(2);

    auto action1 = Blink::create(2, 10);
    auto action2 = Blink::create(2, 5);

    _tamara->runAction( action1);
    _kathia->runAction(action2);
}

std::string  ActionBlink::subtitle() const
{
    return "Blink";
}

//------------------------------------------------------------------
//
// ActionFade
//
//------------------------------------------------------------------
void ActionFade::onEnter()
{
    ActionsDemo::onEnter();

    centerSprites(2);

    _tamara->setOpacity( 0 );
    auto action1 = FadeIn::create(1.0f);
    auto action1Back = action1->reverse();

    auto action2 = FadeOut::create(1.0f);
    auto action2Back = action2->reverse();
    auto action2BackReverse = action2Back->reverse();
    auto action2BackReverseReverse = action2BackReverse->reverse();

    _tamara->setOpacity(122);
    _tamara->runAction( Sequence::create( action1, action1Back, nullptr));
    _kathia->setOpacity(122);
    _kathia->runAction( Sequence::create( action2, action2Back,action2BackReverse,action2BackReverseReverse, nullptr));
}

std::string  ActionFade::subtitle() const
{
    return "FadeIn / FadeOut";
}

//------------------------------------------------------------------
//
// ActionTint
//
//------------------------------------------------------------------

void ActionTint::onEnter()
{
    ActionsDemo::onEnter();

    centerSprites(2);

    auto action1 = TintTo::create(2, 255, 0, 255);
    auto action2 = TintBy::create(2, -127, -255, -127);
    auto action2Back = action2->reverse();

    _tamara->runAction( action1);
    _kathia->runAction( Sequence::create( action2, action2Back, nullptr));
}

std::string  ActionTint::subtitle() const
{
    return "TintTo / TintBy";
}

//------------------------------------------------------------------
//
// ActionAnimate
//
//------------------------------------------------------------------
void ActionAnimate::onEnter()
{
    ActionsDemo::onEnter();

    centerSprites(3);

    //
    // Manual animation
    //
    auto animation = Animation::create();
    for( int i=1;i<15;i++)
    {
        char szName[100] = {0};
        sprintf(szName, "Images/grossini_dance_%02d.png", i);
        animation->addSpriteFrameWithFile(szName);
    }
    // should last 2.8 seconds. And there are 14 frames.
    animation->setDelayPerUnit(2.8f / 14.0f);
    animation->setRestoreOriginalFrame(true);

    auto action = Animate::create(animation);
    _grossini->runAction(Sequence::create(action, action->reverse(), nullptr));
    
    //
    // File animation
    //
    // With 2 loops and reverse
    auto cache = AnimationCache::getInstance();
    cache->addAnimationsWithFile("animations/animations-2.plist");
    auto animation2 = cache->getAnimation("dance_1");

    auto action2 = Animate::create(animation2);
    _tamara->runAction(Sequence::create(action2, action2->reverse(), nullptr));

    _frameDisplayedListener = EventListenerCustom::create(AnimationFrameDisplayedNotification, [](EventCustom * event){
        auto userData = static_cast<AnimationFrame::DisplayedEventInfo*>(event->getUserData());
        
         log("target %p with data %s", userData->target, Value(userData->userInfo).getDescription().c_str());
    });

    _eventDispatcher->addEventListenerWithFixedPriority(_frameDisplayedListener, -1);

    //
    // File animation
    //
    // with 4 loops
    auto animation3 = animation2->clone();
    animation3->setLoops(4);


    auto action3 = Animate::create(animation3);
    _kathia->runAction(action3);
}

void ActionAnimate::onExit()
{
    ActionsDemo::onExit();
    _eventDispatcher->removeEventListener(_frameDisplayedListener);
}

std::string ActionAnimate::title() const
{
    return "Animation";
}

std::string ActionAnimate::subtitle() const
{
    return "Center: Manual animation. Border: using file format animation";
}

//------------------------------------------------------------------
//
//    ActionSequence
//
//------------------------------------------------------------------
void ActionSequence::onEnter()
{
    ActionsDemo::onEnter();

    alignSpritesLeft(1);

    auto action = Sequence::create(
        MoveBy::create( 2, Vec2(240,0)),
        RotateBy::create( 2,  540),
        nullptr);

    _grossini->runAction(action);
}

std::string ActionSequence::subtitle() const
{
    return "Sequence: Move + Rotate";
}

//------------------------------------------------------------------
//
//    ActionSequence2
//
//------------------------------------------------------------------
void ActionSequence2::onEnter()
{
    ActionsDemo::onEnter();

    alignSpritesLeft(1);

    _grossini->setVisible(false);

    auto action = Sequence::create(
		Place::create(Vec2(200,200)),
		Show::create(),
		MoveBy::create(1, Vec2(100,0)),
		CallFunc::create( CC_CALLBACK_0(ActionSequence2::callback1,this)),
		CallFunc::create( CC_CALLBACK_0(ActionSequence2::callback2,this,_grossini)),
		CallFunc::create( CC_CALLBACK_0(ActionSequence2::callback3,this,_grossini,0xbebabeba)),
		nullptr);

    _grossini->runAction(action);
}

void ActionSequence2::callback1()
{
    auto s = Director::getInstance()->getWinSize();
    auto label = Label::createWithTTF("callback 1 called", "fonts/Marker Felt.ttf", 16.0f);
    label->setPosition(s.width/4*1,s.height/2);

    addChild(label);
}

void ActionSequence2::callback2(Node* sender)
{
    auto s = Director::getInstance()->getWinSize();
    auto label = Label::createWithTTF("callback 2 called", "fonts/Marker Felt.ttf", 16.0f);
    label->setPosition(s.width/4*2,s.height/2);

    addChild(label);
}

void ActionSequence2::callback3(Node* sender, long data)
{
    auto s = Director::getInstance()->getWinSize();
    auto label = Label::createWithTTF("callback 3 called", "fonts/Marker Felt.ttf", 16.0f);
    label->setPosition(s.width/4*3,s.height/2);

    addChild(label);
}

std::string ActionSequence2::subtitle() const
{
    return "Sequence of InstantActions";
}

//------------------------------------------------------------------
//
// ActionCallFuncN
//
//------------------------------------------------------------------
void ActionCallFuncN::onEnter()
{
    ActionsDemo::onEnter();

    centerSprites(1);

    auto action = Sequence::create(
        MoveBy::create(2.0f, Vec2(150,0)),
        CallFuncN::create( CC_CALLBACK_1(ActionCallFuncN::callback, this)),
        nullptr);

    _grossini->runAction(action);
}

std::string ActionCallFuncN::title() const
{
    return "CallFuncN";
}

std::string ActionCallFuncN::subtitle() const
{
    return "Grossini should jump after moving";
}

void ActionCallFuncN::callback(Node* sender )
{
    auto a = JumpBy::create(5, Vec2(0,0), 100, 5);
    sender->runAction(a);
}
//------------------------------------------------------------------
//
// ActionCallFuncND
// CallFuncND is no longer needed. It can simulated with std::bind()
//
//------------------------------------------------------------------
void ActionCallFuncND::onEnter()
{
    ActionsDemo::onEnter();

    centerSprites(1);

    auto action = Sequence::create(
        MoveBy::create(2.0f, Vec2(200,0)),
        CallFuncN::create( CC_CALLBACK_1(ActionCallFuncND::doRemoveFromParentAndCleanup, this, true)),
        nullptr);

    _grossini->runAction(action);
}

std::string ActionCallFuncND::title() const
{
    return "CallFuncND + auto remove";
}

std::string ActionCallFuncND::subtitle() const
{
    return "simulates CallFuncND with std::bind()";
}

void ActionCallFuncND::doRemoveFromParentAndCleanup(Node* sender, bool cleanup)
{
    _grossini->removeFromParentAndCleanup(cleanup);
}

//------------------------------------------------------------------
//
// ActionCallFuncO
// CallFuncO is no longer needed. It can simulated with std::bind()
//
//------------------------------------------------------------------
void ActionCallFuncO::onEnter()
{
    ActionsDemo::onEnter();

    centerSprites(1);

    auto action = Sequence::create(
        MoveBy::create(2.0f, Vec2(200,0)),
        CallFunc::create( CC_CALLBACK_0(ActionCallFuncO::callback, this, _grossini, true)),
        nullptr);
    _grossini->runAction(action);
}

std::string ActionCallFuncO::title() const
{
    return "CallFuncO + autoremove";
}

std::string ActionCallFuncO::subtitle() const
{
    return "simulates CallFuncO with std::bind()";
}

void ActionCallFuncO::callback(Node* node, bool cleanup)
{
    node->removeFromParentAndCleanup(cleanup);
}

//------------------------------------------------------------------
//
//    ActionCallFunction
//
//------------------------------------------------------------------
void ActionCallFunction::onEnter()
{
    ActionsDemo::onEnter();

    centerSprites(3);


	auto action1 = Sequence::create(
                        MoveBy::create(2, Vec2(200,0)),
                        CallFunc::create( std::bind(&ActionCallFunction::callback1, this) ),
                        CallFunc::create(
                             // lambda
                             [&](){
                                 auto s = Director::getInstance()->getWinSize();
                                 auto label = Label::createWithTTF("called:lambda callback", "fonts/Marker Felt.ttf", 16.0f);
                                 label->setPosition(s.width/4*1,s.height/2-40);
                                 this->addChild(label);
                             }  ),
                        nullptr);

    auto action2 = Sequence::create(
                        ScaleBy::create(2 ,  2),
                        FadeOut::create(2),
                        CallFunc::create( std::bind(&ActionCallFunction::callback2, this, _tamara) ),
                        nullptr);

    auto action3 = Sequence::create(
                        RotateBy::create(3 , 360),
                        FadeOut::create(2),
                        CallFunc::create( std::bind(&ActionCallFunction::callback3, this, _kathia, 42) ),
                        nullptr);

    _grossini->runAction(action1);
    _tamara->runAction(action2);
    _kathia->runAction(action3);
}


void ActionCallFunction::callback1()
{
    auto s = Director::getInstance()->getWinSize();
    auto label = Label::createWithTTF("callback 1 called", "fonts/Marker Felt.ttf", 16.0f);
    label->setPosition(s.width/4*1,s.height/2);

    addChild(label);
}

void ActionCallFunction::callback2(Node* sender)
{
    auto s = Director::getInstance()->getWinSize();
    auto label = Label::createWithTTF("callback 2 called", "fonts/Marker Felt.ttf", 16.0f);
    label->setPosition(s.width/4*2,s.height/2);

    addChild(label);

	CCLOG("sender is: %p", sender);
}

void ActionCallFunction::callback3(Node* sender, long data)
{
    auto s = Director::getInstance()->getWinSize();
    auto label = Label::createWithTTF("callback 3 called", "fonts/Marker Felt.ttf", 16.0f);
    label->setPosition(s.width/4*3,s.height/2);
    addChild(label);

	CCLOG("target is: %p, data is: %ld", sender, data);
}

std::string ActionCallFunction::subtitle() const
{
    return "Callbacks: CallFunc with std::function()";
}
//------------------------------------------------------------------
//
// ActionSpawn
//
//------------------------------------------------------------------

void ActionSpawn::onEnter()
{
    ActionsDemo::onEnter();

    alignSpritesLeft(1);

    auto action = Spawn::create(
        JumpBy::create(2, Vec2(300,0), 50, 4),
        RotateBy::create( 2,  720),
        nullptr);

    _grossini->runAction(action);
}

std::string ActionSpawn::subtitle() const
{
    return "Spawn: Jump + Rotate";
}


//------------------------------------------------------------------
//
// ActionRepeatForever
//
//------------------------------------------------------------------
void ActionRepeatForever::onEnter()
{
    ActionsDemo::onEnter();

    centerSprites(1);

    auto action = Sequence::create(
        DelayTime::create(1),
        CallFunc::create( std::bind( &ActionRepeatForever::repeatForever, this, _grossini) ),
        nullptr);

    _grossini->runAction(action);
}

void ActionRepeatForever::repeatForever(Node* sender)
{
    auto repeat = RepeatForever::create( RotateBy::create(1.0f, 360) );

    sender->runAction(repeat);
}

std::string ActionRepeatForever::subtitle() const
{
    return "CallFuncN + RepeatForever";
}


//------------------------------------------------------------------
//
// ActionRotateToRepeat
//
//------------------------------------------------------------------
void ActionRotateToRepeat::onEnter()
{
    ActionsDemo::onEnter();

    centerSprites(2);

	auto act1 = RotateTo::create(1, 90);
	auto act2 = RotateTo::create(1, 0);
	auto seq = Sequence::create(act1, act2, nullptr);
	auto rep1 = RepeatForever::create(seq);
	auto rep2 = Repeat::create( seq->clone(), 10);

    _tamara->runAction(rep1);
    _kathia->runAction(rep2);
}

std::string ActionRotateToRepeat ::subtitle() const
{
    return "Repeat/RepeatForever + RotateTo";
}


//------------------------------------------------------------------
//
// ActionRotateJerk
//
//------------------------------------------------------------------
void ActionRotateJerk::onEnter()
{
    ActionsDemo::onEnter();

    centerSprites(2);

	auto seq = Sequence::create(
        RotateTo::create(0.5f, -20),
        RotateTo::create(0.5f, 20),
        nullptr);

	auto rep1 = Repeat::create(seq, 10);
	auto rep2 = RepeatForever::create( seq->clone() );

    _tamara->runAction(rep1);
    _kathia->runAction(rep2);
}

std::string ActionRotateJerk::subtitle() const
{
    return "RepeatForever / Repeat + Rotate";
}

//------------------------------------------------------------------
//
// ActionReverse
//
//------------------------------------------------------------------
void ActionReverse::onEnter()
{
    ActionsDemo::onEnter();

    alignSpritesLeft(1);

    auto jump = JumpBy::create(2, Vec2(300,0), 50, 4);
    auto action = Sequence::create( jump, jump->reverse(), nullptr);

    _grossini->runAction(action);
}

std::string ActionReverse::subtitle() const
{
    return "Reverse an action";
}


//------------------------------------------------------------------
//
// ActionDelayTime
//
//------------------------------------------------------------------
void ActionDelayTime::onEnter()
{
    ActionsDemo::onEnter();

    alignSpritesLeft(1);

    auto move = MoveBy::create(1, Vec2(150,0));
    auto action = Sequence::create( move, DelayTime::create(2), move, nullptr);

    _grossini->runAction(action);
}

std::string ActionDelayTime::subtitle() const
{
    return "DelayTime: m + delay + m";
}


//------------------------------------------------------------------
//
// ActionReverseSequence
//
//------------------------------------------------------------------
void ActionReverseSequence::onEnter()
{
    ActionsDemo::onEnter();

    alignSpritesLeft(1);

    auto move1 = MoveBy::create(1, Vec2(250,0));
    auto move2 = MoveBy::create(1, Vec2(0,50));
    auto seq = Sequence::create( move1, move2, move1->reverse(), nullptr);
    auto action = Sequence::create( seq, seq->reverse(), nullptr);

    _grossini->runAction(action);
}

std::string ActionReverseSequence::subtitle() const
{
    return "Reverse a sequence";
}


//------------------------------------------------------------------
//
// ActionReverseSequence2
//
//------------------------------------------------------------------
void ActionReverseSequence2::onEnter()
{
    ActionsDemo::onEnter();

    alignSpritesLeft(2);


    // Test:
    //   Sequence should work both with IntervalAction and InstantActions
	auto move1 = MoveBy::create(1, Vec2(250,0));
	auto move2 = MoveBy::create(1, Vec2(0,50));
	auto tog1 = ToggleVisibility::create();
	auto tog2 = ToggleVisibility::create();
	auto seq = Sequence::create( move1, tog1, move2, tog2, move1->reverse(), nullptr);
	auto action = Repeat::create(Sequence::create( seq, seq->reverse(), nullptr), 3);


    // Test:
    //   Also test that the reverse of Hide is Show, and vice-versa
    _kathia->runAction(action);

	auto move_tamara = MoveBy::create(1, Vec2(100,0));
	auto move_tamara2 = MoveBy::create(1, Vec2(50,0));
	auto hide = Hide::create();
	auto seq_tamara = Sequence::create( move_tamara, hide, move_tamara2, nullptr);
	auto seq_back = seq_tamara->reverse();
    _tamara->runAction( Sequence::create( seq_tamara, seq_back, nullptr));
}
std::string ActionReverseSequence2::subtitle() const
{
    return "Reverse sequence 2";
}

//------------------------------------------------------------------
//
// ActionRepeat
//
//------------------------------------------------------------------
void ActionRepeat::onEnter()
{
    ActionsDemo::onEnter();

    alignSpritesLeft(2);


    auto a1 = MoveBy::create(1, Vec2(150,0));
    auto action1 = Repeat::create(
        Sequence::create( Place::create(Vec2(60,60)), a1, nullptr) , 
        3); 
    auto  action2 = RepeatForever::create(
        Sequence::create(a1->clone(), a1->reverse(), nullptr)
        );

    _kathia->runAction(action1);
    _tamara->runAction(action2);
}

std::string ActionRepeat::subtitle() const
{
    return "Repeat / RepeatForever actions";
}

//------------------------------------------------------------------
//
// ActionOrbit
//
//------------------------------------------------------------------
void ActionOrbit::onEnter()
{
    ActionsDemo::onEnter();

    Director::getInstance()->setProjection(Director::Projection::_2D);
    centerSprites(3);

    auto orbit1 = OrbitCamera::create(2,1, 0, 0, 180, 0, 0);
    auto action1 = Sequence::create(
        orbit1,
        orbit1->reverse(),
        nullptr);

    auto orbit2 = OrbitCamera::create(2,1, 0, 0, 180, -45, 0);
    auto action2 = Sequence::create(
        orbit2,
        orbit2->reverse(),
        nullptr);

    auto orbit3 = OrbitCamera::create(2,1, 0, 0, 180, 90, 0);
    auto action3 = Sequence::create(
        orbit3,
        orbit3->reverse(),
        nullptr);

    _kathia->runAction(RepeatForever::create(action1));
    _tamara->runAction(RepeatForever::create(action2));
    _grossini->runAction(RepeatForever::create(action3));

    auto move = MoveBy::create(3, Vec2(100,-100));
    auto move_back = move->reverse();
    auto seq = Sequence::create(move, move_back, nullptr);
    auto rfe = RepeatForever::create(seq);
    _kathia->runAction(rfe);
    _tamara->runAction(rfe->clone() );
    _grossini->runAction( rfe->clone() );
}

void ActionOrbit::onExit()
{
    ActionsDemo::onExit();
    
    Director::getInstance()->setProjection(Director::Projection::DEFAULT);
}

std::string ActionOrbit::subtitle() const
{
    return "OrbitCamera action";
}

//------------------------------------------------------------------
//
// ActionFollow
//
//------------------------------------------------------------------
void ActionFollow::onEnter()
{
    ActionsDemo::onEnter();

    centerSprites(1);
    auto s = Director::getInstance()->getWinSize();

<<<<<<< HEAD
    DrawNode* drawNode = DrawNode::create();
    float x = s.width*2 - 100;
    float y = s.height;
    
    Vec2 vertices[] = { Vec2(5,5), Vec2(x-5,5), Vec2(x-5,y-5), Vec2(5,y-5) };
    drawNode->drawPoly(vertices, 4, true,  Color4F(CCRANDOM_0_1(), CCRANDOM_0_1(), CCRANDOM_0_1(), 1));
    
    this->addChild(drawNode);

    _grossini->setPosition(Vec2(-200, s.height / 2));
=======
    _grossini->setPosition(-200, s.height / 2);
>>>>>>> 4106596f
    auto move = MoveBy::create(2, Vec2(s.width * 3, 0));
    auto move_back = move->reverse();
    auto seq = Sequence::create(move, move_back, nullptr);
    auto rep = RepeatForever::create(seq);

    _grossini->runAction(rep);

    this->runAction(Follow::create(_grossini, Rect(0, 0, s.width * 2 - 100, s.height)));
}

std::string ActionFollow::subtitle() const
{
    return "Follow action";
}

void ActionTargeted::onEnter()
{
    ActionsDemo::onEnter();
    centerSprites(2);


    auto jump1 = JumpBy::create(2,Vec2::ZERO,100,3);
    auto jump2 = jump1->clone();
    auto rot1 = RotateBy::create(1, 360);
    auto rot2 = rot1->clone();

    auto t1 = TargetedAction::create(_kathia, jump2);
    auto t2 = TargetedAction::create(_kathia, rot2);

    auto seq = Sequence::create(jump1, t1, rot1, t2, nullptr);
    auto always = RepeatForever::create(seq);

    _tamara->runAction(always);
}

std::string ActionTargeted::title() const
{
    return "ActionTargeted";
}

std::string ActionTargeted::subtitle() const
{
    return "Action that runs on another target. Useful for sequences";
}


void ActionTargetedReverse::onEnter()
{
    ActionsDemo::onEnter();
    centerSprites(2);
    
    
    auto jump1 = JumpBy::create(2,Vec2::ZERO,100,3);
    auto jump2 = jump1->clone();
    auto rot1 = RotateBy::create(1, 360);
    auto rot2 = rot1->clone();
    
    auto t1 = TargetedAction::create(_kathia, jump2);
    auto t2 = TargetedAction::create(_kathia, rot2);
    
    auto seq = Sequence::create(jump1, t1->reverse(), rot1, t2->reverse(), nullptr);
    auto always = RepeatForever::create(seq);
    
    _tamara->runAction(always);
}

std::string ActionTargetedReverse::title() const
{
    return "ActionTargetedReverse";
}

std::string ActionTargetedReverse::subtitle() const
{
    return "Action that runs reversely on another target. Useful for sequences";
}

// ActionStacked

void ActionStacked::onEnter()
{
    ActionsDemo::onEnter();
        
    this->centerSprites(0);
    
    auto listener = EventListenerTouchAllAtOnce::create();
    listener->onTouchesEnded = CC_CALLBACK_2(ActionStacked::onTouchesEnded, this);
    _eventDispatcher->addEventListenerWithSceneGraphPriority(listener, this);
    
    auto s = Director::getInstance()->getWinSize();
    this->addNewSpriteWithCoords(Vec2(s.width/2, s.height/2));
}

void ActionStacked::addNewSpriteWithCoords(Vec2 p)
{
    int idx = CCRANDOM_0_1() * 1400 / 100;
    int x = (idx%5) * 85;
    int y = (idx/5) * 121;
    
    
    auto sprite = Sprite::create("Images/grossini_dance_atlas.png", Rect(x,y,85,121));
    
    sprite->setPosition(p);
    this->addChild(sprite);
    
    this->runActionsInSprite(sprite);
}

void ActionStacked::runActionsInSprite(Sprite *sprite)
{
    // override me
}

void ActionStacked::onTouchesEnded(const std::vector<Touch*>& touches, Event* event)
{
    for ( auto &touch: touches ) {
        auto location = touch->getLocation();
        addNewSpriteWithCoords( location );
    }
}

std::string ActionStacked::title() const
{
    return "Override me";
}

std::string ActionStacked::subtitle() const
{
    return "Tap screen";
}

// ActionMoveStacked


void ActionMoveStacked::runActionsInSprite(Sprite *sprite)
{
    sprite->runAction(
        RepeatForever::create(
                Sequence::create(
                MoveBy::create(0.05f, Vec2(10,10)),
                MoveBy::create(0.05f, Vec2(-10,-10)),
       nullptr)));
    
    auto action = MoveBy::create(2.0f, Vec2(400,0));
    auto action_back = action->reverse();
    
    sprite->runAction(
      RepeatForever::create(
        Sequence::create(action, action_back, nullptr)
      ));
}


std::string ActionMoveStacked::title() const
{
    return "Stacked MoveBy/To actions";
}

// ActionMoveJumpStacked

void ActionMoveJumpStacked::runActionsInSprite(Sprite *sprite)
{
    sprite->runAction(
          RepeatForever::create(
            Sequence::create(
             MoveBy::create(0.05f, Vec2(10,2)),
             MoveBy::create(0.05f, Vec2(-10,-2)),
             nullptr)));
    
    auto jump = JumpBy::create(2.0f, Vec2(400,0), 100, 5);
    auto jump_back = jump->reverse();
    
    sprite->runAction(
      RepeatForever::create(
          Sequence::create(jump, jump_back, nullptr)
          ));
}

std::string ActionMoveJumpStacked::title() const
{
    return "tacked Move + Jump actions";
}

// ActionMoveBezierStacked

void ActionMoveBezierStacked::runActionsInSprite(Sprite *sprite)
{
    auto s = Director::getInstance()->getWinSize();
    
    // sprite 1
    ccBezierConfig bezier;
    bezier.controlPoint_1 = Vec2(0, s.height/2);
    bezier.controlPoint_2 = Vec2(300, -s.height/2);
    bezier.endPosition = Vec2(300,100);
    
    auto bezierForward = BezierBy::create(3, bezier);
    auto bezierBack = bezierForward->reverse();
    auto seq = Sequence::create(bezierForward, bezierBack, nullptr);
    auto rep = RepeatForever::create(seq);
    sprite->runAction(rep);
    
    sprite->runAction(
     RepeatForever::create(
      Sequence::create(
       MoveBy::create(0.05f, Vec2(10,0)),
       MoveBy::create(0.05f, Vec2(-10,0)),
       nullptr)));
}

std::string ActionMoveBezierStacked::title() const
{
    return "Stacked Move + Bezier actions";
}


// ActionCatmullRomStacked

void ActionCatmullRomStacked::onEnter()
{
    ActionsDemo::onEnter();
    
    this->centerSprites(2);
    
    auto s = Director::getInstance()->getWinSize();
    
    //
    // sprite 1 (By)
    //
    // startPosition can be any coordinate, but since the movement
    // is relative to the Catmull Rom curve, it is better to start with (0,0).
    //
    
    _tamara->setPosition(50,50);
    
    auto array = PointArray::create(20);
    
    array->addControlPoint(Vec2(0,0));
    array->addControlPoint(Vec2(80,80));
    array->addControlPoint(Vec2(s.width-80,80));
    array->addControlPoint(Vec2(s.width-80,s.height-80));
    array->addControlPoint(Vec2(80,s.height-80));
    array->addControlPoint(Vec2(80,80));
    array->addControlPoint(Vec2(s.width/2, s.height/2));
    
    auto action = CatmullRomBy::create(3, array);
    auto reverse = action->reverse();
    
    auto seq = Sequence::create(action, reverse, nullptr);
    
    _tamara->runAction(seq);
    
    _tamara->runAction(
        RepeatForever::create(
            Sequence::create(
                MoveBy::create(0.05f, Vec2(10,0)),
                MoveBy::create(0.05f, Vec2(-10,0)),
                nullptr)));
    
    auto drawNode1 = DrawNode::create();
    drawNode1->setPosition(Vec2(50,50));
    drawNode1->drawCatmullRom(array, 50, Color4F(1.0, 1.0, 0.0, 0.5));
    this->addChild(drawNode1);
    
    //
    // sprite 2 (To)
    //
    // The startPosition is not important here, because it uses a "To" action.
    // The initial position will be the 1st point of the Catmull Rom path
    //
    
    auto array2 = PointArray::create(20);
    
    array2->addControlPoint(Vec2(s.width/2, 30));
    array2->addControlPoint(Vec2(s.width-80,30));
    array2->addControlPoint(Vec2(s.width-80,s.height-80));
    array2->addControlPoint(Vec2(s.width/2,s.height-80));
    array2->addControlPoint(Vec2(s.width/2, 30));
    
    auto action2 = CatmullRomTo::create(3, array2);
    auto reverse2 = action2->reverse();
    
    auto seq2 = Sequence::create(action2, reverse2, nullptr);
    
    _kathia->runAction(seq2);
    
    _kathia->runAction(
        RepeatForever::create(
            Sequence::create(
                MoveBy::create(0.05f, Vec2(10,0)),
                MoveBy::create(0.05f, Vec2(-10,0)),
                nullptr)));
    
    auto drawNode2 = DrawNode::create();
    drawNode2->drawCatmullRom(array2, 50, Color4F(1.0, 0.0, 0.0, 0.5));
    this->addChild(drawNode2);
}

ActionCatmullRomStacked::~ActionCatmullRomStacked()
{
}

std::string ActionCatmullRomStacked::title() const
{
    return "Stacked MoveBy + CatmullRom actions";
}

std::string ActionCatmullRomStacked::subtitle() const
{
    return "MoveBy + CatmullRom at the same time in the same sprite";
}


// ActionCardinalSplineStacked

void ActionCardinalSplineStacked::onEnter()
{
    ActionsDemo::onEnter();
    
    this->centerSprites(2);
    
    auto s = Director::getInstance()->getWinSize();
    
    auto array = PointArray::create(20);
    
    array->addControlPoint(Vec2(0, 0));
    array->addControlPoint(Vec2(s.width/2-30,0));
    array->addControlPoint(Vec2(s.width/2-30,s.height-80));
    array->addControlPoint(Vec2(0, s.height-80));
    array->addControlPoint(Vec2(0, 0));
    
    
    //
    // sprite 1 (By)
    //
    // Spline with no tension (tension==0)
    //

    auto action = CardinalSplineBy::create(3, array, 0);
    auto reverse = action->reverse();
    
    auto seq = Sequence::create(action, reverse, nullptr);
    
    _tamara->setPosition(50,50);
    _tamara->runAction(seq);
    
    _tamara->runAction(
        RepeatForever::create(
            Sequence::create(
                MoveBy::create(0.05f, Vec2(10,0)),
                MoveBy::create(0.05f, Vec2(-10,0)),
                nullptr)));
    
    auto drawNode1 = DrawNode::create();
    drawNode1->setPosition(Vec2(50,50));
    drawNode1->drawCardinalSpline(array, 0, 100, Color4F(1.0, 0.0, 1.0, 1.0));
    this->addChild(drawNode1);
    
    //
    // sprite 2 (By)
    //
    // Spline with high tension (tension==1)
    //
    
    auto *action2 = CardinalSplineBy::create(3, array, 1);
    auto reverse2 = action2->reverse();
    
    auto seq2 = Sequence::create(action2, reverse2, nullptr);
    
    _kathia->setPosition(s.width/2,50);
    
    _kathia->runAction(seq2);
    
    _kathia->runAction(
        RepeatForever::create(
            Sequence::create(
                MoveBy::create(0.05f, Vec2(10,0)),
                MoveBy::create(0.05f, Vec2(-10,0)),
                nullptr)));
    
    auto drawNode2 = DrawNode::create();
    drawNode2->setPosition(Vec2(s.width/2,50));
    drawNode2->drawCardinalSpline(array, 1, 100, Color4F(0.0, 0.0, 1.0, 1.0));
    this->addChild(drawNode2);
}

ActionCardinalSplineStacked::~ActionCardinalSplineStacked()
{
}

std::string ActionCardinalSplineStacked::title() const
{
    return "Stacked MoveBy + CardinalSpline actions";
}

std::string ActionCardinalSplineStacked::subtitle() const
{
    return "CCMoveBy + CardinalSplineBy/To at the same time";
}

// Issue1305
void Issue1305::onEnter()
{
    ActionsDemo::onEnter();
    centerSprites(0);

    _spriteTmp = Sprite::create("Images/grossini.png");
    /* c++ can't support block, so we use CallFuncN instead.
    [spriteTmp_ runAction:[CallBlockN actionWithBlock:^(Node* node) {
        NSLog(@"This message SHALL ONLY appear when the sprite is added to the scene, NOT BEFORE");
    }] );
    */

    _spriteTmp->runAction(CallFunc::create(std::bind(&Issue1305::log, this, _spriteTmp)));
    _spriteTmp->retain();

    scheduleOnce(schedule_selector(Issue1305::addSprite), 2);
}

void Issue1305::log(Node* sender)
{
    cocos2d::log("This message SHALL ONLY appear when the sprite is added to the scene, NOT BEFORE");
}

void Issue1305::onExit()
{
    _spriteTmp->stopAllActions();
    _spriteTmp->release();
    ActionsDemo::onExit();
}

void Issue1305::addSprite(float dt)
{
    _spriteTmp->setPosition(250,250);
    addChild(_spriteTmp);
}

std::string Issue1305::title() const
{
    return "Issue 1305";
}

std::string Issue1305::subtitle() const
{
    return "In two seconds you should see a message on the console. NOT BEFORE.";
}

void Issue1305_2::onEnter()
{
    ActionsDemo::onEnter();
    centerSprites(0);

    auto spr = Sprite::create("Images/grossini.png");
    spr->setPosition(200,200);
    addChild(spr);

    auto act1 = MoveBy::create(2 ,Vec2(0, 100));
    /* c++ can't support block, so we use CallFuncN instead.
    id act2 = [CallBlock actionWithBlock:^{
        NSLog(@"1st block");
    });
    id act3 = [MoveBy create:2, Vec2(0, -100));
    id act4 = [CallBlock actionWithBlock:^{
        NSLog(@"2nd block");
    });
    id act5 = [MoveBy create:2, Vec2(100, -100));
    id act6 = [CallBlock actionWithBlock:^{
        NSLog(@"3rd block");
    });
    id act7 = [MoveBy create:2, Vec2(-100, 0));
    id act8 = [CallBlock actionWithBlock:^{
        NSLog(@"4th block");
    });
    */

    auto act2 = CallFunc::create( std::bind( &Issue1305_2::printLog1, this));
    auto act3 = MoveBy::create(2, Vec2(0, -100));
    auto act4 = CallFunc::create( std::bind( &Issue1305_2::printLog2, this));
    auto act5 = MoveBy::create(2, Vec2(100, -100));
    auto act6 = CallFunc::create( std::bind( &Issue1305_2::printLog3, this));
    auto act7 = MoveBy::create(2, Vec2(-100, 0));
    auto act8 = CallFunc::create( std::bind( &Issue1305_2::printLog4, this));

    auto actF = Sequence::create(act1, act2, act3, act4, act5, act6, act7, act8, nullptr);

    //    [spr runAction:actF);
    Director::getInstance()->getActionManager()->addAction(actF ,spr, false);

}

void Issue1305_2::printLog1()
{
    log("1st block");
}

void Issue1305_2::printLog2()
{
    log("2nd block");
}

void Issue1305_2::printLog3()
{
    log("3rd block");
}

void Issue1305_2::printLog4()
{
    log("4th block");
}

std::string Issue1305_2::title() const
{
    return "Issue 1305 #2";
}

std::string Issue1305_2::subtitle() const
{
    return "See console. You should only see one message for each block";
}

void Issue1288::onEnter()
{
    ActionsDemo::onEnter();
    centerSprites(0);

    auto spr = Sprite::create("Images/grossini.png");
    spr->setPosition(100, 100);
    addChild(spr);

    auto act1 = MoveBy::create(0.5, Vec2(100, 0));
    auto act2 = act1->reverse();
    auto act3 = Sequence::create(act1, act2, nullptr);
    auto act4 = Repeat::create(act3, 2);

    spr->runAction(act4);
}

std::string Issue1288::title() const
{
    return "Issue 1288";
}

std::string Issue1288::subtitle() const
{
    return "Sprite should end at the position where it started.";
}

void Issue1288_2::onEnter()
{
    ActionsDemo::onEnter();
    centerSprites(0);

    auto spr = Sprite::create("Images/grossini.png");
    spr->setPosition(100, 100);
    addChild(spr);

    auto act1 = MoveBy::create(0.5, Vec2(100, 0));
    spr->runAction(Repeat::create(act1, 1));
}

std::string Issue1288_2::title() const
{
    return "Issue 1288 #2";
}

std::string Issue1288_2::subtitle() const
{
    return "Sprite should move 100 pixels, and stay there";
}


void Issue1327::onEnter()
{
    ActionsDemo::onEnter();
    centerSprites(0);

    auto spr = Sprite::create("Images/grossini.png");
    spr->setPosition(100, 100);
    addChild(spr);

    auto act1 = CallFunc::create( std::bind(&Issue1327::logSprRotation, this, spr));
    auto act2 = RotateBy::create(0.25, 45);
    auto act3 = CallFunc::create( std::bind(&Issue1327::logSprRotation, this, spr));
    auto act4 = RotateBy::create(0.25, 45);
    auto act5 = CallFunc::create( std::bind(&Issue1327::logSprRotation, this, spr));
    auto act6 = RotateBy::create(0.25, 45);
    auto act7 = CallFunc::create( std::bind(&Issue1327::logSprRotation, this, spr));
    auto act8 = RotateBy::create(0.25, 45);
    auto act9 = CallFunc::create( std::bind(&Issue1327::logSprRotation, this, spr));

    auto actF = Sequence::create(act1, act2, act3, act4, act5, act6, act7, act8, act9, nullptr);
    spr->runAction(actF);
}

std::string Issue1327::title() const
{
    return "Issue 1327";
}

std::string Issue1327::subtitle() const
{
    return "See console: You should see: 0, 45, 90, 135, 180";
}

void Issue1327::logSprRotation(Sprite* sender)
{
    log("%f", sender->getRotation());
}

//Issue1398
void Issue1398::incrementInteger()
{
    _testInteger++;
    log("incremented to %d", _testInteger);
}

void Issue1398::onEnter()
{
    ActionsDemo::onEnter();
    this->centerSprites(0);

    _testInteger = 0;
    log("testInt = %d", _testInteger);

    this->runAction(
        Sequence::create(
			CallFunc::create( std::bind(&Issue1398::incrementIntegerCallback, this, (void*)"1")),
			CallFunc::create( std::bind(&Issue1398::incrementIntegerCallback, this, (void*)"2")),
			CallFunc::create( std::bind(&Issue1398::incrementIntegerCallback, this, (void*)"3")),
			CallFunc::create( std::bind(&Issue1398::incrementIntegerCallback, this, (void*)"4")),
			CallFunc::create( std::bind(&Issue1398::incrementIntegerCallback, this, (void*)"5")),
			CallFunc::create( std::bind(&Issue1398::incrementIntegerCallback, this, (void*)"6")),
			CallFunc::create( std::bind(&Issue1398::incrementIntegerCallback, this, (void*)"7")),
			CallFunc::create( std::bind(&Issue1398::incrementIntegerCallback, this, (void*)"8")),
            nullptr));
}

void Issue1398::incrementIntegerCallback(void* data)
{
    this->incrementInteger();
    log("%s", (char*)data);
}

std::string Issue1398::subtitle() const
{
    return "See console: You should see an 8";
}

std::string Issue1398::title() const
{
    return "Issue 1398";
}

void Issue2599::onEnter()
{
    ActionsDemo::onEnter();
    this->centerSprites(0);
    
    _count = 0;
    log("before: count = %d", _count);
    
    log("start count up 50 times using Repeat action");
    auto delay = 1.0f / 50;
    auto repeatAction = Repeat::create(
        Sequence::createWithTwoActions(
            CallFunc::create([&](){ this->_count++; }),
            DelayTime::create(delay)),
        50);
    this->runAction(
        Sequence::createWithTwoActions(
            repeatAction,
            CallFunc::create([&]() { log("after: count = %d", this->_count); })
        ));
}

std::string Issue2599::subtitle() const
{
    return "See console: You should see '50'";
}

std::string Issue2599::title() const
{
    return "Issue 2599";
}

/** ActionCatmullRom
 */
void ActionCatmullRom::onEnter()
{
    ActionsDemo::onEnter();
    
    this->centerSprites(2);
    
    auto s = Director::getInstance()->getWinSize();
    
    //
    // sprite 1 (By)
    //
    // startPosition can be any coordinate, but since the movement
    // is relative to the Catmull Rom curve, it is better to start with (0,0).
    //
    
    _tamara->setPosition(50, 50);
    
    auto array = PointArray::create(20);
    
    array->addControlPoint(Vec2(0, 0));
    array->addControlPoint(Vec2(80, 80));
    array->addControlPoint(Vec2(s.width - 80, 80));
    array->addControlPoint(Vec2(s.width - 80, s.height - 80));
    array->addControlPoint(Vec2(80, s.height - 80));
    array->addControlPoint(Vec2(80, 80));
    array->addControlPoint(Vec2(s.width / 2, s.height / 2));
    
    auto action = CatmullRomBy::create(3, array);
    auto reverse = action->reverse();
    
    auto seq = Sequence::create(action, reverse, nullptr);
    
    _tamara->runAction(seq);
    
    auto drawNode1 = DrawNode::create();
    drawNode1->setPosition(Vec2(50,50));
    drawNode1->drawCatmullRom(array, 50, Color4F(1.0, 0.0, 1.0, 1.0));
    this->addChild(drawNode1);
    
    //
    // sprite 2 (To)
    //
    // The startPosition is not important here, because it uses a "To" action.
    // The initial position will be the 1st point of the Catmull Rom path
    //    
    
    auto array2 = PointArray::create(20);
    
    array2->addControlPoint(Vec2(s.width / 2, 30));
    array2->addControlPoint(Vec2(s.width  -80, 30));
    array2->addControlPoint(Vec2(s.width - 80, s.height - 80));
    array2->addControlPoint(Vec2(s.width / 2, s.height - 80));
    array2->addControlPoint(Vec2(s.width / 2, 30));
    
    auto action2 = CatmullRomTo::create(3, array2);
    auto reverse2 = action2->reverse();
    
    auto seq2 = Sequence::create(action2, reverse2, nullptr);
    
    _kathia->runAction(seq2);
    
    auto drawNode2 = DrawNode::create();
    drawNode2->drawCatmullRom(array2, 50, Color4F(0.0, 1.0, 1.0, 1.0));
    this->addChild(drawNode2);
}

ActionCatmullRom::~ActionCatmullRom()
{
}

std::string ActionCatmullRom::title() const
{
    return "CatmullRomBy / CatmullRomTo";
}

std::string ActionCatmullRom::subtitle() const
{
    return "Catmull Rom spline paths. Testing reverse too";
}

/** ActionCardinalSpline
 */
void ActionCardinalSpline::onEnter()
{
    ActionsDemo::onEnter();
    
    this->centerSprites(2);
    
    auto s = Director::getInstance()->getWinSize();
    
    auto array = PointArray::create(20);
    
    array->addControlPoint(Vec2(0, 0));
    array->addControlPoint(Vec2(s.width/2-30, 0));
    array->addControlPoint(Vec2(s.width/2-30, s.height-80));
    array->addControlPoint(Vec2(0, s.height-80));
    array->addControlPoint(Vec2(0, 0));
    
    //
    // sprite 1 (By)
    //
    // Spline with no tension (tension==0)
    //
    
    auto action = CardinalSplineBy::create(3, array, 0);
    auto reverse = action->reverse();
    
    auto seq = Sequence::create(action, reverse, nullptr);
    
    _tamara->setPosition(50, 50);
    _tamara->runAction(seq);
    
    auto drawNode1 = DrawNode::create();
    drawNode1->setPosition(Vec2(50,50));
    drawNode1->drawCardinalSpline(array, 0, 100, Color4F(1.0, 0.0, 1.0, 1.0));
    this->addChild(drawNode1);
    
    //
    // sprite 2 (By)
    //
    // Spline with high tension (tension==1)
    //
    
    auto action2 = CardinalSplineBy::create(3, array, 1);
    auto reverse2 = action2->reverse();
    
    auto seq2 = Sequence::create(action2, reverse2, nullptr);
    
    _kathia->setPosition(s.width/2, 50);
    _kathia->runAction(seq2);
    
    auto drawNode2 = DrawNode::create();
    drawNode2->setPosition(Vec2(s.width/2, 50));
    drawNode2->drawCardinalSpline(array, 1, 100, Color4F(1.0, 0.0, 1.0, 1.0));
    this->addChild(drawNode2);
}

ActionCardinalSpline::~ActionCardinalSpline()
{
}

std::string ActionCardinalSpline::title() const
{
    return "CardinalSplineBy / CardinalSplineTo";
}

std::string ActionCardinalSpline::subtitle() const
{
    return "Cardinal Spline paths. Testing different tensions for one array";
}

/** PauseResumeActions
 */

PauseResumeActions::PauseResumeActions()
{

}

PauseResumeActions::~PauseResumeActions()
{

}

void PauseResumeActions::onEnter()
{
    ActionsDemo::onEnter();
    
    this->centerSprites(3);
    
    _tamara->runAction(RepeatForever::create(RotateBy::create(3, 360)));
    _grossini->runAction(RepeatForever::create(RotateBy::create(3, -360)));
    _kathia->runAction(RepeatForever::create(RotateBy::create(3, 360)));
    
    this->schedule(schedule_selector(PauseResumeActions::pause), 3, false, 0);
    this->schedule(schedule_selector(PauseResumeActions::resume), 5, false, 0);
}

std::string PauseResumeActions::title() const
{
    return "PauseResumeActions";
}

std::string PauseResumeActions::subtitle() const
{
    return "All actions pause at 3s and resume at 5s";
}

void PauseResumeActions::pause(float dt)
{
    log("Pausing");
    auto director = Director::getInstance();

    _pausedTargets = director->getActionManager()->pauseAllRunningActions();
}

void PauseResumeActions::resume(float dt)
{
    log("Resuming");
    auto director = Director::getInstance();
    director->getActionManager()->resumeTargets(_pausedTargets);
    _pausedTargets.clear();
}

//------------------------------------------------------------------
//
//    ActionRemoveSelf
//
//------------------------------------------------------------------
void ActionRemoveSelf::onEnter()
{
	ActionsDemo::onEnter();

	alignSpritesLeft(1);

	auto action = Sequence::create(
		MoveBy::create( 2, Vec2(240,0)),
		RotateBy::create( 2,  540),
		ScaleTo::create(1,0.1f),
		RemoveSelf::create(),
		nullptr);

	_grossini->runAction(action);
}

std::string ActionRemoveSelf::subtitle() const
{
	return "Sequence: Move + Rotate + Scale + RemoveSelf";
}<|MERGE_RESOLUTION|>--- conflicted
+++ resolved
@@ -1339,7 +1339,6 @@
     centerSprites(1);
     auto s = Director::getInstance()->getWinSize();
 
-<<<<<<< HEAD
     DrawNode* drawNode = DrawNode::create();
     float x = s.width*2 - 100;
     float y = s.height;
@@ -1349,10 +1348,7 @@
     
     this->addChild(drawNode);
 
-    _grossini->setPosition(Vec2(-200, s.height / 2));
-=======
     _grossini->setPosition(-200, s.height / 2);
->>>>>>> 4106596f
     auto move = MoveBy::create(2, Vec2(s.width * 3, 0));
     auto move_back = move->reverse();
     auto seq = Sequence::create(move, move_back, nullptr);
