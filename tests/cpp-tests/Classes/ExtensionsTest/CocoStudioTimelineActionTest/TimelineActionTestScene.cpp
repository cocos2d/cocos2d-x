--- conflicted
+++ resolved
@@ -201,58 +201,35 @@
 {
     TimelineActionTestLayer::onEnter();
 
-<<<<<<< HEAD
+
     for(int i=0; i<100; i++)
     {
-        node = NodeCache::getInstance()->createNode("TimelineAction/boy_1.ExportJson");
-        action = TimelineActionCache::getInstance()->createAction("TimelineAction/boy_1.ExportJson");
+        AsyncReader::getInstance()->readFileAsync("TimelineAction/boy_1.ExportJson", CC_CALLBACK_1(TestTimelineAction::loadingRef, this), CC_CALLBACK_1(TestTimelineAction::loadedRef, this));
+    }
+}
+
+std::string TestTimelineAction::title() const
+{
+    return "Test AnimationElement";
+}
+
+cocos2d::Ref* TestTimelineAction::loadingRef(std::string filename)
+{
+    return NodeCache::getInstance()->createNode(filename);
+}
+
+void TestTimelineAction::loadedRef(cocos2d::Ref* ref)
+{
+    if(cocos2d::Node* node = dynamic_cast<cocos2d::Node*>(ref))
+    {
+        TimelineAction* action = TimelineActionCache::getInstance()->createAction("TimelineAction/boy_1.ExportJson");
 
         node->runAction(action);
         action->gotoFrameAndPlay(0, 60, true);
 
         node->setScale(0.4f);
-        node->setPosition(-200+i*5,0);
+        node->setPosition(-200/*+i*5*/,0);
 
         addChild(node);
-=======
-//     FileUtils::getInstance()->addSearchPath("E:/cocos2d-x/cocos2d-x/tests/cpp-tests/Resources/TimelineAction");
-// 
-//     for(int i=0; i<1; i++)
-//     {
-//         node = NodeCache::getInstance()->createNode("NewUi11123_1.json");
-//         action = TimelineActionCache::getInstance()->createAction("NewUi11123_1.json");
-// 
-//         node->runAction(action);
-//         action->gotoFrameAndPlay(0);
-// 
-//         //node->setScale(0.4f);
-//         node->setPosition(100+i*5,160);
-// 
-//         addChild(node);
-//     }
-
-    for(int i=0; i<100; i++)
-    {
-        AsyncReader::getInstance()->readFileAsync("armature/bg.jpg", CC_CALLBACK_1(TestTimelineAction::loadingRef, this), CC_CALLBACK_1(TestTimelineAction::loadedRef, this));
->>>>>>> 28ae57c5
-    }
-
-}
-
-std::string TestTimelineAction::title() const
-{
-    return "Test AnimationElement";
-}
-
-cocos2d::Ref* TestTimelineAction::loadingRef(std::string filename)
-{
-    return Sprite::create(filename);
-}
-
-void TestTimelineAction::loadedRef(cocos2d::Ref* ref)
-{
-    if(cocos2d::Node* node = dynamic_cast<cocos2d::Node*>(ref))
-    {
-        addChild(node);
     }
 }