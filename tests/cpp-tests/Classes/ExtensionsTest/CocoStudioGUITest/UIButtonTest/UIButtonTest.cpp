

#include "UIButtonTest.h"


// UIButtonTest
UIButtonTest::UIButtonTest()
: _displayValueLabel(nullptr)
{
    
}

UIButtonTest::~UIButtonTest()
{
}

bool UIButtonTest::init()
{
    if (UIScene::init())
    {
        Size widgetSize = _widget->getSize();
        
        // Add a label in which the button events will be displayed
        _displayValueLabel = Text::create("No Event", "fonts/Marker Felt.ttf",32);
        _displayValueLabel->setAnchorPoint(Vector2(0.5f, -1.0f));
        _displayValueLabel->setPosition(Vector2(widgetSize.width / 2.0f, widgetSize.height / 2.0f));
        _uiLayer->addChild(_displayValueLabel);        
        
        // Add the alert
        Text* alert = Text::create("Button","fonts/Marker Felt.ttf",30);
        alert->setColor(Color3B(159, 168, 176));                
        
        alert->setPosition(Vector2(widgetSize.width / 2.0f,
                                 widgetSize.height / 2.0f - alert->getSize().height * 1.75f));
        
        _uiLayer->addChild(alert);        
        
        // Create the button
        Button* button = Button::create("cocosui/animationbuttonnormal.png",
                                        "cocosui/animationbuttonpressed.png");
        button->setPosition(Vector2(widgetSize.width / 2.0f, widgetSize.height / 2.0f));
        button->addTouchEventListener(this, toucheventselector(UIButtonTest::touchEvent));
        _uiLayer->addChild(button);

        return true;
    }
    return false;
}

void UIButtonTest::touchEvent(Ref *pSender, TouchEventType type)
{
    switch (type)
    {
        case TOUCH_EVENT_BEGAN:
            _displayValueLabel->setText(String::createWithFormat("Touch Down")->getCString());
            break;
            
        case TOUCH_EVENT_MOVED:
            _displayValueLabel->setText(String::createWithFormat("Touch Move")->getCString());
            break;
            
        case TOUCH_EVENT_ENDED:
            _displayValueLabel->setText(String::createWithFormat("Touch Up")->getCString());
            break;
            
        case TOUCH_EVENT_CANCELED:
            _displayValueLabel->setText(String::createWithFormat("Touch Cancelled")->getCString());
            break;
            
        default:
            break;
    }
}


// UIButtonTest_Scale9
UIButtonTest_Scale9::UIButtonTest_Scale9()
: _displayValueLabel(nullptr)
{
    
}

UIButtonTest_Scale9::~UIButtonTest_Scale9()
{
    
}

bool UIButtonTest_Scale9::init()
{
    if (UIScene::init())
    {
        Size widgetSize = _widget->getSize();
        
        // Add a label in which the button events will be displayed
        _displayValueLabel = Text::create("No Event", "fonts/Marker Felt.ttf", 32);
        _displayValueLabel->setAnchorPoint(Vector2(0.5f, -1.0f));
        _displayValueLabel->setPosition(Vector2(widgetSize.width / 2.0f, widgetSize.height / 2.0f));
        _uiLayer->addChild(_displayValueLabel);
        
        // Add the alert
        Text* alert = Text::create("Button scale9 render", "fonts/Marker Felt.ttf",30);
        alert->setColor(Color3B(159, 168, 176));
        alert->setPosition(Vector2(widgetSize.width / 2.0f,
                                 widgetSize.height / 2.0f - alert->getSize().height * 1.75f));
        _uiLayer->addChild(alert);        
        
        // Create the button
        Button* button = Button::create("cocosui/button.png", "cocosui/buttonHighlighted.png");
        // open scale9 render
        button->setScale9Enabled(true);
<<<<<<< HEAD
        button->setPosition(Vector2(widgetSize.width / 2.0f, widgetSize.height / 2.0f));
        button->setSize(Size(150, button->getContentSize().height * 1.5f));
=======
        button->setPosition(Point(widgetSize.width / 2.0f, widgetSize.height / 2.0f));
        button->setSize(Size(150, 70));
>>>>>>> 618e49cf
        button->addTouchEventListener(this, toucheventselector(UIButtonTest_Scale9::touchEvent));
        _uiLayer->addChild(button);
        
        return true;
    }
    return false;
}

void UIButtonTest_Scale9::touchEvent(Ref *pSender, TouchEventType type)
{
    switch (type)
    {
        case TOUCH_EVENT_BEGAN:
            _displayValueLabel->setText(String::createWithFormat("Touch Down")->getCString());
            break;
            
        case TOUCH_EVENT_MOVED:
            _displayValueLabel->setText(String::createWithFormat("Touch Move")->getCString());
            break;
            
        case TOUCH_EVENT_ENDED:
            _displayValueLabel->setText(String::createWithFormat("Touch Up")->getCString());
            break;
            
        case TOUCH_EVENT_CANCELED:
            _displayValueLabel->setText(String::createWithFormat("Touch Cancelled")->getCString());
            break;
            
        default:
            break;
    }
}

// UIButtonTest_PressAction
UIButtonTest_PressedAction::UIButtonTest_PressedAction()
: _displayValueLabel(nullptr)
{
}

UIButtonTest_PressedAction::~UIButtonTest_PressedAction()
{
}

bool UIButtonTest_PressedAction::init()
{
    if (UIScene::init())
    {
        Size widgetSize = _widget->getSize();
        
        // Add a label in which the button events will be displayed
        _displayValueLabel = Text::create("No Event", "fonts/Marker Felt.ttf",32);
        _displayValueLabel->setAnchorPoint(Vector2(0.5f, -1.0f));
        _displayValueLabel->setPosition(Vector2(widgetSize.width / 2.0f, widgetSize.height / 2.0f));
        _uiLayer->addChild(_displayValueLabel);
        
        // Add the alert
        Text* alert = Text::create("Button Pressed Action", "fonts/Marker Felt.ttf", 30);
        alert->setColor(Color3B(159, 168, 176));
        
        alert->setPosition(Vector2(widgetSize.width / 2.0f,
                                 widgetSize.height / 2.0f - alert->getSize().height * 1.75f));
        
        _uiLayer->addChild(alert);
        
        // Create the button
        Button* button = Button::create("cocosui/animationbuttonnormal.png", "cocosui/animationbuttonpressed.png");
        button->setPressedActionEnabled(true);
        button->setPosition(Vector2(widgetSize.width / 2.0f, widgetSize.height / 2.0f));
        button->addTouchEventListener(this, toucheventselector(UIButtonTest_PressedAction::touchEvent));        
        _uiLayer->addChild(button);
        
        return true;
    }
    return false;
}

void UIButtonTest_PressedAction::touchEvent(Ref *pSender, TouchEventType type)
{
    switch (type)
    {
        case TOUCH_EVENT_BEGAN:
            _displayValueLabel->setText(String::createWithFormat("Touch Down")->getCString());
            break;
            
        case TOUCH_EVENT_MOVED:
            _displayValueLabel->setText(String::createWithFormat("Touch Move")->getCString());
            break;
            
        case TOUCH_EVENT_ENDED:
            _displayValueLabel->setText(String::createWithFormat("Touch Up")->getCString());
            break;
            
        case TOUCH_EVENT_CANCELED:
            _displayValueLabel->setText(String::createWithFormat("Touch Cancelled")->getCString());
            break;
            
        default:
            break;
    }
}

// UIButtonTest_Title
UIButtonTest_Title::UIButtonTest_Title()
: _displayValueLabel(nullptr)
{
    
}

UIButtonTest_Title::~UIButtonTest_Title()
{
}

bool UIButtonTest_Title::init()
{
    if (UIScene::init())
    {
        Size widgetSize = _widget->getSize();
        
        // Add a label in which the text button events will be displayed
        _displayValueLabel = Text::create("No Event", "fonts/Marker Felt.ttf", 32);
        _displayValueLabel->setAnchorPoint(Vector2(0.5f, -1));
        _displayValueLabel->setPosition(Vector2(widgetSize.width / 2.0f, widgetSize.height / 2.0f));
        _uiLayer->addChild(_displayValueLabel);
        
        // Add the alert
        Text* alert = Text::create("Button with title", "fonts/Marker Felt.ttf", 30);
        alert->setColor(Color3B(159, 168, 176));
        alert->setPosition(Vector2(widgetSize.width / 2.0f,
                                 widgetSize.height / 2.0f - alert->getSize().height * 1.75f));
        
        _uiLayer->addChild(alert);
        
        // Create the button with title
        Button* button = Button::create("cocosui/backtotoppressed.png", "cocosui/backtotopnormal.png");
        button->setTitleText("Title Button");
        button->setPosition(Vector2(widgetSize.width / 2.0f, widgetSize.height / 2.0f));
        button->addTouchEventListener(this, toucheventselector(UIButtonTest_Title::touchEvent));
        _uiLayer->addChild(button);
        
        return true;
    }
    return false;
}


void UIButtonTest_Title::touchEvent(Ref *pSender, TouchEventType type)
{
    switch (type)
    {
        case TOUCH_EVENT_BEGAN:
            _displayValueLabel->setText(String::createWithFormat("Touch Down")->getCString());
            break;
            
        case TOUCH_EVENT_MOVED:
            _displayValueLabel->setText(String::createWithFormat("Touch Move")->getCString());
            break;
            
        case TOUCH_EVENT_ENDED:
            _displayValueLabel->setText(String::createWithFormat("Touch Up")->getCString());
            break;
            
        case TOUCH_EVENT_CANCELED:
            _displayValueLabel->setText(String::createWithFormat("Touch Cancelled")->getCString());
            break;
            
        default:
            break;
    }
}<|MERGE_RESOLUTION|>--- conflicted
+++ resolved
@@ -108,13 +108,8 @@
         Button* button = Button::create("cocosui/button.png", "cocosui/buttonHighlighted.png");
         // open scale9 render
         button->setScale9Enabled(true);
-<<<<<<< HEAD
-        button->setPosition(Vector2(widgetSize.width / 2.0f, widgetSize.height / 2.0f));
-        button->setSize(Size(150, button->getContentSize().height * 1.5f));
-=======
-        button->setPosition(Point(widgetSize.width / 2.0f, widgetSize.height / 2.0f));
+        button->setPosition(Vector2(widgetSize.width / 2.0f, widgetSize.height / 2.0f));
         button->setSize(Size(150, 70));
->>>>>>> 618e49cf
         button->addTouchEventListener(this, toucheventselector(UIButtonTest_Scale9::touchEvent));
         _uiLayer->addChild(button);
         
