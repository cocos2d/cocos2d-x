//
//  WebSocketTest.h
//  TestCpp
//
//  Created by James Chen on 5/31/13.
//
//

#ifndef __TestCpp__WebSocketTest__
#define __TestCpp__WebSocketTest__

#include "cocos2d.h"
#include "extensions/cocos-ext.h"
#include "network/WebSocket.h"
#include "BaseTest.h"

DEFINE_TEST_SUITE(WebSocketTests);

class WebSocketTest : public TestCase
, public cocos2d::network::WebSocket::Delegate
{
public:
    CREATE_FUNC(WebSocketTest);

    WebSocketTest();
    virtual ~WebSocketTest();
    
    virtual void onOpen(cocos2d::network::WebSocket* ws)override;
    virtual void onMessage(cocos2d::network::WebSocket* ws, const cocos2d::network::WebSocket::Data& data)override;
    virtual void onClose(cocos2d::network::WebSocket* ws)override;
    virtual void onError(cocos2d::network::WebSocket* ws, const cocos2d::network::WebSocket::ErrorCode& error)override;
    
    // Menu Callbacks
    void onMenuSendTextClicked(cocos2d::Ref *sender);
    void onMenuSendMultipleTextClicked(cocos2d::Ref *sender);
    void onMenuSendBinaryClicked(cocos2d::Ref *sender);

    virtual std::string title() const override { return "WebSocket Test"; }
    void startTestCallback(cocos2d::Ref* sender);

private:
    cocos2d::network::WebSocket* _wsiSendText;
    cocos2d::network::WebSocket* _wsiSendBinary;
    cocos2d::network::WebSocket* _wsiError;
    
    cocos2d::Label* _sendTextStatus;
    cocos2d::Label* _sendBinaryStatus;
    cocos2d::Label* _errorStatus;
    cocos2d::Menu* _startTestMenu;
    
    int _sendTextTimes;
    int _sendBinaryTimes;
};

class WebSocketCloseTest : public TestCase
    , public cocos2d::network::WebSocket::Delegate
{
public:
    CREATE_FUNC(WebSocketCloseTest);

    virtual void onOpen(cocos2d::network::WebSocket* ws)override;
    virtual void onMessage(cocos2d::network::WebSocket* ws, const cocos2d::network::WebSocket::Data& data)override;
    virtual void onClose(cocos2d::network::WebSocket* ws)override;
    virtual void onError(cocos2d::network::WebSocket* ws, const cocos2d::network::WebSocket::ErrorCode& error)override;

    WebSocketCloseTest();
<<<<<<< HEAD
    ~WebSocketCloseTest();
=======
    virtual ~WebSocketCloseTest();
>>>>>>> ac3e6428

    virtual std::string title() const override { return "WebSocket close by resetDirector event Test"; }
    std::string subtitle() const override { return "Click close button, Program should close without crash."; }

private:
    cocos2d::network::WebSocket* _wsiTest;
};

#endif /* defined(__TestCpp__WebSocketTest__) */<|MERGE_RESOLUTION|>--- conflicted
+++ resolved
@@ -64,11 +64,7 @@
     virtual void onError(cocos2d::network::WebSocket* ws, const cocos2d::network::WebSocket::ErrorCode& error)override;
 
     WebSocketCloseTest();
-<<<<<<< HEAD
-    ~WebSocketCloseTest();
-=======
     virtual ~WebSocketCloseTest();
->>>>>>> ac3e6428
 
     virtual std::string title() const override { return "WebSocket close by resetDirector event Test"; }
     std::string subtitle() const override { return "Click close button, Program should close without crash."; }
