/****************************************************************************
 Copyright (c) 2013 cocos2d-x.org

 http://www.cocos2d-x.org

 Permission is hereby granted, free of charge, to any person obtaining a copy
 of this software and associated documentation files (the "Software"), to deal
 in the Software without restriction, including without limitation the rights
 to use, copy, modify, merge, publish, distribute, sublicense, and/or sell
 copies of the Software, and to permit persons to whom the Software is
 furnished to do so, subject to the following conditions:

 The above copyright notice and this permission notice shall be included in
 all copies or substantial portions of the Software.

 THE SOFTWARE IS PROVIDED "AS IS", WITHOUT WARRANTY OF ANY KIND, EXPRESS OR
 IMPLIED, INCLUDING BUT NOT LIMITED TO THE WARRANTIES OF MERCHANTABILITY,
 FITNESS FOR A PARTICULAR PURPOSE AND NONINFRINGEMENT. IN NO EVENT SHALL THE
 AUTHORS OR COPYRIGHT HOLDERS BE LIABLE FOR ANY CLAIM, DAMAGES OR OTHER
 LIABILITY, WHETHER IN AN ACTION OF CONTRACT, TORT OR OTHERWISE, ARISING FROM,
 OUT OF OR IN CONNECTION WITH THE SOFTWARE OR THE USE OR OTHER DEALINGS IN
 THE SOFTWARE.
 ****************************************************************************/


#include "NewRendererTest.h"

static int sceneIdx = -1;

Layer* nextSpriteTestAction();
Layer* backSpriteTestAction();
Layer* restartSpriteTestAction();

static std::function<Layer*()> createFunctions[] =
{
    CL(NewSpriteTest),
    CL(NewSpriteBatchTest),
    CL(GroupCommandTest),
    CL(NewClippingNodeTest),
    CL(NewDrawNodeTest),
    CL(NewCullingTest),
    CL(VBOFullTest),
};

#define MAX_LAYER    (sizeof(createFunctions) / sizeof(createFunctions[0]))

Layer* nextTest()
{
    sceneIdx++;
    sceneIdx = sceneIdx % MAX_LAYER;

    auto layer = (createFunctions[sceneIdx])();
    return layer;
}

Layer* prevTest()
{
    sceneIdx--;
    int total = MAX_LAYER;
    if( sceneIdx < 0 )
        sceneIdx += total;

    auto layer = (createFunctions[sceneIdx])();

    return layer;
}

Layer* restartTest()
{
    auto layer = (createFunctions[sceneIdx])();

    return layer;
}

void NewRendererTestScene::runThisTest()
{
    auto layer = nextTest();
    addChild(layer);

    Director::getInstance()->replaceScene(this);
}

MultiSceneTest::MultiSceneTest()
{

}

MultiSceneTest::~MultiSceneTest()
{

}

std::string MultiSceneTest::title() const
{
    return "New Renderer";
}

std::string MultiSceneTest::subtitle() const
{
    return "MultiSceneTest";
}

void MultiSceneTest::onEnter()
{
    BaseTest::onEnter();
}

void MultiSceneTest::restartCallback(Ref *sender)
{
    auto s = new NewRendererTestScene();
    s->addChild(restartTest());

    Director::getInstance()->replaceScene(s);
    s->release();
}

void MultiSceneTest::nextCallback(Ref *sender)
{
    auto s = new NewRendererTestScene();
    s->addChild(nextTest());

    Director::getInstance()->replaceScene(s);
    s->release();
}

void MultiSceneTest::backCallback(Ref *sender)
{
    auto s = new NewRendererTestScene();
    s->addChild(prevTest());

    Director::getInstance()->replaceScene(s);
    s->release();
}

NewSpriteTest::NewSpriteTest()
{
    auto touchListener = EventListenerTouchAllAtOnce::create();
    touchListener->onTouchesEnded = CC_CALLBACK_2(NewSpriteTest::onTouchesEnded, this);

    createSpriteTest();
    createNewSpriteTest();
}

NewSpriteTest::~NewSpriteTest()
{

}

void NewSpriteTest::createSpriteTest()
{
    Size winSize = Director::getInstance()->getWinSize();

    Sprite* parent = Sprite::create("Images/grossini.png");
    parent->setPosition(winSize.width/4, winSize.height/2);
    Sprite* child1 = Sprite::create("Images/grossinis_sister1.png");
    child1->setPosition(0.0f, -20.0f);
    Sprite* child2 = Sprite::create("Images/grossinis_sister2.png");
    child2->setPosition(20.0f, -20.0f);
    Sprite* child3 = Sprite::create("Images/grossinis_sister1.png");
    child3->setPosition(40.0f, -20.0f);
    Sprite* child4 = Sprite::create("Images/grossinis_sister2.png");
    child4->setPosition(60.0f, -20.0f);
    Sprite* child5 = Sprite::create("Images/grossinis_sister2.png");
    child5->setPosition(80.0f, -20.0f);
    Sprite* child6 = Sprite::create("Images/grossinis_sister2.png");
    child6->setPosition(100.0f, -20.0f);
    Sprite* child7 = Sprite::create("Images/grossinis_sister2.png");
    child7->setPosition(120.0f, -20.0f);

    parent->addChild(child1);
    parent->addChild(child2);
    parent->addChild(child3);
    parent->addChild(child4);
    parent->addChild(child5);
    parent->addChild(child6);
    parent->addChild(child7);
    addChild(parent);
}

void NewSpriteTest::createNewSpriteTest()
{
    Size winSize = Director::getInstance()->getWinSize();

    Sprite* parent = Sprite::create("Images/grossini.png");
    parent->setPosition(winSize.width*2/3, winSize.height/2);
    Sprite* child1 = Sprite::create("Images/grossinis_sister1.png");
    child1->setPosition(0.0f, -20.0f);
    Sprite* child2 = Sprite::create("Images/grossinis_sister2.png");
    child2->setPosition(20.0f, -20.0f);
    Sprite* child3 = Sprite::create("Images/grossinis_sister1.png");
    child3->setPosition(40.0f, -20.0f);
    Sprite* child4 = Sprite::create("Images/grossinis_sister2.png");
    child4->setPosition(60.0f, -20.0f);
    Sprite* child5 = Sprite::create("Images/grossinis_sister2.png");
    child5->setPosition(80.0f, -20.0f);
    Sprite* child6 = Sprite::create("Images/grossinis_sister2.png");
    child6->setPosition(100.0f, -20.0f);
    Sprite* child7 = Sprite::create("Images/grossinis_sister2.png");
    child7->setPosition(120.0f, -20.0f);

    parent->addChild(child1);
    parent->addChild(child2);
    parent->addChild(child3);
    parent->addChild(child4);
    parent->addChild(child5);
    parent->addChild(child6);
    parent->addChild(child7);
    addChild(parent);
}

void NewSpriteTest::onTouchesEnded(const std::vector<Touch *> &touches, Event *event)
{

}

std::string NewSpriteTest::title() const
{
    return "Renderer";
}

std::string NewSpriteTest::subtitle() const
{
    return "SpriteTest";
}

class SpriteInGroupCommand : public Sprite
{
protected:
    GroupCommand _spriteWrapperCommand;
public:
    static SpriteInGroupCommand* create(const std::string& filename);
    
    virtual void draw(Renderer *renderer, const Matrix &transform, bool transformUpdated) override;
};

SpriteInGroupCommand* SpriteInGroupCommand::create(const std::string &filename)
{
    SpriteInGroupCommand* sprite = new SpriteInGroupCommand();
    sprite->initWithFile(filename);
    sprite->autorelease();
    return sprite;
}

void SpriteInGroupCommand::draw(Renderer *renderer, const Matrix &transform, bool transformUpdated)
{
    CCASSERT(renderer, "Render is null");
    _spriteWrapperCommand.init(_globalZOrder);
    renderer->addCommand(&_spriteWrapperCommand);
    renderer->pushGroup(_spriteWrapperCommand.getRenderQueueID());
    Sprite::draw(renderer, transform, transformUpdated);
    renderer->popGroup();
}

GroupCommandTest::GroupCommandTest()
{
    auto sprite = SpriteInGroupCommand::create("Images/grossini.png");
    Size winSize = Director::getInstance()->getWinSize();
    sprite->setPosition(winSize.width/2,winSize.height/2);
    addChild(sprite);
}

GroupCommandTest::~GroupCommandTest()
{
}

std::string GroupCommandTest::title() const
{
    return "Renderer";
}

std::string GroupCommandTest::subtitle() const
{
    return "GroupCommandTest: You should see a sprite";
}

//-------- New Sprite Batch Test

NewSpriteBatchTest::NewSpriteBatchTest()
{
    auto touchListener = EventListenerTouchAllAtOnce::create();
    touchListener->onTouchesEnded = CC_CALLBACK_2(NewSpriteBatchTest::onTouchesEnded, this);
    _eventDispatcher->addEventListenerWithSceneGraphPriority(touchListener, this);

    auto BatchNode = SpriteBatchNode::create("Images/grossini_dance_atlas.png", 50);
    addChild(BatchNode, 0, kTagSpriteBatchNode);
}

NewSpriteBatchTest::~NewSpriteBatchTest()
{

}

std::string NewSpriteBatchTest::title() const
{
    return "Renderer";
}

std::string NewSpriteBatchTest::subtitle() const
{
    return "SpriteBatchTest";
}

void NewSpriteBatchTest::onTouchesEnded(const std::vector<Touch *> &touches, Event *event)
{
    for (auto &touch : touches)
    {
        auto location = touch->getLocation();
        addNewSpriteWithCoords(location);
    }
}

void NewSpriteBatchTest::addNewSpriteWithCoords(Vector2 p)
{
    auto BatchNode = static_cast<SpriteBatchNode*>( getChildByTag(kTagSpriteBatchNode) );

    int idx = (int) (CCRANDOM_0_1() * 1400 / 100);
    int x = (idx%5) * 85;
    int y = (idx/5) * 121;


    auto sprite = Sprite::createWithTexture(BatchNode->getTexture(), Rect(x,y,85,121));
    BatchNode->addChild(sprite);

    sprite->setPosition( Vector2( p.x, p.y) );

    ActionInterval* action;
    float random = CCRANDOM_0_1();

    if( random < 0.20 )
        action = ScaleBy::create(3, 2);
    else if(random < 0.40)
        action = RotateBy::create(3, 360);
    else if( random < 0.60)
        action = Blink::create(1, 3);
    else if( random < 0.8 )
        action = TintBy::create(2, 0, -255, -255);
    else
        action = FadeOut::create(2);

    auto action_back = action->reverse();
    auto seq = Sequence::create(action, action_back, NULL);

    sprite->runAction( RepeatForever::create(seq));
}

NewClippingNodeTest::NewClippingNodeTest()
{
    auto s = Director::getInstance()->getWinSize();

    auto clipper = ClippingNode::create();
    clipper->setTag( kTagClipperNode );
    clipper->setContentSize(  Size(200, 200) );
    clipper->setAnchorPoint(  Vector2(0.5, 0.5) );
    clipper->setPosition( Vector2(s.width / 2, s.height / 2) );

    clipper->runAction(RepeatForever::create(RotateBy::create(1, 45)));
    this->addChild(clipper);

    //TODO Fix draw node as clip node
//    auto stencil = NewDrawNode::create();
//    Vector2 rectangle[4];
//    rectangle[0] = Vector2(0, 0);
//    rectangle[1] = Vector2(clipper->getContentSize().width, 0);
//    rectangle[2] = Vector2(clipper->getContentSize().width, clipper->getContentSize().height);
//    rectangle[3] = Vector2(0, clipper->getContentSize().height);
//
//    Color4F white(1, 1, 1, 1);
//    stencil->drawPolygon(rectangle, 4, white, 1, white);
//    clipper->setStencil(stencil);

    //Test with alpha Test
    clipper->setAlphaThreshold(0.05f);
    auto stencil = Sprite::create("Images/grossini.png");
    stencil->setPosition(s.width/2, s.height/2);
    clipper->setStencil(stencil);

    auto content = Sprite::create("Images/background2.png");
    content->setTag( kTagContentNode );
    content->setAnchorPoint(  Vector2(0.5, 0.5) );
    content->setPosition( Vector2(clipper->getContentSize().width / 2, clipper->getContentSize().height / 2) );
    clipper->addChild(content);

    _scrolling = false;

    auto listener = EventListenerTouchAllAtOnce::create();
    listener->onTouchesBegan = CC_CALLBACK_2(NewClippingNodeTest::onTouchesBegan, this);
    listener->onTouchesMoved = CC_CALLBACK_2(NewClippingNodeTest::onTouchesMoved, this);
    listener->onTouchesEnded = CC_CALLBACK_2(NewClippingNodeTest::onTouchesEnded, this);
    _eventDispatcher->addEventListenerWithSceneGraphPriority(listener, this);
}

NewClippingNodeTest::~NewClippingNodeTest()
{

}

std::string NewClippingNodeTest::title() const
{
    return "New Render";
}

std::string NewClippingNodeTest::subtitle() const
{
    return "ClipNode";
}

void NewClippingNodeTest::onTouchesBegan(const std::vector<Touch *> &touches, Event *event)
{
    Touch *touch = touches[0];
    auto clipper = this->getChildByTag(kTagClipperNode);
    Vector2 point = clipper->convertToNodeSpace(Director::getInstance()->convertToGL(touch->getLocationInView()));
    auto rect = Rect(0, 0, clipper->getContentSize().width, clipper->getContentSize().height);
    _scrolling = rect.containsPoint(point);
    _lastPoint = point;
}

void NewClippingNodeTest::onTouchesMoved(const std::vector<Touch *> &touches, Event *event)
{
    if (!_scrolling) return;
    Touch *touch = touches[0];
    auto clipper = this->getChildByTag(kTagClipperNode);
    auto point = clipper->convertToNodeSpace(Director::getInstance()->convertToGL(touch->getLocationInView()));
    Vector2 diff = point - _lastPoint;
    auto content = clipper->getChildByTag(kTagContentNode);
    content->setPosition(content->getPosition() + diff);
    _lastPoint = point;
}

void NewClippingNodeTest::onTouchesEnded(const std::vector<Touch *> &touches, Event *event)
{
    if (!_scrolling) return;
    _scrolling = false;
}

/**
* NewDrawNode
*/
NewDrawNodeTest::NewDrawNodeTest()
{
    auto s = Director::getInstance()->getWinSize();

    auto parent = Node::create();
    parent->setPosition(s.width/2, s.height/2);
    addChild(parent);

    auto rectNode = DrawNode::create();
    Vector2 rectangle[4];
    rectangle[0] = Vector2(-50, -50);
    rectangle[1] = Vector2(50, -50);
    rectangle[2] = Vector2(50, 50);
    rectangle[3] = Vector2(-50, 50);

    Color4F white(1, 1, 1, 1);
    rectNode->drawPolygon(rectangle, 4, white, 1, white);
    parent->addChild(rectNode);
}

NewDrawNodeTest::~NewDrawNodeTest()
{

}

std::string NewDrawNodeTest::title() const
{
    return "New Render";
}

std::string NewDrawNodeTest::subtitle() const
{
    return "DrawNode";
}

NewCullingTest::NewCullingTest()
{
    Size size = Director::getInstance()->getWinSize();
    auto sprite = Sprite::create("Images/btn-about-normal-vertical.png");
    sprite->setRotation(5);
    sprite->setPosition(Point(size.width/2,size.height/3));
    sprite->setScale(2);
    addChild(sprite);
    
<<<<<<< HEAD
    std::vector<std::string> images;
    images.push_back("Images/grossini_dance_01.png");
    images.push_back("Images/grossini_dance_02.png");
    images.push_back("Images/grossini_dance_03.png");
    images.push_back("Images/grossini_dance_04.png");
    images.push_back("Images/grossini_dance_05.png");
    images.push_back("Images/grossini_dance_06.png");
    images.push_back("Images/grossini_dance_07.png");
    images.push_back("Images/grossini_dance_08.png");
    images.push_back("Images/grossini_dance_09.png");
    images.push_back("Images/grossini_dance_10.png");
    images.push_back("Images/grossini_dance_11.png");
    images.push_back("Images/grossini_dance_12.png");
    images.push_back("Images/grossini_dance_13.png");
    images.push_back("Images/grossini_dance_14.png");
    images.push_back("Images/grossini.png");
    auto parent = Node::create();
    parent->setPosition(s.width/2, s.height/2);
    addChild(parent);
    for(int index = 0; index < 500; ++index)
    {
        auto parent2 = Node::create();
        parent2->setPosition(0,0);
        parent->addChild(parent2);
        parent2->setPosition(-50,0);
        parent2->runAction(RepeatForever::create((JumpBy::create(10, Vector2(0,0), 400, 1))));
        Sprite* sprite = Sprite::create(images[index % images.size()].c_str());
        sprite->setPosition(Vector2(0,0));
        //sprite->runAction(RepeatForever::create(RotateBy::create(3, 360)));
        sprite->runAction(RepeatForever::create(Sequence::createWithTwoActions(ScaleBy::create(2, 2), ScaleBy::create(2,0.5))));
        parent2->addChild(sprite);
    }
    
    for(int index = 0; index < 500; ++index)
    {
        auto parent2 = Node::create();
        parent->addChild(parent2);
        parent2->setPosition(50,0);
        parent2->runAction(RepeatForever::create((JumpBy::create(7, Vector2(0,0), 400, 1))));
        Sprite* sprite = Sprite::create(images[index % images.size()].c_str());
        sprite->setPosition(Vector2(0,0));
        //sprite->runAction(RepeatForever::create(RotateBy::create(3, 360)));
        sprite->runAction(RepeatForever::create(Sequence::createWithTwoActions(ScaleBy::create(2, 2), ScaleBy::create(2,0.5))));
        parent2->addChild(sprite);
    }
=======
    auto sprite2 = Sprite::create("Images/btn-about-normal-vertical.png");
    sprite2->setRotation(-85);
    sprite2->setPosition(Point(size.width/2,size.height * 2/3));
    sprite2->setScale(2);
    addChild(sprite2);
    
    auto listener = EventListenerTouchOneByOne::create();
    listener->setSwallowTouches(true);
    
    listener->onTouchBegan = CC_CALLBACK_2(NewCullingTest::onTouchBegan, this);
    listener->onTouchMoved = CC_CALLBACK_2(NewCullingTest::onTouchMoved, this);
    
    _eventDispatcher->addEventListenerWithSceneGraphPriority(listener, this);
    
}
>>>>>>> b68ff69a

bool NewCullingTest::onTouchBegan(Touch* touch, Event  *event)
{
    auto pos = touch->getLocation();
    _lastPos = pos;
    return true;
}

void NewCullingTest::onTouchMoved(Touch* touch, Event  *event)
{    
    auto pos = touch->getLocation();
    
    auto offset = pos - _lastPos;
    
    auto layerPos = getPosition();
    auto newPos = layerPos + offset;
    
    setPosition(newPos);
    _lastPos = pos;
}

NewCullingTest::~NewCullingTest()
{
    
}

std::string NewCullingTest::title() const
{
    return "New Render";
}

std::string NewCullingTest::subtitle() const
{
    return "Drag the layer to test the result of culling";
}

VBOFullTest::VBOFullTest()
{
    Size s = Director::getInstance()->getWinSize();
    Node* parent = Node::create();
    parent->setPosition(s.width/2, s.height/2);
    addChild(parent);
    
    for (int i=0; i<Renderer::VBO_SIZE * 2; ++i)
    {
        Sprite* sprite = Sprite::create("Images/grossini_dance_01.png");
        sprite->setPosition(Vector2(0,0));
        parent->addChild(sprite);
    }
}

VBOFullTest::~VBOFullTest()
{
    
}

std::string VBOFullTest::title() const
{
    return "New Renderer";
}

std::string VBOFullTest::subtitle() const
{
    return "VBO full Test, everthing should render normally";
}<|MERGE_RESOLUTION|>--- conflicted
+++ resolved
@@ -478,54 +478,7 @@
     sprite->setPosition(Point(size.width/2,size.height/3));
     sprite->setScale(2);
     addChild(sprite);
-    
-<<<<<<< HEAD
-    std::vector<std::string> images;
-    images.push_back("Images/grossini_dance_01.png");
-    images.push_back("Images/grossini_dance_02.png");
-    images.push_back("Images/grossini_dance_03.png");
-    images.push_back("Images/grossini_dance_04.png");
-    images.push_back("Images/grossini_dance_05.png");
-    images.push_back("Images/grossini_dance_06.png");
-    images.push_back("Images/grossini_dance_07.png");
-    images.push_back("Images/grossini_dance_08.png");
-    images.push_back("Images/grossini_dance_09.png");
-    images.push_back("Images/grossini_dance_10.png");
-    images.push_back("Images/grossini_dance_11.png");
-    images.push_back("Images/grossini_dance_12.png");
-    images.push_back("Images/grossini_dance_13.png");
-    images.push_back("Images/grossini_dance_14.png");
-    images.push_back("Images/grossini.png");
-    auto parent = Node::create();
-    parent->setPosition(s.width/2, s.height/2);
-    addChild(parent);
-    for(int index = 0; index < 500; ++index)
-    {
-        auto parent2 = Node::create();
-        parent2->setPosition(0,0);
-        parent->addChild(parent2);
-        parent2->setPosition(-50,0);
-        parent2->runAction(RepeatForever::create((JumpBy::create(10, Vector2(0,0), 400, 1))));
-        Sprite* sprite = Sprite::create(images[index % images.size()].c_str());
-        sprite->setPosition(Vector2(0,0));
-        //sprite->runAction(RepeatForever::create(RotateBy::create(3, 360)));
-        sprite->runAction(RepeatForever::create(Sequence::createWithTwoActions(ScaleBy::create(2, 2), ScaleBy::create(2,0.5))));
-        parent2->addChild(sprite);
-    }
-    
-    for(int index = 0; index < 500; ++index)
-    {
-        auto parent2 = Node::create();
-        parent->addChild(parent2);
-        parent2->setPosition(50,0);
-        parent2->runAction(RepeatForever::create((JumpBy::create(7, Vector2(0,0), 400, 1))));
-        Sprite* sprite = Sprite::create(images[index % images.size()].c_str());
-        sprite->setPosition(Vector2(0,0));
-        //sprite->runAction(RepeatForever::create(RotateBy::create(3, 360)));
-        sprite->runAction(RepeatForever::create(Sequence::createWithTwoActions(ScaleBy::create(2, 2), ScaleBy::create(2,0.5))));
-        parent2->addChild(sprite);
-    }
-=======
+
     auto sprite2 = Sprite::create("Images/btn-about-normal-vertical.png");
     sprite2->setRotation(-85);
     sprite2->setPosition(Point(size.width/2,size.height * 2/3));
@@ -541,7 +494,6 @@
     _eventDispatcher->addEventListenerWithSceneGraphPriority(listener, this);
     
 }
->>>>>>> b68ff69a
 
 bool NewCullingTest::onTouchBegan(Touch* touch, Event  *event)
 {
