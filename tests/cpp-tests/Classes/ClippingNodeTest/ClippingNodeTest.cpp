//
// Clipping Demo
// 
//
// by Pierre-David Bélanger
//

#include "ClippingNodeTest.h"
#include "../testResource.h"
#include "renderer/CCRenderer.h"

enum {
	kTagTitleLabel = 1,
	kTagSubtitleLabel = 2,
	kTagStencilNode = 100,
	kTagClipperNode = 101,
	kTagContentNode = 102,
};

static std::function<Layer*()> createFunctions[] = {
    CL(ScrollViewDemo),
    CL(HoleDemo),
    CL(ShapeTest),
    CL(ShapeInvertedTest),
    CL(SpriteTest),
    CL(SpriteNoAlphaTest),
    CL(SpriteInvertedTest),
    CL(NestedTest),
    CL(RawStencilBufferTest),
    CL(RawStencilBufferTest2),
    CL(RawStencilBufferTest3),
    CL(RawStencilBufferTest4),
    CL(RawStencilBufferTest5),
    CL(RawStencilBufferTest6)
};

static int sceneIdx=-1;
#define MAX_LAYER (sizeof(createFunctions) / sizeof(createFunctions[0]))

static Layer* nextAction()
{
    sceneIdx++;
    sceneIdx = sceneIdx % MAX_LAYER;

    auto layer = (createFunctions[sceneIdx])();

    return layer;
}

static Layer* backAction()
{
    sceneIdx--;
    int total = MAX_LAYER;
    if( sceneIdx < 0 )
        sceneIdx += total;    

    auto layer = (createFunctions[sceneIdx])();

    return layer;
}

static Layer* restartAction()
{
    auto layer = (createFunctions[sceneIdx])();

    return layer;
} 

//// Demo examples start here

//@implementation BaseClippingNodeTest

bool BaseClippingNodeTest::init()
{
	if (BaseTest::init()) {
        
        auto background = Sprite::create(s_back3);
        background->setAnchorPoint( Vector2::ZERO );
        background->setPosition( Vector2::ZERO );
        this->addChild(background, -1);

        this->setup();
        return true;
	}
	return false;
}

BaseClippingNodeTest::~BaseClippingNodeTest()
{
	Director::getInstance()->getTextureCache()->removeUnusedTextures();
}

std::string BaseClippingNodeTest::title() const
{
	return "Clipping Demo";
}

std::string BaseClippingNodeTest::subtitle() const
{
	return "";
}

void BaseClippingNodeTest::restartCallback(Ref* sender)
{
	Scene *s = new ClippingNodeTestScene();
	s->addChild(restartAction());
	Director::getInstance()->replaceScene(s);
    s->release();
}

void BaseClippingNodeTest::nextCallback(Ref* sender)
{
	Scene *s = new ClippingNodeTestScene();
	s->addChild(nextAction());
	Director::getInstance()->replaceScene(s);
    s->release();
}

void BaseClippingNodeTest::backCallback(Ref* sender)
{
	Scene *s = new ClippingNodeTestScene();
	s->addChild(backAction());
	Director::getInstance()->replaceScene(s);
    s->release();
}

void BaseClippingNodeTest::setup()
{

}


// BasicTest

std::string BasicTest::title() const
{
	return "Basic Test";
}

std::string BasicTest::subtitle() const
{
	return "";
}

void BasicTest::setup()
{
    auto s = Director::getInstance()->getWinSize();
    
    auto stencil = this->stencil();
    stencil->setTag( kTagStencilNode );
    stencil->setPosition( Vector2(50, 50) );
    
    auto clipper = this->clipper();
    clipper->setTag( kTagClipperNode );
    clipper->setAnchorPoint(Vector2(0.5, 0.5));
    clipper->setPosition( Vector2(s.width / 2 - 50, s.height / 2 - 50) );
    clipper->setStencil(stencil);
    this->addChild(clipper);
    
    auto content = this->content();
    content->setPosition( Vector2(50, 50) );
    clipper->addChild(content);
}

Action* BasicTest::actionRotate()
{
    return RepeatForever::create(RotateBy::create(1.0f, 90.0f));
}

Action* BasicTest::actionScale()
{
    auto scale = ScaleBy::create(1.33f, 1.5f);
    return RepeatForever::create(Sequence::create(scale, scale->reverse(), NULL));
}

DrawNode* BasicTest::shape()
{
    auto shape = DrawNode::create();
    static Vector2 triangle[3];
    triangle[0] = Vector2(-100, -100);
    triangle[1] = Vector2(100, -100);
    triangle[2] = Vector2(0, 100);

    static Color4F green(0, 1, 0, 1);
    shape->drawPolygon(triangle, 3, green, 0, green);
    return shape;
}

Sprite* BasicTest::grossini()
{
    auto grossini = Sprite::create(s_pathGrossini);
    grossini->setScale( 1.5 );
    return grossini;
}

Node* BasicTest::stencil()
{
    return NULL;
}

ClippingNode* BasicTest::clipper()
{
    return ClippingNode::create();
}

Node* BasicTest::content()
{
    return NULL;
}


// ShapeTest

std::string ShapeTest::title() const
{
	return "Shape Basic Test";
}

std::string ShapeTest::subtitle() const
{
	return "A DrawNode as stencil and Sprite as content";
}

Node* ShapeTest::stencil()
{
    auto node = this->shape();
    node->runAction(this->actionRotate());
    return node;
}

Node* ShapeTest::content()
{
    auto node = this->grossini();
    node->runAction(this->actionScale());
    return node;
}


// ShapeInvertedTest

std::string ShapeInvertedTest::title() const
{
	return "Shape Inverted Basic Test";
}

std::string ShapeInvertedTest::subtitle() const
{
	return "A DrawNode as stencil and Sprite as content, inverted";
}

ClippingNode* ShapeInvertedTest::clipper()
{
    auto clipper = ShapeTest::clipper();
    clipper->setInverted(true);
    return clipper;
}

// SpriteTest

std::string SpriteTest::title() const
{
	return "Sprite Basic Test";
}

std::string SpriteTest::subtitle() const
{
	return "A Sprite as stencil and DrawNode as content";
}

Node* SpriteTest::stencil()
{
    auto node = this->grossini();
    node->runAction(this->actionRotate());
    return node;
}

ClippingNode* SpriteTest::clipper()
{
    auto clipper = BasicTest::clipper();
    clipper->setAlphaThreshold(0.05f);
    return clipper;
}

Node* SpriteTest::content()
{
    auto node = this->shape();
    node->runAction(this->actionScale());
    return node;
}

// SpriteNoAlphaTest

std::string SpriteNoAlphaTest::title() const
{
	return "Sprite No Alpha Basic Test";
}

std::string SpriteNoAlphaTest::subtitle() const
{
	return "A Sprite as stencil and DrawNode as content, no alpha";
}

ClippingNode* SpriteNoAlphaTest::clipper()
{
    auto clipper = SpriteTest::clipper();
    clipper->setAlphaThreshold(1);
    return clipper;
}

// SpriteInvertedTest

std::string SpriteInvertedTest::title() const
{
	return "Sprite Inverted Basic Test";
}

std::string SpriteInvertedTest::subtitle() const
{
	return "A Sprite as stencil and DrawNode as content, inverted";
}

ClippingNode* SpriteInvertedTest::clipper()
{
    auto clipper = SpriteTest::clipper();
    clipper->setAlphaThreshold(0.05f);
    clipper->setInverted(true);
    return clipper;
}

// NestedTest

std::string NestedTest::title() const
{
	return "Nested Test";
}

std::string NestedTest::subtitle() const
{
	return "Nest 9 Clipping Nodes, max is usually 8";
}

void NestedTest::setup()
{
    static int depth = 9;
    
    Node* parent = this;
    
    for (int i = 0; i < depth; i++) {
                
        int size = 225 - i * (225 / (depth * 2));

        auto clipper = ClippingNode::create();
        clipper->setContentSize(Size(size, size));
        clipper->setAnchorPoint(Vector2(0.5, 0.5));
        clipper->setPosition( Vector2(parent->getContentSize().width / 2, parent->getContentSize().height / 2) );
        clipper->setAlphaThreshold(0.05f);
        clipper->runAction(RepeatForever::create(RotateBy::create(i % 3 ? 1.33 : 1.66, i % 2 ? 90 : -90)));
        parent->addChild(clipper);
        
        auto stencil = Sprite::create(s_pathGrossini);
        stencil->setScale( 2.5 - (i * (2.5 / depth)) );
        stencil->setAnchorPoint( Vector2(0.5, 0.5) );
        stencil->setPosition( Vector2(clipper->getContentSize().width / 2, clipper->getContentSize().height / 2) );
        stencil->setVisible(false);
        stencil->runAction(Sequence::createWithTwoActions(DelayTime::create(i), Show::create()));
        clipper->setStencil(stencil);

        clipper->addChild(stencil);
        
        parent = clipper;
    }

}

// HoleDemo

HoleDemo::~HoleDemo()
{
    CC_SAFE_RELEASE(_outerClipper);
    CC_SAFE_RELEASE(_holes);
    CC_SAFE_RELEASE(_holesStencil);
}

std::string HoleDemo::title() const
{
	return "Hole Demo";
}

std::string HoleDemo::subtitle() const
{
	return "Touch/click to poke holes";
}

void HoleDemo::setup()
{
    auto target = Sprite::create(s_pathBlock);
    target->setAnchorPoint(Vector2::ZERO);
    target->setScale(3);
    
    _outerClipper = ClippingNode::create();
    _outerClipper->retain();
    AffineTransform tranform = AffineTransform::IDENTITY;
    tranform = AffineTransformScale(tranform, target->getScale(), target->getScale());

    _outerClipper->setContentSize( SizeApplyAffineTransform(target->getContentSize(), tranform));
    _outerClipper->setAnchorPoint( Vector2(0.5, 0.5) );
    _outerClipper->setPosition(Vector2(this->getContentSize()) * 0.5f);
    _outerClipper->runAction(RepeatForever::create(RotateBy::create(1, 45)));
    
    _outerClipper->setStencil( target );
    
    auto holesClipper = ClippingNode::create();
    holesClipper->setInverted(true);
    holesClipper->setAlphaThreshold( 0.05f );
    
    holesClipper->addChild(target);
    
    _holes = Node::create();
    _holes->retain();
    
    holesClipper->addChild(_holes);
    
    _holesStencil = Node::create();
    _holesStencil->retain();
    
    holesClipper->setStencil( _holesStencil);
    
    _outerClipper->addChild(holesClipper);
    
    this->addChild(_outerClipper);
    
    auto listener = EventListenerTouchAllAtOnce::create();
    listener->onTouchesBegan = CC_CALLBACK_2(HoleDemo::onTouchesBegan, this);
    _eventDispatcher->addEventListenerWithSceneGraphPriority(listener, this);
}

void HoleDemo::pokeHoleAtPoint(Vector2 point)
{
    float scale = CCRANDOM_0_1() * 0.2 + 0.9;
    float rotation = CCRANDOM_0_1() * 360;
    
    auto hole = Sprite::create("Images/hole_effect.png");
    hole->setPosition( point );
    hole->setRotation( rotation );
    hole->setScale( scale );
    
    _holes->addChild(hole);
    
    auto holeStencil = Sprite::create("Images/hole_stencil.png");
    holeStencil->setPosition( point );
    holeStencil->setRotation( rotation );
    holeStencil->setScale( scale );
    
    _holesStencil->addChild(holeStencil);

    _outerClipper->runAction(Sequence::createWithTwoActions(ScaleBy::create(0.05f, 0.95f),
                                               ScaleTo::create(0.125f, 1)));
}


void HoleDemo::onTouchesBegan(const std::vector<Touch*>& touches, Event* event)
{
	Touch *touch = (Touch *)touches[0];
	Vector2 point = _outerClipper->convertToNodeSpace(Director::getInstance()->convertToGL(touch->getLocationInView()));
    auto rect = Rect(0, 0, _outerClipper->getContentSize().width, _outerClipper->getContentSize().height);
    if (!rect.containsPoint(point)) return;
    this->pokeHoleAtPoint(point);
}

// ScrollViewDemo

std::string ScrollViewDemo::title() const
{
	return "Scroll View Demo";
}

std::string ScrollViewDemo::subtitle() const
{
	return "Move/drag to scroll the content";
}

void ScrollViewDemo::setup()
{
    auto clipper = ClippingNode::create();
    clipper->setTag( kTagClipperNode );
    clipper->setContentSize(  Size(200, 200) );
    clipper->setAnchorPoint(  Vector2(0.5, 0.5) );
    clipper->setPosition( Vector2(this->getContentSize().width / 2, this->getContentSize().height / 2) );
    clipper->runAction(RepeatForever::create(RotateBy::create(1, 45)));
    this->addChild(clipper);

    auto stencil = DrawNode::create();
    Vector2 rectangle[4];
    rectangle[0] = Vector2(0, 0);
    rectangle[1] = Vector2(clipper->getContentSize().width, 0);
    rectangle[2] = Vector2(clipper->getContentSize().width, clipper->getContentSize().height);
    rectangle[3] = Vector2(0, clipper->getContentSize().height);
    
    Color4F white(1, 1, 1, 1);
    stencil->drawPolygon(rectangle, 4, white, 1, white);
    clipper->setStencil(stencil);

    auto content = Sprite::create(s_back2);
    content->setTag( kTagContentNode );
    content->setAnchorPoint(  Vector2(0.5, 0.5) );
    content->setPosition( Vector2(clipper->getContentSize().width / 2, clipper->getContentSize().height / 2) );
    clipper->addChild(content);
    
    _scrolling = false;

    auto listener = EventListenerTouchAllAtOnce::create();
    listener->onTouchesBegan = CC_CALLBACK_2(ScrollViewDemo::onTouchesBegan, this);
    listener->onTouchesMoved = CC_CALLBACK_2(ScrollViewDemo::onTouchesMoved, this);
    listener->onTouchesEnded = CC_CALLBACK_2(ScrollViewDemo::onTouchesEnded, this);
    _eventDispatcher->addEventListenerWithSceneGraphPriority(listener, this);
}

void ScrollViewDemo::onTouchesBegan(const std::vector<Touch*>& touches, Event  *event)
{
	Touch *touch = touches[0];
    auto clipper = this->getChildByTag(kTagClipperNode);
	Vector2 point = clipper->convertToNodeSpace(Director::getInstance()->convertToGL(touch->getLocationInView()));
    auto rect = Rect(0, 0, clipper->getContentSize().width, clipper->getContentSize().height);
    _scrolling = rect.containsPoint(point);
    _lastPoint = point;
}

void ScrollViewDemo::onTouchesMoved(const std::vector<Touch*>& touches, Event  *event)
{
    if (!_scrolling) return;
	Touch *touch = touches[0];
    auto clipper = this->getChildByTag(kTagClipperNode);
    auto point = clipper->convertToNodeSpace(Director::getInstance()->convertToGL(touch->getLocationInView()));
	Vector2 diff = point - _lastPoint;
    auto content = clipper->getChildByTag(kTagContentNode);
    content->setPosition(content->getPosition() + diff);
    _lastPoint = point;
}

void ScrollViewDemo::onTouchesEnded(const std::vector<Touch*>& touches, Event  *event)
{
    if (!_scrolling) return;
    _scrolling = false;
}

// RawStencilBufferTests

//#if COCOS2D_DEBUG > 1

static GLint _stencilBits = -1;

static const GLfloat _alphaThreshold = 0.05f;

static const int _planeCount = 8;
static const Color4F _planeColor[] = {
    Color4F(0, 0, 0, 0.65f),
    Color4F(0.7f, 0, 0, 0.6f),
    Color4F(0, 0.7f, 0, 0.55f),
    Color4F(0, 0, 0.7f, 0.5f),
    Color4F(0.7f, 0.7f, 0, 0.45f),
    Color4F(0, 0.7f, 0.7f, 0.4f),
    Color4F(0.7f, 0, 0.7f, 0.35f),
    Color4F(0.7f, 0.7f, 0.7f, 0.3f),
};

RawStencilBufferTest::~RawStencilBufferTest()
{

}

std::string RawStencilBufferTest::title() const
{
	return "Raw Stencil Tests";
}

std::string RawStencilBufferTest::subtitle() const
{
	return "1:Default";
}

void RawStencilBufferTest::setup()
{
    glGetIntegerv(GL_STENCIL_BITS, &_stencilBits);
    if (_stencilBits < 3) {
        CCLOGWARN("Stencil must be enabled for the current GLView.");
    }
    
    for(int i = 0; i < _planeCount; ++i)
    {
        Sprite* sprite = Sprite::create(s_pathGrossini);
        sprite->setAnchorPoint(  Vector2(0.5, 0) );
        sprite->setScale( 2.5f );
        _sprites.pushBack(sprite);

        Sprite* sprite2 = Sprite::create(s_pathGrossini);
        sprite2->setAnchorPoint(  Point(0.5, 0) );
        sprite2->setScale( 2.5f );
        _spritesStencil.pushBack(sprite2);
    }

    Director::getInstance()->setAlphaBlending(true);
}

void RawStencilBufferTest::draw(Renderer *renderer, const Matrix &transform, bool transformUpdated)
{    
    auto winPoint = Vector2(Director::getInstance()->getWinSize());
    
    auto planeSize = winPoint * (1.0 / _planeCount);
    
    size_t neededCmdSize = _planeCount * 2 + 2;
    if(_renderCmds.size() != neededCmdSize)
    {
        _renderCmds.resize(neededCmdSize);
    }
    
    auto iter = _renderCmds.begin();
    
    iter->init(_globalZOrder);
    iter->func = CC_CALLBACK_0(RawStencilBufferTest::onEnableStencil, this);
    renderer->addCommand(&(*iter));
    ++iter;

    for (int i = 0; i < _planeCount; i++) {
        
        auto stencilPoint = planeSize * (_planeCount - i);
        stencilPoint.x = winPoint.x;
        
        auto spritePoint = planeSize * i;
        spritePoint.x += planeSize.x / 2;
        spritePoint.y = 0;
        _sprites.at(i)->setPosition( spritePoint );
        _spritesStencil.at(i)->setPosition( spritePoint );

        iter->init(_globalZOrder);
        iter->func = CC_CALLBACK_0(RawStencilBufferTest::onBeforeDrawClip, this, i, stencilPoint);
        renderer->addCommand(&(*iter));
        ++iter;
        
        Director* director = Director::getInstance();
        CCASSERT(nullptr != director, "Director is null when seting matrix stack");
        director->pushMatrix(MATRIX_STACK_TYPE::MATRIX_STACK_MODELVIEW);
        
        _modelViewTransform = this->transform(transform);
<<<<<<< HEAD
        _sprites.at(i)->visit(renderer, _modelViewTransform, transformUpdated);
        director->popMatrix(MATRIX_STACK_TYPE::MATRIX_STACK_MODELVIEW);
=======
        _spritesStencil.at(i)->visit(renderer, _modelViewTransform, transformUpdated);
        kmGLPopMatrix();
>>>>>>> 18f12eb5
        
        iter->init(_globalZOrder);
        iter->func = CC_CALLBACK_0(RawStencilBufferTest::onBeforeDrawSprite, this, i, winPoint);
        renderer->addCommand(&(*iter));
        ++iter;
        
        director->pushMatrix(MATRIX_STACK_TYPE::MATRIX_STACK_MODELVIEW);
        _modelViewTransform = this->transform(transform);
        _sprites.at(i)->visit(renderer, _modelViewTransform, transformUpdated);
        director->popMatrix(MATRIX_STACK_TYPE::MATRIX_STACK_MODELVIEW);
    }
    
    iter->init(_globalZOrder);
    iter->func = CC_CALLBACK_0(RawStencilBufferTest::onDisableStencil, this);
    renderer->addCommand(&(*iter));
}

void RawStencilBufferTest::onEnableStencil()
{
    glEnable(GL_STENCIL_TEST);
    CHECK_GL_ERROR_DEBUG();
}

void RawStencilBufferTest::onDisableStencil()
{
    glDisable(GL_STENCIL_TEST);
    CHECK_GL_ERROR_DEBUG();
}

void RawStencilBufferTest::onBeforeDrawClip(int planeIndex, const Vector2& pt)
{
    this->setupStencilForClippingOnPlane(planeIndex);
    CHECK_GL_ERROR_DEBUG();
    DrawPrimitives::drawSolidRect(Vector2::ZERO, pt, Color4F(1, 1, 1, 1));
}

void RawStencilBufferTest::onBeforeDrawSprite(int planeIndex, const Vector2& pt)
{
    this->setupStencilForDrawingOnPlane(planeIndex);
    CHECK_GL_ERROR_DEBUG();
    
    DrawPrimitives::drawSolidRect(Vector2::ZERO, pt, _planeColor[planeIndex]);
}

void RawStencilBufferTest::setupStencilForClippingOnPlane(GLint plane)
{
    GLint planeMask = 0x1 << plane;
    glStencilMask(planeMask);
    glClearStencil(0x0);
    glClear(GL_STENCIL_BUFFER_BIT);
    glFlush();
    glStencilFunc(GL_NEVER, planeMask, planeMask);
    glStencilOp(GL_REPLACE, GL_KEEP, GL_KEEP);
}

void RawStencilBufferTest::setupStencilForDrawingOnPlane(GLint plane)
{
    GLint planeMask = 0x1 << plane;
    glStencilFunc(GL_EQUAL, planeMask, planeMask);
    glStencilOp(GL_KEEP, GL_KEEP, GL_KEEP);
}

//@implementation RawStencilBufferTest2

std::string RawStencilBufferTest2::subtitle() const
{
	return "2:DepthMask:FALSE";
}

void RawStencilBufferTest2::setupStencilForClippingOnPlane(GLint plane)
{
    RawStencilBufferTest::setupStencilForClippingOnPlane(plane);
    glDepthMask(GL_FALSE);
}

void RawStencilBufferTest2::setupStencilForDrawingOnPlane(GLint plane)
{
    glDepthMask(GL_TRUE);
    RawStencilBufferTest::setupStencilForDrawingOnPlane(plane);
}

//@implementation RawStencilBufferTest3

std::string RawStencilBufferTest3::subtitle() const
{
	return "3:DepthTest:DISABLE,DepthMask:FALSE";
}

void RawStencilBufferTest3::setupStencilForClippingOnPlane(GLint plane)
{
    RawStencilBufferTest::setupStencilForClippingOnPlane(plane);
    glDisable(GL_DEPTH_TEST);
    glDepthMask(GL_FALSE);
}

void RawStencilBufferTest3::setupStencilForDrawingOnPlane(GLint plane)
{
    glDepthMask(GL_TRUE);
    //glEnable(GL_DEPTH_TEST);
    RawStencilBufferTest::setupStencilForDrawingOnPlane(plane);
}

void RawStencilBufferTestAlphaTest::setup()
{
    RawStencilBufferTest::setup();
    auto program = ShaderCache::getInstance()->getProgram(GLProgram::SHADER_NAME_POSITION_TEXTURE_ALPHA_TEST_NO_MV);
    for(int i = 0; i < _planeCount; ++i)
    {
        _spritesStencil.at(i)->setShaderProgram(program );
    }
}
//@implementation RawStencilBufferTest4

std::string RawStencilBufferTest4::subtitle() const
{
	return "4:DepthMask:FALSE,AlphaTest:ENABLE";
}

void RawStencilBufferTest4::setupStencilForClippingOnPlane(GLint plane)
{
    RawStencilBufferTest::setupStencilForClippingOnPlane(plane);
    glDepthMask(GL_FALSE);

#if (CC_TARGET_PLATFORM == CC_PLATFORM_WIN32) || (CC_TARGET_PLATFORM == CC_PLATFORM_LINUX) || (CC_TARGET_PLATFORM == CC_PLATFORM_MAC)
    glEnable(GL_ALPHA_TEST);
    glAlphaFunc(GL_GREATER, _alphaThreshold);
#else
    auto program = ShaderCache::getInstance()->getProgram(GLProgram::SHADER_NAME_POSITION_TEXTURE_ALPHA_TEST_NO_MV);
    GLint alphaValueLocation = glGetUniformLocation(program->getProgram(), GLProgram::UNIFORM_NAME_ALPHA_TEST_VALUE);
    program->use();
    program->setUniformLocationWith1f(alphaValueLocation, _alphaThreshold);
#endif
}

void RawStencilBufferTest4::setupStencilForDrawingOnPlane(GLint plane)
{
#if (CC_TARGET_PLATFORM == CC_PLATFORM_WIN32) || (CC_TARGET_PLATFORM == CC_PLATFORM_LINUX) || (CC_TARGET_PLATFORM == CC_PLATFORM_MAC)
    glDisable(GL_ALPHA_TEST);
#endif
    glDepthMask(GL_TRUE);
    RawStencilBufferTest::setupStencilForDrawingOnPlane(plane);
}

//@implementation RawStencilBufferTest5

std::string RawStencilBufferTest5::subtitle() const
{
	return "5:DepthTest:DISABLE,DepthMask:FALSE,AlphaTest:ENABLE";
}

void RawStencilBufferTest5::setupStencilForClippingOnPlane(GLint plane)
{
    RawStencilBufferTest::setupStencilForClippingOnPlane(plane);
    glDisable(GL_DEPTH_TEST);
    glDepthMask(GL_FALSE);

#if (CC_TARGET_PLATFORM == CC_PLATFORM_WIN32) || (CC_TARGET_PLATFORM == CC_PLATFORM_LINUX) || (CC_TARGET_PLATFORM == CC_PLATFORM_MAC)
    glEnable(GL_ALPHA_TEST);
    glAlphaFunc(GL_GREATER, _alphaThreshold);
#else
    auto program = ShaderCache::getInstance()->getProgram(GLProgram::SHADER_NAME_POSITION_TEXTURE_ALPHA_TEST_NO_MV);
    GLint alphaValueLocation = glGetUniformLocation(program->getProgram(), GLProgram::UNIFORM_NAME_ALPHA_TEST_VALUE);
    program->use();
    program->setUniformLocationWith1f(alphaValueLocation, _alphaThreshold);
#endif
}

void RawStencilBufferTest5::setupStencilForDrawingOnPlane(GLint plane)
{
#if (CC_TARGET_PLATFORM == CC_PLATFORM_WIN32) || (CC_TARGET_PLATFORM == CC_PLATFORM_LINUX) || (CC_TARGET_PLATFORM == CC_PLATFORM_MAC)
    glDisable(GL_ALPHA_TEST);
#endif
    glDepthMask(GL_TRUE);
    //glEnable(GL_DEPTH_TEST);
    RawStencilBufferTest::setupStencilForDrawingOnPlane(plane);
}

//@implementation RawStencilBufferTest6

std::string RawStencilBufferTest6::subtitle() const
{
	return "6:ManualClear,AlphaTest:ENABLE";
}

void RawStencilBufferTest6::setup()
{
    RawStencilBufferTestAlphaTest::setup();
#if (CC_TARGET_PLATFORM == CC_PLATFORM_WIN32) || (CC_TARGET_PLATFORM == CC_PLATFORM_LINUX) || (CC_TARGET_PLATFORM == CC_PLATFORM_MAC)
    auto winPoint = Vector2(Director::getInstance()->getWinSize());
    //by default, glReadPixels will pack data with 4 bytes allignment
    unsigned char bits[4] = {0,0,0,0};
    glStencilMask(~0);
    glClearStencil(0);
    glClear(GL_STENCIL_BUFFER_BIT);
    glFlush();
    glReadPixels(0, 0, 1, 1, GL_STENCIL_INDEX, GL_UNSIGNED_BYTE, &bits);
    auto clearToZeroLabel = Label::createWithTTF(String::createWithFormat("00=%02x", bits[0])->getCString(), "fonts/arial.ttf", 20);
    clearToZeroLabel->setPosition( Vector2((winPoint.x / 3) * 1, winPoint.y - 10) );
    this->addChild(clearToZeroLabel);
    glStencilMask(0x0F);
    glClearStencil(0xAA);
    glClear(GL_STENCIL_BUFFER_BIT);
    glFlush();
    glReadPixels(0, 0, 1, 1, GL_STENCIL_INDEX, GL_UNSIGNED_BYTE, &bits);
    auto clearToMaskLabel = Label::createWithTTF(String::createWithFormat("0a=%02x", bits[0])->getCString(), "fonts/arial.ttf", 20);
    clearToMaskLabel->setPosition( Vector2((winPoint.x / 3) * 2, winPoint.y - 10) );
    this->addChild(clearToMaskLabel);
#endif
    glStencilMask(~0);
}

void RawStencilBufferTest6::setupStencilForClippingOnPlane(GLint plane)
{
    GLint planeMask = 0x1 << plane;
    glStencilMask(planeMask);
    glStencilFunc(GL_NEVER, 0, planeMask);
    glStencilOp(GL_REPLACE, GL_KEEP, GL_KEEP);
    DrawPrimitives::drawSolidRect(Vector2::ZERO, Vector2(Director::getInstance()->getWinSize()), Color4F(1, 1, 1, 1));
    glStencilFunc(GL_NEVER, planeMask, planeMask);
    glStencilOp(GL_REPLACE, GL_KEEP, GL_KEEP);
    glDisable(GL_DEPTH_TEST);
    glDepthMask(GL_FALSE);
#if (CC_TARGET_PLATFORM == CC_PLATFORM_WIN32) || (CC_TARGET_PLATFORM == CC_PLATFORM_LINUX) || (CC_TARGET_PLATFORM == CC_PLATFORM_MAC)
    glEnable(GL_ALPHA_TEST);
    glAlphaFunc(GL_GREATER, _alphaThreshold);
#else
    auto program = ShaderCache::getInstance()->getProgram(GLProgram::SHADER_NAME_POSITION_TEXTURE_ALPHA_TEST_NO_MV);
    GLint alphaValueLocation = glGetUniformLocation(program->getProgram(), GLProgram::UNIFORM_NAME_ALPHA_TEST_VALUE);
    program->use();
    program->setUniformLocationWith1f(alphaValueLocation, _alphaThreshold);
#endif
    glFlush();
}

void RawStencilBufferTest6::setupStencilForDrawingOnPlane(GLint plane)
{
#if (CC_TARGET_PLATFORM == CC_PLATFORM_WIN32) || (CC_TARGET_PLATFORM == CC_PLATFORM_LINUX) || (CC_TARGET_PLATFORM == CC_PLATFORM_MAC)
    glDisable(GL_ALPHA_TEST);
#endif
    glDepthMask(GL_TRUE);
    //glEnable(GL_DEPTH_TEST);
    RawStencilBufferTest::setupStencilForDrawingOnPlane(plane);
    glFlush();
}

//#endif // COCOS2D_DEBUG > 1

void ClippingNodeTestScene::runThisTest()
{
    auto layer = nextAction();
    addChild(layer);
    Director::getInstance()->replaceScene(this);
}<|MERGE_RESOLUTION|>--- conflicted
+++ resolved
@@ -641,14 +641,9 @@
         director->pushMatrix(MATRIX_STACK_TYPE::MATRIX_STACK_MODELVIEW);
         
         _modelViewTransform = this->transform(transform);
-<<<<<<< HEAD
-        _sprites.at(i)->visit(renderer, _modelViewTransform, transformUpdated);
+        _spritesStencil.at(i)->visit(renderer, _modelViewTransform, transformUpdated);
         director->popMatrix(MATRIX_STACK_TYPE::MATRIX_STACK_MODELVIEW);
-=======
-        _spritesStencil.at(i)->visit(renderer, _modelViewTransform, transformUpdated);
-        kmGLPopMatrix();
->>>>>>> 18f12eb5
-        
+                
         iter->init(_globalZOrder);
         iter->func = CC_CALLBACK_0(RawStencilBufferTest::onBeforeDrawSprite, this, i, winPoint);
         renderer->addCommand(&(*iter));
