--- conflicted
+++ resolved
@@ -48,16 +48,12 @@
     CL(Particle3DUVAnimDemo),
     CL(Particle3DFirePlaceDemo),
     CL(Particle3DElectricBeamSystemDemo),
-<<<<<<< HEAD
-    CL(Particle3DExplosionBlueDemo),
     CL(Particle3DFlareShieldDemo),
     CL(Particle3DLightningBoltDemo),
     CL(Particle3DCanOfWormsDemo),
     CL(Particle3DRibbonTrailDemo),
     CL(Particle3DWeaponTrailDemo),
     CL(Particle3DWithSprite3DDemo),
-=======
->>>>>>> 009c94b4
 };
 
 #define MAX_LAYER    (sizeof(createFunctions) / sizeof(createFunctions[0]))
@@ -252,7 +248,7 @@
     if (!Particle3DTestDemo::init()) 
         return false;
 
-    auto rootps = PUParticleSystem3D::create("blackHole.pu", "pu_example.material");
+    auto rootps = PUParticleSystem3D::create("blackHole.pu", "pu_mediapack_01.material");
     rootps->setCameraMask((unsigned short)CameraFlag::USER1);
     rootps->setPosition(-25.0f, 0.0f);
     auto moveby = MoveBy::create(2.0f, Vec2(50.0f, 0.0f));
@@ -279,7 +275,7 @@
     if (!Particle3DTestDemo::init()) 
         return false;
 
-    auto rootps = PUParticleSystem3D::create("hypno.pu", "pu_example.material");
+    auto rootps = PUParticleSystem3D::create("hypno.pu", "pu_mediapack_01.material");
     rootps->setCameraMask((unsigned short)CameraFlag::USER1);
 //    auto scale = ScaleBy::create(1.0f, 2.0f, 2.0f, 2.0f);
 //    auto rotate = RotateBy::create(1.0f, Vec3(0.0, 100.0f, 0.0f));
@@ -302,7 +298,7 @@
     if (!Particle3DTestDemo::init()) 
         return false;
 
-    auto rootps = PUParticleSystem3D::create("timeShift.pu", "pu_example.material");
+    auto rootps = PUParticleSystem3D::create("timeShift.pu", "pu_mediapack_01.material");
     rootps->setScale(2.0f);
     rootps->setCameraMask((unsigned short)CameraFlag::USER1);
     rootps->startParticleSystem();
@@ -322,7 +318,7 @@
     if (!Particle3DTestDemo::init()) 
         return false;
 
-    auto rootps = PUParticleSystem3D::create("UVAnimation.pu", "pu_example.material");
+    auto rootps = PUParticleSystem3D::create("UVAnimation.pu", "pu_mediapack_01.material");
     rootps->setCameraMask((unsigned short)CameraFlag::USER1);
     rootps->startParticleSystem();
 
@@ -341,7 +337,7 @@
     if (!Particle3DTestDemo::init()) 
         return false;
 
-    auto rootps = PUParticleSystem3D::create("mp_torch.pu", "pu_example.material");
+    auto rootps = PUParticleSystem3D::create("mp_torch.pu", "pu_mediapack_01.material");
     rootps->setCameraMask((unsigned short)CameraFlag::USER1);
     rootps->setScale(5.0f);
     rootps->startParticleSystem();
@@ -361,12 +357,7 @@
     if (!Particle3DTestDemo::init()) 
         return false;
 
-<<<<<<< HEAD
     auto rootps = PUParticleSystem3D::create("lineStreak.pu", "pu_mediapack_01.material");
-=======
-
-    auto rootps = PUParticleSystem3D::create("lineStreak.pu", "pu_example.material");
->>>>>>> 009c94b4
     rootps->setCameraMask((unsigned short)CameraFlag::USER1);
     rootps->setScale(5.0f);
     //rootps->runAction(RepeatForever::create(Sequence::create(rotate, nullptr)));
@@ -399,29 +390,7 @@
     this->addChild(rootps, 0, PARTICLE_SYSTEM_TAG);
 
     return true;
-<<<<<<< HEAD
-}
-
-std::string Particle3DExplosionBlueDemo::subtitle() const 
-{
-    return "ExplosionBlue";
-}
-
-bool Particle3DExplosionBlueDemo::init()
-{
-    if (!Particle3DTestDemo::init()) 
-        return false;
-
-
-    auto rootps = PUParticleSystem3D::create("mp_explosion_04_blue.pu");
-    rootps->setCameraMask((unsigned short)CameraFlag::USER1);
-    rootps->setScale(0.25f);
-    rootps->startParticleSystem();
-    this->addChild(rootps, 0, PARTICLE_SYSTEM_TAG);
-
-    return true;
-}
-
+}
 
 std::string Particle3DFlareShieldDemo::subtitle() const 
 {
@@ -578,6 +547,4 @@
     this->addChild(rootps, 0, PARTICLE_SYSTEM_TAG);
 
     return true;
-=======
->>>>>>> 009c94b4
 }