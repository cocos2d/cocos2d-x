--- conflicted
+++ resolved
@@ -53,12 +53,8 @@
 require "src/LuaBridgeTest/LuaBridgeTest"
 require "src/XMLHttpRequestTest/XMLHttpRequestTest"
 require "src/PhysicsTest/PhysicsTest"
-<<<<<<< HEAD
-require "src/FastTiledMapTest/FastTiledMapTest"
-=======
 require "src/CaptureScreenTest/CaptureScreenTest"
 require "src/VideoPlayerTest/VideoPlayerTest"
->>>>>>> 0c28b676
 
 
 local LINE_SPACE = 40
@@ -89,7 +85,6 @@
     { isSupported = true,  name = "EffectsTest"            , create_func   =               EffectsTest      },
     { isSupported = true,  name = "EffectAdvancedTest"     , create_func   =        EffectAdvancedTestMain  },
     { isSupported = true,  name = "ExtensionsTest"         , create_func=        ExtensionsTestMain      },
-    { isSupported = true,  name = "FastTiledMapTest"       , create_func=      FastTiledMapTestMain      },
     { isSupported = true,  name = "FontTest"               , create_func   =              FontTestMain      },
     { isSupported = true,  name = "IntervalTest"           , create_func   =              IntervalTestMain  },
     { isSupported = true,  name = "KeypadTest"             , create_func=                KeypadTestMain  }, 
