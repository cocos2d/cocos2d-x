--- conflicted
+++ resolved
@@ -5,8 +5,8 @@
 {
     TEST_ACTION_TIMELINE        = 1,
     TEST_CHANGE_PLAY_SECTION    = 2,
-    --TEST_TIMELINE_FRAME_EVENT   = 3,
-    TEST_TIMELINE_PERFORMACE    = 3,
+    TEST_TIMELINE_FRAME_EVENT   = 3,
+    TEST_TIMELINE_PERFORMACE    = 4,
 }
 local timelineSceneIdx   = TimelineTestIndex.TEST_ACTION_TIMELINE
 
@@ -62,8 +62,8 @@
         return "Test ActionTimeline"
     elseif TimelineTestIndex.TEST_CHANGE_PLAY_SECTION == idx then
         return "Test Change Play Section"
-    -- elseif TimelineTestIndex.TEST_TIMELINE_FRAME_EVENT == idx then
-    --     return "Test Frame Event"
+    elseif TimelineTestIndex.TEST_TIMELINE_FRAME_EVENT == idx then
+        return "Test Frame Event"
     elseif TimelineTestIndex.TEST_TIMELINE_PERFORMACE == idx then
         return "Test ActionTimeline performance"
     end
@@ -158,6 +158,7 @@
 end
 
 function TimelineTestLayer:creatTitleAndSubTitle(idx)
+    print("set title")
     local title = cc.Label:createWithTTF(TimelineTestLayer.title(idx), "fonts/Thonburi.ttf", 18)
     title:setColor(cc.c3b(255,0,0))
     self:addChild(title, 1, 10000)
@@ -185,19 +186,11 @@
 end
 
 function TestActionTimeline:onEnter()
-<<<<<<< HEAD
-    local node = cc.CSLoader:createNode("ActionTimeline/DemoPlayer.csb")
-    local action = cc.CSLoader:createTimeline("ActionTimeline/DemoPlayer.csb")
-
-    node:runAction(action)
-    action:gotoFrameAndPlay(0, 40, true)
-=======
 
     local node = cc.CSLoader:createActionTimelineNode("ActionTimeline/DemoPlayer.csb", 0, 40, true)
->>>>>>> 5bcc1c29
 
     node:setScale(0.2)
-    node:setPosition(VisibleRect:center())
+    node:setPosition(150, 100)
 
     self:addChild(node)
 end
@@ -241,21 +234,12 @@
 end
 
 function TestChangePlaySection:onEnter()
-<<<<<<< HEAD
-
-    local node = cc.CSLoader:createNode("ActionTimeline/DemoPlayer.csb")
-    local action = cc.CSLoader:createTimeline("ActionTimeline/DemoPlayer.csb")
-
-    node:runAction(action)
-    action:gotoFrameAndPlay(41, action:getDuration(), true)
-=======
 
     local node = cc.CSLoader:createActionTimelineNode("ActionTimeline/DemoPlayer.csb", 41, 81, true);
     local action = node:getActionTimeline()
->>>>>>> 5bcc1c29
 
     node:setScale(0.2)
-    node:setPosition(VisibleRect:center())
+    node:setPosition(150, 100)
 
     local function onTouchesEnded(touches, event)
         if action:getStartFrame() == 0 then
@@ -379,15 +363,7 @@
 function TestTimelinePerformance:onEnter()
 
     for i = 1,100 do
-<<<<<<< HEAD
-        local node = cc.CSLoader:createNode("ActionTimeline/DemoPlayer.csb")
-        local action = cc.CSLoader:createTimeline("ActionTimeline/DemoPlayer.csb")
-
-        node:runAction(action)
-        action:gotoFrameAndPlay(70, action:getDuration(), true)
-=======
         local node = cc.CSLoader:createActionTimelineNode("ActionTimeline/DemoPlayer.csb", 41, 81, true);
->>>>>>> 5bcc1c29
 
         node:setScale(0.1)
         node:setPosition((i - 1) * 2, 100)
@@ -424,7 +400,7 @@
 {
     TestActionTimeline.create,
     TestChangePlaySection.create,
-    --TestTimelineFrameEvent.create,
+    TestTimelineFrameEvent.create,
     TestTimelinePerformance.create,
 }
 
