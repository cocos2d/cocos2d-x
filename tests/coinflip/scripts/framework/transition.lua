--- conflicted
+++ resolved
@@ -188,7 +188,7 @@
 function transition.rotateTo(target, args)
     assert(not tolua.isnull(target), "transition.rotateTo() - target is not cc.Node")
     -- local rotation = args.rotate
-    local action = cc.RotateTo:create(args.time, args.rotate)
+    local action = CCRotateTo:create(args.time, args.rotate)
     return transition.execute(target, action, args)
 end
 
@@ -218,9 +218,7 @@
     local tx, ty = target:getPosition()
     local x = args.x or tx
     local y = args.y or ty
-    print("htl moveto begin")
-    local action = cc.MoveTo:create(args.time, cc.p(x, y))
-    print("htl moveto end")
+    local action = CCMoveTo:create(args.time, cc.p(x, y))
     return transition.execute(target, action, args)
 end
 
@@ -249,7 +247,7 @@
     assert(not tolua.isnull(target), "transition.moveBy() - target is not cc.Node")
     local x = args.x or 0
     local y = args.y or 0
-    local action = cc.MoveBy:create(args.time, cc.p(x, y))
+    local action = CCMoveBy:create(args.time, cc.p(x, y))
     return transition.execute(target, action, args)
 end
 
@@ -274,13 +272,8 @@
 
 ]]
 function transition.fadeIn(target, args)
-<<<<<<< HEAD
-    assert(not tolua.isnull(target), "transition.fadeIn() - target is not CCNode")
-    local action = cc.fadeIn:create(args.time)
-=======
     assert(not tolua.isnull(target), "transition.fadeIn() - target is not cc.Node")
     local action = CCFadeIn:create(args.time)
->>>>>>> a4ed933d
     return transition.execute(target, action, args)
 end
 
@@ -305,13 +298,8 @@
 
 ]]
 function transition.fadeOut(target, args)
-<<<<<<< HEAD
-    assert(not tolua.isnull(target), "transition.fadeOut() - target is not CCNode")
-    local action = cc.fadeOut:create(args.time)
-=======
     assert(not tolua.isnull(target), "transition.fadeOut() - target is not cc.Node")
     local action = CCFadeOut:create(args.time)
->>>>>>> a4ed933d
     return transition.execute(target, action, args)
 end
 
@@ -340,7 +328,7 @@
     elseif opacity > 255 then
         opacity = 255
     end
-    local action = cc.fadeTo:create(args.time, opacity)
+    local action = CCFadeTo:create(args.time, opacity)
     return transition.execute(target, action, args)
 end
 
@@ -369,7 +357,7 @@
     assert(not tolua.isnull(target), "transition.scaleTo() - target is not cc.Node")
     local action
     if args.scale then
-        action = cc.scaleTo:create(checknumber(args.time), checknumber(args.scale))
+        action = CCScaleTo:create(checknumber(args.time), checknumber(args.scale))
     elseif args.scaleX or args.scaleY then
         local scaleX, scaleY
         if args.scaleX then
@@ -382,7 +370,7 @@
         else
             scaleY = target:getScaleY()
         end
-        action = cc.ScaleTo:create(checknumber(args.time), scaleX, scaleY)
+        action = CCScaleTo:create(checknumber(args.time), scaleX, scaleY)
     end
     return transition.execute(target, action, args)
 end
