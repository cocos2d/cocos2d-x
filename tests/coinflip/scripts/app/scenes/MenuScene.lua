
local AdBar = import("..views.AdBar")
local BubbleButton = import("..views.BubbleButton")

local MenuScene = class("MenuScene", function()
    return display.newScene("MenuScene")
end)

function MenuScene:ctor()
    self.bg = display.newSprite("#MenuSceneBg.png", display.cx, display.cy)
    self:addChild(self.bg)

    self.adBar = AdBar.new()
    self:addChild(self.adBar)

    cc.ui.UIPushButton.new("#MenuSceneMoreGamesButton.png")
        :onButtonClicked(function(event)
            app:enterMoreGamesScene()
        end)
        :align(display.CENTER, display.left + 150, display.bottom + 300)
        :addTo(self)

    cc.ui.UIPushButton.new("#MenuSceneStartButton.png")
        :onButtonClicked(function(event)
            app:enterChooseLevelScene()
        end)
        :align(display.CENTER, display.right - 150, display.bottom + 300)
        :addTo(self)
<<<<<<< HEAD

    -- create menu
    self.moreGamesButton = BubbleButton.new({
            image = "#MenuSceneMoreGamesButton.png",
            prepare = function()
                self.moreGamesButton:setButtonEnabled(false)
                audio.playSound(GAME_SFX.tapButton)
            end,
            listener = function()
                app:enterMoreGamesScene()
            end,
        })
        :align(display.CENTER, display.left + 150, display.bottom + 300)
        :addTo(self)

    self.startButton = BubbleButton.new({
            image = "#MenuSceneStartButton.png",
            prepare = function()
                self.startButton:setButtonEnabled(false)
                audio.playSound(GAME_SFX.tapButton)
            end,
            listener = function()
                app:enterChooseLevelScene()
            end,
        })
        :align(display.CENTER, display.right - 150, display.bottom + 300)
        :addTo(self)

=======
>>>>>>> 02c28d93
end

function MenuScene:onEnter()
end

return MenuScene<|MERGE_RESOLUTION|>--- conflicted
+++ resolved
@@ -26,37 +26,6 @@
         end)
         :align(display.CENTER, display.right - 150, display.bottom + 300)
         :addTo(self)
-<<<<<<< HEAD
-
-    -- create menu
-    self.moreGamesButton = BubbleButton.new({
-            image = "#MenuSceneMoreGamesButton.png",
-            prepare = function()
-                self.moreGamesButton:setButtonEnabled(false)
-                audio.playSound(GAME_SFX.tapButton)
-            end,
-            listener = function()
-                app:enterMoreGamesScene()
-            end,
-        })
-        :align(display.CENTER, display.left + 150, display.bottom + 300)
-        :addTo(self)
-
-    self.startButton = BubbleButton.new({
-            image = "#MenuSceneStartButton.png",
-            prepare = function()
-                self.startButton:setButtonEnabled(false)
-                audio.playSound(GAME_SFX.tapButton)
-            end,
-            listener = function()
-                app:enterChooseLevelScene()
-            end,
-        })
-        :align(display.CENTER, display.right - 150, display.bottom + 300)
-        :addTo(self)
-
-=======
->>>>>>> 02c28d93
 end
 
 function MenuScene:onEnter()
