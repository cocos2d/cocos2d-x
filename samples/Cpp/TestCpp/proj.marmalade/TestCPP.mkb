options
{
	module_path="../../../../cocos2dx/proj.marmalade/;../../../../CocosDenshion/proj.marmalade/;../../../../extensions/proj.marmalade/;../../../../external/chipmunk/proj.marmalade/;../../../../external/Box2D/proj.marmalade/"
	s3e-data-dir = "../Resources/"
}

includepaths
{
	../Classes
}
subprojects
{
	IwGL
	cocos2dx
	cocos2dx-ext
	Box2D
	CocosDenshion
#	chipmunk
}

defines
{
	CC_ENABLE_BOX2D_INTEGRATION=1
}
assets
{
	(../Resources)
}

files
{
	[Main]
	(src)
	Main.h
	Main.cpp

	(../Classes)
	AppDelegate.cpp
	AppDelegate.h
	controller.cpp
	controller.h
	testBasic.cpp
	testBasic.h
	testResource.h
	tests.h
	VisibleRect.cpp
	VisibleRect.h

	[Test/AccelerometerTest]
	(../Classes/AccelerometerTest)
	AccelerometerTest.cpp
	AccelerometerTest.h

	[Test/ActionManagerTest]
	(../Classes/ActionManagerTest)
	ActionManagerTest.cpp
	ActionManagerTest.h

	[Test/ActionsEaseTest]
	(../Classes/ActionsEaseTest)
	ActionsEaseTest.cpp
	ActionsEaseTest.h

	[Test/ActionsProgressTest]
	(../Classes/ActionsProgressTest)
	ActionsProgressTest.cpp
	ActionsProgressTest.h

	[Test/ActionsTest]
	(../Classes/ActionsTest)
	ActionsTest.cpp
	ActionsTest.h

	[Test/Box2DTest]
	(../Classes/Box2DTest)
	Box2dTest.cpp
	Box2dTest.h

	[Test/Box2DTestBed]
	(../Classes/Box2DTestBed)
	Box2dView.cpp
	Box2dView.h
	GLES-Render.cpp
	GLES-Render.h
	Test.cpp
	Test.h
	TestEntries.cpp

	[Test/Box2DTestBed/Tests]
	(../Classes/Box2DTestBed/Tests)
	AddPair.h
	ApplyForce.h
	BodyTypes.h
	Breakable.h
	Bridge.h
	BulletTest.h
	Cantilever.h
	Car.h
	Chain.h
	CharacterCollision.h
	CollisionFiltering.h
	CollisionProcessing.h
	CompoundShapes.h
	Confined.h
	ContinuousTest.h
	DistanceTest.h
	Dominos.h
	DumpShell.h
	DynamicTreeTest.h
	EdgeShapes.h
	EdgeTest.h
	Gears.h
	OneSidedPlatform.h
	Pinball.h
	PolyCollision.h
	PolyShapes.h
	Prismatic.h
	Pulleys.h
	Pyramid.h
	RayCast.h
	Revolute.h
	Rope.h
	RopeJoint.h
	SensorTest.h
	ShapeEditing.h
	SliderCrank.h
	SphereStack.h
	TheoJansen.h
	Tiles.h
	TimeOfImpact.h
	Tumbler.h
	VaryingFriction.h
	VaryingRestitution.h
	VerticalStack.h
	Web.h

	[Test/BugsTest]
	(../Classes/BugsTest)
	Bug-1159.cpp
	Bug-1159.h
	Bug-1174.cpp
	Bug-1174.h
	Bug-350.cpp
	Bug-350.h
	Bug-422.cpp
	Bug-422.h
	Bug-624.cpp
	Bug-624.h
	Bug-886.cpp
	Bug-886.h
	Bug-899.cpp
	Bug-899.h
	Bug-914.cpp
	Bug-914.h
	BugsTest.cpp
	BugsTest.h

	[Test/BugsTest/Bug-458]
	(../Classes/BugsTest/Bug-458)
	Bug-458.cpp
	Bug-458.h
	QuestionContainerSprite.cpp
	QuestionContainerSprite.h

#	[Test/ChipmunkAccelTouchTest]
#	(../Classes/ChipmunkAccelTouchTest)
#	ChipmunkAccelTouchTest.cpp
#	ChipmunkAccelTouchTest.h

	[Test/ClickAndMoveTest]
	(../Classes/ClickAndMoveTest)
	ClickAndMoveTest.cpp
	ClickAndMoveTest.h

	[Test/CocosDenshionTest]
	(../Classes/CocosDenshionTest)
	CocosDenshionTest.cpp
	CocosDenshionTest.h

#	[Test/CurlTest]
#	(../Classes/CurlTest)
#	CurlTest.cpp
#	CurlTest.h

	[Test/CurrentLanguageTest]
	(../Classes/CurrentLanguageTest)
	CurrentLanguageTest.cpp
	CurrentLanguageTest.h

	[Test/DrawPrimitivesTest]
	(../Classes/DrawPrimitivesTest)
	DrawPrimitivesTest.cpp
	DrawPrimitivesTest.h

	[Test/EffectsAdvancedTest]
	(../Classes/EffectsAdvancedTest)
	EffectsAdvancedTest.cpp
	EffectsAdvancedTest.h

	[Test/EffectsTest]
	(../Classes/EffectsTest)
	EffectsTest.cpp
	EffectsTest.h

	[Test/ExtensionsTest]
	(../Classes/ExtensionsTest)
	ExtensionsTest.cpp
	ExtensionsTest.h

	[Test/ExtensionsTest/CocosBuilderTest]
	(../Classes/ExtensionsTest/CocosBuilderTest)
	"*.h"
	"*.cpp"

	[Test/ExtensionsTest/CocosBuilderTest/AnimationsTest]
	(../Classes/ExtensionsTest/CocosBuilderTest/AnimationsTest)
	"*.h"
	"*.cpp"

	[Test/ExtensionsTest/CocosBuilderTest/ButtonTest]
	(../Classes/ExtensionsTest/CocosBuilderTest/ButtonTest)
	"*.h"
	"*.cpp"

	[Test/ExtensionsTest/CocosBuilderTest/HelloCocosBuilder]
	(../Classes/ExtensionsTest/CocosBuilderTest/HelloCocosBuilder)
	"*.h"
	"*.cpp"

	[Test/ExtensionsTest/CocosBuilderTest/LabelTest]
	(../Classes/ExtensionsTest/CocosBuilderTest/LabelTest)
	"*.h"

	[Test/ExtensionsTest/CocosBuilderTest/MenuTest]
	(../Classes/ExtensionsTest/CocosBuilderTest/MenuTest)
	"*.h"
	"*.cpp"

	[Test/ExtensionsTest/CocosBuilderTest/ParticleSystemTest]
	(../Classes/ExtensionsTest/CocosBuilderTest/ParticleSystemTest)
	"*.h"

	[Test/ExtensionsTest/CocosBuilderTest/ScrollViewTest]
	(../Classes/ExtensionsTest/CocosBuilderTest/ScrollViewTest)
	"*.h"

	[Test/ExtensionsTest/CocosBuilderTest/SpriteTest]
	(../Classes/ExtensionsTest/CocosBuilderTest/SpriteTest)
	"*.h"

	[Test/ExtensionsTest/CocosBuilderTest/TestHeader]
	(../Classes/ExtensionsTest/CocosBuilderTest/TestHeader)
	"*.h"
	"*.cpp"

	[Test/ExtensionsTest/CocosBuilderTest/TimelineCallbackTest]
	(../Classes/ExtensionsTest/CocosBuilderTest/TimelineCallbackTest)
	"*.h"
	"*.cpp"

	[Test/ExtensionsTest/ControlExtensionTest]
	(../Classes/ExtensionsTest/ControlExtensionTest)
	CCControlScene.cpp
	CCControlScene.h
	CCControlSceneManager.cpp
	CCControlSceneManager.h

	[Test/ExtensionsTest/ControlExtensionTest/CCControlButtonTest]
	(../Classes/ExtensionsTest/ControlExtensionTest/CCControlButtonTest)
	CCControlButtonTest.cpp
	CCControlButtonTest.h

	[Test/ExtensionsTest/ControlExtensionTest/CCControlColourPicker]
	(../Classes/ExtensionsTest/ControlExtensionTest/CCControlColourPicker)
	CCControlColourPickerTest.cpp
	CCControlColourPickerTest.h

	[Test/ExtensionsTest/ControlExtensionTest/CCControlPotentiometerTest]
	(../Classes/ExtensionsTest/ControlExtensionTest/CCControlPotentiometerTest)
	CCControlPotentiometerTest.cpp
	CCControlPotentiometerTest.h

	[Test/ExtensionsTest/ControlExtensionTest/CCControlSliderTest]
	(../Classes/ExtensionsTest/ControlExtensionTest/CCControlSliderTest)
	CCControlSliderTest.cpp
	CCControlSliderTest.h

	[Test/ExtensionsTest/ControlExtensionTest/CCControlStepperTest]
	(../Classes/ExtensionsTest/ControlExtensionTest/CCControlStepperTest)
	CCControlStepperTest.cpp
	CCControlStepperTest.h

	[Test/ExtensionsTest/ControlExtensionTest/CCControlSwitchTest]
	(../Classes/ExtensionsTest/ControlExtensionTest/CCControlSwitchTest)
	CCControlSwitchTest.cpp
	CCControlSwitchTest.h

#	[Test/ExtensionsTest/EditBoxTest]
#	(../Classes/ExtensionsTest/EditBoxTest)
#	EditBoxTest.cpp
#	EditBoxTest.h

#	[Test/ExtensionsTest/NetworkTest]
#	(../Classes/ExtensionsTest/NetworkTest)
#	HttpClientTest.cpp
#	HttpClientTest.h

#	[Test/ExtensionsTest/NotificationCenterTest]
#	(../Classes/ExtensionsTest/NotificationCenterTest)
#	NotificationCenterTest.cpp
#	NotificationCenterTest.h

	[Test/ExtensionsTest/TableViewTest]
	(../Classes/ExtensionsTest/TableViewTest)
	CustomTableViewCell.cpp
	CustomTableViewCell.h
	TableViewTestScene.cpp
	TableViewTestScene.h

	[Test/FontTest]
	(../Classes/FontTest)
	FontTest.cpp
	FontTest.h

	[Test/IntervalTest]
	(../Classes/IntervalTest)
	IntervalTest.cpp
	IntervalTest.h

	[Test/KeypadTest]
	(../Classes/KeypadTest)
	KeypadTest.cpp
	KeypadTest.h

	[Test/LabelTest]
	(../Classes/LabelTest)
	LabelTest.cpp
	LabelTest.h

	[Test/LayerTest]
	(../Classes/LayerTest)
	LayerTest.cpp
	LayerTest.h

	[Test/MenuTest]
	(../Classes/MenuTest)
	MenuTest.cpp
	MenuTest.h

	[Test/MotionStreakTest]
	(../Classes/MotionStreakTest)
	MotionStreakTest.cpp
	MotionStreakTest.h

	[Test/MutiTouchTest]
	(../Classes/MutiTouchTest)
	MutiTouchTest.cpp
	MutiTouchTest.h

	[Test/NodeTest]
	(../Classes/NodeTest)
	NodeTest.cpp
	NodeTest.h

	[Test/ParallaxTest]
	(../Classes/ParallaxTest)
	ParallaxTest.cpp
	ParallaxTest.h

	[Test/ParticleTest]
	(../Classes/ParticleTest)
	ParticleTest.cpp
	ParticleTest.h

	[Test/PerformanceTest]
	(../Classes/PerformanceTest)
	PerformanceNodeChildrenTest.cpp
	PerformanceNodeChildrenTest.h
	PerformanceParticleTest.cpp
	PerformanceParticleTest.h
	PerformanceSpriteTest.cpp
	PerformanceSpriteTest.h
	PerformanceTest.cpp
	PerformanceTest.h
	PerformanceTextureTest.cpp
	PerformanceTextureTest.h
	PerformanceTouchesTest.cpp
	PerformanceTouchesTest.h

	[Test/RenderTextureTest]
	(../Classes/RenderTextureTest)
	RenderTextureTest.cpp
	RenderTextureTest.h

	[Test/RotateWorldTest]
	(../Classes/RotateWorldTest)
	RotateWorldTest.cpp
	RotateWorldTest.h

	[Test/SceneTest]
	(../Classes/SceneTest)
	SceneTest.cpp
	SceneTest.h

	[Test/SchedulerTest]
	(../Classes/SchedulerTest)
	SchedulerTest.cpp
	SchedulerTest.h

	[Test/ShaderTest]
	(../Classes/ShaderTest)
	ShaderTest.cpp
	ShaderTest.h

	[Test/SpriteTest]
	(../Classes/SpriteTest)
	SpriteTest.cpp
	SpriteTest.h

	[Test/TextInputTest]
	(../Classes/TextInputTest)
	TextInputTest.cpp
	TextInputTest.h

	[Test/Texture2dTest]
	(../Classes/Texture2dTest)
	Texture2dTest.cpp
	Texture2dTest.h

	[Test/TextureCacheTest]
	(../Classes/TextureCacheTest)
	TextureCacheTest.cpp
	TextureCacheTest.h

    [Test/TexturePackerEncryptionTest]
	[../Classes/TexturePackerEncryptionTest]
	TexturePackerEncryptionTest.cpp
	TexturePackerEncryptionTest.h

	[Test/TileMapTest]
	(../Classes/TileMapTest)
	TileMapTest.cpp
	TileMapTest.h

	[Test/TouchesTest]
	(../Classes/TouchesTest)
	Ball.cpp
	Ball.h
	Paddle.cpp
	Paddle.h
	TouchesTest.cpp
	TouchesTest.h

	[Test/TransitionsTest]
	(../Classes/TransitionsTest)
	TransitionsTest.cpp
	TransitionsTest.h

	[Test/UserDefaultTest]
	(../Classes/UserDefaultTest)
	UserDefaultTest.cpp
	UserDefaultTest.h

	[Test/ZwoptexTest]
	(../Classes/ZwoptexTest)
	ZwoptexTest.cpp
	ZwoptexTest.h

	[Test/FileUtilsTest]
	(../Classes/FileUtilsTest)
	FileUtilsTest.cpp
	FileUtilsTest.h

	[Test/SpineTest]
	(../Classes/SpineTest)
	SpineTest.cpp
	SpineTest.h
<<<<<<< HEAD
=======

	[Test/DataVisitorTest]
	(../Classes/DataVisitorTest)
	DataVisitorTest.cpp
	DataVisitorTest.h
>>>>>>> 3b40dce1
}

<|MERGE_RESOLUTION|>--- conflicted
+++ resolved
@@ -475,13 +475,10 @@
 	(../Classes/SpineTest)
 	SpineTest.cpp
 	SpineTest.h
-<<<<<<< HEAD
-=======
 
 	[Test/DataVisitorTest]
 	(../Classes/DataVisitorTest)
 	DataVisitorTest.cpp
 	DataVisitorTest.h
->>>>>>> 3b40dce1
-}
-
+}
+
