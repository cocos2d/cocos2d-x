#ifndef _ATLAS_TEST_NEW_H_
#define _ATLAS_TEST_NEW_H_

#include "../testBasic.h"
#include "../BaseTest.h"
#include "renderer/CCCustomCommand.h"


class AtlasDemoNew : public BaseTest
{
protected:

public:
    CREATE_FUNC(AtlasDemoNew);

    AtlasDemoNew(void);
    ~AtlasDemoNew(void);

    virtual std::string title() const override;
    virtual std::string subtitle() const override;
    virtual void onEnter();

    void restartCallback(Object* sender);
    void nextCallback(Object* sender);
    void backCallback(Object* sender);
};

class LabelTTFAlignmentNew : public AtlasDemoNew
{
public:
    CREATE_FUNC(LabelTTFAlignmentNew);

    LabelTTFAlignmentNew();
    virtual std::string title() const override;
    virtual std::string subtitle() const override;
};

class LabelFNTColorAndOpacity : public AtlasDemoNew
{
    float        _time;
public:
    CREATE_FUNC(LabelFNTColorAndOpacity);

    LabelFNTColorAndOpacity();

    virtual void step(float dt);

    virtual std::string title() const override;
    virtual std::string subtitle() const override;
};

class LabelFNTSpriteActions : public AtlasDemoNew
{
    float        _time;
public:
    CREATE_FUNC(LabelFNTSpriteActions);

    LabelFNTSpriteActions();
    virtual void step(float dt);
    virtual void draw();

    virtual std::string title() const override;
    virtual std::string subtitle() const override;
<<<<<<< HEAD
=======
protected:
    CustomCommand _renderCmd;
    void onDraw();
>>>>>>> a788d7cd
};

class LabelFNTPadding : public AtlasDemoNew
{
public:
    CREATE_FUNC(LabelFNTPadding);

    LabelFNTPadding();
    virtual std::string title() const override;
    virtual std::string subtitle() const override;
};


class LabelFNTOffset : public AtlasDemoNew
{
public:
    CREATE_FUNC(LabelFNTOffset);

    LabelFNTOffset();
    virtual std::string title() const override;
    virtual std::string subtitle() const override;
};

class LabelFNTColor : public AtlasDemoNew
{
public:
    CREATE_FUNC(LabelFNTColor);

    LabelFNTColor();
    virtual std::string title() const override;

    virtual std::string subtitle() const override;
};

class LabelFNTHundredLabels : public AtlasDemoNew
{
public:
    CREATE_FUNC(LabelFNTHundredLabels);

    LabelFNTHundredLabels();
    virtual std::string title() const override;
    virtual std::string subtitle() const override;
};

class LabelFNTMultiLine : public AtlasDemoNew
{
public:
    CREATE_FUNC(LabelFNTMultiLine);

    LabelFNTMultiLine();
    virtual std::string title() const override;
    virtual std::string subtitle() const override;
};

class LabelFNTandTTFEmpty : public AtlasDemoNew
{
public:
    CREATE_FUNC(LabelFNTandTTFEmpty);

    LabelFNTandTTFEmpty();
    void updateStrings(float dt);
    virtual std::string title() const override;
    virtual std::string subtitle() const override;

private:
    bool setEmpty;
};

class LabelFNTRetina : public AtlasDemoNew
{
public:
    CREATE_FUNC(LabelFNTRetina);

    LabelFNTRetina();
    virtual std::string title() const override;
    virtual std::string subtitle() const override;
};

class LabelFNTGlyphDesigner : public AtlasDemoNew
{
public:
    CREATE_FUNC(LabelFNTGlyphDesigner);

    LabelFNTGlyphDesigner();
    virtual std::string title() const override;
    virtual std::string subtitle() const override;
};

class AtlasTestSceneNew : public TestScene
{
public:
    CREATE_FUNC(AtlasTestSceneNew);

    virtual void runThisTest();
};

class LabelTTFUnicodeChinese : public AtlasDemoNew
{
public:
    CREATE_FUNC(LabelTTFUnicodeChinese);

    LabelTTFUnicodeChinese();
    virtual std::string title() const override;
    virtual std::string subtitle() const override;
};

class LabelFNTUnicodeChinese : public AtlasDemoNew
{
public:
    CREATE_FUNC(LabelFNTUnicodeChinese);

    LabelFNTUnicodeChinese();
    virtual std::string title() const override;
    virtual std::string subtitle() const override;
};

class LabelFNTMultiLineAlignment : public AtlasDemoNew
{
public:
    CREATE_FUNC(LabelFNTMultiLineAlignment);

    LabelFNTMultiLineAlignment();
    ~LabelFNTMultiLineAlignment();
    void snapArrowsToEdge();
    virtual std::string title() const override;
    virtual std::string subtitle() const override;
    void stringChanged(Object *sender);
    void alignmentChanged(Object *sender);
    void onTouchesBegan(const std::vector<Touch*>& touches, Event  *event);
    void onTouchesEnded(const std::vector<Touch*>& touches, Event  *event);
    void onTouchesMoved(const std::vector<Touch*>& touches, Event  *event);

public:
    Label *_labelShouldRetain;
    Sprite *_arrowsBarShouldRetain;
    Sprite *_arrowsShouldRetain;
    MenuItemFont *_lastSentenceItem, *_lastAlignmentItem;
    bool _drag;
};

class LabelFNTUNICODELanguages : public AtlasDemoNew
{
public:
    CREATE_FUNC(LabelFNTUNICODELanguages);

    LabelFNTUNICODELanguages();

    virtual std::string title() const override;
    virtual std::string subtitle() const override;
};

class LabelFNTBounds : public AtlasDemoNew
{
public:
    CREATE_FUNC(LabelFNTBounds);

    LabelFNTBounds();
    
    virtual void draw();
    virtual std::string title() const override;
    virtual std::string subtitle() const override;
private:
    Label *label1;
<<<<<<< HEAD
=======
protected:
    CustomCommand _renderCmd;
    void onDraw();
>>>>>>> a788d7cd
};

class LabelTTFLongLineWrapping : public AtlasDemoNew
{
public:
    CREATE_FUNC(LabelTTFLongLineWrapping);

    LabelTTFLongLineWrapping();

    virtual std::string title() const override;
    virtual std::string subtitle() const override;
};

class LabelTTFColor : public AtlasDemoNew
{
public:
    CREATE_FUNC(LabelTTFColor);

    LabelTTFColor();

    virtual std::string title() const override;
    virtual std::string subtitle() const override;
};

class LabelTTFUnicodeNew : public AtlasDemoNew
{
public:
    CREATE_FUNC(LabelTTFUnicodeNew);

    LabelTTFUnicodeNew();
    
    virtual std::string title() const override;
    virtual std::string subtitle() const override;
};

class LabelTTFDynamicAlignment : public AtlasDemoNew
{
public:
    CREATE_FUNC(LabelTTFDynamicAlignment);

    LabelTTFDynamicAlignment();
    virtual std::string title() const override;
    virtual std::string subtitle() const override;
    
private:
    
    void setAlignmentLeft(Object* sender);
    void setAlignmentCenter(Object* sender);
    void setAlignmentRight(Object* sender);
    void updateAlignment();
    
    Label          * _label;
    TextHAlignment   _horizAlign;
    
};


class LabelTTFFontsTestNew : public AtlasDemoNew
{
public:
    CREATE_FUNC(LabelTTFFontsTestNew);

    LabelTTFFontsTestNew();

    virtual std::string title() const override;
    virtual std::string subtitle() const override;
};


class LabelBMFontTestNew : public AtlasDemoNew
{
public:
    CREATE_FUNC(LabelBMFontTestNew);

    LabelBMFontTestNew();

    virtual std::string title() const override;
    virtual std::string subtitle() const override;

private:
};

class LabelFontDefTestNew : public AtlasDemoNew
{
public:
    CREATE_FUNC(LabelFontDefTestNew);

    LabelFontDefTestNew();

    virtual std::string title() const override;
    virtual std::string subtitle() const override;

private:
};

class LabelTTFDistanceField : public AtlasDemoNew
{
public:
    CREATE_FUNC(LabelTTFDistanceField);

    LabelTTFDistanceField();

    virtual std::string title() const override;
    virtual std::string subtitle() const override;
};

class LabelTTFDistanceFieldEffect : public AtlasDemoNew
{
public:
    CREATE_FUNC(LabelTTFDistanceFieldEffect);

    LabelTTFDistanceFieldEffect();

    virtual std::string title() const override;
    virtual std::string subtitle() const override;
};


// we don't support linebreak mode

#endif<|MERGE_RESOLUTION|>--- conflicted
+++ resolved
@@ -61,12 +61,9 @@
 
     virtual std::string title() const override;
     virtual std::string subtitle() const override;
-<<<<<<< HEAD
-=======
 protected:
     CustomCommand _renderCmd;
     void onDraw();
->>>>>>> a788d7cd
 };
 
 class LabelFNTPadding : public AtlasDemoNew
@@ -230,12 +227,9 @@
     virtual std::string subtitle() const override;
 private:
     Label *label1;
-<<<<<<< HEAD
-=======
 protected:
     CustomCommand _renderCmd;
     void onDraw();
->>>>>>> a788d7cd
 };
 
 class LabelTTFLongLineWrapping : public AtlasDemoNew
