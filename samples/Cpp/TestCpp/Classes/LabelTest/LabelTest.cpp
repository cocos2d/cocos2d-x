    #include "LabelTest.h"
#include "../testResource.h"

enum {
    kTagTileMap = 1,
    kTagSpriteManager = 1,
    kTagAnimation1 = 1,
    kTagBitmapAtlas1 = 1,
    kTagBitmapAtlas2 = 2,
    kTagBitmapAtlas3 = 3,
};

enum {
    kTagSprite1,
    kTagSprite2,
    kTagSprite3,
    kTagSprite4,
    kTagSprite5,
    kTagSprite6,
    kTagSprite7,
    kTagSprite8,
};

//------------------------------------------------------------------
//
// AtlasDemo
//
//------------------------------------------------------------------

enum
{
    IDC_NEXT = 100,
    IDC_BACK,
    IDC_RESTART
};

Layer* nextAtlasAction();
Layer* backAtlasAction();
Layer* restartAtlasAction();

static int sceneIdx = -1; 

#define MAX_LAYER    30

Layer* createAtlasLayer(int nIndex)
{
    switch(nIndex)
    {
        case 0: return new LabelAtlasTest();
        case 1: return new LabelAtlasColorTest();
        case 2: return new Atlas3();
        case 3: return new Atlas4();
        case 4: return new Atlas5();
        case 5: return new Atlas6();
        case 6: return new AtlasBitmapColor();
        case 7: return new AtlasFastBitmap();
        case 8: return new BitmapFontMultiLine();
        case 9: return new LabelsEmpty();
        case 10: return new LabelBMFontHD();
        case 11: return new LabelAtlasHD();
        case 12: return new LabelGlyphDesigner();

        // Not a label test. Should be moved to Atlas test
        case 13: return new Atlas1();
        case 14: return new LabelTTFTest();
        case 15: return new LabelTTFMultiline();
        case 16: return new LabelTTFChinese();
        case 17: return new LabelBMFontChinese();
        case 18: return new BitmapFontMultiLineAlignment();
        case 19: return new LabelTTFA8Test();
        case 20: return new BMFontOneAtlas();
        case 21: return new BMFontUnicode();
        case 22: return new BMFontInit();
        case 23: return new TTFFontInit();
        case 24: return new Issue1343();
        case 25: return new LabelTTFAlignment();
        case 26: return new LabelBMFontBounds();
        case 27: return new TTFFontShadowAndStroke();
        case 28: return new LabelBMFontNewTest();
        case 29: return new LabelDyamicTest();
    }

    return NULL;
}

Layer* nextAtlasAction()
{
    sceneIdx++;
    sceneIdx = sceneIdx % MAX_LAYER;

    Layer* pLayer = createAtlasLayer(sceneIdx);
    pLayer->autorelease();

    return pLayer;
}

Layer* backAtlasAction()
{
    sceneIdx--;
    int total = MAX_LAYER;
    if( sceneIdx < 0 )
        sceneIdx += total;    
    
    Layer* pLayer = createAtlasLayer(sceneIdx);
    pLayer->autorelease();

    return pLayer;
}

Layer* restartAtlasAction()
{
    Layer* pLayer = createAtlasLayer(sceneIdx);
    pLayer->autorelease();

    return pLayer;
} 


AtlasDemo::AtlasDemo(void)
{
}

AtlasDemo::~AtlasDemo(void)
{
}

std::string AtlasDemo::title()
{
    return "No title";
}

std::string AtlasDemo::subtitle()
{
    return "";
}

void AtlasDemo::onEnter()
{
    BaseTest::onEnter();
}

void AtlasDemo::restartCallback(Object* pSender)
{
    Scene* s = new AtlasTestScene();
    s->addChild(restartAtlasAction()); 

    Director::sharedDirector()->replaceScene(s);
    s->release();
}

void AtlasDemo::nextCallback(Object* pSender)
{
    Scene* s = new AtlasTestScene();
    s->addChild( nextAtlasAction() );
    Director::sharedDirector()->replaceScene(s);
    s->release();
}

void AtlasDemo::backCallback(Object* pSender)
{
    Scene* s = new AtlasTestScene();
    s->addChild( backAtlasAction() );
    Director::sharedDirector()->replaceScene(s);
    s->release();
} 


//------------------------------------------------------------------
//
// Atlas1
//
//------------------------------------------------------------------
Atlas1::Atlas1()
{
    _textureAtlas = TextureAtlas::create(s_AtlasTest, 3); _textureAtlas->retain();
    
    Size s = Director::sharedDirector()->getWinSize();

    //
    // Notice: u,v tex coordinates are inverted
    //
    V3F_C4B_T2F_Quad quads[] = 
    {
        {
            {Vertex3F(0,0,0),Color4B(0,0,255,255),Tex2F(0.0f,1.0f),},                // bottom left
            {Vertex3F(s.width,0,0),Color4B(0,0,255,0),Tex2F(1.0f,1.0f),},            // bottom right
            {Vertex3F(0,s.height,0),Color4B(0,0,255,0),Tex2F(0.0f,0.0f),},            // top left
            {Vertex3F(s.width,s.height,0),Color4B(0,0,255,255),Tex2F(1.0f,0.0f),},    // top right
        },        
        {
            {Vertex3F(40,40,0),Color4B(255,255,255,255),Tex2F(0.0f,0.2f),},            // bottom left
            {Vertex3F(120,80,0),Color4B(255,0,0,255),Tex2F(0.5f,0.2f),},            // bottom right
            {Vertex3F(40,160,0),Color4B(255,255,255,255),Tex2F(0.0f,0.0f),},        // top left
            {Vertex3F(160,160,0),Color4B(0,255,0,255),Tex2F(0.5f,0.0f),},            // top right
        },

        {
            {Vertex3F(s.width/2,40,0),Color4B(255,0,0,255),Tex2F(0.0f,1.0f),},        // bottom left
            {Vertex3F(s.width,40,0),Color4B(0,255,0,255),Tex2F(1.0f,1.0f),},        // bottom right
            {Vertex3F(s.width/2-50,200,0),Color4B(0,0,255,255),Tex2F(0.0f,0.0f),},        // top left
            {Vertex3F(s.width,100,0),Color4B(255,255,0,255),Tex2F(1.0f,0.0f),},        // top right
        },
        
    };
    
    
    for( int i=0;i<3;i++) 
    {
        _textureAtlas->updateQuad(&quads[i], i);
    }
}

Atlas1::~Atlas1()
{
    _textureAtlas->release();
}

void Atlas1::draw()
{
    // GL_VERTEX_ARRAY, GL_COLOR_ARRAY, GL_TEXTURE_COORD_ARRAY
    // GL_TEXTURE_2D

    _textureAtlas->drawQuads();

//    [textureAtlas drawNumberOfQuads:3];
    
}

std::string Atlas1::title()
{
    return "CCTextureAtlas";
}

std::string Atlas1::subtitle()
{
    return "Manual creation of TextureAtlas";
}

//------------------------------------------------------------------
//
// LabelAtlasTest
//
//------------------------------------------------------------------

LabelAtlasTest::LabelAtlasTest()
{
    _time = 0;

    LabelAtlas* label1 = LabelAtlas::create("123 Test", "fonts/tuffy_bold_italic-charmap.plist");
    addChild(label1, 0, kTagSprite1);
    label1->setPosition( ccp(10,100) );
    label1->setOpacity( 200 );

    LabelAtlas *label2 = LabelAtlas::create("0123456789", "fonts/tuffy_bold_italic-charmap.plist");
    addChild(label2, 0, kTagSprite2);
    label2->setPosition( ccp(10,200) );
    label2->setOpacity( 32 );

    schedule(schedule_selector(LabelAtlasTest::step)); 
    
}

void LabelAtlasTest::step(float dt)
{
    _time += dt;
    char string[12] = {0};
    sprintf(string, "%2.2f Test", _time);
    //string.format("%2.2f Test", _time);

    LabelAtlas* label1 = (LabelAtlas*)getChildByTag(kTagSprite1);
    label1->setString(string);

    LabelAtlas*label2 = (LabelAtlas*)getChildByTag(kTagSprite2);
    sprintf(string, "%d", (int)_time);
    //string.format("%d", (int)_time);
    label2->setString(string);
}

std::string LabelAtlasTest::title()
{
    return "LabelAtlas";
}

std::string LabelAtlasTest::subtitle()
{
    return "Updating label should be fast";
}

//------------------------------------------------------------------
//
// LabelAtlasColorTest
//
//------------------------------------------------------------------
LabelAtlasColorTest::LabelAtlasColorTest()
{
    LabelAtlas* label1 = LabelAtlas::create("123 Test", "fonts/tuffy_bold_italic-charmap.png", 48, 64, ' ');
    addChild(label1, 0, kTagSprite1);
    label1->setPosition( ccp(10,100) );
    label1->setOpacity( 200 );
    
    LabelAtlas* label2 = LabelAtlas::create("0123456789", "fonts/tuffy_bold_italic-charmap.png", 48, 64, ' ');
    addChild(label2, 0, kTagSprite2);
    label2->setPosition( ccp(10,200) );
    label2->setColor( Color3B::RED );

    ActionInterval* fade = FadeOut::create(1.0f);
    ActionInterval* fade_in = fade->reverse();
    CallFunc* cb = CallFunc::create(this, callfunc_selector(LabelAtlasColorTest::actionFinishCallback));
    Sequence* seq = Sequence::create(fade, fade_in, cb, NULL);
    Action* repeat = RepeatForever::create( seq );
    label2->runAction( repeat );    

    _time = 0;
    
    schedule( schedule_selector(LabelAtlasColorTest::step) ); //:@selector(step:)];
}

void LabelAtlasColorTest::actionFinishCallback()
{
    CCLOG("Action finished");
}

void LabelAtlasColorTest::step(float dt)
{
    _time += dt;
    char string[12] = {0};
    sprintf(string, "%2.2f Test", _time);
    //std::string string = std::string::createWithFormat("%2.2f Test", _time);
    LabelAtlas* label1 = (LabelAtlas*)getChildByTag(kTagSprite1);
    label1->setString(string);
    
    LabelAtlas* label2 = (LabelAtlas*)getChildByTag(kTagSprite2);
    sprintf(string, "%d", (int)_time);
    label2->setString( string );    
}

std::string LabelAtlasColorTest::title()
{
    return "CCLabelAtlas";
}

std::string LabelAtlasColorTest::subtitle()
{
    return "Opacity + Color should work at the same time";
}


//------------------------------------------------------------------
//
// LabelTTFAlignment
//
//------------------------------------------------------------------
LabelTTFAlignment::LabelTTFAlignment()
{
    Size s = Director::sharedDirector()->getWinSize();

    LabelTTF* ttf0 = LabelTTF::create("Alignment 0\nnew line", "Helvetica", 12,
                                          CCSizeMake(256, 32), kTextAlignmentLeft);
    ttf0->setPosition(ccp(s.width/2,(s.height/6)*2));
    ttf0->setAnchorPoint(ccp(0.5f,0.5f));
    this->addChild(ttf0);

    LabelTTF* ttf1 = LabelTTF::create("Alignment 1\nnew line", "Helvetica", 12,
                                          CCSizeMake(245, 32), kTextAlignmentCenter);
    ttf1->setPosition(ccp(s.width/2,(s.height/6)*3));
    ttf1->setAnchorPoint(ccp(0.5f,0.5f));
    this->addChild(ttf1);

    LabelTTF* ttf2 = LabelTTF::create("Alignment 2\nnew line", "Helvetica", 12,
                                          CCSizeMake(245, 32), kTextAlignmentRight);
    ttf2->setPosition(ccp(s.width/2,(s.height/6)*4));
    ttf2->setAnchorPoint(ccp(0.5f,0.5f));
    this->addChild(ttf2);
}

std::string LabelTTFAlignment::title()
{
    return "CCLabelTTF alignment";
}

std::string LabelTTFAlignment::subtitle()
{
    return "Tests alignment values";
}
//------------------------------------------------------------------
//
// Atlas3
//
// Use any of these editors to generate BMFonts:
//     http://glyphdesigner.71squared.com/ (Commercial, Mac OS X)
//     http://www.n4te.com/hiero/hiero.jnlp (Free, Java)
//     http://slick.cokeandcode.com/demos/hiero.jnlp (Free, Java)
//     http://www.angelcode.com/products/bmfont/ (Free, Windows only)
//
//------------------------------------------------------------------
Atlas3::Atlas3()
{
    _time = 0;

    LayerColor* col = LayerColor::create( Color4B(128,128,128,255) );
    addChild(col, -10);
    
    LabelBMFont* label1 = LabelBMFont::create("Test",  "fonts/bitmapFontTest2.fnt");
    
    // testing anchors
    label1->setAnchorPoint( ccp(0,0) );
    addChild(label1, 0, kTagBitmapAtlas1);
    ActionInterval* fade = FadeOut::create(1.0f);
    ActionInterval* fade_in = fade->reverse();
    Sequence* seq = Sequence::create(fade, fade_in, NULL);
    Action* repeat = RepeatForever::create(seq);
    label1->runAction(repeat);
    

    // VERY IMPORTANT
    // color and opacity work OK because bitmapFontAltas2 loads a BMP image (not a PNG image)
    // If you want to use both opacity and color, it is recommended to use NON premultiplied images like BMP images
    // Of course, you can also tell XCode not to compress PNG images, but I think it doesn't work as expected
    LabelBMFont *label2 = LabelBMFont::create("Test", "fonts/bitmapFontTest2.fnt");
    // testing anchors
    label2->setAnchorPoint( ccp(0.5f, 0.5f) );
    label2->setColor( Color3B::RED );
    addChild(label2, 0, kTagBitmapAtlas2);
    label2->runAction( repeat->clone() );
    
    LabelBMFont* label3 = LabelBMFont::create("Test", "fonts/bitmapFontTest2.fnt");
    // testing anchors
    label3->setAnchorPoint( ccp(1,1) );
    addChild(label3, 0, kTagBitmapAtlas3);
       
    label1->setPosition( VisibleRect::leftBottom() );
    label2->setPosition( VisibleRect::center() );
    label3->setPosition( VisibleRect::rightTop() );

    schedule( schedule_selector(Atlas3::step) );//:@selector(step:)];
}

void Atlas3::step(float dt)
{
    _time += dt;
    //std::string string;
    char string[15] = {0};
    sprintf(string, "%2.2f Test j", _time);
    //string.format("%2.2f Test j", _time);
    
    LabelBMFont *label1 = (LabelBMFont*) getChildByTag(kTagBitmapAtlas1);
    label1->setString(string);
    
    LabelBMFont *label2 = (LabelBMFont*) getChildByTag(kTagBitmapAtlas2);
    label2->setString(string);
    
    LabelBMFont *label3 = (LabelBMFont*) getChildByTag(kTagBitmapAtlas3);
    label3->setString(string);

}

std::string Atlas3::title()
{
    return "CCLabelBMFont";
}

std::string Atlas3::subtitle()
{
    return "Testing alignment. Testing opacity + tint";
}

//------------------------------------------------------------------
//
// Atlas4
//
// Use any of these editors to generate BMFonts:
//     http://glyphdesigner.71squared.com/ (Commercial, Mac OS X)
//     http://www.n4te.com/hiero/hiero.jnlp (Free, Java)
//     http://slick.cokeandcode.com/demos/hiero.jnlp (Free, Java)
//     http://www.angelcode.com/products/bmfont/ (Free, Windows only)
//
//------------------------------------------------------------------
Atlas4::Atlas4()
{
    _time = 0;

    // Upper Label
    LabelBMFont *label = LabelBMFont::create("Bitmap Font Atlas", "fonts/bitmapFontTest.fnt");
    addChild(label);
    
    Size s = Director::sharedDirector()->getWinSize();
    
    label->setPosition( ccp(s.width/2, s.height/2) );
    label->setAnchorPoint( ccp(0.5f, 0.5f) );
    
    
    Sprite* BChar = (Sprite*) label->getChildByTag(0);
    Sprite* FChar = (Sprite*) label->getChildByTag(7);
    Sprite* AChar = (Sprite*) label->getChildByTag(12);
    
    
    ActionInterval* rotate = RotateBy::create(2, 360);
    Action* rot_4ever = RepeatForever::create(rotate);
    
    ActionInterval* scale = ScaleBy::create(2, 1.5f);
    ActionInterval* scale_back = scale->reverse();
    Sequence* scale_seq = Sequence::create(scale, scale_back,NULL);
    Action* scale_4ever = RepeatForever::create(scale_seq);
    
    ActionInterval* jump = JumpBy::create(0.5f, PointZero, 60, 1);
    Action* jump_4ever = RepeatForever::create(jump);
    
    ActionInterval* fade_out = FadeOut::create(1);
    ActionInterval* fade_in = FadeIn::create(1);
    Sequence* seq = Sequence::create(fade_out, fade_in, NULL);
    Action* fade_4ever = RepeatForever::create(seq);
    
    BChar->runAction(rot_4ever);
    BChar->runAction(scale_4ever);
    FChar->runAction(jump_4ever);
    AChar->runAction(fade_4ever);
    
    
    // Bottom Label
    LabelBMFont *label2 = LabelBMFont::create("00.0", "fonts/bitmapFontTest.fnt");
    addChild(label2, 0, kTagBitmapAtlas2);
    label2->setPosition( ccp(s.width/2.0f, 80) );
    
    Sprite* lastChar = (Sprite*) label2->getChildByTag(3);
    lastChar->runAction( rot_4ever->clone() );
    
    schedule( schedule_selector(Atlas4::step), 0.1f);
}

void Atlas4::draw()
{
    Size s = Director::sharedDirector()->getWinSize();
    ccDrawLine( ccp(0, s.height/2), ccp(s.width, s.height/2) );
    ccDrawLine( ccp(s.width/2, 0), ccp(s.width/2, s.height) );
}

void Atlas4::step(float dt)
{
    _time += dt;
    char string[10] = {0};
    sprintf(string, "%04.1f", _time);
//     std::string string;
//     string.format("%04.1f", _time);
    
    LabelBMFont* label1 = (LabelBMFont*) getChildByTag(kTagBitmapAtlas2);
    label1->setString(string);
}

std::string Atlas4::title()
{
    return "CCLabelBMFont";
}

std::string Atlas4::subtitle()
{
    return "Using fonts as Sprite objects. Some characters should rotate.";
}

//------------------------------------------------------------------
//
// Atlas5
//
// Use any of these editors to generate BMFonts:
//     http://glyphdesigner.71squared.com/ (Commercial, Mac OS X)
//     http://www.n4te.com/hiero/hiero.jnlp (Free, Java)
//     http://slick.cokeandcode.com/demos/hiero.jnlp (Free, Java)
//     http://www.angelcode.com/products/bmfont/ (Free, Windows only)
//
//------------------------------------------------------------------

Atlas5::Atlas5()
{
    LabelBMFont *label = LabelBMFont::create("abcdefg", "fonts/bitmapFontTest4.fnt");
    addChild(label);
    
    Size s = Director::sharedDirector()->getWinSize();
    
    label->setPosition( ccp(s.width/2, s.height/2) );
    label->setAnchorPoint( ccp(0.5f, 0.5f) );
}

std::string Atlas5::title()
{
    return "CCLabelBMFont";
}

std::string Atlas5::subtitle()
{
    return "Testing padding";
}
//------------------------------------------------------------------
//
// Atlas6
//
// Use any of these editors to generate BMFonts:
//     http://glyphdesigner.71squared.com/ (Commercial, Mac OS X)
//     http://www.n4te.com/hiero/hiero.jnlp (Free, Java)
//     http://slick.cokeandcode.com/demos/hiero.jnlp (Free, Java)
//     http://www.angelcode.com/products/bmfont/ (Free, Windows only)
//
//------------------------------------------------------------------

Atlas6::Atlas6()
{
    Size s = Director::sharedDirector()->getWinSize();

    LabelBMFont* label = NULL;
    label = LabelBMFont::create("FaFeFiFoFu", "fonts/bitmapFontTest5.fnt");
    addChild(label);
    label->setPosition( ccp(s.width/2, s.height/2+50) );
    label->setAnchorPoint( ccp(0.5f, 0.5f) ) ;
    
    label = LabelBMFont::create("fafefifofu", "fonts/bitmapFontTest5.fnt");
    addChild(label);
    label->setPosition( ccp(s.width/2, s.height/2) );
    label->setAnchorPoint( ccp(0.5f, 0.5f) );

    label = LabelBMFont::create("aeiou", "fonts/bitmapFontTest5.fnt");
    addChild(label);
    label->setPosition( ccp(s.width/2, s.height/2-50) );
    label->setAnchorPoint( ccp(0.5f, 0.5f) ); 
}

std::string Atlas6::title()
{
    return "CCLabelBMFont";
}

std::string Atlas6::subtitle()
{
    return "Rendering should be OK. Testing offset";
}

//------------------------------------------------------------------
//
// AtlasBitmapColor
//
// Use any of these editors to generate BMFonts:
//     http://glyphdesigner.71squared.com/ (Commercial, Mac OS X)
//     http://www.n4te.com/hiero/hiero.jnlp (Free, Java)
//     http://slick.cokeandcode.com/demos/hiero.jnlp (Free, Java)
//     http://www.angelcode.com/products/bmfont/ (Free, Windows only)
//
//------------------------------------------------------------------
AtlasBitmapColor::AtlasBitmapColor()
{
    Size s = Director::sharedDirector()->getWinSize();
    
    LabelBMFont* label = NULL;
    label = LabelBMFont::create("Blue", "fonts/bitmapFontTest5.fnt");
    label->setColor( Color3B::BLUE );
    addChild(label);
    label->setPosition( ccp(s.width/2, s.height/4) );
    label->setAnchorPoint( ccp(0.5f, 0.5f) );

    label = LabelBMFont::create("Red", "fonts/bitmapFontTest5.fnt");
    addChild(label);
    label->setPosition( ccp(s.width/2, 2*s.height/4) );
    label->setAnchorPoint( ccp(0.5f, 0.5f) );
    label->setColor( Color3B::RED );

    label = LabelBMFont::create("G", "fonts/bitmapFontTest5.fnt");
    addChild(label);
    label->setPosition( ccp(s.width/2, 3*s.height/4) );
    label->setAnchorPoint( ccp(0.5f, 0.5f) );
    label->setColor( Color3B::GREEN );
    label->setString("Green");
}

std::string AtlasBitmapColor::title()
{
    return "CCLabelBMFont";
}

std::string AtlasBitmapColor::subtitle()
{
    return "Testing color";
}

//------------------------------------------------------------------
//
// AtlasFastBitmap
//
// Use any of these editors to generate BMFonts:
//     http://glyphdesigner.71squared.com/ (Commercial, Mac OS X)
//     http://www.n4te.com/hiero/hiero.jnlp (Free, Java)
//     http://slick.cokeandcode.com/demos/hiero.jnlp (Free, Java)
//     http://www.angelcode.com/products/bmfont/ (Free, Windows only)
//
//------------------------------------------------------------------

AtlasFastBitmap::AtlasFastBitmap()
{
        // Upper Label
        for( int i=0 ; i < 100;i ++ ) 
        {
            char str[6] = {0};
            sprintf(str, "-%d-", i);
            LabelBMFont* label = LabelBMFont::create(str, "fonts/bitmapFontTest.fnt");
            addChild(label);
            
            Size s = Director::sharedDirector()->getWinSize();

            Point p = ccp( CCRANDOM_0_1() * s.width, CCRANDOM_0_1() * s.height);
            label->setPosition( p );
            label->setAnchorPoint(ccp(0.5f, 0.5f));
        }
}

std::string AtlasFastBitmap::title()
{
    return "CCLabelBMFont";
}

std::string AtlasFastBitmap::subtitle()
{
    return "Creating several LabelBMFont with the same .fnt file should be fast";
}

//------------------------------------------------------------------
//
// BitmapFontMultiLine
//
// Use any of these editors to generate BMFonts:
//     http://glyphdesigner.71squared.com/ (Commercial, Mac OS X)
//     http://www.n4te.com/hiero/hiero.jnlp (Free, Java)
//     http://slick.cokeandcode.com/demos/hiero.jnlp (Free, Java)
//     http://www.angelcode.com/products/bmfont/ (Free, Windows only)
//
//------------------------------------------------------------------
BitmapFontMultiLine::BitmapFontMultiLine()
{
    Size s;

    // Left
    LabelBMFont *label1 = LabelBMFont::create(" Multi line\nLeft", "fonts/bitmapFontTest3.fnt");
    label1->setAnchorPoint(ccp(0,0));
    addChild(label1, 0, kTagBitmapAtlas1);

    s = label1->getContentSize();
    CCLOG("content size: %.2fx%.2f", s.width, s.height);


    // Center
    LabelBMFont *label2 = LabelBMFont::create("Multi line\nCenter", "fonts/bitmapFontTest3.fnt");
    label2->setAnchorPoint(ccp(0.5f, 0.5f));
    addChild(label2, 0, kTagBitmapAtlas2);

    s= label2->getContentSize();
    CCLOG("content size: %.2fx%.2f", s.width, s.height);

    // right
    LabelBMFont *label3 = LabelBMFont::create("Multi line\nRight\nThree lines Three", "fonts/bitmapFontTest3.fnt");
    label3->setAnchorPoint(ccp(1, 1));
    addChild(label3, 0, kTagBitmapAtlas3);

    s = label3->getContentSize();
    CCLOG("content size: %.2fx%.2f", s.width, s.height);

    label1->setPosition(VisibleRect::leftBottom());
    label2->setPosition(VisibleRect::center());
    label3->setPosition(VisibleRect::rightTop());
}

std::string BitmapFontMultiLine::title()
{
    return "CCLabelBMFont";
}

std::string BitmapFontMultiLine::subtitle()
{
    return "Multiline + anchor point";
}

//------------------------------------------------------------------
//
// LabelsEmpty
//
//------------------------------------------------------------------
LabelsEmpty::LabelsEmpty()
{
    Size s = Director::sharedDirector()->getWinSize();

    // LabelBMFont
    LabelBMFont *label1 = LabelBMFont::create("", "fonts/bitmapFontTest3.fnt");
    addChild(label1, 0, kTagBitmapAtlas1);
    label1->setPosition(ccp(s.width/2, s.height-100));

    // LabelTTF
    LabelTTF* label2 = LabelTTF::create("", "Arial", 24);
    addChild(label2, 0, kTagBitmapAtlas2);
    label2->setPosition(ccp(s.width/2, s.height/2));

    // LabelAtlas
    LabelAtlas *label3 = LabelAtlas::create("", "fonts/tuffy_bold_italic-charmap.png", 48, 64, ' ');
    addChild(label3, 0, kTagBitmapAtlas3);
    label3->setPosition(ccp(s.width/2, 0+100));

    schedule(schedule_selector(LabelsEmpty::updateStrings), 1.0f);

    setEmpty = false;
}

void LabelsEmpty::updateStrings(float dt)
{
    LabelBMFont* label1 = (LabelBMFont*) getChildByTag(kTagBitmapAtlas1);
    LabelTTF* label2 = (LabelTTF*) getChildByTag(kTagBitmapAtlas2);
    LabelAtlas* label3 = (LabelAtlas*) getChildByTag(kTagBitmapAtlas3);

    if( ! setEmpty )
    {
        label1->setString("not empty");
        label2->setString("not empty");
        label3->setString("hi");

        setEmpty = true;
    }
    else
    {
        label1->setString("");
        label2->setString("");
        label3->setString("");

        setEmpty = false;
    }
}

std::string LabelsEmpty::title()
{
    return "Testing empty labels";
}

std::string LabelsEmpty::subtitle()
{
    return "3 empty labels: LabelAtlas, LabelTTF and LabelBMFont";
}

//------------------------------------------------------------------
//
// LabelBMFontHD
//
//------------------------------------------------------------------
LabelBMFontHD::LabelBMFontHD()
{
    Size s = Director::sharedDirector()->getWinSize();

    // LabelBMFont
    LabelBMFont *label1 = LabelBMFont::create("TESTING RETINA DISPLAY", "fonts/konqa32.fnt");
    addChild(label1);
    label1->setPosition(ccp(s.width/2, s.height/2));
}

std::string LabelBMFontHD::title()
{
    return "Testing Retina Display BMFont";
}

std::string LabelBMFontHD::subtitle()
{
    return "loading arista16 or arista16-hd";
}

//------------------------------------------------------------------
//
// LabelAtlasHD
//
//------------------------------------------------------------------
LabelAtlasHD::LabelAtlasHD()
{
    Size s = Director::sharedDirector()->getWinSize();

    // LabelBMFont
    LabelAtlas *label1 = LabelAtlas::create("TESTING RETINA DISPLAY", "fonts/larabie-16.plist");
    label1->setAnchorPoint(ccp(0.5f, 0.5f));

    addChild(label1);
    label1->setPosition(ccp(s.width/2, s.height/2));
}

std::string LabelAtlasHD::title()
{
    return "LabelAtlas with Retina Display";
}

std::string LabelAtlasHD::subtitle()
{
    return "loading larabie-16 / larabie-16-hd";
}

//------------------------------------------------------------------
//
// LabelGlyphDesigner
//
//------------------------------------------------------------------
LabelGlyphDesigner::LabelGlyphDesigner()
{
    Size s = Director::sharedDirector()->getWinSize();

    LayerColor *layer = LayerColor::create(Color4B(128,128,128,255));
    addChild(layer, -10);

    // LabelBMFont
    LabelBMFont *label1 = LabelBMFont::create("Testing Glyph Designer", "fonts/futura-48.fnt");
    addChild(label1);
    label1->setPosition(ccp(s.width/2, s.height/2));
}

std::string LabelGlyphDesigner::title()
{
    return "Testing Glyph Designer";
}

std::string LabelGlyphDesigner::subtitle()
{
    return "You should see a font with shawdows and outline";
}

void AtlasTestScene::runThisTest()
{
    sceneIdx = -1;
    Layer* pLayer = nextAtlasAction();
    addChild(pLayer);

    Director::sharedDirector()->replaceScene(this);
}

//------------------------------------------------------------------
//
// LabelTTFTest
//
//------------------------------------------------------------------
LabelTTFTest::LabelTTFTest()
{
    Size blockSize = CCSizeMake(200, 160);
    Size s = Director::sharedDirector()->getWinSize();

    LayerColor *colorLayer = LayerColor::create(Color4B(100, 100, 100, 255), blockSize.width, blockSize.height);
    colorLayer->setAnchorPoint(ccp(0,0));
    colorLayer->setPosition(ccp((s.width - blockSize.width) / 2, (s.height - blockSize.height) / 2));

    this->addChild(colorLayer);

    MenuItemFont::setFontSize(30);
    Menu *menu = Menu::create(
		MenuItemFont::create("Left", CC_CALLBACK_1(LabelTTFTest::setAlignmentLeft, this)),
		MenuItemFont::create("Center", CC_CALLBACK_1(LabelTTFTest::setAlignmentCenter, this)),
		MenuItemFont::create("Right", CC_CALLBACK_1(LabelTTFTest::setAlignmentRight, this)),
        NULL);
    menu->alignItemsVerticallyWithPadding(4);
    menu->setPosition(ccp(50, s.height / 2 - 20));
    this->addChild(menu);

    menu = Menu::create(
		MenuItemFont::create("Top", CC_CALLBACK_1(LabelTTFTest::setAlignmentTop, this)),
		MenuItemFont::create("Middle", CC_CALLBACK_1(LabelTTFTest::setAlignmentMiddle, this)),
		MenuItemFont::create("Bottom", CC_CALLBACK_1(LabelTTFTest::setAlignmentBottom, this)),
		NULL);
    menu->alignItemsVerticallyWithPadding(4);
    menu->setPosition(ccp(s.width - 50, s.height / 2 - 20));
    this->addChild(menu);

    _plabel = NULL;
    _horizAlign = kTextAlignmentLeft;
    _vertAlign = kVerticalTextAlignmentTop;

    this->updateAlignment();
}

LabelTTFTest::~LabelTTFTest()
{
    CC_SAFE_RELEASE(_plabel);
}

void  LabelTTFTest::updateAlignment()
{
    Size blockSize = CCSizeMake(200, 160);
    Size s = Director::sharedDirector()->getWinSize();

    if (_plabel)
    {
        _plabel->removeFromParentAndCleanup(true);
    }

    CC_SAFE_RELEASE(_plabel);

    _plabel = LabelTTF::create(this->getCurrentAlignment(), "Marker Felt", 32,
                                  blockSize, _horizAlign, _vertAlign);
    _plabel->retain();

    _plabel->setAnchorPoint(ccp(0,0));
    _plabel->setPosition(ccp((s.width - blockSize.width) / 2, (s.height - blockSize.height)/2 ));

    this->addChild(_plabel);
}

void LabelTTFTest::setAlignmentLeft(Object* pSender)
{
    _horizAlign = kTextAlignmentLeft;
    this->updateAlignment();
}

void LabelTTFTest::setAlignmentCenter(Object* pSender)
{
    _horizAlign = kTextAlignmentCenter;
    this->updateAlignment();
}

void LabelTTFTest::setAlignmentRight(Object* pSender)
{
    _horizAlign = kTextAlignmentRight;
    this->updateAlignment();
}

void LabelTTFTest::setAlignmentTop(Object* pSender)
{
    _vertAlign = kVerticalTextAlignmentTop;
    this->updateAlignment();
}

void LabelTTFTest::setAlignmentMiddle(Object* pSender)
{
    _vertAlign = kVerticalTextAlignmentCenter;
    this->updateAlignment();
}

void LabelTTFTest::setAlignmentBottom(Object* pSender)
{
    _vertAlign = kVerticalTextAlignmentBottom;
    this->updateAlignment();
}

const char* LabelTTFTest::getCurrentAlignment()
{
    const char* vertical = NULL;
    const char* horizontal = NULL;
    switch (_vertAlign) {
        case kVerticalTextAlignmentTop:
            vertical = "Top";
            break;
        case kVerticalTextAlignmentCenter:
            vertical = "Middle";
            break;
        case kVerticalTextAlignmentBottom:
            vertical = "Bottom";
            break;
    }
    switch (_horizAlign) {
        case kTextAlignmentLeft:
            horizontal = "Left";
            break;
        case kTextAlignmentCenter:
            horizontal = "Center";
            break;
        case kTextAlignmentRight:
            horizontal = "Right";
            break;
    }

    return String::createWithFormat("Alignment %s %s", vertical, horizontal)->getCString();
}

string LabelTTFTest::title()
{
    return "Testing LabelTTF";
}

string LabelTTFTest::subtitle()
{
    return "Select the buttons on the sides to change alignment";
}

LabelTTFMultiline::LabelTTFMultiline()
{
    Size s = Director::sharedDirector()->getWinSize();

    LabelTTF *center = LabelTTF::create("word wrap \"testing\" (bla0) bla1 'bla2' [bla3] (bla4) {bla5} {bla6} [bla7] (bla8) [bla9] 'bla0' \"bla1\"",
                                            "Paint Boy",
                                            32,
                                            CCSizeMake(s.width/2,200),
                                            kTextAlignmentCenter,
                                            kVerticalTextAlignmentTop);

    center->setPosition(ccp(s.width / 2, 150));

    addChild(center);
}

string LabelTTFMultiline::title()
{
    return "Testing LabelTTF Word Wrap";
}

string LabelTTFMultiline::subtitle()
{
    return "Word wrap using LabelTTF and a custom TTF font";
}

LabelTTFChinese::LabelTTFChinese()
{
    Size size = Director::sharedDirector()->getWinSize();
    LabelTTF *pLable = LabelTTF::create("中国", "Marker Felt", 30);
    pLable->setPosition(ccp(size.width / 2, size.height /2));
    this->addChild(pLable);
}

string LabelTTFChinese::title()
{
    return "Testing LabelTTF with Chinese character";
}

LabelBMFontChinese::LabelBMFontChinese()
{
    Size size = Director::sharedDirector()->getWinSize();
    LabelBMFont* pLable = LabelBMFont::create("中国", "fonts/bitmapFontChinese.fnt");
    pLable->setPosition(ccp(size.width / 2, size.height /2));
    this->addChild(pLable);
}

string LabelBMFontChinese::title()
{
    return "Testing LabelBMFont with Chinese character";
}

/// BitmapFontMultiLineAlignment

#define LongSentencesExample "Lorem ipsum dolor sit amet, consectetur adipisicing elit, sed do eiusmod tempor incididunt ut labore et dolore magna aliqua."
#define LineBreaksExample "Lorem ipsum dolor\nsit amet\nconsectetur adipisicing elit\nblah\nblah"
#define MixedExample "ABC\nLorem ipsum dolor sit amet, consectetur adipisicing elit, sed do eiusmod tempor incididunt\nDEF"

#define ArrowsMax 0.95
#define ArrowsMin 0.7

#define LeftAlign 0
#define CenterAlign 1
#define RightAlign 2

#define LongSentences 0
#define LineBreaks 1
#define Mixed 2

static float alignmentItemPadding = 50;
static float menuItemPaddingCenter = 50;
BitmapFontMultiLineAlignment::BitmapFontMultiLineAlignment()
{
    this->setTouchEnabled(true);

    // ask director the the window size
    Size size = Director::sharedDirector()->getWinSize();

    // create and initialize a Label
    this->_labelShouldRetain = LabelBMFont::create(LongSentencesExample, "fonts/markerFelt.fnt", size.width/1.5, kTextAlignmentCenter);
    this->_labelShouldRetain->retain();

    this->_arrowsBarShouldRetain = Sprite::create("Images/arrowsBar.png");
    this->_arrowsBarShouldRetain->retain();
    this->_arrowsShouldRetain = Sprite::create("Images/arrows.png");
    this->_arrowsShouldRetain->retain();

    MenuItemFont::setFontSize(20);
    MenuItemFont *longSentences = MenuItemFont::create("Long Flowing Sentences", CC_CALLBACK_1(BitmapFontMultiLineAlignment::stringChanged, this));
    MenuItemFont *lineBreaks = MenuItemFont::create("Short Sentences With Intentional Line Breaks", CC_CALLBACK_1(BitmapFontMultiLineAlignment::stringChanged, this));
    MenuItemFont *mixed = MenuItemFont::create("Long Sentences Mixed With Intentional Line Breaks", CC_CALLBACK_1(BitmapFontMultiLineAlignment::stringChanged, this));
    Menu *stringMenu = Menu::create(longSentences, lineBreaks, mixed, NULL);
    stringMenu->alignItemsVertically();

    longSentences->setColor(Color3B::RED);
    _lastSentenceItem = longSentences;
    longSentences->setTag(LongSentences);
    lineBreaks->setTag(LineBreaks);
    mixed->setTag(Mixed);

    MenuItemFont::setFontSize(30);

    MenuItemFont *left = MenuItemFont::create("Left", CC_CALLBACK_1(BitmapFontMultiLineAlignment::alignmentChanged, this));
    MenuItemFont *center = MenuItemFont::create("Center", CC_CALLBACK_1(BitmapFontMultiLineAlignment::alignmentChanged, this));
    MenuItemFont *right = MenuItemFont::create("Right", CC_CALLBACK_1(BitmapFontMultiLineAlignment::alignmentChanged, this));
    Menu *alignmentMenu = Menu::create(left, center, right, NULL);
    alignmentMenu->alignItemsHorizontallyWithPadding(alignmentItemPadding);

    center->setColor(Color3B::RED);
    _lastAlignmentItem = center;
    left->setTag(LeftAlign);
    center->setTag(CenterAlign);
    right->setTag(RightAlign);

    // position the label on the center of the screen
    this->_labelShouldRetain->setPosition(ccp(size.width/2, size.height/2));

    this->_arrowsBarShouldRetain->setVisible(false);

    float arrowsWidth = (ArrowsMax - ArrowsMin) * size.width;
    this->_arrowsBarShouldRetain->setScaleX(arrowsWidth / this->_arrowsBarShouldRetain->getContentSize().width);
    this->_arrowsBarShouldRetain->setPosition(ccp(((ArrowsMax + ArrowsMin) / 2) * size.width, this->_labelShouldRetain->getPosition().y));

    this->snapArrowsToEdge();

    stringMenu->setPosition(ccp(size.width/2, size.height - menuItemPaddingCenter));
    alignmentMenu->setPosition(ccp(size.width/2, menuItemPaddingCenter+15));

    this->addChild(this->_labelShouldRetain);
    this->addChild(this->_arrowsBarShouldRetain);
    this->addChild(this->_arrowsShouldRetain);
    this->addChild(stringMenu);
    this->addChild(alignmentMenu);
}

BitmapFontMultiLineAlignment::~BitmapFontMultiLineAlignment()
{
    this->_labelShouldRetain->release();
    this->_arrowsBarShouldRetain->release();
    this->_arrowsShouldRetain->release();
}

std::string BitmapFontMultiLineAlignment::title()
{
    return "";
}

std::string BitmapFontMultiLineAlignment::subtitle()
{
    return "";
}

void BitmapFontMultiLineAlignment::stringChanged(cocos2d::Object *sender)
{
    MenuItemFont *item = (MenuItemFont*)sender;
    item->setColor(Color3B::RED);
    this->_lastAlignmentItem->setColor(Color3B::WHITE);
    this->_lastAlignmentItem = item;

    switch(item->getTag())
    {
    case LongSentences:
        this->_labelShouldRetain->setString(LongSentencesExample);
        break;
    case LineBreaks:
        this->_labelShouldRetain->setString(LineBreaksExample);
        break;
    case Mixed:
        this->_labelShouldRetain->setString(MixedExample);
        break;

    default:
        break;
    }

    this->snapArrowsToEdge();
}

void BitmapFontMultiLineAlignment::alignmentChanged(cocos2d::Object *sender)
{
    MenuItemFont *item = (MenuItemFont*)sender;
    item->setColor(Color3B::RED);
    this->_lastAlignmentItem->setColor(Color3B::WHITE);
    this->_lastAlignmentItem = item;

    switch(item->getTag())
    {
    case LeftAlign:
        this->_labelShouldRetain->setAlignment(kTextAlignmentLeft);
        break;
    case CenterAlign:
        this->_labelShouldRetain->setAlignment(kTextAlignmentCenter);
        break;
    case RightAlign:
        this->_labelShouldRetain->setAlignment(kTextAlignmentRight);
        break;

    default:
        break;
    }

    this->snapArrowsToEdge();
}

void BitmapFontMultiLineAlignment::ccTouchesBegan(cocos2d::Set *pTouches, cocos2d::Event *pEvent)
{
    Touch *touch = (Touch *)pTouches->anyObject();
    Point location = touch->getLocationInView();

    if (this->_arrowsShouldRetain->boundingBox().containsPoint(location))
    {
        _drag = true;
        this->_arrowsBarShouldRetain->setVisible(true);
    }
}

void BitmapFontMultiLineAlignment::ccTouchesEnded(cocos2d::Set *pTouches, cocos2d::Event *pEvent)
{
    _drag = false;
    this->snapArrowsToEdge();

    this->_arrowsBarShouldRetain->setVisible(false);
}

void BitmapFontMultiLineAlignment::ccTouchesMoved(cocos2d::Set *pTouches, cocos2d::Event *pEvent)
{
    if (! _drag)
    {
        return;
    }

    Touch *touch = (Touch *)pTouches->anyObject();
    Point location = touch->getLocationInView();

    Size winSize = Director::sharedDirector()->getWinSize();

    this->_arrowsShouldRetain->setPosition(ccp(MAX(MIN(location.x, ArrowsMax*winSize.width), ArrowsMin*winSize.width), 
        this->_arrowsShouldRetain->getPosition().y));

    float labelWidth = fabs(this->_arrowsShouldRetain->getPosition().x - this->_labelShouldRetain->getPosition().x) * 2;

    this->_labelShouldRetain->setWidth(labelWidth);
}

void BitmapFontMultiLineAlignment::snapArrowsToEdge()
{
    this->_arrowsShouldRetain->setPosition(ccp(this->_labelShouldRetain->getPosition().x + this->_labelShouldRetain->getContentSize().width/2,
        this->_labelShouldRetain->getPosition().y));
}

/// LabelTTFA8Test
LabelTTFA8Test::LabelTTFA8Test()
{
    Size s = Director::sharedDirector()->getWinSize();

    LayerColor *layer = LayerColor::create(Color4B(128, 128, 128, 255));
    addChild(layer, -10);

    // LabelBMFont
    LabelTTF *label1 = LabelTTF::create("Testing A8 Format", "Marker Felt", 48);
    addChild(label1);
    label1->setColor(Color3B::RED);
    label1->setPosition(ccp(s.width/2, s.height/2));

    FadeOut *fadeOut = FadeOut::create(2);
    FadeIn *fadeIn = FadeIn::create(2);
    Sequence *seq = Sequence::create(fadeOut, fadeIn, NULL);
    RepeatForever *forever = RepeatForever::create(seq);
    label1->runAction(forever);
}

std::string LabelTTFA8Test::title()
{
    return "Testing A8 Format";
}

std::string LabelTTFA8Test::subtitle()
{
    return "RED label, fading In and Out in the center of the screen";
}

/// BMFontOneAtlas
BMFontOneAtlas::BMFontOneAtlas()
{
    Size s = Director::sharedDirector()->getWinSize();

    LabelBMFont *label1 = LabelBMFont::create("This is Helvetica", "fonts/helvetica-32.fnt", kLabelAutomaticWidth, kTextAlignmentLeft, PointZero);
    addChild(label1);
    label1->setPosition(ccp(s.width/2, s.height/3*2));

    LabelBMFont *label2 = LabelBMFont::create("And this is Geneva", "fonts/geneva-32.fnt", kLabelAutomaticWidth, kTextAlignmentLeft, ccp(0, 128));
    addChild(label2);
    label2->setPosition(ccp(s.width/2, s.height/3*1));
}

std::string BMFontOneAtlas::title()
{
    return "CCLabelBMFont with one texture";
}

std::string BMFontOneAtlas::subtitle()
{
    return "Using 2 .fnt definitions that share the same texture atlas.";
}

/// BMFontUnicode
BMFontUnicode::BMFontUnicode()
{
    Dictionary *strings = Dictionary::createWithContentsOfFile("fonts/strings.xml");

    const char *chinese  = ((String*)strings->objectForKey("chinese1"))->_string.c_str();
    const char *japanese = ((String*)strings->objectForKey("japanese"))->_string.c_str();
    const char *russian  = ((String*)strings->objectForKey("russian"))->_string.c_str();
    const char *spanish  = ((String*)strings->objectForKey("spanish"))->_string.c_str();


    Size s = Director::sharedDirector()->getWinSize();

    LabelBMFont *label1 = LabelBMFont::create(spanish, "fonts/arial-unicode-26.fnt", 200, kTextAlignmentLeft);
    addChild(label1);
    label1->setPosition(ccp(s.width/2, s.height/5*4));

    LabelBMFont *label2 = LabelBMFont::create(chinese, "fonts/arial-unicode-26.fnt");
    addChild(label2);
    label2->setPosition(ccp(s.width/2, s.height/5*3));

    LabelBMFont *label3 = LabelBMFont::create(russian, "fonts/arial-26-en-ru.fnt");
    addChild(label3);
    label3->setPosition(ccp(s.width/2, s.height/5*2));

    LabelBMFont *label4 = LabelBMFont::create(japanese, "fonts/arial-unicode-26.fnt");
    addChild(label4);
    label4->setPosition(ccp(s.width/2, s.height/5*1));
}

std::string BMFontUnicode::title()
{
    return "CCLabelBMFont with Unicode support";
}

std::string BMFontUnicode::subtitle()
{
    return "You should see 4 differnt labels:\nIn Spanish, Chinese, Russian and Korean";
}

// BMFontInit

BMFontInit::BMFontInit()
{
    Size s = Director::sharedDirector()->getWinSize();

    LabelBMFont* bmFont = new LabelBMFont();
    bmFont->init();
    bmFont->autorelease();
    //CCLabelBMFont* bmFont = [LabelBMFont create:@"Foo" fntFile:@"arial-unicode-26.fnt"];
    bmFont->setFntFile("fonts/helvetica-32.fnt");
    bmFont->setString("It is working!");
    this->addChild(bmFont);
    bmFont->setPosition(ccp(s.width/2,s.height/4*2));
}

std::string BMFontInit::title()
{
    return "CCLabelBMFont init";
}

std::string BMFontInit::subtitle()
{
    return "Test for support of init method without parameters.";
}

// TTFFontInit

TTFFontInit::TTFFontInit()
{
    Size s = Director::sharedDirector()->getWinSize();

    LabelTTF* font = new LabelTTF();
    font->init();
    font->autorelease();
    font->setFontName("Marker Felt");
    font->setFontSize(48);
    font->setString("It is working!");
    this->addChild(font);
    font->setPosition(ccp(s.width/2,s.height/4*2));
}

std::string TTFFontInit::title()
{
    return "CCLabelTTF init";
}

std::string TTFFontInit::subtitle()
{
    return "Test for support of init method without parameters.";
}

TTFFontShadowAndStroke::TTFFontShadowAndStroke()
{
    LayerColor *layer = LayerColor::create(Color4B(0,190,0,255));
    addChild(layer, -10);
    
    Size s = Director::sharedDirector()->getWinSize();
    
    Color3B tintColorRed(  255, 0, 0   );
    Color3B tintColorYellow( 255, 255, 0 );
    Color3B tintColorBlue( 0, 0, 255   );
    Color3B strokeColor( 0, 10, 255  );
    Color3B strokeShadowColor( 255, 0, 0   );
    
    Size shadowOffset(12.0, 12.0);
    
    FontDefinition shadowTextDef;
    shadowTextDef._fontSize = 20;
    shadowTextDef._fontName = std::string("Marker Felt");
    
    shadowTextDef._shadow._shadowEnabled = true;
    shadowTextDef._shadow._shadowOffset  = shadowOffset;
    shadowTextDef._shadow._shadowOpacity = 1.0;
    shadowTextDef._shadow._shadowBlur    = 1.0;
    shadowTextDef._fontFillColor   = tintColorRed;
    
    // shadow only label
    LabelTTF* fontShadow = LabelTTF::createWithFontDefinition("Shadow Only Red Text", shadowTextDef);
    
    // add label to the scene
    this->addChild(fontShadow);
    fontShadow->setPosition(ccp(s.width/2,s.height/4*2.5));
    
    
    
    // create the stroke only label
    FontDefinition strokeTextDef;
    strokeTextDef._fontSize = 20;
    strokeTextDef._fontName = std::string("Marker Felt");
    
    strokeTextDef._stroke._strokeEnabled = true;
    strokeTextDef._stroke._strokeColor   = strokeColor;
    strokeTextDef._stroke._strokeSize    = 1.5;
    
    strokeTextDef._fontFillColor   = tintColorYellow;
    
    // stroke only label
    LabelTTF* fontStroke = LabelTTF::createWithFontDefinition("Stroke Only Yellow Text", strokeTextDef);
    
    // add label to the scene
    this->addChild(fontStroke);
    fontStroke->setPosition(ccp(s.width/2,s.height/4*1.8));
    
    
    
    // create the label stroke and shadow
    FontDefinition strokeShaodwTextDef;
    strokeShaodwTextDef._fontSize = 20;
    strokeShaodwTextDef._fontName = std::string("Marker Felt");
    
    strokeShaodwTextDef._stroke._strokeEnabled = true;
    strokeShaodwTextDef._stroke._strokeColor   = strokeShadowColor;
    strokeShaodwTextDef._stroke._strokeSize    = 1.5;
    
    strokeShaodwTextDef._shadow._shadowEnabled = true;
    strokeShaodwTextDef._shadow._shadowOffset  = shadowOffset;
    strokeShaodwTextDef._shadow._shadowOpacity = 1.0;
    strokeShaodwTextDef._shadow._shadowBlur    = 1.0;
    
    
    strokeShaodwTextDef._fontFillColor   = tintColorBlue;
    
    // shadow + stroke label
    LabelTTF* fontStrokeAndShadow = LabelTTF::createWithFontDefinition("Stroke & Shadow Blue Text", strokeShaodwTextDef);
    
    // add label to the scene
    this->addChild(fontStrokeAndShadow);
    fontStrokeAndShadow->setPosition(ccp(s.width/2,s.height/4*1.1));
    

    
}

std::string TTFFontShadowAndStroke::title()
{
    return "CCLabelTTF  shadows + stroke";
}

std::string TTFFontShadowAndStroke::subtitle()
{
    return "Test for support of TTF label with stroke and shadow";
}


// Issue1343

Issue1343::Issue1343()
{
    Size s = Director::sharedDirector()->getWinSize();

    LabelBMFont* bmFont = new LabelBMFont();
    bmFont->init();
    bmFont->setFntFile("fonts/font-issue1343.fnt");
    bmFont->setString("ABCDEFGHIJKLMNOPQRSTUVWXYZ1234567890abcdefghijklmnopqrstuvwxyz.,'");
    this->addChild(bmFont);
    bmFont->release();
    bmFont->setScale(0.3f);

    bmFont->setPosition(ccp(s.width/2,s.height/4*2));
}

std::string Issue1343::title()
{
    return "Issue 1343";
}

std::string Issue1343::subtitle()
{
    return "You should see: ABCDEFGHIJKLMNOPQRSTUVWXYZ1234567890abcdefghijklmnopqrstuvwxyz.,'";
}

LabelBMFontBounds::LabelBMFontBounds()
{
    Size s = Director::sharedDirector()->getWinSize();
    
    LayerColor *layer = LayerColor::create(Color4B(128,128,128,255));
    addChild(layer, -10);
    
    // LabelBMFont
    label1 = LabelBMFont::create("Testing Glyph Designer", "fonts/boundsTestFont.fnt");
    
    addChild(label1);
    label1->setPosition(ccp(s.width/2, s.height/2));
}

string LabelBMFontBounds::title()
{
    return "Testing LabelBMFont Bounds";
}

string LabelBMFontBounds::subtitle()
{
    return "You should see string enclosed by a box";
}

void LabelBMFontBounds::draw()
{
    Size labelSize = label1->getContentSize();
    Size origin = Director::sharedDirector()->getWinSize();
    
    origin.width = origin.width / 2 - (labelSize.width / 2);
    origin.height = origin.height / 2 - (labelSize.height / 2);
    
    Point vertices[4]=
    {
        ccp(origin.width, origin.height),
        ccp(labelSize.width + origin.width, origin.height),
        ccp(labelSize.width + origin.width, labelSize.height + origin.height),
        ccp(origin.width, labelSize.height + origin.height)
    };
    ccDrawPoly(vertices, 4, true);
}

LabelBMFontNewTest::LabelBMFontNewTest()
{
    Size s = Director::sharedDirector()->getWinSize();
    
    LayerColor *layer = LayerColor::create(Color4B(128,128,128,255));
    addChild(layer, -10);
    
    // LabelBMFont
    label1 = LabelBMFontNew::create("Testing Glyph Designer", "fonts/boundsTestFont.fnt");
    
    addChild(label1);
    label1->setPosition(ccp(s.width/2, s.height/2));
}

void LabelBMFontNewTest::draw()
{
}
std::string LabelBMFontNewTest::title()
{
    return "New LabelBMFont";
}

std::string LabelBMFontNewTest::subtitle()
{
    return "Testing the new LabelBMFont";
}

LabelDyamicTest::LabelDyamicTest()
{
    Size size = Director::sharedDirector()->getWinSize();
    
<<<<<<< HEAD
    const char *pFontFileName       = "fonts/arial.ttf";
    const char *pFontGlyphs         = "abcdefghilmnopqrstuvzxywABCDEFGHILMNOPQRSTUVZXYW0123456789,. ";
    FontDefinitionTTF *pDef         =  new FontDefinitionTTF;
    
    pDef->createFontDefinition((char *)pFontFileName, 26, (char *) pFontGlyphs);
    StringTTF *pTestString = new StringTTF(pDef);
    pTestString->setText( (char *)LongSentencesExample, size.width, kTextAlignmentCenter, false);
=======
    const char *fontName           = "MarkerFelt-Thin";
    const char *fontGlyphs         = "abcdefghilmnopqrstuvzxywABCDEFGHILMNOPQRSTUVZXYW0123456789,. ";

    LabelFontDefinition *def=  LabelFontDefinition::create(fontName, 30, fontGlyphs);
    
    StringTTF *pTestString = StringTTF::create(def);
    pTestString->setText( LongSentencesExample, size.width, kTextAlignmentCenter, false);
>>>>>>> f6eea317
    addChild(pTestString);
    pTestString->setPosition(Point(0, size.height/2));
}

void LabelDyamicTest::draw()
{
}

std::string LabelDyamicTest::title()
{
    return "Dynamic TTF label";
}

std::string LabelDyamicTest::subtitle()
{
    return "Testing the new dynamic TTF label";
}


<|MERGE_RESOLUTION|>--- conflicted
+++ resolved
@@ -1658,26 +1658,30 @@
 LabelDyamicTest::LabelDyamicTest()
 {
     Size size = Director::sharedDirector()->getWinSize();
-    
-<<<<<<< HEAD
     const char *pFontFileName       = "fonts/arial.ttf";
-    const char *pFontGlyphs         = "abcdefghilmnopqrstuvzxywABCDEFGHILMNOPQRSTUVZXYW0123456789,. ";
-    FontDefinitionTTF *pDef         =  new FontDefinitionTTF;
-    
-    pDef->createFontDefinition((char *)pFontFileName, 26, (char *) pFontGlyphs);
-    StringTTF *pTestString = new StringTTF(pDef);
-    pTestString->setText( (char *)LongSentencesExample, size.width, kTextAlignmentCenter, false);
-=======
-    const char *fontName           = "MarkerFelt-Thin";
-    const char *fontGlyphs         = "abcdefghilmnopqrstuvzxywABCDEFGHILMNOPQRSTUVZXYW0123456789,. ";
-
-    LabelFontDefinition *def=  LabelFontDefinition::create(fontName, 30, fontGlyphs);
-    
-    StringTTF *pTestString = StringTTF::create(def);
-    pTestString->setText( LongSentencesExample, size.width, kTextAlignmentCenter, false);
->>>>>>> f6eea317
-    addChild(pTestString);
-    pTestString->setPosition(Point(0, size.height/2));
+    const char *fontGlyphs          = "abcdefghilmnopqrstuvzxywABCDEFGHILMNOPQRSTUVZXYW0123456789,. ";
+    FontDefinitionTTF *def          =  FontDefinitionTTF::create(pFontFileName, 26, fontGlyphs);
+    
+    if ( def )
+    {
+        label1 =  StringTTF::create(def);
+        
+        if (label1)
+        {
+            label1->setText( LongSentencesExample, size.width, kTextAlignmentCenter, false);
+            addChild(label1);
+            label1->setPosition(Point(0, size.height/2));
+            label1->retain();
+        }
+    }
+}
+
+LabelDyamicTest::~LabelDyamicTest()
+{
+    if (label1)
+    {
+        label1->release();
+    }
 }
 
 void LabelDyamicTest::draw()
