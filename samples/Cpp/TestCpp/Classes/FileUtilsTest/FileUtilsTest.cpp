--- conflicted
+++ resolved
@@ -260,13 +260,8 @@
     Sprite *sprite = Sprite::create("grossini.xcf");
     this->addChild(sprite);
     
-<<<<<<< HEAD
-    Size s = Director::sharedDirector()->getWinSize();
+    Size s = Director::getInstance()->getWinSize();
     sprite->setPosition(Point(s.width/2, s.height/2));
-=======
-    Size s = Director::getInstance()->getWinSize();
-    sprite->setPosition(ccp(s.width/2, s.height/2));
->>>>>>> 06560a3d
 }
 
 void TestFilenameLookup::onExit()
@@ -374,13 +369,8 @@
     
     LabelTTF *label = LabelTTF::create(fullPath.c_str(), "Thonburi", 6);
     this->addChild(label);
-<<<<<<< HEAD
-    Size winSize = Director::sharedDirector()->getWinSize();
+    Size winSize = Director::getInstance()->getWinSize();
     label->setPosition(Point(winSize.width/2, winSize.height/3));
-=======
-    Size winSize = Director::getInstance()->getWinSize();
-    label->setPosition(ccp(winSize.width/2, winSize.height/3));
->>>>>>> 06560a3d
 }
 
 void TextWritePlist::onExit()
