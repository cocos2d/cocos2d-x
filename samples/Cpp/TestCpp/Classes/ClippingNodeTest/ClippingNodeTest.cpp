//
// Clipping Demo
// 
//
// by Pierre-David Bélanger
//

#include "ClippingNodeTest.h"
#include "../testResource.h"
<<<<<<< HEAD
=======
#include "renderer/CCRenderer.h"
>>>>>>> a788d7cd

enum {
	kTagTitleLabel = 1,
	kTagSubtitleLabel = 2,
	kTagStencilNode = 100,
	kTagClipperNode = 101,
	kTagContentNode = 102,
};

static std::function<Layer*()> createFunctions[] = {
    CL(ScrollViewDemo),
    CL(HoleDemo),
    CL(ShapeTest),
    CL(ShapeInvertedTest),
    CL(SpriteTest),
    CL(SpriteNoAlphaTest),
    CL(SpriteInvertedTest),
    CL(NestedTest),
    CL(RawStencilBufferTest),
    CL(RawStencilBufferTest2),
    CL(RawStencilBufferTest3),
    CL(RawStencilBufferTest4),
    CL(RawStencilBufferTest5),
    CL(RawStencilBufferTest6)
};

static int sceneIdx=-1;
#define MAX_LAYER (sizeof(createFunctions) / sizeof(createFunctions[0]))

static Layer* nextAction()
{
    sceneIdx++;
    sceneIdx = sceneIdx % MAX_LAYER;

    auto layer = (createFunctions[sceneIdx])();

    return layer;
}

static Layer* backAction()
{
    sceneIdx--;
    int total = MAX_LAYER;
    if( sceneIdx < 0 )
        sceneIdx += total;    

    auto layer = (createFunctions[sceneIdx])();

    return layer;
}

static Layer* restartAction()
{
    auto layer = (createFunctions[sceneIdx])();

    return layer;
} 

//#pragma mark Demo examples start here

//@implementation BaseClippingNodeTest

bool BaseClippingNodeTest::init()
{
	if (BaseTest::init()) {
        
        auto background = Sprite::create(s_back3);
        background->setAnchorPoint( Point::ZERO );
        background->setPosition( Point::ZERO );
        this->addChild(background, -1);

        this->setup();
        return true;
	}
	return false;
}

BaseClippingNodeTest::~BaseClippingNodeTest()
{
	Director::getInstance()->getTextureCache()->removeUnusedTextures();
}

std::string BaseClippingNodeTest::title() const
{
	return "Clipping Demo";
}

std::string BaseClippingNodeTest::subtitle() const
{
	return "";
}

void BaseClippingNodeTest::restartCallback(Object* sender)
{
	Scene *s = new ClippingNodeTestScene();
	s->addChild(restartAction());
	Director::getInstance()->replaceScene(s);
    s->release();
}

void BaseClippingNodeTest::nextCallback(Object* sender)
{
	Scene *s = new ClippingNodeTestScene();
	s->addChild(nextAction());
	Director::getInstance()->replaceScene(s);
    s->release();
}

void BaseClippingNodeTest::backCallback(Object* sender)
{
	Scene *s = new ClippingNodeTestScene();
	s->addChild(backAction());
	Director::getInstance()->replaceScene(s);
    s->release();
}

void BaseClippingNodeTest::setup()
{

}


//#pragma mark - BasicTest

std::string BasicTest::title() const
{
	return "Basic Test";
}

std::string BasicTest::subtitle() const
{
	return "";
}

void BasicTest::setup()
{
    auto s = Director::getInstance()->getWinSize();
    
    auto stencil = this->stencil();
    stencil->setTag( kTagStencilNode );
    stencil->setPosition( Point(50, 50) );
    
    auto clipper = this->clipper();
    clipper->setTag( kTagClipperNode );
    clipper->setAnchorPoint(Point(0.5, 0.5));
    clipper->setPosition( Point(s.width / 2 - 50, s.height / 2 - 50) );
    clipper->setStencil(stencil);
    this->addChild(clipper);
    
    auto content = this->content();
    content->setPosition( Point(50, 50) );
    clipper->addChild(content);
}

Action* BasicTest::actionRotate()
{
    return RepeatForever::create(RotateBy::create(1.0f, 90.0f));
}

Action* BasicTest::actionScale()
{
    auto scale = ScaleBy::create(1.33f, 1.5f);
    return RepeatForever::create(Sequence::create(scale, scale->reverse(), NULL));
}

DrawNode* BasicTest::shape()
{
    auto shape = DrawNode::create();
    static Point triangle[3];
    triangle[0] = Point(-100, -100);
    triangle[1] = Point(100, -100);
    triangle[2] = Point(0, 100);

    static Color4F green(0, 1, 0, 1);
    shape->drawPolygon(triangle, 3, green, 0, green);
    return shape;
}

Sprite* BasicTest::grossini()
{
    auto grossini = Sprite::create(s_pathGrossini);
    grossini->setScale( 1.5 );
    return grossini;
}

Node* BasicTest::stencil()
{
    return NULL;
}

ClippingNode* BasicTest::clipper()
{
    return ClippingNode::create();
}

Node* BasicTest::content()
{
    return NULL;
}


//#pragma mark - ShapeTest

std::string ShapeTest::title() const
{
	return "Shape Basic Test";
}

std::string ShapeTest::subtitle() const
{
	return "A DrawNode as stencil and Sprite as content";
}

Node* ShapeTest::stencil()
{
    auto node = this->shape();
    node->runAction(this->actionRotate());
    return node;
}

Node* ShapeTest::content()
{
    auto node = this->grossini();
    node->runAction(this->actionScale());
    return node;
}


//#pragma mark - ShapeInvertedTest

std::string ShapeInvertedTest::title() const
{
	return "Shape Inverted Basic Test";
}

std::string ShapeInvertedTest::subtitle() const
{
	return "A DrawNode as stencil and Sprite as content, inverted";
}

ClippingNode* ShapeInvertedTest::clipper()
{
    auto clipper = ShapeTest::clipper();
    clipper->setInverted(true);
    return clipper;
}

//#pragma mark - SpriteTest

std::string SpriteTest::title() const
{
	return "Sprite Basic Test";
}

std::string SpriteTest::subtitle() const
{
	return "A Sprite as stencil and DrawNode as content";
}

Node* SpriteTest::stencil()
{
    auto node = this->grossini();
    node->runAction(this->actionRotate());
    return node;
}

ClippingNode* SpriteTest::clipper()
{
    auto clipper = BasicTest::clipper();
    clipper->setAlphaThreshold(0.05f);
    return clipper;
}

Node* SpriteTest::content()
{
    auto node = this->shape();
    node->runAction(this->actionScale());
    return node;
}

//#pragma mark - SpriteNoAlphaTest

std::string SpriteNoAlphaTest::title() const
{
	return "Sprite No Alpha Basic Test";
}

std::string SpriteNoAlphaTest::subtitle() const
{
	return "A Sprite as stencil and DrawNode as content, no alpha";
}

ClippingNode* SpriteNoAlphaTest::clipper()
{
    auto clipper = SpriteTest::clipper();
    clipper->setAlphaThreshold(1);
    return clipper;
}

//#pragma mark - SpriteInvertedTest

std::string SpriteInvertedTest::title() const
{
	return "Sprite Inverted Basic Test";
}

std::string SpriteInvertedTest::subtitle() const
{
	return "A Sprite as stencil and DrawNode as content, inverted";
}

ClippingNode* SpriteInvertedTest::clipper()
{
    auto clipper = SpriteTest::clipper();
    clipper->setAlphaThreshold(0.05f);
    clipper->setInverted(true);
    return clipper;
}

//#pragma mark - NestedTest

std::string NestedTest::title() const
{
	return "Nested Test";
}

std::string NestedTest::subtitle() const
{
	return "Nest 9 Clipping Nodes, max is usually 8";
}

void NestedTest::setup()
{
    static int depth = 9;
    
    Node* parent = this;
    
    for (int i = 0; i < depth; i++) {
                
        int size = 225 - i * (225 / (depth * 2));

        auto clipper = ClippingNode::create();
        clipper->setContentSize(Size(size, size));
        clipper->setAnchorPoint(Point(0.5, 0.5));
        clipper->setPosition( Point(parent->getContentSize().width / 2, parent->getContentSize().height / 2) );
        clipper->setAlphaThreshold(0.05f);
        clipper->runAction(RepeatForever::create(RotateBy::create(i % 3 ? 1.33 : 1.66, i % 2 ? 90 : -90)));
        parent->addChild(clipper);
        
        auto stencil = Sprite::create(s_pathGrossini);
        stencil->setScale( 2.5 - (i * (2.5 / depth)) );
        stencil->setAnchorPoint( Point(0.5, 0.5) );
        stencil->setPosition( Point(clipper->getContentSize().width / 2, clipper->getContentSize().height / 2) );
        stencil->setVisible(false);
        stencil->runAction(Sequence::createWithTwoActions(DelayTime::create(i), Show::create()));
        clipper->setStencil(stencil);

        clipper->addChild(stencil);
        
        parent = clipper;
    }

}

//#pragma mark - HoleDemo

HoleDemo::~HoleDemo()
{
    CC_SAFE_RELEASE(_outerClipper);
    CC_SAFE_RELEASE(_holes);
    CC_SAFE_RELEASE(_holesStencil);
}

std::string HoleDemo::title() const
{
	return "Hole Demo";
}

std::string HoleDemo::subtitle() const
{
	return "Touch/click to poke holes";
}

void HoleDemo::setup()
{
    auto target = Sprite::create(s_pathBlock);
    target->setAnchorPoint(Point::ZERO);
    target->setScale(3);
    
    _outerClipper = ClippingNode::create();
    _outerClipper->retain();
    AffineTransform tranform = AffineTransform::IDENTITY;
    tranform = AffineTransformScale(tranform, target->getScale(), target->getScale());

    _outerClipper->setContentSize( SizeApplyAffineTransform(target->getContentSize(), tranform));
    _outerClipper->setAnchorPoint( Point(0.5, 0.5) );
    _outerClipper->setPosition(Point(this->getContentSize()) * 0.5f);
    _outerClipper->runAction(RepeatForever::create(RotateBy::create(1, 45)));
    
    _outerClipper->setStencil( target );
    
    auto holesClipper = ClippingNode::create();
    holesClipper->setInverted(true);
    holesClipper->setAlphaThreshold( 0.05f );
    
    holesClipper->addChild(target);
    
    _holes = Node::create();
    _holes->retain();
    
    holesClipper->addChild(_holes);
    
    _holesStencil = Node::create();
    _holesStencil->retain();
    
    holesClipper->setStencil( _holesStencil);
    
    _outerClipper->addChild(holesClipper);
    
    this->addChild(_outerClipper);
    
    auto listener = EventListenerTouchAllAtOnce::create();
    listener->onTouchesBegan = CC_CALLBACK_2(HoleDemo::onTouchesBegan, this);
    _eventDispatcher->addEventListenerWithSceneGraphPriority(listener, this);
}

void HoleDemo::pokeHoleAtPoint(Point point)
{
    float scale = CCRANDOM_0_1() * 0.2 + 0.9;
    float rotation = CCRANDOM_0_1() * 360;
    
    auto hole = Sprite::create("Images/hole_effect.png");
    hole->setPosition( point );
    hole->setRotation( rotation );
    hole->setScale( scale );
    
    _holes->addChild(hole);
    
    auto holeStencil = Sprite::create("Images/hole_stencil.png");
    holeStencil->setPosition( point );
    holeStencil->setRotation( rotation );
    holeStencil->setScale( scale );
    
    _holesStencil->addChild(holeStencil);

    _outerClipper->runAction(Sequence::createWithTwoActions(ScaleBy::create(0.05f, 0.95f),
                                               ScaleTo::create(0.125f, 1)));
}


void HoleDemo::onTouchesBegan(const std::vector<Touch*>& touches, Event* event)
{
	Touch *touch = (Touch *)touches[0];
	Point point = _outerClipper->convertToNodeSpace(Director::getInstance()->convertToGL(touch->getLocationInView()));
    auto rect = Rect(0, 0, _outerClipper->getContentSize().width, _outerClipper->getContentSize().height);
    if (!rect.containsPoint(point)) return;
    this->pokeHoleAtPoint(point);
}

//#pragma mark - ScrollViewDemo

std::string ScrollViewDemo::title() const
{
	return "Scroll View Demo";
}

std::string ScrollViewDemo::subtitle() const
{
	return "Move/drag to scroll the content";
}

void ScrollViewDemo::setup()
{
    auto clipper = ClippingNode::create();
    clipper->setTag( kTagClipperNode );
    clipper->setContentSize(  Size(200, 200) );
    clipper->setAnchorPoint(  Point(0.5, 0.5) );
    clipper->setPosition( Point(this->getContentSize().width / 2, this->getContentSize().height / 2) );
    clipper->runAction(RepeatForever::create(RotateBy::create(1, 45)));
    this->addChild(clipper);

    auto stencil = DrawNode::create();
    Point rectangle[4];
    rectangle[0] = Point(0, 0);
    rectangle[1] = Point(clipper->getContentSize().width, 0);
    rectangle[2] = Point(clipper->getContentSize().width, clipper->getContentSize().height);
    rectangle[3] = Point(0, clipper->getContentSize().height);
    
    Color4F white(1, 1, 1, 1);
    stencil->drawPolygon(rectangle, 4, white, 1, white);
    clipper->setStencil(stencil);

    auto content = Sprite::create(s_back2);
    content->setTag( kTagContentNode );
    content->setAnchorPoint(  Point(0.5, 0.5) );
    content->setPosition( Point(clipper->getContentSize().width / 2, clipper->getContentSize().height / 2) );
    clipper->addChild(content);
    
    _scrolling = false;

    auto listener = EventListenerTouchAllAtOnce::create();
    listener->onTouchesBegan = CC_CALLBACK_2(ScrollViewDemo::onTouchesBegan, this);
    listener->onTouchesMoved = CC_CALLBACK_2(ScrollViewDemo::onTouchesMoved, this);
    listener->onTouchesEnded = CC_CALLBACK_2(ScrollViewDemo::onTouchesEnded, this);
    _eventDispatcher->addEventListenerWithSceneGraphPriority(listener, this);
}

void ScrollViewDemo::onTouchesBegan(const std::vector<Touch*>& touches, Event  *event)
{
	Touch *touch = touches[0];
    auto clipper = this->getChildByTag(kTagClipperNode);
	Point point = clipper->convertToNodeSpace(Director::getInstance()->convertToGL(touch->getLocationInView()));
    auto rect = Rect(0, 0, clipper->getContentSize().width, clipper->getContentSize().height);
    _scrolling = rect.containsPoint(point);
    _lastPoint = point;
}

void ScrollViewDemo::onTouchesMoved(const std::vector<Touch*>& touches, Event  *event)
{
    if (!_scrolling) return;
	Touch *touch = touches[0];
    auto clipper = this->getChildByTag(kTagClipperNode);
    auto point = clipper->convertToNodeSpace(Director::getInstance()->convertToGL(touch->getLocationInView()));
	Point diff = point - _lastPoint;
    auto content = clipper->getChildByTag(kTagContentNode);
    content->setPosition(content->getPosition() + diff);
    _lastPoint = point;
}

void ScrollViewDemo::onTouchesEnded(const std::vector<Touch*>& touches, Event  *event)
{
    if (!_scrolling) return;
    _scrolling = false;
}

//#pragma mark - RawStencilBufferTests

//#if COCOS2D_DEBUG > 1

static GLint _stencilBits = -1;

static const GLfloat _alphaThreshold = 0.05f;

static const int _planeCount = 8;
static const Color4F _planeColor[] = {
    Color4F(0, 0, 0, 0.65f),
    Color4F(0.7f, 0, 0, 0.6f),
    Color4F(0, 0.7f, 0, 0.55f),
    Color4F(0, 0, 0.7f, 0.5f),
    Color4F(0.7f, 0.7f, 0, 0.45f),
    Color4F(0, 0.7f, 0.7f, 0.4f),
    Color4F(0.7f, 0, 0.7f, 0.35f),
    Color4F(0.7f, 0.7f, 0.7f, 0.3f),
};

RawStencilBufferTest::~RawStencilBufferTest()
{
    CC_SAFE_RELEASE(_sprite);
}

std::string RawStencilBufferTest::title() const
{
	return "Raw Stencil Tests";
}

std::string RawStencilBufferTest::subtitle() const
{
	return "1:Default";
}

void RawStencilBufferTest::setup()
{
    glGetIntegerv(GL_STENCIL_BITS, &_stencilBits);
    if (_stencilBits < 3) {
        CCLOGWARN("Stencil must be enabled for the current GLView.");
    }
    _sprite = Sprite::create(s_pathGrossini);
    _sprite->retain();
    _sprite->setAnchorPoint(  Point(0.5, 0) );
    _sprite->setScale( 2.5f );
    Director::getInstance()->setAlphaBlending(true);
}

void RawStencilBufferTest::draw()
{    
    auto winPoint = Point(Director::getInstance()->getWinSize());
    
    auto planeSize = winPoint * (1.0 / _planeCount);
    
<<<<<<< HEAD
    glEnable(GL_STENCIL_TEST);
    CHECK_GL_ERROR_DEBUG();
=======
    Renderer *renderer = Director::getInstance()->getRenderer();
    size_t neededCmdSize = _planeCount * 2 + 2;
    if(_renderCmds.size() != neededCmdSize)
    {
        _renderCmds.resize(neededCmdSize);
    }
    
    auto iter = _renderCmds.begin();
    
    iter->init(0, _vertexZ);
    iter->func = CC_CALLBACK_0(RawStencilBufferTest::onEnableStencil, this);
    renderer->addCommand(&(*iter));
    ++iter;
    

>>>>>>> a788d7cd
        
    for (int i = 0; i < _planeCount; i++) {
        
        auto stencilPoint = planeSize * (_planeCount - i);
        stencilPoint.x = winPoint.x;
        
        auto spritePoint = planeSize * i;
        spritePoint.x += planeSize.x / 2;
        spritePoint.y = 0;
        _sprite->setPosition( spritePoint );
<<<<<<< HEAD

        this->setupStencilForClippingOnPlane(i);
        CHECK_GL_ERROR_DEBUG();

        DrawPrimitives::drawSolidRect(Point::ZERO, stencilPoint, Color4F(1, 1, 1, 1));
=======
        
        iter->init(0, _vertexZ);
        iter->func = CC_CALLBACK_0(RawStencilBufferTest::onBeforeDrawClip, this, i, stencilPoint);
        renderer->addCommand(&(*iter));
        ++iter;
>>>>>>> a788d7cd
        
        kmGLPushMatrix();
        this->transform();
        _sprite->visit();
        kmGLPopMatrix();
        
<<<<<<< HEAD
        this->setupStencilForDrawingOnPlane(i);
        CHECK_GL_ERROR_DEBUG();
        
        DrawPrimitives::drawSolidRect(Point::ZERO, winPoint, _planeColor[i]);
=======
        iter->init(0, _vertexZ);
        iter->func = CC_CALLBACK_0(RawStencilBufferTest::onBeforeDrawSprite, this, i, winPoint);
        renderer->addCommand(&(*iter));
        ++iter;
>>>>>>> a788d7cd
        
        kmGLPushMatrix();
        this->transform();
        _sprite->visit();
        kmGLPopMatrix();
    }
    
<<<<<<< HEAD
=======
    iter->init(0, _vertexZ);
    iter->func = CC_CALLBACK_0(RawStencilBufferTest::onDisableStencil, this);
    renderer->addCommand(&(*iter));

}

void RawStencilBufferTest::onEnableStencil()
{
    glEnable(GL_STENCIL_TEST);
    CHECK_GL_ERROR_DEBUG();
}

void RawStencilBufferTest::onDisableStencil()
{
>>>>>>> a788d7cd
    glDisable(GL_STENCIL_TEST);
    CHECK_GL_ERROR_DEBUG();
}

void RawStencilBufferTest::setupStencilForClippingOnPlane(GLint plane)
{
    GLint planeMask = 0x1 << plane;
    glStencilMask(planeMask);
    glClearStencil(0x0);
    glClear(GL_STENCIL_BUFFER_BIT);
    glFlush();
    glStencilFunc(GL_NEVER, planeMask, planeMask);
    glStencilOp(GL_REPLACE, GL_KEEP, GL_KEEP);
}

void RawStencilBufferTest::setupStencilForDrawingOnPlane(GLint plane)
{
    GLint planeMask = 0x1 << plane;
    glStencilFunc(GL_EQUAL, planeMask, planeMask);
    glStencilOp(GL_KEEP, GL_KEEP, GL_KEEP);
}

//@implementation RawStencilBufferTest2

std::string RawStencilBufferTest2::subtitle() const
{
	return "2:DepthMask:FALSE";
}

void RawStencilBufferTest2::setupStencilForClippingOnPlane(GLint plane)
{
    RawStencilBufferTest::setupStencilForClippingOnPlane(plane);
    glDepthMask(GL_FALSE);
}

void RawStencilBufferTest2::setupStencilForDrawingOnPlane(GLint plane)
{
    glDepthMask(GL_TRUE);
    RawStencilBufferTest::setupStencilForDrawingOnPlane(plane);
}

//@implementation RawStencilBufferTest3

std::string RawStencilBufferTest3::subtitle() const
{
	return "3:DepthTest:DISABLE,DepthMask:FALSE";
}

void RawStencilBufferTest3::setupStencilForClippingOnPlane(GLint plane)
{
    RawStencilBufferTest::setupStencilForClippingOnPlane(plane);
    glDisable(GL_DEPTH_TEST);
    glDepthMask(GL_FALSE);
}

void RawStencilBufferTest3::setupStencilForDrawingOnPlane(GLint plane)
{
    glDepthMask(GL_TRUE);
    //glEnable(GL_DEPTH_TEST);
    RawStencilBufferTest::setupStencilForDrawingOnPlane(plane);
}

//@implementation RawStencilBufferTest4

std::string RawStencilBufferTest4::subtitle() const
{
	return "4:DepthMask:FALSE,AlphaTest:ENABLE";
}

void RawStencilBufferTest4::setupStencilForClippingOnPlane(GLint plane)
{
    RawStencilBufferTest::setupStencilForClippingOnPlane(plane);
    glDepthMask(GL_FALSE);

#if (CC_TARGET_PLATFORM == CC_PLATFORM_WIN32) || (CC_TARGET_PLATFORM == CC_PLATFORM_LINUX) || (CC_TARGET_PLATFORM == CC_PLATFORM_MAC)
    glEnable(GL_ALPHA_TEST);
    glAlphaFunc(GL_GREATER, _alphaThreshold);
#else
    auto program = ShaderCache::getInstance()->getProgram(GLProgram::SHADER_NAME_POSITION_TEXTURE_ALPHA_TEST);
    GLint alphaValueLocation = glGetUniformLocation(program->getProgram(), GLProgram::UNIFORM_NAME_ALPHA_TEST_VALUE);
    program->setUniformLocationWith1f(alphaValueLocation, _alphaThreshold);
    _sprite->setShaderProgram(program );
#endif
}

void RawStencilBufferTest4::setupStencilForDrawingOnPlane(GLint plane)
{
#if (CC_TARGET_PLATFORM == CC_PLATFORM_WIN32) || (CC_TARGET_PLATFORM == CC_PLATFORM_LINUX) || (CC_TARGET_PLATFORM == CC_PLATFORM_MAC)
    glDisable(GL_ALPHA_TEST);
#endif
    glDepthMask(GL_TRUE);
    RawStencilBufferTest::setupStencilForDrawingOnPlane(plane);
}

//@implementation RawStencilBufferTest5

std::string RawStencilBufferTest5::subtitle() const
{
	return "5:DepthTest:DISABLE,DepthMask:FALSE,AlphaTest:ENABLE";
}

void RawStencilBufferTest5::setupStencilForClippingOnPlane(GLint plane)
{
    RawStencilBufferTest::setupStencilForClippingOnPlane(plane);
    glDisable(GL_DEPTH_TEST);
    glDepthMask(GL_FALSE);

#if (CC_TARGET_PLATFORM == CC_PLATFORM_WIN32) || (CC_TARGET_PLATFORM == CC_PLATFORM_LINUX) || (CC_TARGET_PLATFORM == CC_PLATFORM_MAC)
    glEnable(GL_ALPHA_TEST);
    glAlphaFunc(GL_GREATER, _alphaThreshold);
#else
    auto program = ShaderCache::getInstance()->getProgram(GLProgram::SHADER_NAME_POSITION_TEXTURE_ALPHA_TEST);
    GLint alphaValueLocation = glGetUniformLocation(program->getProgram(), GLProgram::UNIFORM_NAME_ALPHA_TEST_VALUE);
    program->setUniformLocationWith1f(alphaValueLocation, _alphaThreshold);
    _sprite->setShaderProgram( program );
#endif
}

void RawStencilBufferTest5::setupStencilForDrawingOnPlane(GLint plane)
{
#if (CC_TARGET_PLATFORM == CC_PLATFORM_WIN32) || (CC_TARGET_PLATFORM == CC_PLATFORM_LINUX) || (CC_TARGET_PLATFORM == CC_PLATFORM_MAC)
    glDisable(GL_ALPHA_TEST);
#endif
    glDepthMask(GL_TRUE);
    //glEnable(GL_DEPTH_TEST);
    RawStencilBufferTest::setupStencilForDrawingOnPlane(plane);
}

//@implementation RawStencilBufferTest6

std::string RawStencilBufferTest6::subtitle() const
{
	return "6:ManualClear,AlphaTest:ENABLE";
}

void RawStencilBufferTest6::setup()
{
#if (CC_TARGET_PLATFORM == CC_PLATFORM_WIN32) || (CC_TARGET_PLATFORM == CC_PLATFORM_LINUX) || (CC_TARGET_PLATFORM == CC_PLATFORM_MAC)
    auto winPoint = Point(Director::getInstance()->getWinSize());
    //by default, glReadPixels will pack data with 4 bytes allignment
    unsigned char bits[4] = {0,0,0,0};
    glStencilMask(~0);
    glClearStencil(0);
    glClear(GL_STENCIL_BUFFER_BIT);
    glFlush();
    glReadPixels(0, 0, 1, 1, GL_STENCIL_INDEX, GL_UNSIGNED_BYTE, &bits);
    auto clearToZeroLabel = LabelTTF::create(String::createWithFormat("00=%02x", bits[0])->getCString(), "Arial", 20);
    clearToZeroLabel->setPosition( Point((winPoint.x / 3) * 1, winPoint.y - 10) );
    this->addChild(clearToZeroLabel);
    glStencilMask(0x0F);
    glClearStencil(0xAA);
    glClear(GL_STENCIL_BUFFER_BIT);
    glFlush();
    glReadPixels(0, 0, 1, 1, GL_STENCIL_INDEX, GL_UNSIGNED_BYTE, &bits);
    auto clearToMaskLabel = LabelTTF::create(String::createWithFormat("0a=%02x", bits[0])->getCString(), "Arial", 20);
    clearToMaskLabel->setPosition( Point((winPoint.x / 3) * 2, winPoint.y - 10) );
    this->addChild(clearToMaskLabel);
#endif
    glStencilMask(~0);
    RawStencilBufferTest::setup();
}

void RawStencilBufferTest6::setupStencilForClippingOnPlane(GLint plane)
{
    GLint planeMask = 0x1 << plane;
    glStencilMask(planeMask);
    glStencilFunc(GL_NEVER, 0, planeMask);
    glStencilOp(GL_REPLACE, GL_KEEP, GL_KEEP);
    DrawPrimitives::drawSolidRect(Point::ZERO, Point(Director::getInstance()->getWinSize()), Color4F(1, 1, 1, 1));
    glStencilFunc(GL_NEVER, planeMask, planeMask);
    glStencilOp(GL_REPLACE, GL_KEEP, GL_KEEP);
    glDisable(GL_DEPTH_TEST);
    glDepthMask(GL_FALSE);
#if (CC_TARGET_PLATFORM == CC_PLATFORM_WIN32) || (CC_TARGET_PLATFORM == CC_PLATFORM_LINUX) || (CC_TARGET_PLATFORM == CC_PLATFORM_MAC)
    glEnable(GL_ALPHA_TEST);
    glAlphaFunc(GL_GREATER, _alphaThreshold);
#else
    auto program = ShaderCache::getInstance()->getProgram(GLProgram::SHADER_NAME_POSITION_TEXTURE_ALPHA_TEST);
    GLint alphaValueLocation = glGetUniformLocation(program->getProgram(), GLProgram::UNIFORM_NAME_ALPHA_TEST_VALUE);
    program->setUniformLocationWith1f(alphaValueLocation, _alphaThreshold);
    _sprite->setShaderProgram(program);
#endif
    glFlush();
}

void RawStencilBufferTest6::setupStencilForDrawingOnPlane(GLint plane)
{
#if (CC_TARGET_PLATFORM == CC_PLATFORM_WIN32) || (CC_TARGET_PLATFORM == CC_PLATFORM_LINUX) || (CC_TARGET_PLATFORM == CC_PLATFORM_MAC)
    glDisable(GL_ALPHA_TEST);
#endif
    glDepthMask(GL_TRUE);
    //glEnable(GL_DEPTH_TEST);
    RawStencilBufferTest::setupStencilForDrawingOnPlane(plane);
    glFlush();
}

//#endif // COCOS2D_DEBUG > 1

void ClippingNodeTestScene::runThisTest()
{
    auto layer = nextAction();
    addChild(layer);
    Director::getInstance()->replaceScene(this);
}<|MERGE_RESOLUTION|>--- conflicted
+++ resolved
@@ -7,10 +7,7 @@
 
 #include "ClippingNodeTest.h"
 #include "../testResource.h"
-<<<<<<< HEAD
-=======
 #include "renderer/CCRenderer.h"
->>>>>>> a788d7cd
 
 enum {
 	kTagTitleLabel = 1,
@@ -600,10 +597,6 @@
     
     auto planeSize = winPoint * (1.0 / _planeCount);
     
-<<<<<<< HEAD
-    glEnable(GL_STENCIL_TEST);
-    CHECK_GL_ERROR_DEBUG();
-=======
     Renderer *renderer = Director::getInstance()->getRenderer();
     size_t neededCmdSize = _planeCount * 2 + 2;
     if(_renderCmds.size() != neededCmdSize)
@@ -619,7 +612,6 @@
     ++iter;
     
 
->>>>>>> a788d7cd
         
     for (int i = 0; i < _planeCount; i++) {
         
@@ -630,36 +622,21 @@
         spritePoint.x += planeSize.x / 2;
         spritePoint.y = 0;
         _sprite->setPosition( spritePoint );
-<<<<<<< HEAD
-
-        this->setupStencilForClippingOnPlane(i);
-        CHECK_GL_ERROR_DEBUG();
-
-        DrawPrimitives::drawSolidRect(Point::ZERO, stencilPoint, Color4F(1, 1, 1, 1));
-=======
         
         iter->init(0, _vertexZ);
         iter->func = CC_CALLBACK_0(RawStencilBufferTest::onBeforeDrawClip, this, i, stencilPoint);
         renderer->addCommand(&(*iter));
         ++iter;
->>>>>>> a788d7cd
         
         kmGLPushMatrix();
         this->transform();
         _sprite->visit();
         kmGLPopMatrix();
         
-<<<<<<< HEAD
-        this->setupStencilForDrawingOnPlane(i);
-        CHECK_GL_ERROR_DEBUG();
-        
-        DrawPrimitives::drawSolidRect(Point::ZERO, winPoint, _planeColor[i]);
-=======
         iter->init(0, _vertexZ);
         iter->func = CC_CALLBACK_0(RawStencilBufferTest::onBeforeDrawSprite, this, i, winPoint);
         renderer->addCommand(&(*iter));
         ++iter;
->>>>>>> a788d7cd
         
         kmGLPushMatrix();
         this->transform();
@@ -667,8 +644,6 @@
         kmGLPopMatrix();
     }
     
-<<<<<<< HEAD
-=======
     iter->init(0, _vertexZ);
     iter->func = CC_CALLBACK_0(RawStencilBufferTest::onDisableStencil, this);
     renderer->addCommand(&(*iter));
@@ -683,9 +658,23 @@
 
 void RawStencilBufferTest::onDisableStencil()
 {
->>>>>>> a788d7cd
     glDisable(GL_STENCIL_TEST);
     CHECK_GL_ERROR_DEBUG();
+}
+
+void RawStencilBufferTest::onBeforeDrawClip(int planeIndex, const Point& pt)
+{
+    this->setupStencilForClippingOnPlane(planeIndex);
+    CHECK_GL_ERROR_DEBUG();
+    DrawPrimitives::drawSolidRect(Point::ZERO, pt, Color4F(1, 1, 1, 1));
+}
+
+void RawStencilBufferTest::onBeforeDrawSprite(int planeIndex, const Point& pt)
+{
+    this->setupStencilForDrawingOnPlane(planeIndex);
+    CHECK_GL_ERROR_DEBUG();
+    
+    DrawPrimitives::drawSolidRect(Point::ZERO, pt, _planeColor[planeIndex]);
 }
 
 void RawStencilBufferTest::setupStencilForClippingOnPlane(GLint plane)
