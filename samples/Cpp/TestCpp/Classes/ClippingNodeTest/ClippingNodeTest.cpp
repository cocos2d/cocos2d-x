--- conflicted
+++ resolved
@@ -479,13 +479,8 @@
 void HoleDemo::ccTouchesBegan(Set* touches, Event* event)
 {
 	Touch *touch = (Touch *)touches->anyObject();
-<<<<<<< HEAD
-	Point point = _outerClipper->convertToNodeSpace(Director::sharedDirector()->convertToGL(touch->getLocationInView()));
+	Point point = _outerClipper->convertToNodeSpace(Director::getInstance()->convertToGL(touch->getLocationInView()));
     Rect rect = Rect(0, 0, _outerClipper->getContentSize().width, _outerClipper->getContentSize().height);
-=======
-	Point point = _outerClipper->convertToNodeSpace(Director::getInstance()->convertToGL(touch->getLocationInView()));
-    Rect rect = CCRectMake(0, 0, _outerClipper->getContentSize().width, _outerClipper->getContentSize().height);
->>>>>>> b74f286e
     if (!rect.containsPoint(point)) return;
     this->pokeHoleAtPoint(point);
 }
@@ -538,13 +533,8 @@
 {
 	Touch *touch = (Touch*)pTouches->anyObject();
     Node *clipper = this->getChildByTag(kTagClipperNode);
-<<<<<<< HEAD
-	Point point = clipper->convertToNodeSpace(Director::sharedDirector()->convertToGL(touch->getLocationInView()));
+	Point point = clipper->convertToNodeSpace(Director::getInstance()->convertToGL(touch->getLocationInView()));
     Rect rect = Rect(0, 0, clipper->getContentSize().width, clipper->getContentSize().height);
-=======
-	Point point = clipper->convertToNodeSpace(Director::getInstance()->convertToGL(touch->getLocationInView()));
-    Rect rect = CCRectMake(0, 0, clipper->getContentSize().width, clipper->getContentSize().height);
->>>>>>> b74f286e
     _scrolling = rect.containsPoint(point);
     _lastPoint = point;
 }
@@ -554,13 +544,8 @@
     if (!_scrolling) return;
 	Touch *touch = (Touch*)pTouches->anyObject();
     Node *clipper = this->getChildByTag(kTagClipperNode);
-<<<<<<< HEAD
-    Point point = clipper->convertToNodeSpace(Director::sharedDirector()->convertToGL(touch->getLocationInView()));
+    Point point = clipper->convertToNodeSpace(Director::getInstance()->convertToGL(touch->getLocationInView()));
 	Point diff = point - _lastPoint;
-=======
-    Point point = clipper->convertToNodeSpace(Director::getInstance()->convertToGL(touch->getLocationInView()));
-	Point diff = ccpSub(point, _lastPoint);
->>>>>>> b74f286e
     Node *content = clipper->getChildByTag(kTagContentNode);
     content->setPosition(content->getPosition() + diff);
     _lastPoint = point;
@@ -622,11 +607,7 @@
 
 void RawStencilBufferTest::draw()
 {    
-<<<<<<< HEAD
-    Point winPoint = Point(Director::sharedDirector()->getWinSize());
-=======
-    Point winPoint = ccpFromSize(Director::getInstance()->getWinSize());
->>>>>>> b74f286e
+    Point winPoint = Point(Director::getInstance()->getWinSize());
     
     Point planeSize = winPoint * (1.0 / _planeCount);
     
@@ -802,7 +783,7 @@
 void RawStencilBufferTest6::setup()
 {
 #if (CC_TARGET_PLATFORM == CC_PLATFORM_WIN32) || (CC_TARGET_PLATFORM == CC_PLATFORM_LINUX) || (CC_TARGET_PLATFORM == CC_PLATFORM_MAC)
-    Point winPoint = ccpFromSize(Director::getInstance()->getWinSize());
+    Point winPoint = Point(Director::getInstance()->getWinSize());
     unsigned char bits = 0;
     glStencilMask(~0);
     glClearStencil(0);
@@ -810,7 +791,7 @@
     glFlush();
     glReadPixels(0, 0, 1, 1, GL_STENCIL_INDEX, GL_UNSIGNED_BYTE, &bits);
     LabelTTF *clearToZeroLabel = LabelTTF::create(String::createWithFormat("00=%02x", bits)->getCString(), "Arial", 20);
-    clearToZeroLabel->setPosition( ccp((winPoint.x / 3) * 1, winPoint.y - 10) );
+    clearToZeroLabel->setPosition( Point((winPoint.x / 3) * 1, winPoint.y - 10) );
     this->addChild(clearToZeroLabel);
     glStencilMask(0x0F);
     glClearStencil(0xAA);
@@ -818,7 +799,7 @@
     glFlush();
     glReadPixels(0, 0, 1, 1, GL_STENCIL_INDEX, GL_UNSIGNED_BYTE, &bits);
     LabelTTF *clearToMaskLabel = LabelTTF::create(String::createWithFormat("0a=%02x", bits)->getCString(), "Arial", 20);
-    clearToMaskLabel->setPosition( ccp((winPoint.x / 3) * 2, winPoint.y - 10) );
+    clearToMaskLabel->setPosition( Point((winPoint.x / 3) * 2, winPoint.y - 10) );
     this->addChild(clearToMaskLabel);
 #endif
     glStencilMask(~0);
@@ -831,11 +812,7 @@
     glStencilMask(planeMask);
     glStencilFunc(GL_NEVER, 0, planeMask);
     glStencilOp(GL_REPLACE, GL_KEEP, GL_KEEP);
-<<<<<<< HEAD
-    ccDrawSolidRect(Point::ZERO, Point(Director::sharedDirector()->getWinSize()), Color4F(1, 1, 1, 1));
-=======
-    ccDrawSolidRect(PointZero, ccpFromSize(Director::getInstance()->getWinSize()), Color4F(1, 1, 1, 1));
->>>>>>> b74f286e
+    ccDrawSolidRect(Point::ZERO, Point(Director::getInstance()->getWinSize()), Color4F(1, 1, 1, 1));
     glStencilFunc(GL_NEVER, planeMask, planeMask);
     glStencilOp(GL_REPLACE, GL_KEEP, GL_KEEP);
     glDisable(GL_DEPTH_TEST);
