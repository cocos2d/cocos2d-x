--- conflicted
+++ resolved
@@ -159,15 +159,12 @@
 	virtual void setupStencilForDrawingOnPlane(GLint plane);
 
 protected:
-<<<<<<< HEAD
-=======
     std::list<CustomCommand> _renderCmds;
     void onEnableStencil();
     void onDisableStencil();
     void onBeforeDrawClip(int planeIndex, const Point& pt);
     void onBeforeDrawSprite(int planeIndex, const Point& pt);
 protected:
->>>>>>> a788d7cd
     Sprite* _sprite;
 };
 
