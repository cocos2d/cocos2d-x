#include "HttpClientTest.h"
#include "../ExtensionsTest.h"
#include <string>

USING_NS_CC;
USING_NS_CC_EXT;

HttpClientTest::HttpClientTest() 
: m_labelStatusCode(NULL)
{
    CCSize winSize = CCDirector::sharedDirector()->getWinSize();

    const int MARGIN = 40;
    const int SPACE = 35;
    
    CCLabelTTF *label = CCLabelTTF::create("Http Request Test", "Arial", 28);
    label->setPosition(ccp(winSize.width / 2, winSize.height - MARGIN));
    addChild(label, 0);
    
    CCMenu *menuRequest = CCMenu::create();
    menuRequest->setPosition(CCPointZero);
    addChild(menuRequest);
    
    // Get 
    CCLabelTTF *labelGet = CCLabelTTF::create("Test Get", "Arial", 22);
    CCMenuItemLabel *itemGet = CCMenuItemLabel::create(labelGet, this, menu_selector(HttpClientTest::onMenuGetTestClicked));
    itemGet->setPosition(ccp(winSize.width / 2, winSize.height - MARGIN - SPACE));
    menuRequest->addChild(itemGet);
    
    // Post
    CCLabelTTF *labelPost = CCLabelTTF::create("Test Post", "Arial", 22);
    CCMenuItemLabel *itemPost = CCMenuItemLabel::create(labelPost, this, menu_selector(HttpClientTest::onMenuPostTestClicked));
    itemPost->setPosition(ccp(winSize.width / 2, winSize.height - MARGIN - 2 * SPACE));
    menuRequest->addChild(itemPost);
    
    // Post Binary
    CCLabelTTF *labelPostBinary = CCLabelTTF::create("Test Post Binary", "Arial", 22);
    CCMenuItemLabel *itemPostBinary = CCMenuItemLabel::create(labelPostBinary, this, menu_selector(HttpClientTest::onMenuPostBinaryTestClicked));
    itemPostBinary->setPosition(ccp(winSize.width / 2, winSize.height - MARGIN - 3 * SPACE));
    menuRequest->addChild(itemPostBinary);

    // Put
    CCLabelTTF *labelPut = CCLabelTTF::create("Test Put", "Arial", 22);
    CCMenuItemLabel *itemPut = CCMenuItemLabel::create(labelPut, this, menu_selector(HttpClientTest::onMenuPutTestClicked));
    itemPut->setPosition(ccp(winSize.width / 2, winSize.height - MARGIN - 4 * SPACE));
    menuRequest->addChild(itemPut);

    // Delete
    CCLabelTTF *labelDelete = CCLabelTTF::create("Test Delete", "Arial", 22);
    CCMenuItemLabel *itemDelete = CCMenuItemLabel::create(labelDelete, this, menu_selector(HttpClientTest::onMenuDeleteTestClicked));
    itemDelete->setPosition(ccp(winSize.width / 2, winSize.height - MARGIN - 5 * SPACE));
    menuRequest->addChild(itemDelete);
    
    // Response Code Label
    m_labelStatusCode = CCLabelTTF::create("HTTP Status Code", "Marker Felt", 20);
    m_labelStatusCode->setPosition(ccp(winSize.width / 2,  winSize.height - MARGIN - 6 * SPACE));
    addChild(m_labelStatusCode);
    
    // Back Menu
    CCMenuItemFont *itemBack = CCMenuItemFont::create("Back", this, menu_selector(HttpClientTest::toExtensionsMainLayer));
    itemBack->setPosition(ccp(VisibleRect::rightBottom().x - 50, VisibleRect::rightBottom().y + 25));
    CCMenu *menuBack = CCMenu::create(itemBack, NULL);
    menuBack->setPosition(CCPointZero);
    addChild(menuBack);
}

HttpClientTest::~HttpClientTest()
{
    CCHttpClient::getInstance()->destroyInstance();
}

void HttpClientTest::onMenuGetTestClicked(cocos2d::CCObject *sender)
{    
    // test 1
    {
        CCHttpRequest* request = new CCHttpRequest();
        request->setUrl("http://just-make-this-request-failed.com");
        request->setRequestType(CCHttpRequest::kHttpGet);
        request->setResponseCallback(this, httpresponse_selector(HttpClientTest::onHttpRequestCompleted));
        request->setTag("GET test1");
        CCHttpClient::getInstance()->send(request);
        request->release();
    }
    
    // test 2
    {
        CCHttpRequest* request = new CCHttpRequest();
        // required fields
        request->setUrl("http://httpbin.org/ip");
        request->setRequestType(CCHttpRequest::kHttpGet);
        request->setResponseCallback(this, httpresponse_selector(HttpClientTest::onHttpRequestCompleted));
        // optional fields                            
        request->setTag("GET test2");
    
        CCHttpClient::getInstance()->send(request);
    
        // don't forget to release it, pair to new
        request->release();
    }
    
    // test 3   
    {
        CCHttpRequest* request = new CCHttpRequest();
        request->setUrl("http://httpbin.org/get");
        request->setRequestType(CCHttpRequest::kHttpGet);
        request->setResponseCallback(this, httpresponse_selector(HttpClientTest::onHttpRequestCompleted));
        request->setTag("GET test3");
        CCHttpClient::getInstance()->send(request);
        request->release();
    }
        
    // waiting
    m_labelStatusCode->setString("waiting...");
 
}

void HttpClientTest::onMenuPostTestClicked(cocos2d::CCObject *sender)
{
    // test 1
    {
        CCHttpRequest* request = new CCHttpRequest();
        request->setUrl("http://httpbin.org/post");
        request->setRequestType(CCHttpRequest::kHttpPost);
        request->setResponseCallback(this, httpresponse_selector(HttpClientTest::onHttpRequestCompleted));
        
        // write the post data
        const char* postData = "visitor=cocos2d&TestSuite=Extensions Test/NetworkTest";
        request->setRequestData(postData, strlen(postData)); 
        
        request->setTag("POST test1");
        CCHttpClient::getInstance()->send(request);
        request->release();
    }
    
    // test 2: set Content-Type
    {
        CCHttpRequest* request = new CCHttpRequest();
        request->setUrl("http://httpbin.org/post");
        request->setRequestType(CCHttpRequest::kHttpPost);
        std::vector<std::string> headers;
        headers.push_back("Content-Type: application/json; charset=utf-8");
        request->setHeaders(headers);
        request->setResponseCallback(this, httpresponse_selector(HttpClientTest::onHttpRequestCompleted));
        
        // write the post data
        const char* postData = "visitor=cocos2d&TestSuite=Extensions Test/NetworkTest";
        request->setRequestData(postData, strlen(postData)); 
        
        request->setTag("POST test2");
        CCHttpClient::getInstance()->send(request);
        request->release();
    }
    
    // waiting
    m_labelStatusCode->setString("waiting...");
}

void HttpClientTest::onMenuPostBinaryTestClicked(cocos2d::CCObject *sender)
{
    CCHttpRequest* request = new CCHttpRequest();
    request->setUrl("http://httpbin.org/post");
    request->setRequestType(CCHttpRequest::kHttpPost);
    request->setResponseCallback(this, httpresponse_selector(HttpClientTest::onHttpRequestCompleted));
    
    // write the post data
    char postData[22] = "binary=hello\0\0cocos2d";  // including \0, the strings after \0 should not be cut in response
    request->setRequestData(postData, 22); 
    
    request->setTag("POST Binary test");
    CCHttpClient::getInstance()->send(request);
    request->release();
    
    // waiting
    m_labelStatusCode->setString("waiting...");
}

<<<<<<< HEAD
void HttpClientTest::onHttpRequestCompleted(CCHttpClient *sender, CCHttpResponse *response)
=======
void HttpClientTest::onMenuPutTestClicked(CCObject *sender)
{
    // test 1
    {
        CCHttpRequest* request = new CCHttpRequest();
        request->setUrl("http://www.httpbin.org/put");
        request->setRequestType(CCHttpRequest::kHttpPut);
        request->setResponseCallback(this, callfuncND_selector(HttpClientTest::onHttpRequestCompleted));

        // write the post data
        const char* postData = "visitor=cocos2d&TestSuite=Extensions Test/NetworkTest";
        request->setRequestData(postData, strlen(postData));

        request->setTag("PUT test1");
        CCHttpClient::getInstance()->send(request);
        request->release();
    }

    // test 2: set Content-Type
    {
        CCHttpRequest* request = new CCHttpRequest();
        request->setUrl("http://www.httpbin.org/put");
        request->setRequestType(CCHttpRequest::kHttpPut);
        std::vector<std::string> headers;
        headers.push_back("Content-Type: application/json; charset=utf-8");
        request->setHeaders(headers);
        request->setResponseCallback(this, callfuncND_selector(HttpClientTest::onHttpRequestCompleted));

        // write the post data
        const char* postData = "visitor=cocos2d&TestSuite=Extensions Test/NetworkTest";
        request->setRequestData(postData, strlen(postData));

        request->setTag("PUT test2");
        CCHttpClient::getInstance()->send(request);
        request->release();
    }

    // waiting
    m_labelStatusCode->setString("waiting...");
}

void HttpClientTest::onMenuDeleteTestClicked(CCObject *sender)
{
    // test 1
    {
        CCHttpRequest* request = new CCHttpRequest();
        request->setUrl("http://just-make-this-request-failed.com");
        request->setRequestType(CCHttpRequest::kHttpDelete);
        request->setResponseCallback(this, callfuncND_selector(HttpClientTest::onHttpRequestCompleted));
        request->setTag("DELETE test1");
        CCHttpClient::getInstance()->send(request);
        request->release();
    }

    // test 2
    {
        CCHttpRequest* request = new CCHttpRequest();
        request->setUrl("http://www.httpbin.org/delete");
        request->setRequestType(CCHttpRequest::kHttpDelete);
        request->setResponseCallback(this, callfuncND_selector(HttpClientTest::onHttpRequestCompleted));
        request->setTag("DELETE test2");
        CCHttpClient::getInstance()->send(request);
        request->release();
    }

    // waiting
    m_labelStatusCode->setString("waiting...");
}

void HttpClientTest::onHttpRequestCompleted(cocos2d::CCNode *sender, void *data)
>>>>>>> 8507f7a3
{
    if (!response)
    {
        return;
    }
    
    // You can get original request type from: response->request->reqType
    if (0 != strlen(response->getHttpRequest()->getTag())) 
    {
        CCLog("%s completed", response->getHttpRequest()->getTag());
    }
    
    int statusCode = response->getResponseCode();
    char statusString[64] = {};
    sprintf(statusString, "HTTP Status Code: %d, tag = %s", statusCode, response->getHttpRequest()->getTag());
    m_labelStatusCode->setString(statusString);
    CCLog("response code: %d", statusCode);
    
    if (!response->isSucceed()) 
    {
        CCLog("response failed");
        CCLog("error buffer: %s", response->getErrorBuffer());
        return;
    }
    
    // dump data
    std::vector<char> *buffer = response->getResponseData();
    printf("Http Test, dump data: ");
    for (unsigned int i = 0; i < buffer->size(); i++)
    {
        printf("%c", (*buffer)[i]);
    }
    printf("\n");
}

void HttpClientTest::toExtensionsMainLayer(cocos2d::CCObject *sender)
{
    ExtensionsTestScene *pScene = new ExtensionsTestScene();
    pScene->runThisTest();
    pScene->release();
}

void runHttpClientTest()
{
    CCScene *pScene = CCScene::create();
    HttpClientTest *pLayer = new HttpClientTest();
    pScene->addChild(pLayer);
    
    CCDirector::sharedDirector()->replaceScene(pScene);
    pLayer->release();
}
<|MERGE_RESOLUTION|>--- conflicted
+++ resolved
@@ -174,17 +174,16 @@
     m_labelStatusCode->setString("waiting...");
 }
 
-<<<<<<< HEAD
-void HttpClientTest::onHttpRequestCompleted(CCHttpClient *sender, CCHttpResponse *response)
-=======
+
+
 void HttpClientTest::onMenuPutTestClicked(CCObject *sender)
 {
     // test 1
     {
         CCHttpRequest* request = new CCHttpRequest();
-        request->setUrl("http://www.httpbin.org/put");
+        request->setUrl("http://httpbin.org/put");
         request->setRequestType(CCHttpRequest::kHttpPut);
-        request->setResponseCallback(this, callfuncND_selector(HttpClientTest::onHttpRequestCompleted));
+        request->setResponseCallback(this, httpresponse_selector(HttpClientTest::onHttpRequestCompleted));
 
         // write the post data
         const char* postData = "visitor=cocos2d&TestSuite=Extensions Test/NetworkTest";
@@ -198,12 +197,12 @@
     // test 2: set Content-Type
     {
         CCHttpRequest* request = new CCHttpRequest();
-        request->setUrl("http://www.httpbin.org/put");
+        request->setUrl("http://httpbin.org/put");
         request->setRequestType(CCHttpRequest::kHttpPut);
         std::vector<std::string> headers;
         headers.push_back("Content-Type: application/json; charset=utf-8");
         request->setHeaders(headers);
-        request->setResponseCallback(this, callfuncND_selector(HttpClientTest::onHttpRequestCompleted));
+        request->setResponseCallback(this, httpresponse_selector(HttpClientTest::onHttpRequestCompleted));
 
         // write the post data
         const char* postData = "visitor=cocos2d&TestSuite=Extensions Test/NetworkTest";
@@ -225,7 +224,7 @@
         CCHttpRequest* request = new CCHttpRequest();
         request->setUrl("http://just-make-this-request-failed.com");
         request->setRequestType(CCHttpRequest::kHttpDelete);
-        request->setResponseCallback(this, callfuncND_selector(HttpClientTest::onHttpRequestCompleted));
+        request->setResponseCallback(this, httpresponse_selector(HttpClientTest::onHttpRequestCompleted));
         request->setTag("DELETE test1");
         CCHttpClient::getInstance()->send(request);
         request->release();
@@ -234,9 +233,9 @@
     // test 2
     {
         CCHttpRequest* request = new CCHttpRequest();
-        request->setUrl("http://www.httpbin.org/delete");
+        request->setUrl("http://httpbin.org/delete");
         request->setRequestType(CCHttpRequest::kHttpDelete);
-        request->setResponseCallback(this, callfuncND_selector(HttpClientTest::onHttpRequestCompleted));
+        request->setResponseCallback(this, httpresponse_selector(HttpClientTest::onHttpRequestCompleted));
         request->setTag("DELETE test2");
         CCHttpClient::getInstance()->send(request);
         request->release();
@@ -246,8 +245,7 @@
     m_labelStatusCode->setString("waiting...");
 }
 
-void HttpClientTest::onHttpRequestCompleted(cocos2d::CCNode *sender, void *data)
->>>>>>> 8507f7a3
+void HttpClientTest::onHttpRequestCompleted(CCHttpClient *sender, CCHttpResponse *response)
 {
     if (!response)
     {
@@ -298,4 +296,4 @@
     
     CCDirector::sharedDirector()->replaceScene(pScene);
     pLayer->release();
-}
+}