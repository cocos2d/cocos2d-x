--- conflicted
+++ resolved
@@ -7,15 +7,11 @@
 {
 public:
     virtual void onEnter();
-<<<<<<< HEAD
-=======
-    void menuCallback(CCObject* pSender);
     virtual void ccTouchesBegan(CCSet *pTouches, CCEvent *pEvent);
     virtual void ccTouchesMoved(CCSet *pTouches, CCEvent *pEvent);
 private:
     CCPoint m_tBeginPos;
     CCMenu* m_pItemMenu;
->>>>>>> c1d519aa
 };
 
 class ExtensionsTestScene : public TestScene
