#include "SceneEditorTestScene.h"
#include "../ExtensionsTest.h"
#include "CocostudioReader/CCSSceneReader.h"

using namespace cocos2d;
using namespace cocos2d::extension;

SceneEditorTestLayer::~SceneEditorTestLayer()
{
<<<<<<< HEAD
	CCArmatureDataManager::purge();
	CCJsonReader::sharedJsonReader()->purgeJsonReader();
=======
	CCArmatureDataManager::purgeArmatureSystem();
	CCSSceneReader::sharedSceneReader()->purgeSceneReader();
>>>>>>> 5cba324d
	cocos2d::extension::UIActionManager::shareManager()->purgeUIActionManager();
	cocos2d::extension::UIHelper::instance()->purgeUIHelper();
}

SceneEditorTestLayer::SceneEditorTestLayer()
{
	m_pCurNode = NULL;
}

CCScene* SceneEditorTestLayer::scene()
{
	CCScene * scene = NULL;
	do 
	{
		// 'scene' is an autorelease object
		scene = CCScene::create();
		CC_BREAK_IF(! scene);

		// 'layer' is an autorelease object
		SceneEditorTestLayer *layer = SceneEditorTestLayer::create();
		CC_BREAK_IF(! layer);

		// add layer as a child to scene
		scene->addChild(layer);
	} while (0);

	// return the scene
	return scene;
}

// on "init" you need to initialize your instance
bool SceneEditorTestLayer::init()
{
	bool bRet = false;
	do 
	{
        CC_BREAK_IF(! CCLayerColor::initWithColor( ccc4(0,0,0,255) ) );
        
        CCNode *root = createGameScene();
        CC_BREAK_IF(!root);
        this->addChild(root, 0, 1);

		bRet = true;
	} while (0);

	return bRet;
}

cocos2d::CCNode* SceneEditorTestLayer::createGameScene()
{
    CCNode *pNode = CCSSceneReader::sharedSceneReader()->createNodeWithSceneFile("FishJoy2.json");
	if (pNode == NULL)
	{
		return NULL;
	}
	m_pCurNode = pNode;

	//play back music
    CCComAudio *pAudio = (CCComAudio*)(pNode->getComponent("Audio"));
	pAudio->playBackgroundMusic(pAudio->getFile(), pAudio->isLoop());

	//fishes
	CCArmature *pBlowFish = getFish(5, "blowFish");
	CCArmature *pButterFlyFish = getFish(6, "butterFlyFish");
	pBlowFish->getAnimation()->playByIndex(0);
	pButterFlyFish->getAnimation()->playByIndex(0);

    CCMenuItemFont *itemBack = CCMenuItemFont::create("Back", this, menu_selector(SceneEditorTestLayer::toExtensionsMainLayer));
        itemBack->setColor(ccc3(255, 255, 255));
        itemBack->setPosition(ccp(VisibleRect::rightBottom().x - 50, VisibleRect::rightBottom().y + 25));
        CCMenu *menuBack = CCMenu::create(itemBack, NULL);
        menuBack->setPosition(CCPointZero);
		menuBack->setZOrder(4);

    pNode->addChild(menuBack);
    
	//ui action
	cocos2d::extension::UIActionManager::shareManager()->PlayActionByName("startMenu_1.json","Animation1");

    return pNode;
}

void SceneEditorTestLayer::toExtensionsMainLayer(cocos2d::CCObject *sender)
{

	ExtensionsTestScene *pScene = new ExtensionsTestScene();
	pScene->runThisTest();
	pScene->release();
}


void runSceneEditorTestLayer()
{
    CCScene *pScene = SceneEditorTestLayer::scene();
    CCDirector::sharedDirector()->replaceScene(pScene);
}

CCArmature* SceneEditorTestLayer::getFish(int nTag, const char *pszName)
{
	if (m_pCurNode == NULL)
	{
		return NULL;
	}
	CCComRender *pFishRender = (CCComRender*)(m_pCurNode->getChildByTag(nTag)->getComponent(pszName));
	return (CCArmature *)(pFishRender->getRender());
}
<|MERGE_RESOLUTION|>--- conflicted
+++ resolved
@@ -1,122 +1,117 @@
-#include "SceneEditorTestScene.h"
-#include "../ExtensionsTest.h"
-#include "CocostudioReader/CCSSceneReader.h"
-
-using namespace cocos2d;
-using namespace cocos2d::extension;
-
-SceneEditorTestLayer::~SceneEditorTestLayer()
-{
-<<<<<<< HEAD
-	CCArmatureDataManager::purge();
-	CCJsonReader::sharedJsonReader()->purgeJsonReader();
-=======
-	CCArmatureDataManager::purgeArmatureSystem();
-	CCSSceneReader::sharedSceneReader()->purgeSceneReader();
->>>>>>> 5cba324d
-	cocos2d::extension::UIActionManager::shareManager()->purgeUIActionManager();
-	cocos2d::extension::UIHelper::instance()->purgeUIHelper();
-}
-
-SceneEditorTestLayer::SceneEditorTestLayer()
-{
-	m_pCurNode = NULL;
-}
-
-CCScene* SceneEditorTestLayer::scene()
-{
-	CCScene * scene = NULL;
-	do 
-	{
-		// 'scene' is an autorelease object
-		scene = CCScene::create();
-		CC_BREAK_IF(! scene);
-
-		// 'layer' is an autorelease object
-		SceneEditorTestLayer *layer = SceneEditorTestLayer::create();
-		CC_BREAK_IF(! layer);
-
-		// add layer as a child to scene
-		scene->addChild(layer);
-	} while (0);
-
-	// return the scene
-	return scene;
-}
-
-// on "init" you need to initialize your instance
-bool SceneEditorTestLayer::init()
-{
-	bool bRet = false;
-	do 
-	{
-        CC_BREAK_IF(! CCLayerColor::initWithColor( ccc4(0,0,0,255) ) );
-        
-        CCNode *root = createGameScene();
-        CC_BREAK_IF(!root);
-        this->addChild(root, 0, 1);
-
-		bRet = true;
-	} while (0);
-
-	return bRet;
-}
-
-cocos2d::CCNode* SceneEditorTestLayer::createGameScene()
-{
-    CCNode *pNode = CCSSceneReader::sharedSceneReader()->createNodeWithSceneFile("FishJoy2.json");
-	if (pNode == NULL)
-	{
-		return NULL;
-	}
-	m_pCurNode = pNode;
-
-	//play back music
-    CCComAudio *pAudio = (CCComAudio*)(pNode->getComponent("Audio"));
-	pAudio->playBackgroundMusic(pAudio->getFile(), pAudio->isLoop());
-
-	//fishes
-	CCArmature *pBlowFish = getFish(5, "blowFish");
-	CCArmature *pButterFlyFish = getFish(6, "butterFlyFish");
-	pBlowFish->getAnimation()->playByIndex(0);
-	pButterFlyFish->getAnimation()->playByIndex(0);
-
-    CCMenuItemFont *itemBack = CCMenuItemFont::create("Back", this, menu_selector(SceneEditorTestLayer::toExtensionsMainLayer));
-        itemBack->setColor(ccc3(255, 255, 255));
-        itemBack->setPosition(ccp(VisibleRect::rightBottom().x - 50, VisibleRect::rightBottom().y + 25));
-        CCMenu *menuBack = CCMenu::create(itemBack, NULL);
-        menuBack->setPosition(CCPointZero);
-		menuBack->setZOrder(4);
-
-    pNode->addChild(menuBack);
-    
-	//ui action
-	cocos2d::extension::UIActionManager::shareManager()->PlayActionByName("startMenu_1.json","Animation1");
-
-    return pNode;
-}
-
-void SceneEditorTestLayer::toExtensionsMainLayer(cocos2d::CCObject *sender)
-{
-
-	ExtensionsTestScene *pScene = new ExtensionsTestScene();
-	pScene->runThisTest();
-	pScene->release();
-}
-
-
-void runSceneEditorTestLayer()
-{
-    CCScene *pScene = SceneEditorTestLayer::scene();
-    CCDirector::sharedDirector()->replaceScene(pScene);
-}
-
-CCArmature* SceneEditorTestLayer::getFish(int nTag, const char *pszName)
-{
-	if (m_pCurNode == NULL)
-	{
-		return NULL;
-	}
-	CCComRender *pFishRender = (CCComRender*)(m_pCurNode->getChildByTag(nTag)->getComponent(pszName));
-	return (CCArmature *)(pFishRender->getRender());
-}
+#include "SceneEditorTestScene.h"
+#include "../ExtensionsTest.h"
+#include "CocostudioReader/CCSSceneReader.h"
+
+using namespace cocos2d;
+using namespace cocos2d::extension;
+
+SceneEditorTestLayer::~SceneEditorTestLayer()
+{
+	CCArmatureDataManager::purge();
+	CCSSceneReader::sharedSceneReader()->purgeSceneReader();
+	cocos2d::extension::UIActionManager::shareManager()->purgeUIActionManager();
+	cocos2d::extension::UIHelper::instance()->purgeUIHelper();
+}
+
+SceneEditorTestLayer::SceneEditorTestLayer()
+{
+	m_pCurNode = NULL;
+}
+
+CCScene* SceneEditorTestLayer::scene()
+{
+	CCScene * scene = NULL;
+	do 
+	{
+		// 'scene' is an autorelease object
+		scene = CCScene::create();
+		CC_BREAK_IF(! scene);
+
+		// 'layer' is an autorelease object
+		SceneEditorTestLayer *layer = SceneEditorTestLayer::create();
+		CC_BREAK_IF(! layer);
+
+		// add layer as a child to scene
+		scene->addChild(layer);
+	} while (0);
+
+	// return the scene
+	return scene;
+}
+
+// on "init" you need to initialize your instance
+bool SceneEditorTestLayer::init()
+{
+	bool bRet = false;
+	do 
+	{
+        CC_BREAK_IF(! CCLayerColor::initWithColor( ccc4(0,0,0,255) ) );
+        
+        CCNode *root = createGameScene();
+        CC_BREAK_IF(!root);
+        this->addChild(root, 0, 1);
+
+		bRet = true;
+	} while (0);
+
+	return bRet;
+}
+
+cocos2d::CCNode* SceneEditorTestLayer::createGameScene()
+{
+    CCNode *pNode = CCSSceneReader::sharedSceneReader()->createNodeWithSceneFile("FishJoy2.json");
+	if (pNode == NULL)
+	{
+		return NULL;
+	}
+	m_pCurNode = pNode;
+
+	//play back music
+    CCComAudio *pAudio = (CCComAudio*)(pNode->getComponent("Audio"));
+	pAudio->playBackgroundMusic(pAudio->getFile(), pAudio->isLoop());
+
+	//fishes
+	CCArmature *pBlowFish = getFish(5, "blowFish");
+	CCArmature *pButterFlyFish = getFish(6, "butterFlyFish");
+	pBlowFish->getAnimation()->playByIndex(0);
+	pButterFlyFish->getAnimation()->playByIndex(0);
+
+    CCMenuItemFont *itemBack = CCMenuItemFont::create("Back", this, menu_selector(SceneEditorTestLayer::toExtensionsMainLayer));
+        itemBack->setColor(ccc3(255, 255, 255));
+        itemBack->setPosition(ccp(VisibleRect::rightBottom().x - 50, VisibleRect::rightBottom().y + 25));
+        CCMenu *menuBack = CCMenu::create(itemBack, NULL);
+        menuBack->setPosition(CCPointZero);
+		menuBack->setZOrder(4);
+
+    pNode->addChild(menuBack);
+    
+	//ui action
+	cocos2d::extension::UIActionManager::shareManager()->PlayActionByName("startMenu_1.json","Animation1");
+
+    return pNode;
+}
+
+void SceneEditorTestLayer::toExtensionsMainLayer(cocos2d::CCObject *sender)
+{
+
+	ExtensionsTestScene *pScene = new ExtensionsTestScene();
+	pScene->runThisTest();
+	pScene->release();
+}
+
+
+void runSceneEditorTestLayer()
+{
+    CCScene *pScene = SceneEditorTestLayer::scene();
+    CCDirector::sharedDirector()->replaceScene(pScene);
+}
+
+CCArmature* SceneEditorTestLayer::getFish(int nTag, const char *pszName)
+{
+	if (m_pCurNode == NULL)
+	{
+		return NULL;
+	}
+	CCComRender *pFishRender = (CCComRender*)(m_pCurNode->getChildByTag(nTag)->getComponent(pszName));
+	return (CCArmature *)(pFishRender->getRender());
+}