#include "ArmatureScene.h"
#include "../../testResource.h"


using namespace cocos2d;
using namespace cocos2d::extension::armature;

Layer *NextTest();
Layer *BackTest();
Layer *RestartTest();

static int s_nActionIdx = -1;


Layer *CreateLayer(int index)
{
    Layer *pLayer = NULL;
    switch(index)
    {
    case TEST_ASYNCHRONOUS_LOADING:
        pLayer = new TestAsynchronousLoading();
        break;
    case TEST_DRAGON_BONES_2_0:
        pLayer = new TestDragonBones20();
        break;
    case TEST_COCOSTUDIO_WITH_SKELETON:
        pLayer = new TestCSWithSkeleton();
        break;
    case TEST_PERFORMANCE:
        pLayer = new TestPerformance();
        break;
    case TEST_CHANGE_ZORDER:
        pLayer = new TestChangeZorder();
        break;
    case TEST_ANIMATION_EVENT:
        pLayer = new TestAnimationEvent();
        break;
    case  TEST_PARTICLE_DISPLAY:
        pLayer = new TestParticleDisplay();
        break;
    case TEST_USE_DIFFERENT_PICTURE:
        pLayer = new TestUseMutiplePicture();
        break;
    case TEST_BCOLLIDER_DETECTOR:
        pLayer = new TestColliderDetector();
        break;
    case TEST_BOUDINGBOX:
        pLayer = new TestBoundingBox();
        break;
    case TEST_ANCHORPOINT:
        pLayer = new TestAnchorPoint();
        break;
    case TEST_ARMATURE_NESTING:
        pLayer = new TestArmatureNesting();
        break;
    default:
        break;
    }

    return pLayer;
}


Layer *NextTest()
{
    ++s_nActionIdx;
    s_nActionIdx = s_nActionIdx % TEST_LAYER_COUNT;

    Layer *pLayer = CreateLayer(s_nActionIdx);
    pLayer->autorelease();

    return pLayer;
}

Layer *BackTest()
{
    --s_nActionIdx;
    if( s_nActionIdx < 0 )
        s_nActionIdx += TEST_LAYER_COUNT;

    Layer *pLayer = CreateLayer(s_nActionIdx);
    pLayer->autorelease();

    return pLayer;
}

Layer *RestartTest()
{
    Layer *pLayer = CreateLayer(s_nActionIdx);
    pLayer->autorelease();

    return pLayer;
}


ArmatureTestScene::ArmatureTestScene(bool bPortrait)
{
    TestScene::init();

    Sprite *bg = Sprite::create("armature/bg.jpg");
    bg->setPosition(VisibleRect::center());

    float scaleX = VisibleRect::getVisibleRect().size.width / bg->getContentSize().width;
    float scaleY = VisibleRect::getVisibleRect().size.height / bg->getContentSize().height;

    bg->setScaleX(scaleX);
    bg->setScaleY(scaleY);

    addChild(bg);
}
void ArmatureTestScene::runThisTest()
{


    s_nActionIdx = -1;
    addChild(NextTest());

    Director::getInstance()->replaceScene(this);
}
void ArmatureTestScene::MainMenuCallback(Object *pSender)
{
    //TestScene::MainMenuCallback(pSender);

    removeAllChildren();
    ArmatureDataManager::purge();
}



void ArmatureTestLayer::onEnter()
{

    Layer::onEnter();

    // add title and subtitle
    std::string str = title();
    const char *pTitle = str.c_str();
    LabelTTF *label = LabelTTF::create(pTitle, "Arial", 18);
    label->setColor(Color3B(0, 0, 0));
    addChild(label, 1, 10000);
    label->setPosition( Point(VisibleRect::center().x, VisibleRect::top().y - 30) );

    std::string strSubtitle = subtitle();
    if( ! strSubtitle.empty() )
    {
        LabelTTF *l = LabelTTF::create(strSubtitle.c_str(), "Arial", 18);
        l->setColor(Color3B(0, 0, 0));
        addChild(l, 1, 10001);
        l->setPosition( Point(VisibleRect::center().x, VisibleRect::top().y - 60) );
    }

    // add menu
    backItem = MenuItemImage::create(s_pathB1, s_pathB2, CC_CALLBACK_1(ArmatureTestLayer::backCallback, this) );
    restartItem = MenuItemImage::create(s_pathR1, s_pathR2, CC_CALLBACK_1(ArmatureTestLayer::restartCallback, this) );
    nextItem = MenuItemImage::create(s_pathF1, s_pathF2, CC_CALLBACK_1(ArmatureTestLayer::nextCallback, this) );

    Menu *menu = Menu::create(backItem, restartItem, nextItem, NULL);

    menu->setPosition(Point::ZERO);
    backItem->setPosition(Point(VisibleRect::center().x - restartItem->getContentSize().width * 2, VisibleRect::bottom().y + restartItem->getContentSize().height / 2));
    restartItem->setPosition(Point(VisibleRect::center().x, VisibleRect::bottom().y + restartItem->getContentSize().height / 2));
    nextItem->setPosition(Point(VisibleRect::center().x + restartItem->getContentSize().width * 2, VisibleRect::bottom().y + restartItem->getContentSize().height / 2));

    addChild(menu, 100);

    setShaderProgram(ShaderCache::getInstance()->programForKey(GLProgram::SHADER_NAME_POSITION_TEXTURE_COLOR));

}
void ArmatureTestLayer::onExit()
{
    removeAllChildren();

    backItem = restartItem = nextItem = NULL;
}

std::string ArmatureTestLayer::title()
{
    return "Armature Test Bed";
}
std::string ArmatureTestLayer::subtitle()
{
    return "";
}

void ArmatureTestLayer::restartCallback(Object *pSender)
{
    Scene *s = new ArmatureTestScene();
    s->addChild( RestartTest() );
    Director::getInstance()->replaceScene(s);
    s->release();
}
void ArmatureTestLayer::nextCallback(Object *pSender)
{
    Scene *s = new ArmatureTestScene();
    s->addChild( NextTest() );
    Director::getInstance()->replaceScene(s);
    s->release();
}
void ArmatureTestLayer::backCallback(Object *pSender)
{
    Scene *s = new ArmatureTestScene();
    s->addChild( BackTest() );
    Director::getInstance()->replaceScene(s);
    s->release();
}
void ArmatureTestLayer::draw()
{
    Layer::draw();
}


void TestAsynchronousLoading::onEnter()
{
    ArmatureTestLayer::onEnter();

    //CCLOG("armature version : %s", armatureVersion());

    backItem->setEnabled(false);
    restartItem->setEnabled(false);
    nextItem->setEnabled(false);

    char pszPercent[255];
    sprintf(pszPercent, "%s %f", subtitle().c_str(), 0.0f);
    LabelTTF *label = (LabelTTF *)getChildByTag(10001);
    label->setString(pszPercent);


    //! create a new thread to load data
    ArmatureDataManager::getInstance()->addArmatureFileInfoAsync("armature/knight.png", "armature/knight.plist", "armature/knight.xml", this, schedule_selector(TestAsynchronousLoading::dataLoaded));
    ArmatureDataManager::getInstance()->addArmatureFileInfoAsync("armature/weapon.png", "armature/weapon.plist", "armature/weapon.xml", this, schedule_selector(TestAsynchronousLoading::dataLoaded));
    ArmatureDataManager::getInstance()->addArmatureFileInfoAsync("armature/robot.png", "armature/robot.plist", "armature/robot.xml", this, schedule_selector(TestAsynchronousLoading::dataLoaded));
    ArmatureDataManager::getInstance()->addArmatureFileInfoAsync("armature/cyborg.png", "armature/cyborg.plist", "armature/cyborg.xml", this, schedule_selector(TestAsynchronousLoading::dataLoaded));
    ArmatureDataManager::getInstance()->addArmatureFileInfoAsync("armature/Dragon.png", "armature/Dragon.plist", "armature/Dragon.xml", this, schedule_selector(TestAsynchronousLoading::dataLoaded));
    ArmatureDataManager::getInstance()->addArmatureFileInfoAsync("armature/Cowboy.ExportJson", this, schedule_selector(TestAsynchronousLoading::dataLoaded));

    //! load data directly
    // 	ArmatureDataManager::getInstance()->addArmatureFileInfo("armature/knight.png", "armature/knight.plist", "armature/knight.xml");
    // 	ArmatureDataManager::getInstance()->addArmatureFileInfo("armature/weapon.png", "armature/weapon.plist", "armature/weapon.xml");
    // 	ArmatureDataManager::getInstance()->addArmatureFileInfo("armature/robot.png", "armature/robot.plist", "armature/robot.xml");
    // 	ArmatureDataManager::getInstance()->addArmatureFileInfo("armature/cyborg.png", "armature/cyborg.plist", "armature/cyborg.xml");
    // 	ArmatureDataManager::getInstance()->addArmatureFileInfo("armature/Dragon.png", "armature/Dragon.plist", "armature/Dragon.xml");
    //	ArmatureDataManager::getInstance()->addArmatureFileInfo("armature/Cowboy.ExportJson");

}

std::string TestAsynchronousLoading::title()
{
    return "Test Asynchronous Loading";
}
std::string TestAsynchronousLoading::subtitle()
{
    return "current percent : ";
}
void TestAsynchronousLoading::dataLoaded(float percent)
{
    LabelTTF *label = (LabelTTF *)getChildByTag(10001);
    if (label)
    {
        char pszPercent[255];
        sprintf(pszPercent, "%s %f", subtitle().c_str(), percent * 100);
        label->setString(pszPercent);
    }

    if (percent >= 1 && backItem && restartItem && nextItem)
    {
        backItem->setEnabled(true);
        restartItem->setEnabled(true);
        nextItem->setEnabled(true);
    }
}



void TestCSWithSkeleton::onEnter()
{
    ArmatureTestLayer::onEnter();
    Armature *armature = NULL;
    armature = Armature::create("Cowboy");
    armature->getAnimation()->playByIndex(0);
    armature->setScale(0.2f);

    armature->setPosition(Point(VisibleRect::center().x, VisibleRect::center().y/*-100*/));
    addChild(armature);
}

std::string TestCSWithSkeleton::title()
{
    return "Test Export From CocoStudio With Skeleton Effect";
}




void TestDragonBones20::onEnter()
{
    ArmatureTestLayer::onEnter();

    Armature *armature = NULL;
    armature = Armature::create("Dragon");
    armature->getAnimation()->playByIndex(1);
    armature->getAnimation()->setSpeedScale(0.4f);
    armature->setPosition(VisibleRect::center().x, VisibleRect::center().y * 0.3f);
    armature->setScale(0.6f);
    addChild(armature);
}

std::string TestDragonBones20::title()
{
    return "Test Export From DragonBones version 2.0";
}



TestPerformance::~TestPerformance()
{
}
void TestPerformance::onEnter()
{
    ArmatureTestLayer::onEnter();

    armatureCount = frames = times = lastTimes = 0;
    generated = false;

    scheduleUpdate();
}

std::string TestPerformance::title()
{
    return "Test Performance";
}
std::string TestPerformance::subtitle()
{
    return "Current Armature Count : ";
}
void TestPerformance::addArmature(Armature *armature)
{
    armatureCount++;
    addChild(armature, armatureCount);
}
void TestPerformance::update(float delta)
{
    frames ++;
    times += delta;

    if (frames / times > 58)
    {
        Armature *armature = NULL;
        armature = new Armature();
        armature->init("Knight_f/Knight");
        armature->getAnimation()->playByIndex(0);
        armature->setPosition(50 + armatureCount * 2, 150);
        armature->setScale(0.6f);
        addArmature(armature);
        armature->release();

        char pszCount[255];
        sprintf(pszCount, "%s %i", subtitle().c_str(), armatureCount);
        LabelTTF *label = (LabelTTF *)getChildByTag(10001);
        label->setString(pszCount);
    }
}






void TestChangeZorder::onEnter()
{
    ArmatureTestLayer::onEnter();

    Armature *armature = NULL;
    currentTag = -1;

    armature = Armature::create("Knight_f/Knight");
    armature->getAnimation()->playByIndex(0);
    armature->setPosition(Point(VisibleRect::center().x, VisibleRect::center().y - 100));
    ++currentTag;
    armature->setScale(0.6f);
    addChild(armature, currentTag, currentTag);

    armature = Armature::create("Cowboy");
    armature->getAnimation()->playByIndex(0);
    armature->setScale(0.24f);
    armature->setPosition(Point(VisibleRect::center().x, VisibleRect::center().y - 100));
    ++currentTag;
    addChild(armature, currentTag, currentTag);

    armature = Armature::create("Dragon");
    armature->getAnimation()->playByIndex(0);
    armature->setPosition(Point(VisibleRect::center().x , VisibleRect::center().y - 100));
    ++currentTag;
    armature->setScale(0.6f);
    addChild(armature, currentTag, currentTag);

    schedule( schedule_selector(TestChangeZorder::changeZorder), 1);

    currentTag = 0;
}
std::string TestChangeZorder::title()
{
    return "Test Change ZOrder Of Different Armature";
}
void TestChangeZorder::changeZorder(float dt)
{

    Node *node = getChildByTag(currentTag);

    node->setZOrder(CCRANDOM_0_1() * 3);

    currentTag ++;
    currentTag = currentTag % 3;
}




void TestAnimationEvent::onEnter()
{
    ArmatureTestLayer::onEnter();
    armature = Armature::create("Cowboy");
    armature->getAnimation()->play("Fire");
    armature->setScaleX(-0.24f);
    armature->setScaleY(0.24f);
    armature->setPosition(Point(VisibleRect::left().x + 50, VisibleRect::left().y));

    /*
    * Set armature's movement event callback function
    * To disconnect this event, just setMovementEventCallFunc(NULL, NULL);
    */
    armature->getAnimation()->setMovementEventCallFunc(this, movementEvent_selector(TestAnimationEvent::animationEvent));
    addChild(armature);
}
std::string TestAnimationEvent::title()
{
    return "Test Armature Animation Event";
}
void TestAnimationEvent::animationEvent(Armature *armature, MovementEventType movementType, const char *movementID)
{
    std::string id = movementID;

    if (movementType == LOOP_COMPLETE)
    {
        if (id.compare("Fire") == 0)
        {
            ActionInterval *actionToRight = MoveTo::create(2, Point(VisibleRect::right().x - 50, VisibleRect::right().y));
            armature->stopAllActions();
            armature->runAction(Sequence::create(actionToRight,  CallFunc::create( CC_CALLBACK_0(TestAnimationEvent::callback1, this)), NULL));
            armature->getAnimation()->play("Walk");
        }
        else if (id.compare("FireMax") == 0)
        {
            ActionInterval *actionToLeft = MoveTo::create(2, Point(VisibleRect::left().x + 50, VisibleRect::left().y));
            armature->stopAllActions();
            armature->runAction(Sequence::create(actionToLeft,  CallFunc::create( CC_CALLBACK_0(TestAnimationEvent::callback2, this)), NULL));
            armature->getAnimation()->play("Walk");
        }
    }
}
void TestAnimationEvent::callback1()
{
    armature->runAction(ScaleTo::create(0.3f, 0.24f, 0.24f));
    armature->getAnimation()->play("FireMax", 10);
}
void TestAnimationEvent::callback2()
{
    armature->runAction(ScaleTo::create(0.3f, -0.24f, 0.24f));
    armature->getAnimation()->play("Fire", 10);
}




void TestParticleDisplay::onEnter()
{
<<<<<<< HEAD
	ArmatureTestLayer::onEnter();
	setTouchEnabled(true);

	animationID = 0;

	armature = Armature::create("robot");
	armature->getAnimation()->playByIndex(0);
	armature->setPosition(VisibleRect::center());
	armature->setScale(0.48f);
	addChild(armature);

	ParticleDisplayData displayData;
	displayData.setParam("Particles/SmallSun.plist");

	Bone *bone  = Bone::create("p1");
	bone->addDisplay(&displayData, 0);
	bone->changeDisplayByIndex(0, true);
	bone->setIgnoreMovementBoneData(true);
	bone->setZOrder(100);
	bone->setScale(1.2f);
	armature->addBone(bone, "bady-a3");
	
	bone  = Bone::create("p2");
	bone->addDisplay(&displayData, 0);
	bone->changeDisplayByIndex(0, true);
	bone->setIgnoreMovementBoneData(true);
	bone->setZOrder(100);
	bone->setScale(1.2f);
	armature->addBone(bone, "bady-a30");
    
    // Register Touch Event
    auto listener = TouchEventListener::create(Touch::DispatchMode::ONE_BY_ONE);
    listener->setSwallowTouches(true);
    
    listener->onTouchBegan = CC_CALLBACK_2(TestParticleDisplay::onTouchBegan, this);
    
    EventDispatcher::getInstance()->addEventListenerWithSceneGraphPriority(listener, this);
    
=======
    ArmatureTestLayer::onEnter();
    setTouchEnabled(true);

    animationID = 0;

    armature = Armature::create("robot");
    armature->getAnimation()->playByIndex(0);
    armature->setPosition(VisibleRect::center());
    armature->setScale(0.48f);
    armature->getAnimation()->setSpeedScale(0.5f);
    addChild(armature);


    ParticleSystem *p1 = CCParticleSystemQuad::create("Particles/SmallSun.plist");
    ParticleSystem *p2 = CCParticleSystemQuad::create("Particles/SmallSun.plist");

    Bone *bone  = Bone::create("p1");
    bone->addDisplay(p1, 0);
    bone->changeDisplayByIndex(0, true);
    bone->setIgnoreMovementBoneData(true);
    bone->setZOrder(100);
    bone->setScale(1.2f);
    armature->addBone(bone, "bady-a3");

    bone  = Bone::create("p2");
    bone->addDisplay(p2, 0);
    bone->changeDisplayByIndex(0, true);
    bone->setIgnoreMovementBoneData(true);
    bone->setZOrder(100);
    bone->setScale(1.2f);
    armature->addBone(bone, "bady-a30");
>>>>>>> a08ce3df
}
void TestParticleDisplay::onExit()
{
    Director::getInstance()->getTouchDispatcher()->removeDelegate(this);
    ArmatureTestLayer::onExit();
}
std::string TestParticleDisplay::title()
{
    return "Test Particle Display";
}
<<<<<<< HEAD
bool TestParticleDisplay::onTouchBegan(Touch  *touch, Event  *event)
=======
std::string TestParticleDisplay::subtitle()
>>>>>>> a08ce3df
{
    return "Touch to change animation";
}
<<<<<<< HEAD

//void TestParticleDisplay::registerWithTouchDispatcher()
//{
//	Director::getInstance()->getTouchDispatcher()->addTargetedDelegate(this, INT_MIN+1, true);
//}
=======
void TestParticleDisplay::ccTouchesEnded(Set* touches, Event* event)
{
    ++animationID;
    animationID = animationID % armature->getAnimation()->getMovementCount();
    armature->getAnimation()->playByIndex(animationID);
}
>>>>>>> a08ce3df




void TestUseMutiplePicture::onEnter()
{
    ArmatureTestLayer::onEnter();
    setTouchEnabled(true);

    displayIndex = 0;

    armature = Armature::create("Knight_f/Knight");
    armature->getAnimation()->playByIndex(0);
    armature->setPosition(Point(VisibleRect::center().x, VisibleRect::left().y));
    armature->setScale(1.2f);
    addChild(armature);

    std::string weapon[] = {"weapon_f-sword.png", "weapon_f-sword2.png", "weapon_f-sword3.png", "weapon_f-sword4.png", "weapon_f-sword5.png", "weapon_f-knife.png", "weapon_f-hammer.png"};

<<<<<<< HEAD
	SpriteDisplayData displayData;
	for (int i = 0; i < 7; i++)
	{
		displayData.setParam(weapon[i].c_str());
		armature->getBone("weapon")->addDisplay(&displayData, i);
	}
    
    // Register Touch Event
    auto listener = TouchEventListener::create(Touch::DispatchMode::ONE_BY_ONE);
    listener->setSwallowTouches(true);
    
    listener->onTouchBegan = CC_CALLBACK_2(TestUseMutiplePicture::onTouchBegan, this);
    
    EventDispatcher::getInstance()->addEventListenerWithSceneGraphPriority(listener, this);
    
=======
    for (int i = 0; i < 7; i++)
    {
        Skin *skin = Skin::createWithSpriteFrameName(weapon[i].c_str());
        armature->getBone("weapon")->addDisplay(skin, i);
    }

    // 	CCSpriteDisplayData displayData;
    // 	for (int i = 0; i < 7; i++)
    // 	{
    // 		displayData.setParam(weapon[i].c_str());
    // 		armature->getBone("weapon")->addDisplay(&displayData, i);
    // 	}

    LabelTTF *l = LabelTTF::create("This is a weapon!", "Arial", 18);
    l->setAnchorPoint(Point(0.2f, 0.5f));
    armature->getBone("weapon")->addDisplay(l, 7);
}
void TestUseMutiplePicture::onExit()
{
    Director::getInstance()->getTouchDispatcher()->removeDelegate(this);
    ArmatureTestLayer::onExit();
>>>>>>> a08ce3df
}
std::string TestUseMutiplePicture::title()
{
    return "Test One Armature Use Different Picture";
}
std::string TestUseMutiplePicture::subtitle()
{
    return "weapon and armature are in different picture";
}
<<<<<<< HEAD
bool TestUseMutiplePicture::onTouchBegan(Touch  *touch, Event  *event)
=======
void TestUseMutiplePicture::ccTouchesEnded(Set* touches, Event* event)
>>>>>>> a08ce3df
{
    ++displayIndex;
    displayIndex = (displayIndex) % 8;
    armature->getBone("weapon")->changeDisplayByIndex(displayIndex, true);
}
<<<<<<< HEAD
//void TestUseMutiplePicture::registerWithTouchDispatcher()
//{
//	Director::getInstance()->getTouchDispatcher()->addTargetedDelegate(this, INT_MIN+1, true);
//}
=======






TestColliderDetector::~TestColliderDetector()
{
}
void TestColliderDetector::onEnter()
{
    ArmatureTestLayer::onEnter();

    scheduleUpdate();

    armature = Armature::create("Cowboy");
    armature->getAnimation()->play("FireWithoutBullet");
    armature->getAnimation()->setSpeedScale(0.2f);
    armature->setScaleX(-0.2f);
    armature->setScaleY(0.2f);
    armature->setPosition(Point(VisibleRect::left().x + 70, VisibleRect::left().y));

    /*
    * Set armature's frame event callback function
    * To disconnect this event, just setFrameEventCallFunc(NULL, NULL);
    */
    armature->getAnimation()->setFrameEventCallFunc(this, frameEvent_selector(TestColliderDetector::onFrameEvent));

    addChild(armature);
>>>>>>> a08ce3df

    armature2 = Armature::create("Cowboy");
    armature2->getAnimation()->play("Walk");
    armature2->setScaleX(-0.2f);
    armature2->setScaleY(0.2f);
    armature2->setPosition(Point(VisibleRect::right().x - 60, VisibleRect::left().y));
    addChild(armature2);

    bullet = cocos2d::extension::PhysicsSprite::createWithSpriteFrameName("25.png");
    addChild(bullet);

    initWorld();
}
std::string TestColliderDetector::title()
{
    return "Test Collider Detector";
}
void TestColliderDetector::onFrameEvent(Bone *bone, const char *evt, int originFrameIndex, int currentFrameIndex)
{
    CCLOG("(%s) emit a frame event (%s) at frame index (%d).", bone->getName().c_str(), evt, currentFrameIndex);

    /*
    * originFrameIndex is the frame index editted in Action Editor
    * currentFrameIndex is the current index animation played to
    * frame event may be delay emit, so originFrameIndex may be different from currentFrameIndex.
    */

    Point p = armature->getBone("Layer126")->getDisplayRenderNode()->convertToWorldSpaceAR(Point(0, 0));
    bullet->setPosition(Point(p.x + 60, p.y));

    bullet->stopAllActions();
    bullet->runAction(CCMoveBy::create(1.5f, Point(350, 0)));
}



#if ENABLE_PHYSICS_BOX2D_DETECT

class Contact
{
public:
    b2Fixture *fixtureA;
    b2Fixture *fixtureB;
};

class ContactListener : public b2ContactListener
{
    //! Callbacks for derived classes.
    virtual void BeginContact(b2Contact *contact)
    {
        if (contact)
        {
            Contact c;
            c.fixtureA = contact->GetFixtureA();
            c.fixtureB = contact->GetFixtureB();

            contact_list.push_back(c);
        }
        B2_NOT_USED(contact);
    }
    virtual void EndContact(b2Contact *contact)
    {
        contact_list.clear();
        B2_NOT_USED(contact);
    }
    virtual void PreSolve(b2Contact *contact, const b2Manifold *oldManifold)
    {
        B2_NOT_USED(contact);
        B2_NOT_USED(oldManifold);
    }
    virtual void PostSolve(const b2Contact *contact, const b2ContactImpulse *impulse)
    {
        B2_NOT_USED(contact);
        B2_NOT_USED(impulse);
    }

public:
    std::list<Contact> contact_list;
};


void TestColliderDetector::onExit()
{
    CC_SAFE_DELETE(world);
    CC_SAFE_DELETE(listener);
    CC_SAFE_DELETE(debugDraw);

    ArmatureTestLayer::onExit();
}
void TestColliderDetector::draw()
{
    ccGLEnableVertexAttribs( kCCVertexAttribFlag_Position );
    kmGLPushMatrix();
    world->DrawDebugData();
    kmGLPopMatrix();
}
void TestColliderDetector::update(float delta)
{
    armature2->setVisible(true);

    world->Step(delta, 0, 0);

    for (std::list<Contact>::iterator it = listener->contact_list.begin(); it != listener->contact_list.end(); ++it)
    {
        Contact &contact = *it;

        Bone *ba = (Bone *)contact.fixtureA->GetUserData();
        Bone *bb = (Bone *)contact.fixtureB->GetUserData();

        bb->getArmature()->setVisible(false);
    }
}
void TestColliderDetector::initWorld()
{
    b2Vec2 noGravity(0, 0);

    world = new b2World(noGravity);
    world->SetAllowSleeping(true);

    listener = new ContactListener();
    world->SetContactListener(listener);

    debugDraw = new GLESDebugDraw( PT_RATIO );
    world->SetDebugDraw(debugDraw);

    uint32 flags = 0;
    flags += b2Draw::e_shapeBit;
    //        flags += b2Draw::e_jointBit;
    //        flags += b2Draw::e_aabbBit;
    //        flags += b2Draw::e_pairBit;
    //        flags += b2Draw::e_centerOfMassBit;
    debugDraw->SetFlags(flags);


    // Define the dynamic body.
    //Set up a 1m squared box in the physics world
    b2BodyDef bodyDef;
    bodyDef.type = b2_dynamicBody;

    b2Body *body = world->CreateBody(&bodyDef);

    // Define another box shape for our dynamic body.
    b2PolygonShape dynamicBox;
    dynamicBox.SetAsBox(.5f, .5f);//These are mid points for our 1m box

    // Define the dynamic body fixture.
    b2FixtureDef fixtureDef;
    fixtureDef.shape = &dynamicBox;
    fixtureDef.isSensor = true;
    body->CreateFixture(&fixtureDef);


    bullet->setB2Body(body);
    bullet->setPTMRatio(PT_RATIO);
    bullet->setPosition( Point( -100, -100) );

    body = world->CreateBody(&bodyDef);
    armature2->setBody(body);
}

#elif ENABLE_PHYSICS_CHIPMUNK_DETECT

enum ColliderType
{
    eBulletTag,
    eEnemyTag
};


int TestColliderDetector::beginHit(cpArbiter *arb, cpSpace *space, void *unused)
{
    CP_ARBITER_GET_SHAPES(arb, a, b);

    Bone *bone = (Bone *)a->data;
    bone->getArmature()->setVisible(false);

    return 0;
}

void TestColliderDetector::endHit(cpArbiter *arb, cpSpace *space, void *unused)
{
    CP_ARBITER_GET_SHAPES(arb, a, b);

    Bone *bone = (Bone *)a->data;
    bone->getArmature()->setVisible(true);
}

void TestColliderDetector::destroyCPBody(cpBody *body)
{
    cpShape *shape = body->shapeList_private;
    while(shape)
    {
        cpShape *temp = shape->next_private;

        cpSpaceRemoveShape(space, shape);
        cpShapeFree(shape);

        shape = temp;
    }

    cpSpaceRemoveBody(space, body);
    cpBodyFree(body);
}

void TestColliderDetector::onExit()
{
    destroyCPBody(armature2->getBody());
    destroyCPBody(bullet->getCPBody());

    cpSpaceFree(space);

    ArmatureTestLayer::onExit();
}

void TestColliderDetector::update(float delta)
{
    cpSpaceStep(space, delta);
}
void TestColliderDetector::initWorld()
{
    space = cpSpaceNew();
    space->gravity = cpv(0, 0);

    // Physics debug layer
    cocos2d::extension::PhysicsDebugNode *debugLayer = cocos2d::extension::PhysicsDebugNode::create(space);
    this->addChild(debugLayer, INT_MAX);

    Size size = bullet->getContentSize();

    int num = 4;
    cpVect verts[] =
    {
        cpv(-size.width / 2, -size.height / 2),
        cpv(-size.width / 2, size.height / 2),
        cpv(size.width / 2, size.height / 2),
        cpv(size.width / 2, -size.height / 2),
    };

    cpBody *body = cpBodyNew(1.0f, cpMomentForPoly(1.0f, num, verts, cpvzero));
    cpSpaceAddBody(space, body);

    cpShape *shape = cpPolyShapeNew(body, num, verts, cpvzero);
    shape->collision_type = eBulletTag;
    cpSpaceAddShape(space, shape);

    bullet->setCPBody(body);

    body = cpBodyNew(INFINITY, INFINITY);
    cpSpaceAddBody(space, body);
    armature2->setBody(body);

    shape = armature2->getShapeList();
    while(shape)
    {
        cpShape *next = shape->next_private;
        shape->collision_type = eEnemyTag;
        shape = next;
    }

    cpSpaceAddCollisionHandler(space, eEnemyTag, eBulletTag, beginHit, NULL, NULL, endHit, NULL);
}
#endif





void TestBoundingBox::onEnter()
{
    ArmatureTestLayer::onEnter();

    armature = Armature::create("Cowboy");
    armature->getAnimation()->playByIndex(0);
    armature->setPosition(VisibleRect::center());
    armature->setScale(0.2f);
    addChild(armature);

    Sprite *sprite = Sprite::create("Images/background3.png");
    armature->addChild(sprite);
}
std::string TestBoundingBox::title()
{
    return "Test BoundingBox";
}
void TestBoundingBox::draw()
{
    CC_NODE_DRAW_SETUP();

    rect = RectApplyAffineTransform(armature->getBoundingBox(), armature->getNodeToParentTransform());

    DrawPrimitives::setDrawColor4B(100, 100, 100, 255);
    DrawPrimitives::drawRect(rect.origin, Point(rect.getMaxX(), rect.getMaxY()));
}



void TestAnchorPoint::onEnter()
{
    ArmatureTestLayer::onEnter();

    for (int i = 0; i < 5; i++)
    {
        Armature *armature = Armature::create("Cowboy");
        armature->getAnimation()->playByIndex(0);
        armature->setPosition(VisibleRect::center());
        armature->setScale(0.2f);
        addChild(armature, 0, i);
    }

    getChildByTag(0)->setAnchorPoint(Point(0, 0));
    getChildByTag(1)->setAnchorPoint(Point(0, 1));
    getChildByTag(2)->setAnchorPoint(Point(1, 0));
    getChildByTag(3)->setAnchorPoint(Point(1, 1));
    getChildByTag(4)->setAnchorPoint(Point(0.5, 0.5));

}
std::string TestAnchorPoint::title()
{
    return "Test Set AnchorPoint";
}


void TestArmatureNesting::onEnter()
{
    ArmatureTestLayer::onEnter();
    setTouchEnabled(true);

    armature = Armature::create("cyborg");
    armature->getAnimation()->playByIndex(1);
    armature->setPosition(VisibleRect::center());
    armature->setScale(1.2f);
    armature->getAnimation()->setSpeedScale(0.4f);
    addChild(armature);

<<<<<<< HEAD
	weaponIndex = 0;
    
    // Register Touch Event
    auto listener = TouchEventListener::create(Touch::DispatchMode::ONE_BY_ONE);
    listener->setSwallowTouches(true);
    
    listener->onTouchBegan = CC_CALLBACK_2(TestArmatureNesting::onTouchBegan, this);
    
    EventDispatcher::getInstance()->addEventListenerWithSceneGraphPriority(listener, this);
    
}

std::string TestArmatureNesting::title()
=======
    weaponIndex = 0;
}
void TestArmatureNesting::onExit()
>>>>>>> a08ce3df
{
    Director::getInstance()->getTouchDispatcher()->removeDelegate(this);
    ArmatureTestLayer::onExit();
}
<<<<<<< HEAD

bool TestArmatureNesting::onTouchBegan(Touch  *touch, Event  *event)
=======
std::string TestArmatureNesting::title()
>>>>>>> a08ce3df
{
    return "Test Armature Nesting";
}
<<<<<<< HEAD
//void TestArmatureNesting::registerWithTouchDispatcher()
//{
//    Director::getInstance()->getTouchDispatcher()->addTargetedDelegate(this, INT_MIN+1, true);
//}
=======
void TestArmatureNesting::ccTouchesEnded(Set* touches, Event* event)
{
    ++weaponIndex;
    weaponIndex = weaponIndex % 4;

    if(armature != NULL)
    {
        armature->getBone("armInside")->getChildArmature()->getAnimation()->playByIndex(weaponIndex);
        armature->getBone("armOutside")->getChildArmature()->getAnimation()->playByIndex(weaponIndex);
    }
}
>>>>>>> a08ce3df
<|MERGE_RESOLUTION|>--- conflicted
+++ resolved
@@ -473,46 +473,6 @@
 
 void TestParticleDisplay::onEnter()
 {
-<<<<<<< HEAD
-	ArmatureTestLayer::onEnter();
-	setTouchEnabled(true);
-
-	animationID = 0;
-
-	armature = Armature::create("robot");
-	armature->getAnimation()->playByIndex(0);
-	armature->setPosition(VisibleRect::center());
-	armature->setScale(0.48f);
-	addChild(armature);
-
-	ParticleDisplayData displayData;
-	displayData.setParam("Particles/SmallSun.plist");
-
-	Bone *bone  = Bone::create("p1");
-	bone->addDisplay(&displayData, 0);
-	bone->changeDisplayByIndex(0, true);
-	bone->setIgnoreMovementBoneData(true);
-	bone->setZOrder(100);
-	bone->setScale(1.2f);
-	armature->addBone(bone, "bady-a3");
-	
-	bone  = Bone::create("p2");
-	bone->addDisplay(&displayData, 0);
-	bone->changeDisplayByIndex(0, true);
-	bone->setIgnoreMovementBoneData(true);
-	bone->setZOrder(100);
-	bone->setScale(1.2f);
-	armature->addBone(bone, "bady-a30");
-    
-    // Register Touch Event
-    auto listener = TouchEventListener::create(Touch::DispatchMode::ONE_BY_ONE);
-    listener->setSwallowTouches(true);
-    
-    listener->onTouchBegan = CC_CALLBACK_2(TestParticleDisplay::onTouchBegan, this);
-    
-    EventDispatcher::getInstance()->addEventListenerWithSceneGraphPriority(listener, this);
-    
-=======
     ArmatureTestLayer::onEnter();
     setTouchEnabled(true);
 
@@ -544,7 +504,6 @@
     bone->setZOrder(100);
     bone->setScale(1.2f);
     armature->addBone(bone, "bady-a30");
->>>>>>> a08ce3df
 }
 void TestParticleDisplay::onExit()
 {
@@ -555,28 +514,16 @@
 {
     return "Test Particle Display";
 }
-<<<<<<< HEAD
-bool TestParticleDisplay::onTouchBegan(Touch  *touch, Event  *event)
-=======
 std::string TestParticleDisplay::subtitle()
->>>>>>> a08ce3df
 {
     return "Touch to change animation";
 }
-<<<<<<< HEAD
-
-//void TestParticleDisplay::registerWithTouchDispatcher()
-//{
-//	Director::getInstance()->getTouchDispatcher()->addTargetedDelegate(this, INT_MIN+1, true);
-//}
-=======
 void TestParticleDisplay::ccTouchesEnded(Set* touches, Event* event)
 {
     ++animationID;
     animationID = animationID % armature->getAnimation()->getMovementCount();
     armature->getAnimation()->playByIndex(animationID);
 }
->>>>>>> a08ce3df
 
 
 
@@ -596,23 +543,6 @@
 
     std::string weapon[] = {"weapon_f-sword.png", "weapon_f-sword2.png", "weapon_f-sword3.png", "weapon_f-sword4.png", "weapon_f-sword5.png", "weapon_f-knife.png", "weapon_f-hammer.png"};
 
-<<<<<<< HEAD
-	SpriteDisplayData displayData;
-	for (int i = 0; i < 7; i++)
-	{
-		displayData.setParam(weapon[i].c_str());
-		armature->getBone("weapon")->addDisplay(&displayData, i);
-	}
-    
-    // Register Touch Event
-    auto listener = TouchEventListener::create(Touch::DispatchMode::ONE_BY_ONE);
-    listener->setSwallowTouches(true);
-    
-    listener->onTouchBegan = CC_CALLBACK_2(TestUseMutiplePicture::onTouchBegan, this);
-    
-    EventDispatcher::getInstance()->addEventListenerWithSceneGraphPriority(listener, this);
-    
-=======
     for (int i = 0; i < 7; i++)
     {
         Skin *skin = Skin::createWithSpriteFrameName(weapon[i].c_str());
@@ -634,7 +564,6 @@
 {
     Director::getInstance()->getTouchDispatcher()->removeDelegate(this);
     ArmatureTestLayer::onExit();
->>>>>>> a08ce3df
 }
 std::string TestUseMutiplePicture::title()
 {
@@ -644,22 +573,12 @@
 {
     return "weapon and armature are in different picture";
 }
-<<<<<<< HEAD
-bool TestUseMutiplePicture::onTouchBegan(Touch  *touch, Event  *event)
-=======
 void TestUseMutiplePicture::ccTouchesEnded(Set* touches, Event* event)
->>>>>>> a08ce3df
 {
     ++displayIndex;
     displayIndex = (displayIndex) % 8;
     armature->getBone("weapon")->changeDisplayByIndex(displayIndex, true);
 }
-<<<<<<< HEAD
-//void TestUseMutiplePicture::registerWithTouchDispatcher()
-//{
-//	Director::getInstance()->getTouchDispatcher()->addTargetedDelegate(this, INT_MIN+1, true);
-//}
-=======
 
 
 
@@ -689,7 +608,6 @@
     armature->getAnimation()->setFrameEventCallFunc(this, frameEvent_selector(TestColliderDetector::onFrameEvent));
 
     addChild(armature);
->>>>>>> a08ce3df
 
     armature2 = Armature::create("Cowboy");
     armature2->getAnimation()->play("Walk");
@@ -1024,44 +942,17 @@
     armature->getAnimation()->setSpeedScale(0.4f);
     addChild(armature);
 
-<<<<<<< HEAD
-	weaponIndex = 0;
-    
-    // Register Touch Event
-    auto listener = TouchEventListener::create(Touch::DispatchMode::ONE_BY_ONE);
-    listener->setSwallowTouches(true);
-    
-    listener->onTouchBegan = CC_CALLBACK_2(TestArmatureNesting::onTouchBegan, this);
-    
-    EventDispatcher::getInstance()->addEventListenerWithSceneGraphPriority(listener, this);
-    
-}
-
-std::string TestArmatureNesting::title()
-=======
     weaponIndex = 0;
 }
 void TestArmatureNesting::onExit()
->>>>>>> a08ce3df
 {
     Director::getInstance()->getTouchDispatcher()->removeDelegate(this);
     ArmatureTestLayer::onExit();
 }
-<<<<<<< HEAD
-
-bool TestArmatureNesting::onTouchBegan(Touch  *touch, Event  *event)
-=======
 std::string TestArmatureNesting::title()
->>>>>>> a08ce3df
 {
     return "Test Armature Nesting";
 }
-<<<<<<< HEAD
-//void TestArmatureNesting::registerWithTouchDispatcher()
-//{
-//    Director::getInstance()->getTouchDispatcher()->addTargetedDelegate(this, INT_MIN+1, true);
-//}
-=======
 void TestArmatureNesting::ccTouchesEnded(Set* touches, Event* event)
 {
     ++weaponIndex;
@@ -1072,5 +963,4 @@
         armature->getBone("armInside")->getChildArmature()->getAnimation()->playByIndex(weaponIndex);
         armature->getBone("armOutside")->getChildArmature()->getAnimation()->playByIndex(weaponIndex);
     }
-}
->>>>>>> a08ce3df
+}