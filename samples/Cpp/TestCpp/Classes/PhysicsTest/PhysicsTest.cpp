#include "PhysicsTest.h"
#include "../testResource.h"
USING_NS_CC;

namespace
{
    static std::function<Layer*()> createFunctions[] = {
        CL(PhysicsDemoLogoSmash),
        CL(PhysicsDemoPyramidStack),
        CL(PhysicsDemoPlink),
        CL(PhysicsDemoClickAdd),
        CL(PhysicsDemoRayCast),
        CL(PhysicsDemoJoints),
        CL(PhysicsDemoActions),
        CL(PhysicsDemoPump),
    };
    
    static int sceneIdx=-1;
#define MAX_LAYER (sizeof(createFunctions) / sizeof(createFunctions[0]))
    
    static Layer* next()
    {
        sceneIdx++;
        sceneIdx = sceneIdx % MAX_LAYER;
        
        auto layer = (createFunctions[sceneIdx])();
        layer->init();
        layer->autorelease();
        
        return layer;
    }
    
    static Layer* back()
    {
        sceneIdx--;
        int total = MAX_LAYER;
        if( sceneIdx < 0 )
            sceneIdx += total;
        
        auto layer = (createFunctions[sceneIdx])();
        layer->init();
        layer->autorelease();
        
        return layer;
    }
    
    static Layer* restart()
    {
        auto layer = (createFunctions[sceneIdx])();
        layer->init();
        layer->autorelease();
        
        return layer;
    }
    
    static const Color4F STATIC_COLOR(1.0f, 0.0f, 0.0f, 1.0f);
    static const int DRAG_BODYS_TAG = 0x80;
}


bool PhysicsTestScene::_debugDraw = false;

bool PhysicsTestScene::initTest()
{
#ifdef CC_USE_PHYSICS
    if(TestScene::initWithPhysics())
    {
        this->getPhysicsWorld()->setDebugDraw(_debugDraw);
        return true;
    }
#else
    return TestScene::init();
#endif
    
    return false;
}

void PhysicsTestScene::runThisTest()
{
#ifdef CC_USE_PHYSICS
    sceneIdx = -1;
    addChild(next());
    
    Director::getInstance()->replaceScene(this);
#else
#endif
}

void PhysicsTestScene::toggleDebug()
{
    _debugDraw = !_debugDraw;
    getPhysicsWorld()->setDebugDraw(_debugDraw);
}

PhysicsDemo::PhysicsDemo()
: _scene(nullptr)
, _ball(nullptr)
, _spriteTexture(nullptr)
{
    
}

PhysicsDemo::~PhysicsDemo()
{
    
}

std::string PhysicsDemo::title()
{
    return "PhysicsTest";
}

std::string PhysicsDemo::subtitle()
{
    return "";
}

void PhysicsDemo::restartCallback(Object* sender)
{
    auto s = new PhysicsTestScene();
    s->initTest();
    s->addChild( restart() );
    Director::getInstance()->replaceScene(s);
    s->release();
}

void PhysicsDemo::nextCallback(Object* sender)
{
    auto s = new PhysicsTestScene();
    s->initTest();
    s->addChild( next() );
    Director::getInstance()->replaceScene(s);
    s->release();
}

void PhysicsDemo::backCallback(Object* sender)
{
    auto s = new PhysicsTestScene();
    s->initTest();
    s->addChild( back() );
    Director::getInstance()->replaceScene(s);
    s->release();
}

void PhysicsDemo::onEnter()
{
    BaseTest::onEnter();
    
    _scene = dynamic_cast<PhysicsTestScene*>(this->getParent());
    
    _spriteTexture = SpriteBatchNode::create("Images/grossini_dance_atlas.png", 100)->getTexture();
    
#ifdef CC_USE_PHYSICS
    
    // menu for debug layer
    MenuItemFont::setFontSize(18);
    auto item = MenuItemFont::create("Toggle debug", CC_CALLBACK_1(PhysicsDemo::toggleDebugCallback, this));
    
    auto menu = Menu::create(item, NULL);
    this->addChild(menu);
    menu->setPosition(Point(VisibleRect::right().x-50, VisibleRect::top().y-10));
#else
#endif
}

Sprite* PhysicsDemo::addGrossiniAtPosition(Point p, float scale/* = 1.0*/)
{
#ifdef CC_USE_PHYSICS
    CCLOG("Add sprite %0.2f x %02.f",p.x,p.y);
    
    int posx, posy;
    
    posx = CCRANDOM_0_1() * 200.0f;
    posy = CCRANDOM_0_1() * 200.0f;
    
    posx = (posx % 4) * 85;
    posy = (posy % 3) * 121;
    
    auto sp = Sprite::createWithTexture(_spriteTexture, Rect(posx, posy, 85, 121));
    sp->setScale(scale);
    sp->setPhysicsBody(PhysicsBody::createBox(Size(48.0f * scale, 108.0f * scale)));
    this->addChild(sp);
    sp->setPosition(p);
    
    return sp;
#endif
}


void PhysicsDemo::toggleDebugCallback(Object* sender)
{
#ifdef CC_USE_PHYSICS
    if (_scene != nullptr)
    {
        _scene->toggleDebug();
    }
#endif
}

void PhysicsDemoClickAdd::onEnter()
{
    PhysicsDemo::onEnter();
    
#ifdef CC_USE_PHYSICS
    
    auto touchListener = EventListenerTouchAllAtOnce::create();
    touchListener->onTouchesEnded = CC_CALLBACK_2(PhysicsDemoClickAdd::onTouchesEnded, this);
    _eventDispatcher->addEventListenerWithSceneGraphPriority(touchListener, this);
    
    auto accListener = EventListenerAcceleration::create(CC_CALLBACK_2(PhysicsDemoClickAdd::onAcceleration, this));
    _eventDispatcher->addEventListenerWithSceneGraphPriority(accListener, this);
    
    auto node = Node::create();
    node->setPhysicsBody(PhysicsBody::createEdgeBox(VisibleRect::getVisibleRect().size));
    node->setPosition(VisibleRect::center());
    this->addChild(node);
    
    addGrossiniAtPosition(VisibleRect::center());
    
#else
    auto label = LabelTTF::create("Should define CC_USE_BOX2D or CC_USE_CHIPMUNK\n to run this test case",
                                  "Arial",
                                  18);
    auto size = Director::getInstance()->getWinSize();
    label->setPosition(Point(size.width/2, size.height/2));
    
    addChild(label);
#endif
}

std::string PhysicsDemoClickAdd::subtitle()
{
    return "multi touch to add grossini";
}

void PhysicsDemoClickAdd::onTouchesEnded(const std::vector<Touch*>& touches, Event* event)
{
    //Add a new body/atlas sprite at the touched location
    
    for( auto &touch: touches)
    {
        auto location = touch->getLocation();
        
        addGrossiniAtPosition( location );
    }
}

void PhysicsDemoClickAdd::onAcceleration(Acceleration* acc, Event* event)
{
#ifdef CC_USE_PHYSICS
    static float prevX=0, prevY=0;
    
#define kFilterFactor 0.05f
    
    float accelX = (float) acc->x * kFilterFactor + (1- kFilterFactor)*prevX;
    float accelY = (float) acc->y * kFilterFactor + (1- kFilterFactor)*prevY;
    
    prevX = accelX;
    prevY = accelY;
    
    auto v = Point( accelX, accelY);
    v = v * 200;
    
    if(_scene != nullptr)
    {
        _scene->getPhysicsWorld()->setGravity(v);
    }
#endif
}

namespace
{
    static const int logo_width = 188;
    static const int logo_height = 35;
    static const int logo_row_length = 24;
    static const char logo_image[] =
    {
        15,-16,0,0,0,0,0,0,0,0,0,0,0,0,0,0,0,0,0,0,0,7,-64,15,63,-32,-2,0,0,0,0,0,0,0,
        0,0,0,0,0,0,0,0,0,0,0,31,-64,15,127,-125,-1,-128,0,0,0,0,0,0,0,0,0,0,0,0,0,0,
        0,0,0,127,-64,15,127,15,-1,-64,0,0,0,0,0,0,0,0,0,0,0,0,0,0,0,0,1,-1,-64,15,-2,
        31,-1,-64,0,0,0,0,0,0,0,0,0,0,0,0,0,0,0,0,1,-1,-64,0,-4,63,-1,-32,0,0,0,0,0,0,
        0,0,0,0,0,0,0,0,0,0,1,-1,-64,15,-8,127,-1,-32,0,0,0,0,0,0,0,0,0,0,0,0,0,0,0,0,
        1,-1,-64,0,-8,-15,-1,-32,0,0,0,0,0,0,0,0,0,0,0,0,0,0,0,1,-31,-1,-64,15,-8,-32,
        -1,-32,0,0,0,0,0,0,0,0,0,0,0,0,0,0,0,7,-15,-1,-64,9,-15,-32,-1,-32,0,0,0,0,0,
        0,0,0,0,0,0,0,0,0,0,31,-15,-1,-64,0,-15,-32,-1,-32,0,0,0,0,0,0,0,0,0,0,0,0,0,
        0,0,63,-7,-1,-64,9,-29,-32,127,-61,-16,63,15,-61,-1,-8,31,-16,15,-8,126,7,-31,
        -8,31,-65,-7,-1,-64,9,-29,-32,0,7,-8,127,-97,-25,-1,-2,63,-8,31,-4,-1,15,-13,
        -4,63,-1,-3,-1,-64,9,-29,-32,0,7,-8,127,-97,-25,-1,-2,63,-8,31,-4,-1,15,-13,
        -2,63,-1,-3,-1,-64,9,-29,-32,0,7,-8,127,-97,-25,-1,-1,63,-4,63,-4,-1,15,-13,
        -2,63,-33,-1,-1,-32,9,-25,-32,0,7,-8,127,-97,-25,-1,-1,63,-4,63,-4,-1,15,-13,
        -1,63,-33,-1,-1,-16,9,-25,-32,0,7,-8,127,-97,-25,-1,-1,63,-4,63,-4,-1,15,-13,
        -1,63,-49,-1,-1,-8,9,-57,-32,0,7,-8,127,-97,-25,-8,-1,63,-2,127,-4,-1,15,-13,
        -1,-65,-49,-1,-1,-4,9,-57,-32,0,7,-8,127,-97,-25,-8,-1,63,-2,127,-4,-1,15,-13,
        -1,-65,-57,-1,-1,-2,9,-57,-32,0,7,-8,127,-97,-25,-8,-1,63,-2,127,-4,-1,15,-13,
        -1,-1,-57,-1,-1,-1,9,-57,-32,0,7,-1,-1,-97,-25,-8,-1,63,-1,-1,-4,-1,15,-13,-1,
        -1,-61,-1,-1,-1,-119,-57,-32,0,7,-1,-1,-97,-25,-8,-1,63,-1,-1,-4,-1,15,-13,-1,
        -1,-61,-1,-1,-1,-55,-49,-32,0,7,-1,-1,-97,-25,-8,-1,63,-1,-1,-4,-1,15,-13,-1,
        -1,-63,-1,-1,-1,-23,-49,-32,127,-57,-1,-1,-97,-25,-1,-1,63,-1,-1,-4,-1,15,-13,
        -1,-1,-63,-1,-1,-1,-16,-49,-32,-1,-25,-1,-1,-97,-25,-1,-1,63,-33,-5,-4,-1,15,
        -13,-1,-1,-64,-1,-9,-1,-7,-49,-32,-1,-25,-8,127,-97,-25,-1,-1,63,-33,-5,-4,-1,
        15,-13,-1,-1,-64,-1,-13,-1,-32,-49,-32,-1,-25,-8,127,-97,-25,-1,-2,63,-49,-13,
        -4,-1,15,-13,-1,-1,-64,127,-7,-1,-119,-17,-15,-1,-25,-8,127,-97,-25,-1,-2,63,
        -49,-13,-4,-1,15,-13,-3,-1,-64,127,-8,-2,15,-17,-1,-1,-25,-8,127,-97,-25,-1,
        -8,63,-49,-13,-4,-1,15,-13,-3,-1,-64,63,-4,120,0,-17,-1,-1,-25,-8,127,-97,-25,
        -8,0,63,-57,-29,-4,-1,15,-13,-4,-1,-64,63,-4,0,15,-17,-1,-1,-25,-8,127,-97,
        -25,-8,0,63,-57,-29,-4,-1,-1,-13,-4,-1,-64,31,-2,0,0,103,-1,-1,-57,-8,127,-97,
        -25,-8,0,63,-57,-29,-4,-1,-1,-13,-4,127,-64,31,-2,0,15,103,-1,-1,-57,-8,127,
        -97,-25,-8,0,63,-61,-61,-4,127,-1,-29,-4,127,-64,15,-8,0,0,55,-1,-1,-121,-8,
        127,-97,-25,-8,0,63,-61,-61,-4,127,-1,-29,-4,63,-64,15,-32,0,0,23,-1,-2,3,-16,
        63,15,-61,-16,0,31,-127,-127,-8,31,-1,-127,-8,31,-128,7,-128,0,0
    };
    
    static inline int get_pixel(int x, int y)
    {
        return (logo_image[(x>>3) + y*logo_row_length]>>(~x&0x7)) & 1;
    }
    
    static inline float frand(void)
    {
        return rand()/RAND_MAX;
    }
}

Sprite* PhysicsDemo::makeBall(Point point, float radius, PhysicsMaterial material)
{
    Sprite* ball = nullptr;
    if (_ball != nullptr)
    {
        ball = Sprite::createWithTexture(_ball->getTexture());
    }else
    {
        ball = Sprite::create("Images/ball.png");
    }
    
    ball->setScale(0.13f * radius);
    
    auto body = PhysicsBody::createCircle(radius, material);
    ball->setPhysicsBody(body);
    ball->setPosition(Point(point.x, point.y));
    
    return ball;
}

Sprite* PhysicsDemo::makeBox(Point point, Size size, PhysicsMaterial material)
{
    auto box = CCRANDOM_0_1() > 0.5f ? Sprite::create("Images/YellowSquare.png") : Sprite::create("Images/CyanSquare.png");
    
    box->setScaleX(size.width/100.0f);
    box->setScaleY(size.height/100.0f);
    
    auto body = PhysicsBody::createBox(size);
    box->setPhysicsBody(body);
    box->setPosition(Point(point.x, point.y));
    
    return box;
}

Sprite* PhysicsDemo::makeTriangle(Point point, Size size, PhysicsMaterial material)
{
    auto triangle = CCRANDOM_0_1() > 0.5f ? Sprite::create("Images/YellowTriangle.png") : Sprite::create("Images/CyanTriangle.png");
    
    if(size.height == 0)
    {
        triangle->setScale(size.width/100.0f);
    }else
    {
        triangle->setScaleX(size.width/50.0f);
        triangle->setScaleY(size.height/43.5f);
    }
    
    Point vers[] = { Point(0, size.height/2), Point(size.width/2, -size.height/2), Point(-size.width/2, -size.height/2)};
    
    auto body = PhysicsBody::createPolygon(vers, 3);
    triangle->setPhysicsBody(body);
    triangle->setPosition(Point(point.x, point.y));
    
    return triangle;
}

bool PhysicsDemo::onTouchBegan(Touch* touch, Event* event)
{
    auto location = touch->getLocation();
    Array* arr = _scene->getPhysicsWorld()->getShapesAtPoint(location);
    
    PhysicsShape* shape = nullptr;
    for (Object* obj : *arr)
    {
        shape = dynamic_cast<PhysicsShape*>(obj);
        
        if ((shape->getTag() & DRAG_BODYS_TAG) != 0)
        {
            break;
        }
    }
    
    if (shape != nullptr)
    {
        
        Node* mouse = Node::create();
        mouse->setPhysicsBody(PhysicsBody::create(PHYSICS_INFINITY, PHYSICS_INFINITY));
        mouse->getPhysicsBody()->setDynamic(false);
        mouse->setPosition(location);
        this->addChild(mouse);
        PhysicsJointPin* joint = PhysicsJointPin::create(mouse->getPhysicsBody(), shape->getBody(), location);
        joint->setMaxForce(5000.0f * shape->getBody()->getMass());
        _scene->getPhysicsWorld()->addJoint(joint);
        _mouses.insert(std::make_pair(touch->getID(), mouse));
        
        return true;
    }
    
    return false;
}

void PhysicsDemo::onTouchMoved(Touch* touch, Event* event)
{
    auto it = _mouses.find(touch->getID());
    
    if (it != _mouses.end())
    {
        it->second->getPhysicsBody()->setVelocity((touch->getLocation() - it->second->getPosition()) * 60.0f);
        it->second->setPosition(touch->getLocation());
    }
}

void PhysicsDemo::onTouchEnded(Touch* touch, Event* event)
{
    auto it = _mouses.find(touch->getID());
    
    if (it != _mouses.end())
    {
        this->removeChild(it->second);
        _mouses.erase(it);
    }
    
}

void PhysicsDemoLogoSmash::onEnter()
{
    PhysicsDemo::onEnter();
    
    _scene->getPhysicsWorld()->setGravity(Point(0, 0));
    
    _ball = SpriteBatchNode::create("Images/ball.png", sizeof(logo_image)/sizeof(logo_image[0]));
    addChild(_ball);
    for (int y = 0; y < logo_height; ++y)
    {
        for (int x = 0; x < logo_width; ++x)
        {
            if (get_pixel(x, y))
            {
                float x_jitter = 0.05*frand();
                float y_jitter = 0.05*frand();
                
                Node* ball = makeBall(Point(2*(x - logo_width/2 + x_jitter) + VisibleRect::getVisibleRect().size.width/2,
                                      2*(logo_height-y + y_jitter) + VisibleRect::getVisibleRect().size.height/2 - logo_height/2),
                                      0.95f, PhysicsMaterial(0.01f, 0.0f, 0.0f));
                
                ball->getPhysicsBody()->setMass(1.0);
                ball->getPhysicsBody()->setMoment(PHYSICS_INFINITY);
                
                _ball->addChild(ball);
                
            }
        }
    }
    
    
    auto bullet = makeBall(Point(400, 0), 10, PhysicsMaterial(PHYSICS_INFINITY, 0, 0));
    bullet->getPhysicsBody()->setVelocity(Point(400, 0));
    
    bullet->setPosition(Point(-1000, VisibleRect::getVisibleRect().size.height/2));
    
    _ball->addChild(bullet);
}

std::string PhysicsDemoLogoSmash::title()
{
    return "Logo Smash";
}

void PhysicsDemoPyramidStack::onEnter()
{
    PhysicsDemo::onEnter();
    
    setTouchEnabled(true);
    setTouchMode(Touch::DispatchMode::ONE_BY_ONE);
    
    auto node = Node::create();
    node->setPhysicsBody(PhysicsBody::createEdgeSegment(VisibleRect::leftBottom() + Point(0, 50), VisibleRect::rightBottom() + Point(0, 50)));
    this->addChild(node);
    
    auto ball = Sprite::create("Images/ball.png");
    ball->setScale(1);
    ball->setPhysicsBody(PhysicsBody::createCircle(10));
    ball->setPosition(VisibleRect::bottom() + Point(0, 60));
    this->addChild(ball);
    
	for(int i=0; i<14; i++)
    {
		for(int j=0; j<=i; j++)
        {
			auto sp = addGrossiniAtPosition(VisibleRect::bottom() + Point((i/2 - j) * 11, (14 - i) * 23 + 100), 0.2f);
            
            sp->getPhysicsBody()->setTag(DRAG_BODYS_TAG);
		}
	}
}
std::string PhysicsDemoPyramidStack::title()
{
    return "Pyramid Stack";
}


void PhysicsDemoPlink::onEnter()
{
    PhysicsDemo::onEnter();
    
    auto node = DrawNode::create();
    auto body = PhysicsBody::create();
    body->setDynamic(false);
    node->setPhysicsBody(body);
    
    Point tris[] = { Point(-15, -15), Point(0, 10), Point(15, -15) };
    
    auto rect = VisibleRect::getVisibleRect();
    for (int i = 0; i < 9; ++i)
    {
        for (int j = 0; j < 4; ++j)
        {
            Point offset(rect.origin.x + rect.size.width/9*i + (j%2)*40 - 20, rect.origin.y + j*70);
            body->addShape(PhysicsShapePolygon::create(tris, 3, PHYSICSSHAPE_MATERIAL_DEFAULT, offset));
            
            Point drawVec[] = {tris[0] + offset, tris[1] + offset, tris[2] + offset};
            node->drawPolygon(drawVec, 3, STATIC_COLOR, 1, STATIC_COLOR);
        }
    }
    
    addChild(node);
    
}

std::string PhysicsDemoPlink::title()
{
    return "Plink";
}

PhysicsDemoRayCast::PhysicsDemoRayCast()
: _angle(0.0f)
, _node(nullptr)
, _mode(0)
{}

void PhysicsDemoRayCast::onEnter()
{
    PhysicsDemo::onEnter();
    
    auto listener = EventListenerTouchAllAtOnce::create();
    listener->onTouchesEnded = CC_CALLBACK_2(PhysicsDemoRayCast::onTouchesEnded, this);
    _eventDispatcher->addEventListenerWithSceneGraphPriority(listener, this);
    
    _scene->getPhysicsWorld()->setGravity(Point::ZERO);
    
    auto node = DrawNode::create();
    node->setPhysicsBody(PhysicsBody::createEdgeSegment(VisibleRect::leftBottom() + Point(0, 50), VisibleRect::rightBottom() + Point(0, 50)));
    node->drawSegment(VisibleRect::leftBottom() + Point(0, 50), VisibleRect::rightBottom() + Point(0, 50), 1, STATIC_COLOR);
    this->addChild(node);
    
    MenuItemFont::setFontSize(18);
    auto item = MenuItemFont::create("Change Mode(any)", CC_CALLBACK_1(PhysicsDemoRayCast::changeModeCallback, this));
    
    auto menu = Menu::create(item, NULL);
    this->addChild(menu);
    menu->setPosition(Point(VisibleRect::left().x+100, VisibleRect::top().y-10));
    
    scheduleUpdate();
}

void PhysicsDemoRayCast::changeModeCallback(Object* sender)
{
    _mode = (_mode + 1) % 3;
    
    switch (_mode)
    {
        case 0:
            ((MenuItemFont*)sender)->setString("Change Mode(any)");
            break;
        case 1:
            ((MenuItemFont*)sender)->setString("Change Mode(nearest)");
            break;
        case 2:
            ((MenuItemFont*)sender)->setString("Change Mode(multiple)");
            break;
            
        default:
            break;
    }
}

bool PhysicsDemoRayCast::anyRay(PhysicsWorld& world, PhysicsShape& shape, Point point, Point normal, float fraction, void* data)
{
    *((Point*)data) = point;
    return false;
}

class PhysicsDemoNearestRayCastCallback : public PhysicsRayCastCallback
{
public:
    PhysicsDemoNearestRayCastCallback();

private:
    float _friction;
};

PhysicsDemoNearestRayCastCallback::PhysicsDemoNearestRayCastCallback()
: _friction(1.0f)
{
    report = [this](PhysicsWorld& world, PhysicsShape& shape, Point point, Point normal, float fraction, void* data)->bool
    {
        if (_friction > fraction)
        {
            *((Point*)data) = point;
            _friction = fraction;
        }
        
        return true;
    };
}

namespace
{
    static const int MAX_MULTI_RAYCAST_NUM = 5;
}

class PhysicsDemoMultiRayCastCallback : public PhysicsRayCastCallback
{
public:
    PhysicsDemoMultiRayCastCallback();
    
public:
    Point points[MAX_MULTI_RAYCAST_NUM];
    int num;
};

PhysicsDemoMultiRayCastCallback::PhysicsDemoMultiRayCastCallback()
: num(0)
{
    report = [this](PhysicsWorld& world, PhysicsShape& shape, Point point, Point normal, float fraction, void* data)->bool
    {
        if (num < MAX_MULTI_RAYCAST_NUM)
        {
            points[num++] = point;
        }
        
        return true;
    };
}

void PhysicsDemoRayCast::update(float delta)
{
    float L = 150.0f;
    Point point1 = VisibleRect::center();
    Point d(L * cosf(_angle), L * sinf(_angle));
    Point point2 = point1 + d;
    
    removeChild(_node);
    _node = DrawNode::create();
    switch (_mode)
    {
        case 0:
        {
            PhysicsRayCastCallback callback;
            Point point3 = point2;
            callback.report = anyRay;
            
            _scene->getPhysicsWorld()->rayCast(callback, point1, point2, &point3);
            _node->drawSegment(point1, point3, 1, STATIC_COLOR);
            
            if (point2 != point3)
            {
                _node->drawDot(point3, 2, Color4F(1.0f, 1.0f, 1.0f, 1.0f));
            }
            addChild(_node);
            
            break;
        }
        case 1:
        {
            PhysicsDemoNearestRayCastCallback callback;
            Point point3 = point2;
            
            _scene->getPhysicsWorld()->rayCast(callback, point1, point2, &point3);
            _node->drawSegment(point1, point3, 1, STATIC_COLOR);
            
            if (point2 != point3)
            {
                _node->drawDot(point3, 2, Color4F(1.0f, 1.0f, 1.0f, 1.0f));
            }
            addChild(_node);
            
            break;
        }
        case 2:
        {
            PhysicsDemoMultiRayCastCallback callback;
            
            _scene->getPhysicsWorld()->rayCast(callback, point1, point2, nullptr);
            
            _node->drawSegment(point1, point2, 1, STATIC_COLOR);
            
            for (int i = 0; i < callback.num; ++i)
            {
                _node->drawDot(callback.points[i], 2, Color4F(1.0f, 1.0f, 1.0f, 1.0f));
            }
            
            addChild(_node);
            
            break;
        }
            
        default:
            break;
    }
    
    _angle += 0.25f * (float)M_PI / 180.0f;
}

void PhysicsDemoRayCast::onTouchesEnded(const std::vector<Touch*>& touches, Event* event)
{
    //Add a new body/atlas sprite at the touched location
    
    for( auto &touch: touches)
    {
        auto location = touch->getLocation();
        
        float r = CCRANDOM_0_1();
        
        if (r < 1.0f/3.0f)
        {
            addChild(makeBall(location, 5 + CCRANDOM_0_1()*10));
        }else if(r < 2.0f/3.0f)
        {
            addChild(makeBox(location, Size(10 + CCRANDOM_0_1()*15, 10 + CCRANDOM_0_1()*15)));
        }else
        {
            addChild(makeTriangle(location, Size(10 + CCRANDOM_0_1()*20, 10 + CCRANDOM_0_1()*20)));
        }
    }
}

std::string PhysicsDemoRayCast::title()
{
    return "Ray Cast";
}

void PhysicsDemoJoints::onEnter()
{
    PhysicsDemo::onEnter();
    
<<<<<<< HEAD
    setTouchEnabled(true);
    setTouchMode(Touch::DispatchMode::ONE_BY_ONE);
=======
    auto listener = EventListenerTouchAllAtOnce::create();
    listener->onTouchesEnded = CC_CALLBACK_2(PhysicsDemoJoints::onTouchesEnded, this);
    _eventDispatcher->addEventListenerWithSceneGraphPriority(listener, this);
>>>>>>> 93cde4d8
    
    //_scene->getPhysicsWorld()->setGravity(Point::ZERO);
    
    float width = (VisibleRect::getVisibleRect().size.width - 10) / 4;
    float height = (VisibleRect::getVisibleRect().size.height - 50) / 4;
    
    Node* node = Node::create();
    PhysicsBody* box = PhysicsBody::create();
    node->setPhysicsBody(box);
    box->setDynamic(false);
    node->setPosition(Point::ZERO);
    
    this->addChild(node);
    
    for (int i = 0; i < 4; ++i)
    {
        for (int j = 0; j < 4; ++j)
        {
            Point offset(VisibleRect::leftBottom().x + 5 + j * width + width/2, VisibleRect::leftBottom().y + 50 + i * height + height/2);
            box->addShape(PhysicsShapeEdgeBox::create(Size(width, height), PHYSICSSHAPE_MATERIAL_DEFAULT, 1, offset));
            
            switch (i*4 + j)
            {
                case 0:
                {
                    auto sp1 = makeBall(offset - Point(30, 0), 10);
                    sp1->getPhysicsBody()->setTag(DRAG_BODYS_TAG);
                    auto sp2 = makeBall(offset + Point(30, 0), 10);
                    sp2->getPhysicsBody()->setTag(DRAG_BODYS_TAG);
                    
                    PhysicsJointPin* joint = PhysicsJointPin::create(sp1->getPhysicsBody(), sp2->getPhysicsBody(), offset);
                    _scene->getPhysicsWorld()->addJoint(joint);
                    
                    this->addChild(sp1);
                    this->addChild(sp2);
                    break;
                }
                case 1:
                {
                    
                    auto sp1 = makeBall(offset - Point(30, 0), 10);
                    sp1->getPhysicsBody()->setTag(DRAG_BODYS_TAG);
                    auto sp2 = makeBox(offset + Point(30, 0), Size(30, 10));
                    sp2->getPhysicsBody()->setTag(DRAG_BODYS_TAG);
                    
                    PhysicsJointFixed* joint = PhysicsJointFixed::create(sp1->getPhysicsBody(), sp2->getPhysicsBody(), offset);
                    _scene->getPhysicsWorld()->addJoint(joint);
                    
                    this->addChild(sp1);
                    this->addChild(sp2);
                    break;
                }
                default:
                    break;
            }
        }
    }
}

void PhysicsDemoJoints::onTouchesEnded(const std::vector<Touch*>& touches, Event* event)
{
    
}

std::string PhysicsDemoJoints::title()
{
    return "Joints";
}

void PhysicsDemoActions::onEnter()
{
    PhysicsDemo::onEnter();
    
    setTouchEnabled(true);
    setTouchMode(Touch::DispatchMode::ONE_BY_ONE);
    
    auto node = Node::create();
    node->setPhysicsBody(PhysicsBody::createEdgeBox(VisibleRect::getVisibleRect().size));
    node->setPosition(VisibleRect::center());
    this->addChild(node);
    
    Sprite* sp1 = addGrossiniAtPosition(VisibleRect::center());
    Sprite* sp2 = addGrossiniAtPosition(VisibleRect::left() + Point(50, 0));
    Sprite* sp3 = addGrossiniAtPosition(VisibleRect::right() - Point(20, 0));
    Sprite* sp4 = addGrossiniAtPosition(VisibleRect::leftTop() + Point(50, -50));
    sp4->getPhysicsBody()->setGravityEnable(false);
    
    
    auto actionTo = JumpTo::create(2, Point(100,100), 50, 4);
    auto actionBy = JumpBy::create(2, Point(300,0), 50, 4);
    auto actionUp = JumpBy::create(2, Point(0,50), 80, 4);
    auto actionByBack = actionBy->reverse();
    
    sp1->runAction(RepeatForever::create(actionUp));
    sp2->runAction(RepeatForever::create(Sequence::create(actionBy, actionByBack, NULL)));
    sp3->runAction(actionTo);
    sp4->runAction(RepeatForever::create(Sequence::create(actionBy->clone(), actionByBack->clone(), NULL)));
}

std::string PhysicsDemoActions::title()
{
    return "Actions";
}

void PhysicsDemoPump::onEnter()
{
    PhysicsDemo::onEnter();
    
    _distance = 0.0f;
    _rotationV = 0.0f;
    setTouchEnabled(true);
    setTouchMode(Touch::DispatchMode::ONE_BY_ONE);
    scheduleUpdate();
    
    auto node = Node::create();
    auto body = PhysicsBody::create();
    body->setDynamic(false);
    
    PhysicsMaterial staticMaterial(PHYSICS_INFINITY, 0, 0.5f);
    body->addShape(PhysicsShapeEdgeSegment::create(VisibleRect::leftTop() + Point(50, 0), VisibleRect::leftTop() + Point(50, -130), staticMaterial, 2.0f));
    body->addShape(PhysicsShapeEdgeSegment::create(VisibleRect::leftTop() + Point(190, 0), VisibleRect::leftTop() + Point(100, -50), staticMaterial, 2.0f));
    body->addShape(PhysicsShapeEdgeSegment::create(VisibleRect::leftTop() + Point(100, -50), VisibleRect::leftTop() + Point(100, -90), staticMaterial, 2.0f));
    body->addShape(PhysicsShapeEdgeSegment::create(VisibleRect::leftTop() + Point(50, -130), VisibleRect::leftTop() + Point(100, -145), staticMaterial, 2.0f));
    body->addShape(PhysicsShapeEdgeSegment::create(VisibleRect::leftTop() + Point(100, -145), VisibleRect::leftBottom() + Point(100, 80), staticMaterial, 2.0f));
    body->addShape(PhysicsShapeEdgeSegment::create(VisibleRect::leftTop() + Point(150, -80), VisibleRect::leftBottom() + Point(150, 80), staticMaterial, 2.0f));
    body->addShape(PhysicsShapeEdgeSegment::create(VisibleRect::leftTop() + Point(150, -80), VisibleRect::rightTop() + Point(-100, -150), staticMaterial, 2.0f));
    
    body->setCategoryBitmask(0x01);
    
    // balls
    for (int i = 0; i < 6; ++i)
    {
        auto ball = makeBall(VisibleRect::leftTop() + Point(75 + CCRANDOM_0_1() * 90, 0), 22, PhysicsMaterial(0.5f, 0.0f, 0.1f));
        ball->getPhysicsBody()->setTag(DRAG_BODYS_TAG);
        addChild(ball);
    }
    
    node->setPhysicsBody(body);
    this->addChild(node);
    
    Point vec[4] =
    {
        VisibleRect::leftTop() + Point(102, -146),
        VisibleRect::leftTop() + Point(148, -159),
        VisibleRect::leftBottom() + Point(148, 20),
        VisibleRect::leftBottom() + Point(102, 20)
    };
    
    auto _world = _scene->getPhysicsWorld();
    
    // small gear
    auto sgear = Node::create();
    auto sgearB = PhysicsBody::createCircle(50);
    sgear->setPhysicsBody(sgearB);
    sgear->setPosition(VisibleRect::leftBottom() + Point(125, 0));
    this->addChild(sgear);
    sgearB->setCategoryBitmask(0x04);
    sgearB->setCollisionBitmask(0x04);
    sgearB->setTag(1);
    _world->addJoint(PhysicsJointPin::create(body, sgearB, sgearB->getPosition()));
    
    
    // big gear
    auto bgear = Node::create();
    auto bgearB = PhysicsBody::createCircle(100);
    bgear->setPhysicsBody(bgearB);
    bgear->setPosition(VisibleRect::leftBottom() + Point(275, 0));
    this->addChild(bgear);
    bgearB->setCategoryBitmask(0x04);
    _world->addJoint(PhysicsJointPin::create(body, bgearB, bgearB->getPosition()));
    
    
    // pump
    auto pump = Node::create();
    pump->setPosition(PhysicsShape::getPolyonCenter(vec, 4));
    auto pumpB = PhysicsBody::createPolygon(PhysicsShape::recenterPoints(vec, 4), 4);
    pump->setPhysicsBody(pumpB);
    this->addChild(pump);
    pumpB->setCategoryBitmask(0x02);
    pumpB->setGravityEnable(false);
    _world->addJoint(PhysicsJointDistance::create(pumpB, sgearB, Point(0, 0), Point(0, -50)));
    
    // plugger
    Point seg[] = {VisibleRect::leftTop() + Point(75, -120), VisibleRect::leftBottom() + Point(75, -100)};
    Point segCenter = (seg[1] + seg[0])/2;
    seg[1] -= segCenter;
    seg[0] -= segCenter;
    auto plugger = Node::create();
    auto pluggerB = PhysicsBody::createEdgeSegment(seg[0], seg[1], PhysicsMaterial(0.01f, 0.0f, 0.5f), 20);
    pluggerB->setDynamic(true);
    pluggerB->setMass(30);
    pluggerB->setMoment(100000);
    plugger->setPhysicsBody(pluggerB);
    plugger->setPosition(segCenter);
    this->addChild(plugger);
    pluggerB->setCategoryBitmask(0x02);
    sgearB->setCollisionBitmask(0x04 | 0x01);
    _world->addJoint(PhysicsJointPin::create(body, pluggerB, VisibleRect::leftBottom() + Point(75, -90)));
    _world->addJoint(PhysicsJointDistance::create(pluggerB, sgearB, pluggerB->world2Local(VisibleRect::leftBottom() + Point(75, 0)), Point(50, 0)));
}

void PhysicsDemoPump::update(float delta)
{
    for (auto obj : *_scene->getPhysicsWorld()->getAllBodies())
    {
        PhysicsBody* body = dynamic_cast<PhysicsBody*>(obj);
        if (body->getTag() == DRAG_BODYS_TAG && body->getPosition().y < 0.0f)
        {
            body->getOwner()->setPosition(VisibleRect::leftTop() + Point(75 + CCRANDOM_0_1() * 90, 0));
            body->setVelocity(Point(0, 0));
        }
    }
    
    PhysicsBody* gear = _scene->getPhysicsWorld()->getBodyByTag(1);
    
    if (gear != nullptr)
    {
        if (_distance != 0.0f)
        {
            _rotationV += _distance/2500.0f;
            
            if (_rotationV > 30) _rotationV = 30.0f;
            if (_rotationV < -30) _rotationV = -30.0f;
        }
        
        gear->setAngularVelocity(_rotationV);
        _rotationV *= 0.995;
    }
}

bool PhysicsDemoPump::onTouchBegan(Touch* touch, Event* event)
{
    PhysicsDemo::onTouchBegan(touch, event);
    
    _distance = touch->getLocation().x - VisibleRect::center().x;
    
    return true;
}

void PhysicsDemoPump::onTouchMoved(Touch* touch, Event* event)
{
    PhysicsDemo::onTouchMoved(touch, event);
    
    _distance = touch->getLocation().x - VisibleRect::center().x;
}

void PhysicsDemoPump::onTouchEnded(Touch* touch, Event* event)
{
    PhysicsDemo::onTouchEnded(touch, event);
    
    _distance = 0;
}

std::string PhysicsDemoPump::title()
{
    return "Pump";
}


void PhysicsDemoOneWayPlatform::onEnter()
{
    PhysicsDemo::onEnter();
    
    setTouchEnabled(true);
    setTouchMode(Touch::DispatchMode::ONE_BY_ONE);
    
    auto ground = Node::create();
    ground->setPhysicsBody(PhysicsBody::createEdgeSegment(VisibleRect::leftBottom() + Point(0, 50), VisibleRect::rightBottom() + Point(0, 50)));
    this->addChild(ground);
    
    auto platform = Node::create();
    platform->setPhysicsBody(PhysicsBody::createEdgeBox(Size(200, 50)));
    platform->setPosition(VisibleRect::center());
    this->addChild(platform);
    
    this->addChild(makeBall(VisibleRect::center() + Point(0, 50), 5));
}

std::string PhysicsDemoOneWayPlatform::title()
{
    return "One Way Platform";
}<|MERGE_RESOLUTION|>--- conflicted
+++ resolved
@@ -203,8 +203,10 @@
     
 #ifdef CC_USE_PHYSICS
     
-    auto touchListener = EventListenerTouchAllAtOnce::create();
-    touchListener->onTouchesEnded = CC_CALLBACK_2(PhysicsDemoClickAdd::onTouchesEnded, this);
+    auto touchListener = EventListenerTouchOneByOne::create();
+    touchListener->onTouchBegan = CC_CALLBACK_2(PhysicsDemoClickAdd::onTouchBegan, this);
+    touchListener->onTouchMoved = CC_CALLBACK_2(PhysicsDemoClickAdd::onTouchMoved, this);
+    touchListener->onTouchEnded = CC_CALLBACK_2(PhysicsDemoClickAdd::onTouchEnded, this);
     _eventDispatcher->addEventListenerWithSceneGraphPriority(touchListener, this);
     
     auto accListener = EventListenerAcceleration::create(CC_CALLBACK_2(PhysicsDemoClickAdd::onAcceleration, this));
@@ -483,8 +485,11 @@
 {
     PhysicsDemo::onEnter();
     
-    setTouchEnabled(true);
-    setTouchMode(Touch::DispatchMode::ONE_BY_ONE);
+    auto touchListener = EventListenerTouchOneByOne::create();
+    touchListener->onTouchBegan = CC_CALLBACK_2(PhysicsDemoPyramidStack::onTouchBegan, this);
+    touchListener->onTouchMoved = CC_CALLBACK_2(PhysicsDemoPyramidStack::onTouchMoved, this);
+    touchListener->onTouchEnded = CC_CALLBACK_2(PhysicsDemoPyramidStack::onTouchEnded, this);
+    _eventDispatcher->addEventListenerWithSceneGraphPriority(touchListener, this);
     
     auto node = Node::create();
     node->setPhysicsBody(PhysicsBody::createEdgeSegment(VisibleRect::leftBottom() + Point(0, 50), VisibleRect::rightBottom() + Point(0, 50)));
@@ -757,14 +762,9 @@
 {
     PhysicsDemo::onEnter();
     
-<<<<<<< HEAD
-    setTouchEnabled(true);
-    setTouchMode(Touch::DispatchMode::ONE_BY_ONE);
-=======
-    auto listener = EventListenerTouchAllAtOnce::create();
-    listener->onTouchesEnded = CC_CALLBACK_2(PhysicsDemoJoints::onTouchesEnded, this);
+    auto listener = EventListenerTouchOneByOne::create();
+    listener->onTouchEnded = CC_CALLBACK_2(PhysicsDemoJoints::onTouchEnded, this);
     _eventDispatcher->addEventListenerWithSceneGraphPriority(listener, this);
->>>>>>> 93cde4d8
     
     //_scene->getPhysicsWorld()->setGravity(Point::ZERO);
     
@@ -824,11 +824,6 @@
     }
 }
 
-void PhysicsDemoJoints::onTouchesEnded(const std::vector<Touch*>& touches, Event* event)
-{
-    
-}
-
 std::string PhysicsDemoJoints::title()
 {
     return "Joints";
@@ -838,8 +833,11 @@
 {
     PhysicsDemo::onEnter();
     
-    setTouchEnabled(true);
-    setTouchMode(Touch::DispatchMode::ONE_BY_ONE);
+    auto touchListener = EventListenerTouchOneByOne::create();
+    touchListener->onTouchBegan = CC_CALLBACK_2(PhysicsDemoActions::onTouchBegan, this);
+    touchListener->onTouchMoved = CC_CALLBACK_2(PhysicsDemoActions::onTouchMoved, this);
+    touchListener->onTouchEnded = CC_CALLBACK_2(PhysicsDemoActions::onTouchEnded, this);
+    _eventDispatcher->addEventListenerWithSceneGraphPriority(touchListener, this);
     
     auto node = Node::create();
     node->setPhysicsBody(PhysicsBody::createEdgeBox(VisibleRect::getVisibleRect().size));
@@ -875,8 +873,11 @@
     
     _distance = 0.0f;
     _rotationV = 0.0f;
-    setTouchEnabled(true);
-    setTouchMode(Touch::DispatchMode::ONE_BY_ONE);
+    auto touchListener = EventListenerTouchOneByOne::create();
+    touchListener->onTouchBegan = CC_CALLBACK_2(PhysicsDemoPump::onTouchBegan, this);
+    touchListener->onTouchMoved = CC_CALLBACK_2(PhysicsDemoPump::onTouchMoved, this);
+    touchListener->onTouchEnded = CC_CALLBACK_2(PhysicsDemoPump::onTouchEnded, this);
+    _eventDispatcher->addEventListenerWithSceneGraphPriority(touchListener, this);
     scheduleUpdate();
     
     auto node = Node::create();
@@ -1028,8 +1029,11 @@
 {
     PhysicsDemo::onEnter();
     
-    setTouchEnabled(true);
-    setTouchMode(Touch::DispatchMode::ONE_BY_ONE);
+    auto touchListener = EventListenerTouchOneByOne::create();
+    touchListener->onTouchBegan = CC_CALLBACK_2(PhysicsDemoOneWayPlatform::onTouchBegan, this);
+    touchListener->onTouchMoved = CC_CALLBACK_2(PhysicsDemoOneWayPlatform::onTouchMoved, this);
+    touchListener->onTouchEnded = CC_CALLBACK_2(PhysicsDemoOneWayPlatform::onTouchEnded, this);
+    _eventDispatcher->addEventListenerWithSceneGraphPriority(touchListener, this);
     
     auto ground = Node::create();
     ground->setPhysicsBody(PhysicsBody::createEdgeSegment(VisibleRect::leftBottom() + Point(0, 50), VisibleRect::rightBottom() + Point(0, 50)));
