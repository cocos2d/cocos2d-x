#include "PhysicsTest.h"
#include <cmath>
#include "../testResource.h"
USING_NS_CC;

namespace
{
    static std::function<Layer*()> createFunctions[] = {
        CL(PhysicsDemoLogoSmash),
        CL(PhysicsDemoPyramidStack),
        CL(PhysicsDemoClickAdd),
        CL(PhysicsDemoRayCast),
        CL(PhysicsDemoJoints),
        CL(PhysicsDemoActions),
        CL(PhysicsDemoPump),
        CL(PhysicsDemoOneWayPlatform),
        CL(PhysicsDemoSlice),
    };
    
    static int sceneIdx=-1;
#define MAX_LAYER (sizeof(createFunctions) / sizeof(createFunctions[0]))
    
    static Layer* next()
    {
        sceneIdx++;
        sceneIdx = sceneIdx % MAX_LAYER;
        
        auto layer = (createFunctions[sceneIdx])();
        layer->init();
        layer->autorelease();
        
        return layer;
    }
    
    static Layer* back()
    {
        sceneIdx--;
        int total = MAX_LAYER;
        if( sceneIdx < 0 )
            sceneIdx += total;
        
        auto layer = (createFunctions[sceneIdx])();
        layer->init();
        layer->autorelease();
        
        return layer;
    }
    
    static Layer* restart()
    {
        auto layer = (createFunctions[sceneIdx])();
        layer->init();
        layer->autorelease();
        
        return layer;
    }
    
    static const Color4F STATIC_COLOR(1.0f, 0.0f, 0.0f, 1.0f);
    static const int DRAG_BODYS_TAG = 0x80;
}


bool PhysicsTestScene::_debugDraw = false;

<<<<<<< HEAD
bool PhysicsTestScene::initTest()
{
#ifdef CC_USE_PHYSICS
    if(TestScene::initWithPhysics())
    {
        if (_debugDraw)
        {
            getPhysicsWorld()->setDebugDrawMask(_debugDraw ? PhysicsWorld::DEBUGDRAW_ALL : PhysicsWorld::DEBUGDRAW_NONE);
        }
        return true;
    }
#else
    return TestScene::init();
#endif
    
    return false;
}

=======
>>>>>>> 0f509f7a
void PhysicsTestScene::runThisTest()
{
#ifdef CC_USE_PHYSICS
    sceneIdx = -1;
    addChild(next());
    
    Director::getInstance()->replaceScene(this);
#else
#endif
}

void PhysicsTestScene::toggleDebug()
{
    _debugDraw = !_debugDraw;
    getPhysicsWorld()->setDebugDrawMask(_debugDraw ? PhysicsWorld::DEBUGDRAW_ALL : PhysicsWorld::DEBUGDRAW_NONE);
}

PhysicsDemo::PhysicsDemo()
: _scene(nullptr)
, _spriteTexture(nullptr)
, _ball(nullptr)
{
}

PhysicsDemo::~PhysicsDemo()
{
    
}

std::string PhysicsDemo::title()
{
    return "PhysicsTest";
}

std::string PhysicsDemo::subtitle()
{
    return "";
}

void PhysicsDemo::restartCallback(Object* sender)
{
    auto s = new PhysicsTestScene();
    s->addChild( restart() );
    Director::getInstance()->replaceScene(s);
    s->release();
}

void PhysicsDemo::nextCallback(Object* sender)
{
    auto s = new PhysicsTestScene();
    s->addChild( next() );
    Director::getInstance()->replaceScene(s);
    s->release();
}

void PhysicsDemo::backCallback(Object* sender)
{
    auto s = new PhysicsTestScene();
    s->addChild( back() );
    Director::getInstance()->replaceScene(s);
    s->release();
}

void PhysicsDemo::onEnter()
{
    BaseTest::onEnter();
    
    _scene = dynamic_cast<PhysicsTestScene*>(this->getParent());
    
    _spriteTexture = SpriteBatchNode::create("Images/grossini_dance_atlas.png", 100)->getTexture();
    
#ifdef CC_USE_PHYSICS
    
    // menu for debug layer
    MenuItemFont::setFontSize(18);
    auto item = MenuItemFont::create("Toggle debug", CC_CALLBACK_1(PhysicsDemo::toggleDebugCallback, this));
    
    auto menu = Menu::create(item, NULL);
    this->addChild(menu);
    menu->setPosition(Point(VisibleRect::right().x-50, VisibleRect::top().y-10));
#else
#endif
}

Sprite* PhysicsDemo::addGrossiniAtPosition(Point p, float scale/* = 1.0*/)
{
#ifdef CC_USE_PHYSICS
    CCLOG("Add sprite %0.2f x %02.f",p.x,p.y);
    
    int posx, posy;
    
    posx = CCRANDOM_0_1() * 200.0f;
    posy = CCRANDOM_0_1() * 200.0f;
    
    posx = (posx % 4) * 85;
    posy = (posy % 3) * 121;
    
    auto sp = Sprite::createWithTexture(_spriteTexture, Rect(posx, posy, 85, 121));
    sp->setScale(scale);
    sp->setPhysicsBody(PhysicsBody::createBox(Size(48.0f * scale, 108.0f * scale)));
    this->addChild(sp);
    sp->setPosition(p);
    
    return sp;
#endif
}


void PhysicsDemo::toggleDebugCallback(Object* sender)
{
#ifdef CC_USE_PHYSICS
    if (_scene != nullptr)
    {
        _scene->toggleDebug();
    }
#endif
}

PhysicsDemoClickAdd::~PhysicsDemoClickAdd()
{
    Device::setAccelerometerEnabled(false);
}

void PhysicsDemoClickAdd::onEnter()
{
    PhysicsDemo::onEnter();
    
#ifdef CC_USE_PHYSICS
    
    auto touchListener = EventListenerTouchAllAtOnce::create();
    touchListener->onTouchesEnded = CC_CALLBACK_2(PhysicsDemoClickAdd::onTouchesEnded, this);
    _eventDispatcher->addEventListenerWithSceneGraphPriority(touchListener, this);
    
    Device::setAccelerometerEnabled(true);
    auto accListener = EventListenerAcceleration::create(CC_CALLBACK_2(PhysicsDemoClickAdd::onAcceleration, this));
    _eventDispatcher->addEventListenerWithSceneGraphPriority(accListener, this);
    
    auto node = Node::create();
    node->setPhysicsBody(PhysicsBody::createEdgeBox(VisibleRect::getVisibleRect().size));
    node->setPosition(VisibleRect::center());
    this->addChild(node);
    
    addGrossiniAtPosition(VisibleRect::center());
    
#else
    auto label = LabelTTF::create("Should define CC_USE_BOX2D or CC_USE_CHIPMUNK\n to run this test case",
                                  "Arial",
                                  18);
    auto size = Director::getInstance()->getWinSize();
    label->setPosition(Point(size.width/2, size.height/2));
    
    addChild(label);
#endif
}

std::string PhysicsDemoClickAdd::subtitle()
{
    return "multi touch to add grossini";
}

void PhysicsDemoClickAdd::onTouchesEnded(const std::vector<Touch*>& touches, Event* event)
{
    //Add a new body/atlas sprite at the touched location
    
    for( auto &touch: touches)
    {
        auto location = touch->getLocation();
        
        addGrossiniAtPosition( location );
    }
}

void PhysicsDemoClickAdd::onAcceleration(Acceleration* acc, Event* event)
{
#ifdef CC_USE_PHYSICS
    static float prevX=0, prevY=0;
    
#define kFilterFactor 0.05f
    
    float accelX = (float) acc->x * kFilterFactor + (1- kFilterFactor)*prevX;
    float accelY = (float) acc->y * kFilterFactor + (1- kFilterFactor)*prevY;
    
    prevX = accelX;
    prevY = accelY;
    
    auto v = Point( accelX, accelY);
    v = v * 200;
    
    if(_scene != nullptr)
    {
        _scene->getPhysicsWorld()->setGravity(v);
    }
#endif
}

namespace
{
    static const int logo_width = 188;
    static const int logo_height = 35;
    static const int logo_row_length = 24;
    static const char logo_image[] =
    {
        15,-16,0,0,0,0,0,0,0,0,0,0,0,0,0,0,0,0,0,0,0,7,-64,15,63,-32,-2,0,0,0,0,0,0,0,
        0,0,0,0,0,0,0,0,0,0,0,31,-64,15,127,-125,-1,-128,0,0,0,0,0,0,0,0,0,0,0,0,0,0,
        0,0,0,127,-64,15,127,15,-1,-64,0,0,0,0,0,0,0,0,0,0,0,0,0,0,0,0,1,-1,-64,15,-2,
        31,-1,-64,0,0,0,0,0,0,0,0,0,0,0,0,0,0,0,0,1,-1,-64,0,-4,63,-1,-32,0,0,0,0,0,0,
        0,0,0,0,0,0,0,0,0,0,1,-1,-64,15,-8,127,-1,-32,0,0,0,0,0,0,0,0,0,0,0,0,0,0,0,0,
        1,-1,-64,0,-8,-15,-1,-32,0,0,0,0,0,0,0,0,0,0,0,0,0,0,0,1,-31,-1,-64,15,-8,-32,
        -1,-32,0,0,0,0,0,0,0,0,0,0,0,0,0,0,0,7,-15,-1,-64,9,-15,-32,-1,-32,0,0,0,0,0,
        0,0,0,0,0,0,0,0,0,0,31,-15,-1,-64,0,-15,-32,-1,-32,0,0,0,0,0,0,0,0,0,0,0,0,0,
        0,0,63,-7,-1,-64,9,-29,-32,127,-61,-16,63,15,-61,-1,-8,31,-16,15,-8,126,7,-31,
        -8,31,-65,-7,-1,-64,9,-29,-32,0,7,-8,127,-97,-25,-1,-2,63,-8,31,-4,-1,15,-13,
        -4,63,-1,-3,-1,-64,9,-29,-32,0,7,-8,127,-97,-25,-1,-2,63,-8,31,-4,-1,15,-13,
        -2,63,-1,-3,-1,-64,9,-29,-32,0,7,-8,127,-97,-25,-1,-1,63,-4,63,-4,-1,15,-13,
        -2,63,-33,-1,-1,-32,9,-25,-32,0,7,-8,127,-97,-25,-1,-1,63,-4,63,-4,-1,15,-13,
        -1,63,-33,-1,-1,-16,9,-25,-32,0,7,-8,127,-97,-25,-1,-1,63,-4,63,-4,-1,15,-13,
        -1,63,-49,-1,-1,-8,9,-57,-32,0,7,-8,127,-97,-25,-8,-1,63,-2,127,-4,-1,15,-13,
        -1,-65,-49,-1,-1,-4,9,-57,-32,0,7,-8,127,-97,-25,-8,-1,63,-2,127,-4,-1,15,-13,
        -1,-65,-57,-1,-1,-2,9,-57,-32,0,7,-8,127,-97,-25,-8,-1,63,-2,127,-4,-1,15,-13,
        -1,-1,-57,-1,-1,-1,9,-57,-32,0,7,-1,-1,-97,-25,-8,-1,63,-1,-1,-4,-1,15,-13,-1,
        -1,-61,-1,-1,-1,-119,-57,-32,0,7,-1,-1,-97,-25,-8,-1,63,-1,-1,-4,-1,15,-13,-1,
        -1,-61,-1,-1,-1,-55,-49,-32,0,7,-1,-1,-97,-25,-8,-1,63,-1,-1,-4,-1,15,-13,-1,
        -1,-63,-1,-1,-1,-23,-49,-32,127,-57,-1,-1,-97,-25,-1,-1,63,-1,-1,-4,-1,15,-13,
        -1,-1,-63,-1,-1,-1,-16,-49,-32,-1,-25,-1,-1,-97,-25,-1,-1,63,-33,-5,-4,-1,15,
        -13,-1,-1,-64,-1,-9,-1,-7,-49,-32,-1,-25,-8,127,-97,-25,-1,-1,63,-33,-5,-4,-1,
        15,-13,-1,-1,-64,-1,-13,-1,-32,-49,-32,-1,-25,-8,127,-97,-25,-1,-2,63,-49,-13,
        -4,-1,15,-13,-1,-1,-64,127,-7,-1,-119,-17,-15,-1,-25,-8,127,-97,-25,-1,-2,63,
        -49,-13,-4,-1,15,-13,-3,-1,-64,127,-8,-2,15,-17,-1,-1,-25,-8,127,-97,-25,-1,
        -8,63,-49,-13,-4,-1,15,-13,-3,-1,-64,63,-4,120,0,-17,-1,-1,-25,-8,127,-97,-25,
        -8,0,63,-57,-29,-4,-1,15,-13,-4,-1,-64,63,-4,0,15,-17,-1,-1,-25,-8,127,-97,
        -25,-8,0,63,-57,-29,-4,-1,-1,-13,-4,-1,-64,31,-2,0,0,103,-1,-1,-57,-8,127,-97,
        -25,-8,0,63,-57,-29,-4,-1,-1,-13,-4,127,-64,31,-2,0,15,103,-1,-1,-57,-8,127,
        -97,-25,-8,0,63,-61,-61,-4,127,-1,-29,-4,127,-64,15,-8,0,0,55,-1,-1,-121,-8,
        127,-97,-25,-8,0,63,-61,-61,-4,127,-1,-29,-4,63,-64,15,-32,0,0,23,-1,-2,3,-16,
        63,15,-61,-16,0,31,-127,-127,-8,31,-1,-127,-8,31,-128,7,-128,0,0
    };
    
    static inline int get_pixel(int x, int y)
    {
        return (logo_image[(x>>3) + y*logo_row_length]>>(~x&0x7)) & 1;
    }
    
    static inline float frand(void)
    {
        return rand()/RAND_MAX;
    }
}

Sprite* PhysicsDemo::makeBall(Point point, float radius, PhysicsMaterial material)
{
    Sprite* ball = nullptr;
    if (_ball != nullptr)
    {
        ball = Sprite::createWithTexture(_ball->getTexture());
    }else
    {
        ball = Sprite::create("Images/ball.png");
    }
    
    ball->setScale(0.13f * radius);
    
    auto body = PhysicsBody::createCircle(radius, material);
    ball->setPhysicsBody(body);
    ball->setPosition(Point(point.x, point.y));
    
    return ball;
}

Sprite* PhysicsDemo::makeBox(Point point, Size size, PhysicsMaterial material)
{
    auto box = CCRANDOM_0_1() > 0.5f ? Sprite::create("Images/YellowSquare.png") : Sprite::create("Images/CyanSquare.png");
    
    box->setScaleX(size.width/100.0f);
    box->setScaleY(size.height/100.0f);
    
    auto body = PhysicsBody::createBox(size);
    box->setPhysicsBody(body);
    box->setPosition(Point(point.x, point.y));
    
    return box;
}

Sprite* PhysicsDemo::makeTriangle(Point point, Size size, PhysicsMaterial material)
{
    auto triangle = CCRANDOM_0_1() > 0.5f ? Sprite::create("Images/YellowTriangle.png") : Sprite::create("Images/CyanTriangle.png");
    
    if(size.height == 0)
    {
        triangle->setScale(size.width/100.0f);
    }else
    {
        triangle->setScaleX(size.width/50.0f);
        triangle->setScaleY(size.height/43.5f);
    }
    
    Point vers[] = { Point(0, size.height/2), Point(size.width/2, -size.height/2), Point(-size.width/2, -size.height/2)};
    
    auto body = PhysicsBody::createPolygon(vers, 3);
    triangle->setPhysicsBody(body);
    triangle->setPosition(Point(point.x, point.y));
    
    return triangle;
}

bool PhysicsDemo::onTouchBegan(Touch* touch, Event* event)
{
    auto location = touch->getLocation();
    Array* arr = _scene->getPhysicsWorld()->getShapes(location);
    
    PhysicsShape* shape = nullptr;
    for (Object* obj : *arr)
    {
        shape = dynamic_cast<PhysicsShape*>(obj);
        
        if ((shape->getTag() & DRAG_BODYS_TAG) != 0)
        {
            break;
        }
    }
    
    if (shape != nullptr)
    {
        Node* mouse = Node::create();
        mouse->setPhysicsBody(PhysicsBody::create(PHYSICS_INFINITY, PHYSICS_INFINITY));
        mouse->getPhysicsBody()->setDynamic(false);
        mouse->setPosition(location);
        this->addChild(mouse);
        PhysicsJointPin* joint = PhysicsJointPin::construct(mouse->getPhysicsBody(), shape->getBody(), location);
        joint->setMaxForce(5000.0f * shape->getBody()->getMass());
        _scene->getPhysicsWorld()->addJoint(joint);
        _mouses.insert(std::make_pair(touch->getID(), mouse));
        
        return true;
    }
    
    return false;
}

void PhysicsDemo::onTouchMoved(Touch* touch, Event* event)
{
    auto it = _mouses.find(touch->getID());
    
    if (it != _mouses.end())
    {
        it->second->getPhysicsBody()->setVelocity((touch->getLocation() - it->second->getPosition()) * 60.0f);
        it->second->setPosition(touch->getLocation());
    }
}

void PhysicsDemo::onTouchEnded(Touch* touch, Event* event)
{
    auto it = _mouses.find(touch->getID());
    
    if (it != _mouses.end())
    {
        this->removeChild(it->second);
        _mouses.erase(it);
    }
    
}

void PhysicsDemoLogoSmash::onEnter()
{
    PhysicsDemo::onEnter();
    
    _scene->getPhysicsWorld()->setGravity(Point(0, 0));
    
    _ball = SpriteBatchNode::create("Images/ball.png", sizeof(logo_image)/sizeof(logo_image[0]));
    addChild(_ball);
    for (int y = 0; y < logo_height; ++y)
    {
        for (int x = 0; x < logo_width; ++x)
        {
            if (get_pixel(x, y))
            {
                float x_jitter = 0.05*frand();
                float y_jitter = 0.05*frand();
                
                Node* ball = makeBall(Point(2*(x - logo_width/2 + x_jitter) + VisibleRect::getVisibleRect().size.width/2,
                                            2*(logo_height-y + y_jitter) + VisibleRect::getVisibleRect().size.height/2 - logo_height/2),
                                      0.95f, PhysicsMaterial(0.01f, 0.0f, 0.0f));
                
                ball->getPhysicsBody()->setMass(1.0);
                ball->getPhysicsBody()->setMoment(PHYSICS_INFINITY);
                
                _ball->addChild(ball);
                
            }
        }
    }
    
    
    auto bullet = makeBall(Point(400, 0), 10, PhysicsMaterial(PHYSICS_INFINITY, 0, 0));
    bullet->getPhysicsBody()->setVelocity(Point(400, 0));
    
    bullet->setPosition(Point(-1000, VisibleRect::getVisibleRect().size.height/2));
    
    _ball->addChild(bullet);
}

std::string PhysicsDemoLogoSmash::title()
{
    return "Logo Smash";
}void PhysicsDemoPyramidStack::onEnter()
{
    PhysicsDemo::onEnter();
    
    auto touchListener = EventListenerTouchOneByOne::create();
    touchListener->onTouchBegan = CC_CALLBACK_2(PhysicsDemoPyramidStack::onTouchBegan, this);
    touchListener->onTouchMoved = CC_CALLBACK_2(PhysicsDemoPyramidStack::onTouchMoved, this);
    touchListener->onTouchEnded = CC_CALLBACK_2(PhysicsDemoPyramidStack::onTouchEnded, this);
    _eventDispatcher->addEventListenerWithSceneGraphPriority(touchListener, this);
    
    auto node = Node::create();
    node->setPhysicsBody(PhysicsBody::createEdgeSegment(VisibleRect::leftBottom() + Point(0, 50), VisibleRect::rightBottom() + Point(0, 50)));
    this->addChild(node);
    
    auto ball = Sprite::create("Images/ball.png");
    ball->setScale(1);
    ball->setPhysicsBody(PhysicsBody::createCircle(10));
    ball->setPosition(VisibleRect::bottom() + Point(0, 60));
    this->addChild(ball);

    for(int i=0; i<14; i++)
    {
        for(int j=0; j<=i; j++)
        {
            auto sp = addGrossiniAtPosition(VisibleRect::bottom() + Point((i/2 - j) * 11, (14 - i) * 23 + 100), 0.2f);
            sp->getPhysicsBody()->setTag(DRAG_BODYS_TAG);
        }
    }
}
std::string PhysicsDemoPyramidStack::title()
{
    return "Pyramid Stack";
}

PhysicsDemoRayCast::PhysicsDemoRayCast()
: _angle(0.0f)
, _node(nullptr)
, _mode(0)
{}

void PhysicsDemoRayCast::onEnter()
{
    PhysicsDemo::onEnter();
    
    auto listener = EventListenerTouchAllAtOnce::create();
    listener->onTouchesEnded = CC_CALLBACK_2(PhysicsDemoRayCast::onTouchesEnded, this);
    _eventDispatcher->addEventListenerWithSceneGraphPriority(listener, this);
    
    _scene->getPhysicsWorld()->setGravity(Point::ZERO);
    
    auto node = DrawNode::create();
    node->setPhysicsBody(PhysicsBody::createEdgeSegment(VisibleRect::leftBottom() + Point(0, 50), VisibleRect::rightBottom() + Point(0, 50)));
    node->drawSegment(VisibleRect::leftBottom() + Point(0, 50), VisibleRect::rightBottom() + Point(0, 50), 1, STATIC_COLOR);
    this->addChild(node);
    
    MenuItemFont::setFontSize(18);
    auto item = MenuItemFont::create("Change Mode(any)", CC_CALLBACK_1(PhysicsDemoRayCast::changeModeCallback, this));
    
    auto menu = Menu::create(item, NULL);
    this->addChild(menu);
    menu->setPosition(Point(VisibleRect::left().x+100, VisibleRect::top().y-10));
    
    scheduleUpdate();
}

void PhysicsDemoRayCast::changeModeCallback(Object* sender)
{
    _mode = (_mode + 1) % 3;
    
    switch (_mode)
    {
        case 0:
            ((MenuItemFont*)sender)->setString("Change Mode(any)");
            break;
        case 1:
            ((MenuItemFont*)sender)->setString("Change Mode(nearest)");
            break;
        case 2:
            ((MenuItemFont*)sender)->setString("Change Mode(multiple)");
            break;
            
        default:
            break;
    }
}

bool PhysicsDemoRayCast::anyRay(PhysicsWorld& world, const PhysicsRayCastInfo& info, void* data)
{
    *((Point*)data) = info.contact;
    return false;
}

void PhysicsDemoRayCast::update(float delta)
{
    float L = 150.0f;
    Point point1 = VisibleRect::center();
    Point d(L * cosf(_angle), L * sinf(_angle));
    Point point2 = point1 + d;
    
    removeChild(_node);
    _node = DrawNode::create();
    switch (_mode)
    {
        case 0:
        {
            Point point3 = point2;
            auto func = CC_CALLBACK_3(PhysicsDemoRayCast::anyRay, this);
            
            _scene->getPhysicsWorld()->rayCast(func, point1, point2, &point3);
            _node->drawSegment(point1, point3, 1, STATIC_COLOR);
            
            if (point2 != point3)
            {
                _node->drawDot(point3, 2, Color4F(1.0f, 1.0f, 1.0f, 1.0f));
            }
            addChild(_node);
            
            break;
        }
        case 1:
        {
            Point point3 = point2;
            float friction = 1.0f;
            PhysicsRayCastCallbackFunc func = [&point3, &friction](PhysicsWorld& world, const PhysicsRayCastInfo& info, void* data)->bool
            {
                if (friction > info.fraction)
                {
                    point3 = info.contact;
                    friction = info.fraction;
                }
                
                return true;
            };
            
            _scene->getPhysicsWorld()->rayCast(func, point1, point2, nullptr);
            _node->drawSegment(point1, point3, 1, STATIC_COLOR);
            
            if (point2 != point3)
            {
                _node->drawDot(point3, 2, Color4F(1.0f, 1.0f, 1.0f, 1.0f));
            }
            addChild(_node);
            
            break;
        }
        case 2:
        {
#define MAX_MULTI_RAYCAST_NUM 5
            Point points[MAX_MULTI_RAYCAST_NUM];
            int num = 0;
            
            PhysicsRayCastCallbackFunc func = [&points, &num](PhysicsWorld& world, const PhysicsRayCastInfo& info, void* data)->bool
            {
                if (num < MAX_MULTI_RAYCAST_NUM)
                {
                    points[num++] = info.contact;
                }
                
                return true;
            };
            
            _scene->getPhysicsWorld()->rayCast(func, point1, point2, nullptr);
            
            _node->drawSegment(point1, point2, 1, STATIC_COLOR);
            
            for (int i = 0; i < num; ++i)
            {
                _node->drawDot(points[i], 2, Color4F(1.0f, 1.0f, 1.0f, 1.0f));
            }
            
            addChild(_node);
            
            break;
        }
            
        default:
            break;
    }
    
    _angle += 0.25f * (float)M_PI / 180.0f;
}

void PhysicsDemoRayCast::onTouchesEnded(const std::vector<Touch*>& touches, Event* event)
{
    //Add a new body/atlas sprite at the touched location
    
    for( auto &touch: touches)
    {
        auto location = touch->getLocation();
        
        float r = CCRANDOM_0_1();
        
        if (r < 1.0f/3.0f)
        {
            addChild(makeBall(location, 5 + CCRANDOM_0_1()*10));
        }else if(r < 2.0f/3.0f)
        {
            addChild(makeBox(location, Size(10 + CCRANDOM_0_1()*15, 10 + CCRANDOM_0_1()*15)));
        }else
        {
            addChild(makeTriangle(location, Size(10 + CCRANDOM_0_1()*20, 10 + CCRANDOM_0_1()*20)));
        }
    }
}

std::string PhysicsDemoRayCast::title()
{
    return "Ray Cast";
}

void PhysicsDemoJoints::onEnter()
{
    PhysicsDemo::onEnter();
    
    auto listener = EventListenerTouchOneByOne::create();
    listener->onTouchBegan = CC_CALLBACK_2(PhysicsDemoJoints::onTouchBegan, this);
    listener->onTouchMoved = CC_CALLBACK_2(PhysicsDemoJoints::onTouchMoved, this);
    listener->onTouchEnded = CC_CALLBACK_2(PhysicsDemoJoints::onTouchEnded, this);
    _eventDispatcher->addEventListenerWithSceneGraphPriority(listener, this);
    
    //_scene->getPhysicsWorld()->setGravity(Point::ZERO);
    
    float width = (VisibleRect::getVisibleRect().size.width - 10) / 4;
    float height = (VisibleRect::getVisibleRect().size.height - 50) / 4;
    
    Node* node = Node::create();
    PhysicsBody* box = PhysicsBody::create();
    node->setPhysicsBody(box);
    box->setDynamic(false);
    node->setPosition(Point::ZERO);
    
    this->addChild(node);
    
    for (int i = 0; i < 4; ++i)
    {
        for (int j = 0; j < 4; ++j)
        {
            Point offset(VisibleRect::leftBottom().x + 5 + j * width + width/2, VisibleRect::leftBottom().y + 50 + i * height + height/2);
            box->addShape(PhysicsShapeEdgeBox::create(Size(width, height), PHYSICSSHAPE_MATERIAL_DEFAULT, 1, offset));
            
            switch (i*4 + j)
            {
                case 0:
                {
                    auto sp1 = makeBall(offset - Point(30, 0), 10);
                    sp1->getPhysicsBody()->setTag(DRAG_BODYS_TAG);
                    auto sp2 = makeBall(offset + Point(30, 0), 10);
                    sp2->getPhysicsBody()->setTag(DRAG_BODYS_TAG);
                    
                    PhysicsJointPin* joint = PhysicsJointPin::construct(sp1->getPhysicsBody(), sp2->getPhysicsBody(), offset);
                    _scene->getPhysicsWorld()->addJoint(joint);
                    
                    this->addChild(sp1);
                    this->addChild(sp2);
                    break;
                }
                case 1:
                {
                    
                    auto sp1 = makeBall(offset - Point(30, 0), 10);
                    sp1->getPhysicsBody()->setTag(DRAG_BODYS_TAG);
                    auto sp2 = makeBox(offset + Point(30, 0), Size(30, 10));
                    sp2->getPhysicsBody()->setTag(DRAG_BODYS_TAG);
                    
                    PhysicsJointFixed* joint = PhysicsJointFixed::construct(sp1->getPhysicsBody(), sp2->getPhysicsBody(), offset);
                    _scene->getPhysicsWorld()->addJoint(joint);
                    
                    this->addChild(sp1);
                    this->addChild(sp2);
                    break;
                }
                case 2:
                {
                    
                    auto sp1 = makeBall(offset - Point(30, 0), 10);
                    sp1->getPhysicsBody()->setTag(DRAG_BODYS_TAG);
                    auto sp2 = makeBox(offset + Point(30, 0), Size(30, 10));
                    sp2->getPhysicsBody()->setTag(DRAG_BODYS_TAG);
                    
                    PhysicsJointDistance* joint = PhysicsJointDistance::construct(sp1->getPhysicsBody(), sp2->getPhysicsBody(), Point::ZERO, Point::ZERO);
                    _scene->getPhysicsWorld()->addJoint(joint);
                    
                    this->addChild(sp1);
                    this->addChild(sp2);
                    break;
                }
                case 3:
                {
                    auto sp1 = makeBall(offset - Point(30, 0), 10);
                    sp1->getPhysicsBody()->setTag(DRAG_BODYS_TAG);
                    auto sp2 = makeBox(offset + Point(30, 0), Size(30, 10));
                    sp2->getPhysicsBody()->setTag(DRAG_BODYS_TAG);
                    
                    PhysicsJointLimit* joint = PhysicsJointLimit::construct(sp1->getPhysicsBody(), sp2->getPhysicsBody(), Point::ZERO, Point::ZERO);
                    joint->setMin(30.0f);
                    joint->setMax(60.0f);
                    _scene->getPhysicsWorld()->addJoint(joint);
                    
                    this->addChild(sp1);
                    this->addChild(sp2);
                    break;
                }
                default:
                    break;
            }
        }
    }
}

std::string PhysicsDemoJoints::title()
{
    return "Joints";
}

void PhysicsDemoActions::onEnter()
{
    PhysicsDemo::onEnter();
    
    auto touchListener = EventListenerTouchOneByOne::create();
    touchListener->onTouchBegan = CC_CALLBACK_2(PhysicsDemoActions::onTouchBegan, this);
    touchListener->onTouchMoved = CC_CALLBACK_2(PhysicsDemoActions::onTouchMoved, this);
    touchListener->onTouchEnded = CC_CALLBACK_2(PhysicsDemoActions::onTouchEnded, this);
    _eventDispatcher->addEventListenerWithSceneGraphPriority(touchListener, this);
    
    auto node = Node::create();
    node->setPhysicsBody(PhysicsBody::createEdgeBox(VisibleRect::getVisibleRect().size));
    node->setPosition(VisibleRect::center());
    this->addChild(node);
    
    Sprite* sp1 = addGrossiniAtPosition(VisibleRect::center());
    Sprite* sp2 = addGrossiniAtPosition(VisibleRect::left() + Point(50, 0));
    Sprite* sp3 = addGrossiniAtPosition(VisibleRect::right() - Point(20, 0));
    Sprite* sp4 = addGrossiniAtPosition(VisibleRect::leftTop() + Point(50, -50));
    sp4->getPhysicsBody()->setGravityEnable(false);
    
    
    auto actionTo = JumpTo::create(2, Point(100,100), 50, 4);
    auto actionBy = JumpBy::create(2, Point(300,0), 50, 4);
    auto actionUp = JumpBy::create(2, Point(0,50), 80, 4);
    auto actionByBack = actionBy->reverse();
    
    sp1->runAction(RepeatForever::create(actionUp));
    sp2->runAction(RepeatForever::create(Sequence::create(actionBy, actionByBack, NULL)));
    sp3->runAction(actionTo);
    sp4->runAction(RepeatForever::create(Sequence::create(actionBy->clone(), actionByBack->clone(), NULL)));
}

std::string PhysicsDemoActions::title()
{
    return "Actions";
}

void PhysicsDemoPump::onEnter()
{
    PhysicsDemo::onEnter();
    
    _distance = 0.0f;
    _rotationV = 0.0f;
    auto touchListener = EventListenerTouchOneByOne::create();
    touchListener->onTouchBegan = CC_CALLBACK_2(PhysicsDemoPump::onTouchBegan, this);
    touchListener->onTouchMoved = CC_CALLBACK_2(PhysicsDemoPump::onTouchMoved, this);
    touchListener->onTouchEnded = CC_CALLBACK_2(PhysicsDemoPump::onTouchEnded, this);
    _eventDispatcher->addEventListenerWithSceneGraphPriority(touchListener, this);
    scheduleUpdate();
    
    auto node = Node::create();
    auto body = PhysicsBody::create();
    body->setDynamic(false);
    
    PhysicsMaterial staticMaterial(PHYSICS_INFINITY, 0, 0.5f);
    body->addShape(PhysicsShapeEdgeSegment::create(VisibleRect::leftTop() + Point(50, 0), VisibleRect::leftTop() + Point(50, -130), staticMaterial, 2.0f));
    body->addShape(PhysicsShapeEdgeSegment::create(VisibleRect::leftTop() + Point(190, 0), VisibleRect::leftTop() + Point(100, -50), staticMaterial, 2.0f));
    body->addShape(PhysicsShapeEdgeSegment::create(VisibleRect::leftTop() + Point(100, -50), VisibleRect::leftTop() + Point(100, -90), staticMaterial, 2.0f));
    body->addShape(PhysicsShapeEdgeSegment::create(VisibleRect::leftTop() + Point(50, -130), VisibleRect::leftTop() + Point(100, -145), staticMaterial, 2.0f));
    body->addShape(PhysicsShapeEdgeSegment::create(VisibleRect::leftTop() + Point(100, -145), VisibleRect::leftBottom() + Point(100, 80), staticMaterial, 2.0f));
    body->addShape(PhysicsShapeEdgeSegment::create(VisibleRect::leftTop() + Point(150, -80), VisibleRect::leftBottom() + Point(150, 80), staticMaterial, 2.0f));
    body->addShape(PhysicsShapeEdgeSegment::create(VisibleRect::leftTop() + Point(150, -80), VisibleRect::rightTop() + Point(-100, -150), staticMaterial, 2.0f));
    
    body->setCategoryBitmask(0x01);
    
    // balls
    for (int i = 0; i < 6; ++i)
    {
        auto ball = makeBall(VisibleRect::leftTop() + Point(75 + CCRANDOM_0_1() * 90, 0), 22, PhysicsMaterial(0.05f, 0.0f, 0.1f));
        ball->getPhysicsBody()->setTag(DRAG_BODYS_TAG);
        addChild(ball);
    }
    
    node->setPhysicsBody(body);
    this->addChild(node);
    
    Point vec[4] =
    {
        VisibleRect::leftTop() + Point(102, -148),
        VisibleRect::leftTop() + Point(148, -161),
        VisibleRect::leftBottom() + Point(148, 20),
        VisibleRect::leftBottom() + Point(102, 20)
    };
    
    auto _world = _scene->getPhysicsWorld();
    
    // small gear
    auto sgear = Node::create();
    auto sgearB = PhysicsBody::createCircle(44);
    sgear->setPhysicsBody(sgearB);
    sgear->setPosition(VisibleRect::leftBottom() + Point(125, 0));
    this->addChild(sgear);
    sgearB->setCategoryBitmask(0x04);
    sgearB->setCollisionBitmask(0x04);
    sgearB->setTag(1);
    _world->addJoint(PhysicsJointPin::construct(body, sgearB, sgearB->getPosition()));
    
    
    // big gear
    auto bgear = Node::create();
    auto bgearB = PhysicsBody::createCircle(100);
    bgear->setPhysicsBody(bgearB);
    bgear->setPosition(VisibleRect::leftBottom() + Point(275, 0));
    this->addChild(bgear);
    bgearB->setCategoryBitmask(0x04);
    _world->addJoint(PhysicsJointPin::construct(body, bgearB, bgearB->getPosition()));
    
    
    // pump
    auto pump = Node::create();
    auto center = PhysicsShape::getPolyonCenter(vec, 4);
    pump->setPosition(center);
    auto pumpB = PhysicsBody::createPolygon(vec, 4, PHYSICSBODY_MATERIAL_DEFAULT, -center);
    pump->setPhysicsBody(pumpB);
    this->addChild(pump);
    pumpB->setCategoryBitmask(0x02);
    pumpB->setGravityEnable(false);
    _world->addJoint(PhysicsJointDistance::construct(pumpB, sgearB, Point(0, 0), Point(0, -44)));
    
    // plugger
    Point seg[] = {VisibleRect::leftTop() + Point(75, -120), VisibleRect::leftBottom() + Point(75, -100)};
    Point segCenter = (seg[1] + seg[0])/2;
    seg[1] -= segCenter;
    seg[0] -= segCenter;
    auto plugger = Node::create();
    auto pluggerB = PhysicsBody::createEdgeSegment(seg[0], seg[1], PhysicsMaterial(0.01f, 0.0f, 0.5f), 20);
    pluggerB->setDynamic(true);
    pluggerB->setMass(30);
    pluggerB->setMoment(100000);
    plugger->setPhysicsBody(pluggerB);
    plugger->setPosition(segCenter);
    this->addChild(plugger);
    pluggerB->setCategoryBitmask(0x02);
    sgearB->setCollisionBitmask(0x04 | 0x01);
    _world->addJoint(PhysicsJointPin::construct(body, pluggerB, VisibleRect::leftBottom() + Point(75, -90)));
    _world->addJoint(PhysicsJointDistance::construct(pluggerB, sgearB, pluggerB->world2Local(VisibleRect::leftBottom() + Point(75, 0)), Point(44, 0)));
}

void PhysicsDemoPump::update(float delta)
{
    for (auto obj : *_scene->getPhysicsWorld()->getAllBodies())
    {
        PhysicsBody* body = dynamic_cast<PhysicsBody*>(obj);
        if (body->getTag() == DRAG_BODYS_TAG && body->getPosition().y < 0.0f)
        {
            body->getNode()->setPosition(VisibleRect::leftTop() + Point(75 + CCRANDOM_0_1() * 90, 0));
            body->setVelocity(Point(0, 0));
        }
    }
    
    PhysicsBody* gear = _scene->getPhysicsWorld()->getBody(1);
    
    if (gear != nullptr)
    {
        if (_distance != 0.0f)
        {
            _rotationV += _distance/2500.0f;
            
            if (_rotationV > 30) _rotationV = 30.0f;
            if (_rotationV < -30) _rotationV = -30.0f;
        }
        
        gear->setAngularVelocity(_rotationV);
        _rotationV *= 0.995f;
    }
}

bool PhysicsDemoPump::onTouchBegan(Touch* touch, Event* event)
{
    PhysicsDemo::onTouchBegan(touch, event);
    
    _distance = touch->getLocation().x - VisibleRect::center().x;
    
    return true;
}

void PhysicsDemoPump::onTouchMoved(Touch* touch, Event* event)
{
    PhysicsDemo::onTouchMoved(touch, event);
    
    _distance = touch->getLocation().x - VisibleRect::center().x;
}

void PhysicsDemoPump::onTouchEnded(Touch* touch, Event* event)
{
    PhysicsDemo::onTouchEnded(touch, event);
    
    _distance = 0;
}

std::string PhysicsDemoPump::title()
{
    return "Pump";
}

std::string PhysicsDemoPump::subtitle()
{
    return "open debug to see it";
}

void PhysicsDemoOneWayPlatform::onEnter()
{
    PhysicsDemo::onEnter();
    
    auto touchListener = EventListenerTouchOneByOne::create();
    touchListener->onTouchBegan = CC_CALLBACK_2(PhysicsDemoOneWayPlatform::onTouchBegan, this);
    touchListener->onTouchMoved = CC_CALLBACK_2(PhysicsDemoOneWayPlatform::onTouchMoved, this);
    touchListener->onTouchEnded = CC_CALLBACK_2(PhysicsDemoOneWayPlatform::onTouchEnded, this);
    _eventDispatcher->addEventListenerWithSceneGraphPriority(touchListener, this);
    
    auto ground = Node::create();
    ground->setPhysicsBody(PhysicsBody::createEdgeSegment(VisibleRect::leftBottom() + Point(0, 50), VisibleRect::rightBottom() + Point(0, 50)));
    this->addChild(ground);
    
    auto platform = makeBox(VisibleRect::center(), Size(200, 50));
    platform->getPhysicsBody()->setDynamic(false);
    this->addChild(platform);
    
    auto ball = makeBall(VisibleRect::center() - Point(0, 50), 20);
    ball->getPhysicsBody()->setVelocity(Point(0, 150));
    ball->getPhysicsBody()->setTag(DRAG_BODYS_TAG);
    ball->getPhysicsBody()->setMass(1.0f);
    this->addChild(ball);
    
    auto contactListener = EventListenerPhysicsContactWithBodies::create(platform->getPhysicsBody(), ball->getPhysicsBody());
    contactListener->onContactBegin = CC_CALLBACK_2(PhysicsDemoOneWayPlatform::onContactBegin, this);
    _eventDispatcher->addEventListenerWithSceneGraphPriority(contactListener, this);
}

bool PhysicsDemoOneWayPlatform::onContactBegin(EventCustom* event, const PhysicsContact& contact)
{
    return contact.getContactData()->normal.y < 0;
}

std::string PhysicsDemoOneWayPlatform::title()
{
    return "One Way Platform";
}

void PhysicsDemoSlice::onEnter()
{
    PhysicsDemo::onEnter();
    
    _sliceTag = 1;
    
    auto touchListener = EventListenerTouchOneByOne::create();
    touchListener->onTouchBegan = [](Touch* touch, Event* event)->bool{ return true; };
    touchListener->onTouchEnded = CC_CALLBACK_2(PhysicsDemoSlice::onTouchEnded, this);
    _eventDispatcher->addEventListenerWithSceneGraphPriority(touchListener, this);
    
    auto ground = Node::create();
    ground->setPhysicsBody(PhysicsBody::createEdgeSegment(VisibleRect::leftBottom() + Point(0, 50), VisibleRect::rightBottom() + Point(0, 50)));
    this->addChild(ground);
    
    auto box = Node::create();
    Point points[4] = {Point(-100, -100), Point(-100, 100), Point(100, 100), Point(100, -100)};
    box->setPhysicsBody(PhysicsBody::createPolygon(points, 4));
    box->setPosition(VisibleRect::center());
    box->getPhysicsBody()->setTag(_sliceTag);
    addChild(box);
}

bool PhysicsDemoSlice::slice(PhysicsWorld &world, const PhysicsRayCastInfo& info, void *data)
{
    if (info.shape->getBody()->getTag() != _sliceTag)
    {
        return true;
    }
    
    if (!info.shape->containsPoint(info.start) && !info.shape->containsPoint(info.end))
    {
        Point normal = info.end - info.start;
        normal = normal.getPerp().normalize();
        float dist = info.start.dot(normal);
        dist = dist;
        
        clipPoly(dynamic_cast<PhysicsShapePolygon*>(info.shape), normal, dist);
        clipPoly(dynamic_cast<PhysicsShapePolygon*>(info.shape), -normal, -dist);
        
        info.shape->getBody()->removeFromWorld();
    }
    
    return true;
}

void PhysicsDemoSlice::clipPoly(PhysicsShapePolygon* shape, Point normal, float distance)
{
    PhysicsBody* body = shape->getBody();
    int count = shape->getPointsCount();
    int pointsCount = 0;
    Point* points = new Point[count + 1];
    
    for (int i=0, j=count-1; i<count; j=i, ++i)
    {
        Point a = body->local2World(shape->getPoint(j));
        float aDist = a.dot(normal) - distance;
        
        if (aDist < 0.0f)
        {
            points[pointsCount] = a;
            ++pointsCount;
        }
        
        Point b = body->local2World(shape->getPoint(i));
        float bDist = b.dot(normal) - distance;
        
        if (aDist*bDist < 0.0f)
        {
            float t = std::fabs(aDist)/(std::fabs(aDist) + std::fabs(bDist));
            points[pointsCount] = a.lerp(b, t);
            ++pointsCount;
        }
    }
    
    Point center = PhysicsShape::getPolyonCenter(points, pointsCount);
    Node* node = Node::create();
    PhysicsBody* polyon = PhysicsBody::createPolygon(points, pointsCount, PHYSICSBODY_MATERIAL_DEFAULT, -center);
    node->setPosition(center);
    node->setPhysicsBody(polyon);
    polyon->setVelocity(body->getVelocityAtWorldPoint(center));
    polyon->setAngularVelocity(body->getAngularVelocity());
    polyon->setTag(_sliceTag);
    addChild(node);
    
    delete[] points;
}

void PhysicsDemoSlice::onTouchEnded(Touch *touch, Event *event)
{
    auto func = CC_CALLBACK_3(PhysicsDemoSlice::slice, this);
    _scene->getPhysicsWorld()->rayCast(func, touch->getStartLocation(), touch->getLocation(), nullptr);
}

std::string PhysicsDemoSlice::title()
{
    return "Slice";
}

std::string PhysicsDemoSlice::subtitle()
{
    return "click and drag to slice up the block, open debug to see it";
}<|MERGE_RESOLUTION|>--- conflicted
+++ resolved
@@ -62,27 +62,6 @@
 
 bool PhysicsTestScene::_debugDraw = false;
 
-<<<<<<< HEAD
-bool PhysicsTestScene::initTest()
-{
-#ifdef CC_USE_PHYSICS
-    if(TestScene::initWithPhysics())
-    {
-        if (_debugDraw)
-        {
-            getPhysicsWorld()->setDebugDrawMask(_debugDraw ? PhysicsWorld::DEBUGDRAW_ALL : PhysicsWorld::DEBUGDRAW_NONE);
-        }
-        return true;
-    }
-#else
-    return TestScene::init();
-#endif
-    
-    return false;
-}
-
-=======
->>>>>>> 0f509f7a
 void PhysicsTestScene::runThisTest()
 {
 #ifdef CC_USE_PHYSICS
