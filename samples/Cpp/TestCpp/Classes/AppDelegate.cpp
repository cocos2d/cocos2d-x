--- conflicted
+++ resolved
@@ -26,19 +26,13 @@
     // XXX: but at this point, the director is already initialized
     Configuration::getInstance()->loadConfigFile("configs/config-example.plist");
 
-    auto glview = EGLView::create("Test Cpp");
-
     // initialize director
     auto director = Director::getInstance();
-<<<<<<< HEAD
-    director->setOpenGLView(glview);
-=======
     auto glview = director->getOpenGLView();
     if(!glview) {
         glview = EGLView::create("Test Cpp");
         director->setOpenGLView(glview);
     }
->>>>>>> 2559b3f8
 
     director->setDisplayStats(true);
     director->setAnimationInterval(1.0 / 60);
