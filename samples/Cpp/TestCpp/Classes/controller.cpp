#include "controller.h"
#include "testResource.h"
#include "tests.h"

#define LINE_SPACE          40

static CCPoint s_tCurPos = CCPointZero;

static TestScene* CreateTestScene(int nIdx)
{
    CCDirector::sharedDirector()->purgeCachedData();

    TestScene* pScene = NULL;

    switch (nIdx)
    {
    case TEST_ACTIONS:
        pScene = new ActionsTestScene(); break;
    case TEST_TRANSITIONS:
        pScene = new TransitionsTestScene(); break;
     case TEST_PROGRESS_ACTIONS:
         pScene = new ProgressActionsTestScene(); break;
    case TEST_EFFECTS:
        pScene = new EffectTestScene(); break;
    case TEST_CLICK_AND_MOVE:
        pScene = new ClickAndMoveTestScene(); break;
    case TEST_ROTATE_WORLD:
        pScene = new RotateWorldTestScene(); break;
    case TEST_PARTICLE:
        pScene = new ParticleTestScene(); break;
    case TEST_EASE_ACTIONS:
        pScene = new ActionsEaseTestScene(); break;
    case TEST_MOTION_STREAK:
        pScene = new MotionStreakTestScene(); break;
    case TEST_DRAW_PRIMITIVES:
        pScene = new DrawPrimitivesTestScene(); break;
    case TEST_COCOSNODE:
        pScene = new CocosNodeTestScene(); break;
    case TEST_TOUCHES:
        pScene = new PongScene(); break;
    case TEST_MENU:
        pScene = new MenuTestScene(); break;
    case TEST_ACTION_MANAGER:
        pScene = new ActionManagerTestScene(); break;
    case TEST_LAYER:
        pScene = new LayerTestScene(); break;
    case TEST_SCENE:
        pScene = new SceneTestScene(); break;
    case TEST_PARALLAX:
        pScene = new ParallaxTestScene(); break;
    case TEST_TILE_MAP:
        pScene = new TileMapTestScene(); break;
    case TEST_INTERVAL:
        pScene = new IntervalTestScene(); break;
    case TEST_LABEL:
        pScene = new AtlasTestScene(); break;
    case TEST_TEXT_INPUT:
        pScene = new TextInputTestScene(); break;
    case TEST_SPRITE:
        pScene = new SpriteTestScene(); break;
    case TEST_SCHEDULER:
        pScene = new SchedulerTestScene(); break;
    case TEST_RENDERTEXTURE:
        pScene = new RenderTextureScene(); break;
    case TEST_TEXTURE2D:
        pScene = new TextureTestScene(); break;
#if (CC_TARGET_PLATFORM != CC_PLATFORM_MARMALADE)
    case TEST_CHIPMUNK:
        pScene = new ChipmunkAccelTouchTestScene(); break;
#endif
    case TEST_BOX2D:
        pScene = new Box2DTestScene(); break;
    case TEST_BOX2DBED:
        pScene = new Box2dTestBedScene(); break;
    case TEST_EFFECT_ADVANCE:
        pScene = new EffectAdvanceScene(); break;
    case TEST_ACCELEROMRTER:
        pScene = new AccelerometerTestScene(); break;
#if (CC_TARGET_PLATFORM != CC_PLATFORM_BADA)
    case TEST_KEYPAD:
        pScene = new KeypadTestScene(); break;
#endif
    case TEST_COCOSDENSHION:
        pScene = new CocosDenshionTestScene(); break;
    case TEST_PERFORMANCE:
        pScene = new PerformanceTestScene(); break;
    case TEST_ZWOPTEX:
        pScene = new ZwoptexTestScene(); break;
// bada don't support libcurl
#if (CC_TARGET_PLATFORM != CC_PLATFORM_BADA && CC_TARGET_PLATFORM != CC_PLATFORM_NACL && CC_TARGET_PLATFORM != CC_PLATFORM_MARMALADE && CC_TARGET_PLATFORM != CC_PLATFORM_EMSCRIPTEN)
    case TEST_CURL:
        pScene = new CurlTestScene(); break;
#endif
    case TEST_USERDEFAULT:
        pScene = new UserDefaultTestScene(); break;
    case TEST_BUGS:
        pScene = new BugsTestScene(); break;
    case TEST_FONTS:
        pScene = new FontTestScene(); break;
    case TEST_CURRENT_LANGUAGE:
        pScene = new CurrentLanguageTestScene(); break;
#if (CC_TARGET_PLATFORM != CC_PLATFORM_MARMALADE)
    case TEST_TEXTURECACHE: pScene = new TextureCacheTestScene(); break;
#endif
    case TEST_EXTENSIONS:
        pScene = new ExtensionsTestScene();
        break;
    case TEST_SHADER:
        pScene = new ShaderTestScene();
        break;
    case TEST_MUTITOUCH:
        pScene = new MutiTouchTestScene();
        break;
#if (CC_TARGET_PLATFORM != CC_PLATFORM_MARMALADE)
    case TEST_CLIPPINGNODE:
        pScene = new ClippingNodeTestScene();
        break;
#endif
    case TEST_FILEUTILS:
        pScene = new FileUtilsTestScene();
        break;
    case TEST_SPINE:
        pScene = new SpineTestScene();
        break;
<<<<<<< HEAD
=======
    case TEST_TEXTUREPACKER_ENCRYPTION:
        pScene = new TextureAtlasEncryptionTestScene();
        break;
    case TEST_DATAVISTOR:
        pScene = new DataVisitorTestScene();
        break;
>>>>>>> 3b40dce1
    default:
        break;
    }

    return pScene;
}

TestController::TestController()
: m_tBeginPos(CCPointZero)
{
    // add close menu
    CCMenuItemImage *pCloseItem = CCMenuItemImage::create(s_pPathClose, s_pPathClose, this, menu_selector(TestController::closeCallback) );
    CCMenu* pMenu =CCMenu::create(pCloseItem, NULL);

    pMenu->setPosition( CCPointZero );
    pCloseItem->setPosition(ccp( VisibleRect::right().x - 30, VisibleRect::top().y - 30));

    // add menu items for tests
    m_pItemMenu = CCMenu::create();
    for (int i = 0; i < TESTS_COUNT; ++i)
    {
// #if (CC_TARGET_PLATFORM == CC_PLATFORM_MARMALADE)
//         CCLabelBMFont* label = CCLabelBMFont::create(g_aTestNames[i].c_str(),  "fonts/arial16.fnt");
// #else
        CCLabelTTF* label = CCLabelTTF::create(g_aTestNames[i].c_str(), "Arial", 24);
// #endif        
        CCMenuItemLabel* pMenuItem = CCMenuItemLabel::create(label, this, menu_selector(TestController::menuCallback));

        m_pItemMenu->addChild(pMenuItem, i + 10000);
        pMenuItem->setPosition( ccp( VisibleRect::center().x, (VisibleRect::top().y - (i + 1) * LINE_SPACE) ));
    }

    m_pItemMenu->setContentSize(CCSizeMake(VisibleRect::getVisibleRect().size.width, (TESTS_COUNT + 1) * (LINE_SPACE)));
    m_pItemMenu->setPosition(s_tCurPos);
    addChild(m_pItemMenu);

    setTouchEnabled(true);

    addChild(pMenu, 1);

}

TestController::~TestController()
{
}

void TestController::menuCallback(CCObject * pSender)
{
    // get the userdata, it's the index of the menu item clicked
    CCMenuItem* pMenuItem = (CCMenuItem *)(pSender);
    int nIdx = pMenuItem->getZOrder() - 10000;

    // create the test scene and run it
    TestScene* pScene = CreateTestScene(nIdx);
    if (pScene)
    {
        pScene->runThisTest();
        pScene->release();
    }
}

void TestController::closeCallback(CCObject * pSender)
{
    CCDirector::sharedDirector()->end();
#if (CC_TARGET_PLATFORM == CC_PLATFORM_IOS)
    exit(0);
#endif
}

void TestController::ccTouchesBegan(CCSet *pTouches, CCEvent *pEvent)
{
    CCSetIterator it = pTouches->begin();
    CCTouch* touch = (CCTouch*)(*it);

    m_tBeginPos = touch->getLocation();    
}

void TestController::ccTouchesMoved(CCSet *pTouches, CCEvent *pEvent)
{
    CCSetIterator it = pTouches->begin();
    CCTouch* touch = (CCTouch*)(*it);

    CCPoint touchLocation = touch->getLocation();    
    float nMoveY = touchLocation.y - m_tBeginPos.y;

    CCPoint curPos  = m_pItemMenu->getPosition();
    CCPoint nextPos = ccp(curPos.x, curPos.y + nMoveY);

    if (nextPos.y < 0.0f)
    {
        m_pItemMenu->setPosition(CCPointZero);
        return;
    }

    if (nextPos.y > ((TESTS_COUNT + 1)* LINE_SPACE - VisibleRect::getVisibleRect().size.height))
    {
        m_pItemMenu->setPosition(ccp(0, ((TESTS_COUNT + 1)* LINE_SPACE - VisibleRect::getVisibleRect().size.height)));
        return;
    }

    m_pItemMenu->setPosition(nextPos);
    m_tBeginPos = touchLocation;
    s_tCurPos   = nextPos;
}<|MERGE_RESOLUTION|>--- conflicted
+++ resolved
@@ -122,15 +122,12 @@
     case TEST_SPINE:
         pScene = new SpineTestScene();
         break;
-<<<<<<< HEAD
-=======
     case TEST_TEXTUREPACKER_ENCRYPTION:
         pScene = new TextureAtlasEncryptionTestScene();
         break;
     case TEST_DATAVISTOR:
         pScene = new DataVisitorTestScene();
         break;
->>>>>>> 3b40dce1
     default:
         break;
     }
