#include "PerformanceTest.h"
#include "../testResource.h"
#include "PerformanceNodeChildrenTest.h"
#include "PerformanceParticleTest.h"
#include "PerformanceSpriteTest.h"
#include "PerformanceTextureTest.h"
#include "PerformanceTouchesTest.h"
#include "PerformanceAllocTest.h"
<<<<<<< HEAD
#include "PerformanceMathTest.h"
=======
#include "PerformanceLabelTest.h"
>>>>>>> 1f2c68c8

enum
{
    LINE_SPACE = 40,
    kItemTagBasic = 1000,
};

struct {
	const char *name;
	std::function<void(Object*)> callback;
} g_testsName[] =
{
    { "Alloc Test", [](Object*sender){runAllocPerformanceTest(); } },
    { "NodeChildren Test", [](Object*sender){runNodeChildrenTest();} },
	{ "Particle Test",[](Object*sender){runParticleTest();} },
	{ "Sprite Perf Test",[](Object*sender){runSpriteTest();} },
	{ "Texture Perf Test",[](Object*sender){runTextureTest();} },
	{ "Touches Perf Test",[](Object*sender){runTouchesTest();} },
<<<<<<< HEAD
    { "Math Perf Test",[](Object*sender){runMathPerformanceTest();} },
=======
    { "Label Perf Test",[](Object*sender){runLabelTest();} },
>>>>>>> 1f2c68c8
};

static const int g_testMax = sizeof(g_testsName)/sizeof(g_testsName[0]);

////////////////////////////////////////////////////////
//
// PerformanceMainLayer
//
////////////////////////////////////////////////////////
void PerformanceMainLayer::onEnter()
{
    Layer::onEnter();

    auto s = Director::getInstance()->getWinSize();

    auto menu = Menu::create();
    menu->setPosition( Point::ZERO );
    MenuItemFont::setFontName("Arial");
    MenuItemFont::setFontSize(24);
    for (int i = 0; i < g_testMax; ++i)
    {
        auto pItem = MenuItemFont::create(g_testsName[i].name, g_testsName[i].callback);
        pItem->setPosition(Point(s.width / 2, s.height - (i + 1) * LINE_SPACE));
        menu->addChild(pItem, kItemTagBasic + i);
    }

    addChild(menu);
}

////////////////////////////////////////////////////////
//
// PerformBasicLayer
//
////////////////////////////////////////////////////////
PerformBasicLayer::PerformBasicLayer(bool bControlMenuVisible, int nMaxCases, int nCurCase)
: _controlMenuVisible(bControlMenuVisible)
, _maxCases(nMaxCases)
, _curCase(nCurCase)
{

}

void PerformBasicLayer::onEnter()
{
    Layer::onEnter();

    MenuItemFont::setFontName("Arial");
    MenuItemFont::setFontSize(24);
    auto pMainItem = MenuItemFont::create("Back", CC_CALLBACK_1(PerformBasicLayer::toMainLayer, this));
    pMainItem->setPosition(Point(VisibleRect::rightBottom().x - 50, VisibleRect::rightBottom().y + 25));
    auto menu = Menu::create(pMainItem, NULL);
    menu->setPosition( Point::ZERO );

    if (_controlMenuVisible)
    {
        auto item1 = MenuItemImage::create(s_pathB1, s_pathB2, CC_CALLBACK_1(PerformBasicLayer::backCallback, this));
        auto item2 = MenuItemImage::create(s_pathR1, s_pathR2, CC_CALLBACK_1(PerformBasicLayer::restartCallback, this));
        auto item3 = MenuItemImage::create(s_pathF1, s_pathF2, CC_CALLBACK_1(PerformBasicLayer::nextCallback, this));
        item1->setPosition(Point(VisibleRect::center().x - item2->getContentSize().width*2, VisibleRect::bottom().y+item2->getContentSize().height/2));
        item2->setPosition(Point(VisibleRect::center().x, VisibleRect::bottom().y+item2->getContentSize().height/2));
        item3->setPosition(Point(VisibleRect::center().x + item2->getContentSize().width*2, VisibleRect::bottom().y+item2->getContentSize().height/2));

        menu->addChild(item1, kItemTagBasic);
        menu->addChild(item2, kItemTagBasic);
        menu->addChild(item3, kItemTagBasic);
    }
    addChild(menu);
}

void PerformBasicLayer::toMainLayer(Object* sender)
{
    auto scene = new PerformanceTestScene();
    scene->runThisTest();

    scene->release();
}

void PerformBasicLayer::restartCallback(Object* sender)
{
    showCurrentTest();
}

void PerformBasicLayer::nextCallback(Object* sender)
{
    _curCase++;
    _curCase = _curCase % _maxCases;

    showCurrentTest();
}

void PerformBasicLayer::backCallback(Object* sender)
{
    _curCase--;
    if( _curCase < 0 )
        _curCase += _maxCases;

    showCurrentTest();
}

////////////////////////////////////////////////////////
//
// PerformanceTestScene
//
////////////////////////////////////////////////////////

void PerformanceTestScene::runThisTest()
{
    auto layer = new PerformanceMainLayer();
    addChild(layer);
    layer->release();

    Director::getInstance()->replaceScene(this);
}<|MERGE_RESOLUTION|>--- conflicted
+++ resolved
@@ -6,11 +6,7 @@
 #include "PerformanceTextureTest.h"
 #include "PerformanceTouchesTest.h"
 #include "PerformanceAllocTest.h"
-<<<<<<< HEAD
-#include "PerformanceMathTest.h"
-=======
 #include "PerformanceLabelTest.h"
->>>>>>> 1f2c68c8
 
 enum
 {
@@ -29,11 +25,7 @@
 	{ "Sprite Perf Test",[](Object*sender){runSpriteTest();} },
 	{ "Texture Perf Test",[](Object*sender){runTextureTest();} },
 	{ "Touches Perf Test",[](Object*sender){runTouchesTest();} },
-<<<<<<< HEAD
-    { "Math Perf Test",[](Object*sender){runMathPerformanceTest();} },
-=======
     { "Label Perf Test",[](Object*sender){runLabelTest();} },
->>>>>>> 1f2c68c8
 };
 
 static const int g_testMax = sizeof(g_testsName)/sizeof(g_testsName[0]);
