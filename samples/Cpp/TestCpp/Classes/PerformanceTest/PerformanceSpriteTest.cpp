#include "PerformanceSpriteTest.h"

enum {
    kMaxNodes = 50000,
    kNodesIncrease = 250,

    TEST_COUNT = 7,
};

enum {
    kTagInfoLayer = 1,
    kTagMainLayer = 2,
    kTagMenuLayer = (kMaxNodes + 1000),
};

static int s_nSpriteCurCase = 0;

////////////////////////////////////////////////////////
//
// SubTest
//
////////////////////////////////////////////////////////
SubTest::~SubTest()
{
    if (batchNode)
    {
        batchNode->release();
        batchNode = NULL;
    }
}

void SubTest::initWithSubTest(int nSubTest, Node* p)
{
    subtestNumber = nSubTest;
    parent = p;
    batchNode = NULL;
    /*
    * Tests:
    * 1: 1 (32-bit) PNG sprite of 52 x 139
    * 2: 1 (32-bit) PNG Batch Node using 1 sprite of 52 x 139
    * 3: 1 (16-bit) PNG Batch Node using 1 sprite of 52 x 139
    * 4: 1 (4-bit) PVRTC Batch Node using 1 sprite of 52 x 139

    * 5: 14 (32-bit) PNG sprites of 85 x 121 each
    * 6: 14 (32-bit) PNG Batch Node of 85 x 121 each
    * 7: 14 (16-bit) PNG Batch Node of 85 x 121 each
    * 8: 14 (4-bit) PVRTC Batch Node of 85 x 121 each

    * 9: 64 (32-bit) sprites of 32 x 32 each
    *10: 64 (32-bit) PNG Batch Node of 32 x 32 each
    *11: 64 (16-bit) PNG Batch Node of 32 x 32 each
    *12: 64 (4-bit) PVRTC Batch Node of 32 x 32 each
    */

    // purge textures
    TextureCache *mgr = TextureCache::getInstance();
    //        [mgr removeAllTextures];
    mgr->removeTexture(mgr->addImage("Images/grossinis_sister1.png"));
    mgr->removeTexture(mgr->addImage("Images/grossini_dance_atlas.png"));
    mgr->removeTexture(mgr->addImage("Images/spritesheet1.png"));

    switch ( subtestNumber)
    {
        case 1:
        case 4:
        case 7:
            break;
            ///
        case 2:
            Texture2D::setDefaultAlphaPixelFormat(kTexture2DPixelFormat_RGBA8888);
            batchNode = SpriteBatchNode::create("Images/grossinis_sister1.png", 100);
            p->addChild(batchNode, 0);
            break;
        case 3:
            Texture2D::setDefaultAlphaPixelFormat(kTexture2DPixelFormat_RGBA4444);
            batchNode = SpriteBatchNode::create("Images/grossinis_sister1.png", 100);
            p->addChild(batchNode, 0);
            break;

            ///
        case 5:
            Texture2D::setDefaultAlphaPixelFormat(kTexture2DPixelFormat_RGBA8888);
            batchNode = SpriteBatchNode::create("Images/grossini_dance_atlas.png", 100);
            p->addChild(batchNode, 0);
            break;                
        case 6:
            Texture2D::setDefaultAlphaPixelFormat(kTexture2DPixelFormat_RGBA4444);
            batchNode = SpriteBatchNode::create("Images/grossini_dance_atlas.png", 100);
            p->addChild(batchNode, 0);
            break;

            ///
        case 8:
            Texture2D::setDefaultAlphaPixelFormat(kTexture2DPixelFormat_RGBA8888);
            batchNode = SpriteBatchNode::create("Images/spritesheet1.png", 100);
            p->addChild(batchNode, 0);
            break;
        case 9:
            Texture2D::setDefaultAlphaPixelFormat(kTexture2DPixelFormat_RGBA4444);
            batchNode = SpriteBatchNode::create("Images/spritesheet1.png", 100);
            p->addChild(batchNode, 0);
            break;

        default:
            break;
    }

    if (batchNode)
    {
        batchNode->retain();
    }

    Texture2D::setDefaultAlphaPixelFormat(kTexture2DPixelFormat_Default);
}

Sprite* SubTest::createSpriteWithTag(int tag)
{
    // create 
    Texture2D::setDefaultAlphaPixelFormat(kTexture2DPixelFormat_RGBA8888);

    Sprite* sprite = NULL;
    switch (subtestNumber)
    {
        case 1:
            {
                sprite = Sprite::create("Images/grossinis_sister1.png");
                parent->addChild(sprite, 0, tag+100);
                break;
            }
        case 2:
        case 3: 
            {
                sprite = Sprite::createWithTexture(batchNode->getTexture(), Rect(0, 0, 52, 139));
                batchNode->addChild(sprite, 0, tag+100);
                break;
            }
        case 4:
            {
                int idx = (CCRANDOM_0_1() * 1400 / 100) + 1;
                char str[32] = {0};
                sprintf(str, "Images/grossini_dance_%02d.png", idx);
                sprite = Sprite::create(str);
                parent->addChild(sprite, 0, tag+100);
                break;
            }
        case 5:
        case 6:
            {
                int y,x;
                int r = (CCRANDOM_0_1() * 1400 / 100);

                y = r / 5;
                x = r % 5;

                x *= 85;
                y *= 121;
                sprite = Sprite::createWithTexture(batchNode->getTexture(), Rect(x,y,85,121));
                batchNode->addChild(sprite, 0, tag+100);
                break;
            }

        case 7:
            {
                int y,x;
                int r = (CCRANDOM_0_1() * 6400 / 100);

                y = r / 8;
                x = r % 8;

                char str[40] = {0};
                sprintf(str, "Images/sprites_test/sprite-%d-%d.png", x, y);
                sprite = Sprite::create(str);
                parent->addChild(sprite, 0, tag+100);
                break;
            }

        case 8:
        case 9:
            {
                int y,x;
                int r = (CCRANDOM_0_1() * 6400 / 100);

                y = r / 8;
                x = r % 8;

                x *= 32;
                y *= 32;
                sprite = Sprite::createWithTexture(batchNode->getTexture(), Rect(x,y,32,32));
                batchNode->addChild(sprite, 0, tag+100);
                break;
            }

        default:
            break;
    }

    Texture2D::setDefaultAlphaPixelFormat(kTexture2DPixelFormat_Default);

    return sprite;
}

void SubTest::removeByTag(int tag)
{
    switch (subtestNumber)
    {
        case 1:
        case 4:
        case 7:
            parent->removeChildByTag(tag+100, true);
            break;
        case 2:
        case 3:
        case 5:
        case 6:
        case 8:
        case 9:
            batchNode->removeChildAtIndex(tag, true);
            //            [batchNode removeChildByTag:tag+100 cleanup:YES];
            break;
        default:
            break;
    }
}

////////////////////////////////////////////////////////
//
// SpriteMenuLayer
//
////////////////////////////////////////////////////////
void SpriteMenuLayer::showCurrentTest()
{
    SpriteMainScene* pScene = NULL;
    SpriteMainScene* pPreScene = (SpriteMainScene*) getParent();
    int nSubTest = pPreScene->getSubTestNum();
    int nNodes   = pPreScene->getNodesNum();

    switch (_curCase)
    {
    case 0:
        pScene = new SpritePerformTest1;
        break;
    case 1:
        pScene = new SpritePerformTest2;
        break;
    case 2:
        pScene = new SpritePerformTest3;
        break;
    case 3:
        pScene = new SpritePerformTest4;
        break;
    case 4:
        pScene = new SpritePerformTest5;
        break;
    case 5:
        pScene = new SpritePerformTest6;
        break;
    case 6:
        pScene = new SpritePerformTest7;
        break;
    }
    s_nSpriteCurCase = _curCase;

    if (pScene)
    {
        pScene->initWithSubTest(nSubTest, nNodes);
        Director::getInstance()->replaceScene(pScene);
        pScene->release();
    }
}

////////////////////////////////////////////////////////
//
// SpriteMainScene
//
////////////////////////////////////////////////////////
void SpriteMainScene::initWithSubTest(int asubtest, int nNodes)
{
    //srandom(0);

    subtestNumber = asubtest;
    _subTest = new SubTest;
    _subTest->initWithSubTest(asubtest, this);

    Size s = Director::getInstance()->getWinSize();

    lastRenderedCount = 0;
    quantityNodes = 0;

    MenuItemFont::setFontSize(65);
    MenuItemFont *decrease = MenuItemFont::create(" - ", CC_CALLBACK_1(SpriteMainScene::onDecrease, this));
    decrease->setColor(Color3B(0,200,20));
    MenuItemFont *increase = MenuItemFont::create(" + ", CC_CALLBACK_1(SpriteMainScene::onIncrease, this));
    increase->setColor(Color3B(0,200,20));

    Menu *menu = Menu::create(decrease, increase, NULL);
    menu->alignItemsHorizontally();
    menu->setPosition(Point(s.width/2, s.height-65));
    addChild(menu, 1);

    LabelTTF *infoLabel = LabelTTF::create("0 nodes", "Marker Felt", 30);
    infoLabel->setColor(Color3B(0,200,20));
    infoLabel->setPosition(Point(s.width/2, s.height-90));
    addChild(infoLabel, 1, kTagInfoLayer);

    // add menu
    SpriteMenuLayer* pMenu = new SpriteMenuLayer(true, TEST_COUNT, s_nSpriteCurCase);
    addChild(pMenu, 1, kTagMenuLayer);
    pMenu->release();

    // Sub Tests
    MenuItemFont::setFontSize(32);
    Menu* pSubMenu = Menu::create();
    for (int i = 1; i <= 9; ++i)
    {
        char str[10] = {0};
        sprintf(str, "%d ", i);
        MenuItemFont* itemFont = MenuItemFont::create(str, CC_CALLBACK_1(SpriteMainScene::testNCallback, this));
        itemFont->setTag(i);
        pSubMenu->addChild(itemFont, 10);

        if( i<= 3)
            itemFont->setColor(Color3B(200,20,20));
        else if(i <= 6)
            itemFont->setColor(Color3B(0,200,20));
        else
            itemFont->setColor(Color3B(0,20,200));
    }

    pSubMenu->alignItemsHorizontally();
    pSubMenu->setPosition(Point(s.width/2, 80));
    addChild(pSubMenu, 2);

    // add title label
    LabelTTF *label = LabelTTF::create(title().c_str(), "Arial", 40);
    addChild(label, 1);
    label->setPosition(Point(s.width/2, s.height-32));
    label->setColor(Color3B(255,255,40));

    while(quantityNodes < nNodes)
        onIncrease(this);
}

std::string SpriteMainScene::title()
{
    return "No title";
}

SpriteMainScene::~SpriteMainScene()
{
    if (_subTest)
    {
        delete _subTest;
        _subTest = NULL;
    }
}

void SpriteMainScene::testNCallback(Object* pSender)
{
    subtestNumber = ((MenuItemFont*) pSender)->getTag();
    SpriteMenuLayer* pMenu = (SpriteMenuLayer*)getChildByTag(kTagMenuLayer);
    pMenu->restartCallback(pSender);
}

void SpriteMainScene::updateNodes()
{
    if( quantityNodes != lastRenderedCount )
    {
        LabelTTF *infoLabel = (LabelTTF *) getChildByTag(kTagInfoLayer);
        char str[16] = {0};
        sprintf(str, "%u nodes", quantityNodes);
        infoLabel->setString(str);

        lastRenderedCount = quantityNodes;
    }
}

void SpriteMainScene::onIncrease(Object* pSender)
{
    if( quantityNodes >= kMaxNodes)
        return;

    for( int i=0;i< kNodesIncrease;i++)
    {
        Sprite *sprite = _subTest->createSpriteWithTag(quantityNodes);
        doTest(sprite);
        quantityNodes++;
    }

    updateNodes();
}

void SpriteMainScene::onDecrease(Object* pSender)
{
    if( quantityNodes <= 0 )
        return;

    for( int i=0;i < kNodesIncrease;i++)
    {
        quantityNodes--;
        _subTest->removeByTag(quantityNodes);
    }

    updateNodes();
}

////////////////////////////////////////////////////////
//
// For test functions
//
////////////////////////////////////////////////////////
void performanceActions(Sprite* pSprite)
{
<<<<<<< HEAD
    Size size = Director::sharedDirector()->getWinSize();
    pSprite->setPosition(Point((rand() % (int)size.width), (rand() % (int)size.height)));
=======
    Size size = Director::getInstance()->getWinSize();
    pSprite->setPosition(ccp((rand() % (int)size.width), (rand() % (int)size.height)));
>>>>>>> b74f286e

    float period = 0.5f + (rand() % 1000) / 500.0f;
    RotateBy* rot = RotateBy::create(period, 360.0f * CCRANDOM_0_1());
    ActionInterval* rot_back = rot->reverse();
    Action *permanentRotation = RepeatForever::create(Sequence::create(rot, rot_back, NULL));
    pSprite->runAction(permanentRotation);

    float growDuration = 0.5f + (rand() % 1000) / 500.0f;
    ActionInterval *grow = ScaleBy::create(growDuration, 0.5f, 0.5f);
    Action *permanentScaleLoop = RepeatForever::create(Sequence::create(grow, grow->reverse(), NULL));
    pSprite->runAction(permanentScaleLoop);
}

void performanceActions20(Sprite* pSprite)
{
    Size size = Director::getInstance()->getWinSize();
    if( CCRANDOM_0_1() < 0.2f )
        pSprite->setPosition(Point((rand() % (int)size.width), (rand() % (int)size.height)));
    else
        pSprite->setPosition(Point( -1000, -1000));

    float period = 0.5f + (rand() % 1000) / 500.0f;
    RotateBy* rot = RotateBy::create(period, 360.0f * CCRANDOM_0_1());
    ActionInterval* rot_back = rot->reverse();
    Action *permanentRotation = RepeatForever::create(Sequence::create(rot, rot_back, NULL));
    pSprite->runAction(permanentRotation);

    float growDuration = 0.5f + (rand() % 1000) / 500.0f;
    ActionInterval *grow = ScaleBy::create(growDuration, 0.5f, 0.5f);
    Action *permanentScaleLoop = RepeatForever::create(Sequence::createWithTwoActions(grow, grow->reverse()));
    pSprite->runAction(permanentScaleLoop);
}

void performanceRotationScale(Sprite* pSprite)
{
<<<<<<< HEAD
    Size size = Director::sharedDirector()->getWinSize();
    pSprite->setPosition(Point((rand() % (int)size.width), (rand() % (int)size.height)));
=======
    Size size = Director::getInstance()->getWinSize();
    pSprite->setPosition(ccp((rand() % (int)size.width), (rand() % (int)size.height)));
>>>>>>> b74f286e
    pSprite->setRotation(CCRANDOM_0_1() * 360);
    pSprite->setScale(CCRANDOM_0_1() * 2);
}

void performancePosition(Sprite* pSprite)
{
<<<<<<< HEAD
    Size size = Director::sharedDirector()->getWinSize();
    pSprite->setPosition(Point((rand() % (int)size.width), (rand() % (int)size.height)));
=======
    Size size = Director::getInstance()->getWinSize();
    pSprite->setPosition(ccp((rand() % (int)size.width), (rand() % (int)size.height)));
>>>>>>> b74f286e
}

void performanceout20(Sprite* pSprite)
{
    Size size = Director::getInstance()->getWinSize();

    if( CCRANDOM_0_1() < 0.2f )
        pSprite->setPosition(Point((rand() % (int)size.width), (rand() % (int)size.height)));
    else
        pSprite->setPosition(Point( -1000, -1000));
}

void performanceOut100(Sprite* pSprite)
{
    pSprite->setPosition(Point( -1000, -1000));
}

void performanceScale(Sprite* pSprite)
{
<<<<<<< HEAD
    Size size = Director::sharedDirector()->getWinSize();
    pSprite->setPosition(Point((rand() % (int)size.width), (rand() % (int)size.height)));
=======
    Size size = Director::getInstance()->getWinSize();
    pSprite->setPosition(ccp((rand() % (int)size.width), (rand() % (int)size.height)));
>>>>>>> b74f286e
    pSprite->setScale(CCRANDOM_0_1() * 100 / 50);
}

////////////////////////////////////////////////////////
//
// SpritePerformTest1
//
////////////////////////////////////////////////////////
std::string SpritePerformTest1::title()
{
    char str[32] = {0};
    sprintf(str, "A (%d) position", subtestNumber);
    std::string strRet = str;
    return strRet;
}

void SpritePerformTest1::doTest(Sprite* sprite)
{
    performancePosition(sprite);
}

////////////////////////////////////////////////////////
//
// SpritePerformTest2
//
////////////////////////////////////////////////////////
std::string SpritePerformTest2::title()
{
    char str[32] = {0};
    sprintf(str, "B (%d) scale", subtestNumber);
    std::string strRet = str;
    return strRet;
}

void SpritePerformTest2::doTest(Sprite* sprite)
{
    performanceScale(sprite);
}

////////////////////////////////////////////////////////
//
// SpritePerformTest3
//
////////////////////////////////////////////////////////
std::string SpritePerformTest3::title()
{
    char str[32] = {0};
    sprintf(str, "C (%d) scale + rot", subtestNumber);
    std::string strRet = str;
    return strRet;
}

void SpritePerformTest3::doTest(Sprite* sprite)
{
    performanceRotationScale(sprite);
}

////////////////////////////////////////////////////////
//
// SpritePerformTest4
//
////////////////////////////////////////////////////////
std::string SpritePerformTest4::title()
{
    char str[32] = {0};
    sprintf(str, "D (%d) 100%% out", subtestNumber);
    std::string strRet = str;
    return strRet;
}

void SpritePerformTest4::doTest(Sprite* sprite)
{
    performanceOut100(sprite);
}

////////////////////////////////////////////////////////
//
// SpritePerformTest5
//
////////////////////////////////////////////////////////
std::string SpritePerformTest5::title()
{
    char str[32] = {0};
    sprintf(str, "E (%d) 80%% out", subtestNumber);
    std::string strRet = str;
    return strRet;
}

void SpritePerformTest5::doTest(Sprite* sprite)
{
    performanceout20(sprite);
}

////////////////////////////////////////////////////////
//
// SpritePerformTest6
//
////////////////////////////////////////////////////////
std::string SpritePerformTest6::title()
{
    char str[32] = {0};
    sprintf(str, "F (%d) actions", subtestNumber);
    std::string strRet = str;
    return strRet;
}

void SpritePerformTest6::doTest(Sprite* sprite)
{
    performanceActions(sprite);
}

////////////////////////////////////////////////////////
//
// SpritePerformTest7
//
////////////////////////////////////////////////////////
std::string SpritePerformTest7::title()
{
    char str[32] = {0};
    sprintf(str, "G (%d) actions 80%% out", subtestNumber);
    std::string strRet = str;
    return strRet;
}

void SpritePerformTest7::doTest(Sprite* sprite)
{
    performanceActions20(sprite);
}

void runSpriteTest()
{
    SpriteMainScene* pScene = new SpritePerformTest1;
    pScene->initWithSubTest(1, 50);
    Director::getInstance()->replaceScene(pScene);
    pScene->release();
}<|MERGE_RESOLUTION|>--- conflicted
+++ resolved
@@ -410,13 +410,8 @@
 ////////////////////////////////////////////////////////
 void performanceActions(Sprite* pSprite)
 {
-<<<<<<< HEAD
-    Size size = Director::sharedDirector()->getWinSize();
+    Size size = Director::getInstance()->getWinSize();
     pSprite->setPosition(Point((rand() % (int)size.width), (rand() % (int)size.height)));
-=======
-    Size size = Director::getInstance()->getWinSize();
-    pSprite->setPosition(ccp((rand() % (int)size.width), (rand() % (int)size.height)));
->>>>>>> b74f286e
 
     float period = 0.5f + (rand() % 1000) / 500.0f;
     RotateBy* rot = RotateBy::create(period, 360.0f * CCRANDOM_0_1());
@@ -452,26 +447,16 @@
 
 void performanceRotationScale(Sprite* pSprite)
 {
-<<<<<<< HEAD
-    Size size = Director::sharedDirector()->getWinSize();
+    Size size = Director::getInstance()->getWinSize();
     pSprite->setPosition(Point((rand() % (int)size.width), (rand() % (int)size.height)));
-=======
-    Size size = Director::getInstance()->getWinSize();
-    pSprite->setPosition(ccp((rand() % (int)size.width), (rand() % (int)size.height)));
->>>>>>> b74f286e
     pSprite->setRotation(CCRANDOM_0_1() * 360);
     pSprite->setScale(CCRANDOM_0_1() * 2);
 }
 
 void performancePosition(Sprite* pSprite)
 {
-<<<<<<< HEAD
-    Size size = Director::sharedDirector()->getWinSize();
+    Size size = Director::getInstance()->getWinSize();
     pSprite->setPosition(Point((rand() % (int)size.width), (rand() % (int)size.height)));
-=======
-    Size size = Director::getInstance()->getWinSize();
-    pSprite->setPosition(ccp((rand() % (int)size.width), (rand() % (int)size.height)));
->>>>>>> b74f286e
 }
 
 void performanceout20(Sprite* pSprite)
@@ -491,13 +476,8 @@
 
 void performanceScale(Sprite* pSprite)
 {
-<<<<<<< HEAD
-    Size size = Director::sharedDirector()->getWinSize();
+    Size size = Director::getInstance()->getWinSize();
     pSprite->setPosition(Point((rand() % (int)size.width), (rand() % (int)size.height)));
-=======
-    Size size = Director::getInstance()->getWinSize();
-    pSprite->setPosition(ccp((rand() % (int)size.width), (rand() % (int)size.height)));
->>>>>>> b74f286e
     pSprite->setScale(CCRANDOM_0_1() * 100 / 50);
 }
 
