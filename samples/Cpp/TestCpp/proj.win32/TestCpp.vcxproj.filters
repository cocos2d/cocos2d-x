﻿<?xml version="1.0" encoding="utf-8"?>
<Project ToolsVersion="4.0" xmlns="http://schemas.microsoft.com/developer/msbuild/2003">
  <ItemGroup>
    <Filter Include="win32">
      <UniqueIdentifier>{84a8ebd7-7cf0-47f6-b75e-d441df67da40}</UniqueIdentifier>
    </Filter>
    <Filter Include="Classes">
      <UniqueIdentifier>{bb6c862e-70e9-49d9-81b7-3829a6f50471}</UniqueIdentifier>
    </Filter>
    <Filter Include="Classes\ActionsTest">
      <UniqueIdentifier>{3268b622-4a28-47bd-b9f0-2adefbc776aa}</UniqueIdentifier>
    </Filter>
    <Filter Include="Classes\TransitionsTest">
      <UniqueIdentifier>{fc7ad25e-4776-41a9-bbd0-a6754065bf1a}</UniqueIdentifier>
    </Filter>
    <Filter Include="Classes\EffectsTest">
      <UniqueIdentifier>{ce4cea9b-77e2-4c61-9d73-17bfac7b901d}</UniqueIdentifier>
    </Filter>
    <Filter Include="Classes\ClickAndMoveTest">
      <UniqueIdentifier>{f3b74bc8-ac04-4441-8302-4faea4476164}</UniqueIdentifier>
    </Filter>
    <Filter Include="Classes\RotateWorldTest">
      <UniqueIdentifier>{ab08059e-6970-412b-8806-e6209793cbf3}</UniqueIdentifier>
    </Filter>
    <Filter Include="Classes\ParticleTest">
      <UniqueIdentifier>{09e77100-49e9-4a50-82ad-b95e618d4cf0}</UniqueIdentifier>
    </Filter>
    <Filter Include="Classes\ActionsEaseTest">
      <UniqueIdentifier>{59114e2d-2034-48e4-8a08-38fb2555a99b}</UniqueIdentifier>
    </Filter>
    <Filter Include="Classes\MotionStreakTest">
      <UniqueIdentifier>{31a5d34e-5f46-40e9-9d9c-f4b7bf5ad501}</UniqueIdentifier>
    </Filter>
    <Filter Include="Classes\DrawPrimitivesTest">
      <UniqueIdentifier>{ee46e8fa-9658-4cc2-9cb4-35c85ca23d0b}</UniqueIdentifier>
    </Filter>
    <Filter Include="Classes\ShaderTest">
      <UniqueIdentifier>{964fdbe8-9573-4bff-8a8f-8c2c0ce24d6f}</UniqueIdentifier>
    </Filter>
    <Filter Include="Classes\TouchesTest">
      <UniqueIdentifier>{aa804242-766a-4fec-87c8-58045adeca9e}</UniqueIdentifier>
    </Filter>
    <Filter Include="Classes\MenuTest">
      <UniqueIdentifier>{430d407a-c55c-4ae9-9951-0ee78301d30e}</UniqueIdentifier>
    </Filter>
    <Filter Include="Classes\ActionManagerTest">
      <UniqueIdentifier>{b50ed360-a894-4416-ac6e-c6003b3ce9c5}</UniqueIdentifier>
    </Filter>
    <Filter Include="Classes\LayerTest">
      <UniqueIdentifier>{ce855efc-30b4-4a13-8ee3-9fb3636de7a5}</UniqueIdentifier>
    </Filter>
    <Filter Include="Classes\SceneTest">
      <UniqueIdentifier>{f3284734-423f-435b-af70-4c2d29dded5e}</UniqueIdentifier>
    </Filter>
    <Filter Include="Classes\ParallaxTest">
      <UniqueIdentifier>{525c4381-0aa6-4cc3-aeb4-c2d7348af831}</UniqueIdentifier>
    </Filter>
    <Filter Include="Classes\TileMapTest">
      <UniqueIdentifier>{5fe4e8bb-fa91-4fde-bacd-58ce9682b375}</UniqueIdentifier>
    </Filter>
    <Filter Include="Classes\IntervalTest">
      <UniqueIdentifier>{7886aba8-80dc-4196-93d1-10f5f58aa1bf}</UniqueIdentifier>
    </Filter>
    <Filter Include="Classes\LabelTest">
      <UniqueIdentifier>{f4cf91c1-7de0-4bef-9950-d5fedc823350}</UniqueIdentifier>
    </Filter>
    <Filter Include="Classes\SpriteTest">
      <UniqueIdentifier>{3c1f5bbc-a48b-42d6-900f-da7ba3e2e885}</UniqueIdentifier>
    </Filter>
    <Filter Include="Classes\SchedulerTest">
      <UniqueIdentifier>{66f44cbe-74cb-4e30-8230-a4991e274f52}</UniqueIdentifier>
    </Filter>
    <Filter Include="Classes\RenderTextureTest">
      <UniqueIdentifier>{5e825b03-67b5-4bb0-a8f7-ad1fe860165d}</UniqueIdentifier>
    </Filter>
    <Filter Include="Classes\EffectsAdvancedTest">
      <UniqueIdentifier>{6eeb2da8-4ecb-4602-9ac5-80caabe39ee6}</UniqueIdentifier>
    </Filter>
    <Filter Include="Classes\KeypadTest">
      <UniqueIdentifier>{34e82723-7a60-4bed-ba19-de427c04d212}</UniqueIdentifier>
    </Filter>
    <Filter Include="Classes\CocosDenshionTest">
      <UniqueIdentifier>{a786a2de-3545-4fdc-9884-5a8c68bf8eb8}</UniqueIdentifier>
    </Filter>
    <Filter Include="Classes\PerformanceTest">
      <UniqueIdentifier>{2013787a-dc87-456f-bf75-33c4cac37af3}</UniqueIdentifier>
    </Filter>
    <Filter Include="Classes\ZwoptexTest">
      <UniqueIdentifier>{4505301c-1a9d-46e4-8362-7f5572c7a7e6}</UniqueIdentifier>
    </Filter>
    <Filter Include="Classes\CurlTest">
      <UniqueIdentifier>{6a365fa7-888d-46bf-9c63-0f1dd507339e}</UniqueIdentifier>
    </Filter>
    <Filter Include="Classes\TextInputTest">
      <UniqueIdentifier>{9c6d3e16-37f6-47b1-9729-847b7fcf3316}</UniqueIdentifier>
    </Filter>
    <Filter Include="Classes\UserDefaultTest">
      <UniqueIdentifier>{ee5dc87f-91dc-4c57-a46c-049029a23a4e}</UniqueIdentifier>
    </Filter>
    <Filter Include="Classes\BugsTest">
      <UniqueIdentifier>{33d3a425-5956-4faa-b582-56cf7e900fe9}</UniqueIdentifier>
    </Filter>
    <Filter Include="Classes\BugsTest\Bug-458">
      <UniqueIdentifier>{0aa8d144-25b7-4782-9b2e-703eb2f2f7ed}</UniqueIdentifier>
    </Filter>
    <Filter Include="Classes\Texture2dTest">
      <UniqueIdentifier>{9d82adbc-4931-4e09-9ced-14330f1df797}</UniqueIdentifier>
    </Filter>
    <Filter Include="Classes\FontTest">
      <UniqueIdentifier>{04b21bb0-6735-40f6-9b95-90cdf4b3b2d1}</UniqueIdentifier>
    </Filter>
    <Filter Include="Classes\CurrentLanguageTest">
      <UniqueIdentifier>{2c810374-bc6e-47c1-83af-502d65a318cd}</UniqueIdentifier>
    </Filter>
    <Filter Include="Classes\TextureCacheTest">
      <UniqueIdentifier>{1cf546eb-abc6-4b66-a85e-66a68f82b536}</UniqueIdentifier>
    </Filter>
    <Filter Include="Classes\AccelerometerTest">
      <UniqueIdentifier>{0a4490ab-a3f5-4ccf-9b5d-ce03d80d4004}</UniqueIdentifier>
    </Filter>
    <Filter Include="Classes\ExtensionsTest">
      <UniqueIdentifier>{897838bb-90e6-492d-adcb-e719415c37b0}</UniqueIdentifier>
    </Filter>
    <Filter Include="Classes\ExtensionsTest\ControlExtensionTest">
      <UniqueIdentifier>{54bf5401-2f85-482c-b272-1af67facaed5}</UniqueIdentifier>
    </Filter>
    <Filter Include="Classes\ExtensionsTest\ControlExtensionTest\CCControlButtonTest">
      <UniqueIdentifier>{bdb14357-5f6b-4eae-8004-af6539f5d71b}</UniqueIdentifier>
    </Filter>
    <Filter Include="Classes\ExtensionsTest\ControlExtensionTest\CCControlColourPicker">
      <UniqueIdentifier>{c4c3ece6-16a2-4795-a04f-ef5f34502695}</UniqueIdentifier>
    </Filter>
    <Filter Include="Classes\ExtensionsTest\ControlExtensionTest\CCControlSliderTest">
      <UniqueIdentifier>{decc4f82-255c-4607-b837-ddebfca7e96a}</UniqueIdentifier>
    </Filter>
    <Filter Include="Classes\ExtensionsTest\ControlExtensionTest\CCControlSwitchTest">
      <UniqueIdentifier>{8eaa1432-0ee2-46d9-9717-40a71efb3fb1}</UniqueIdentifier>
    </Filter>
    <Filter Include="Classes\ExtensionsTest\NotificationCenterTest">
      <UniqueIdentifier>{73050120-a703-4a41-a797-54b3fe4c6997}</UniqueIdentifier>
    </Filter>
    <Filter Include="Classes\ExtensionsTest\CocosBuilderTest">
      <UniqueIdentifier>{2a3d945a-4162-4f91-8178-47f4608b4932}</UniqueIdentifier>
    </Filter>
    <Filter Include="Classes\ExtensionsTest\CocosBuilderTest\ButtonTest">
      <UniqueIdentifier>{084ad29d-9eac-4f8e-8910-5279a6d9b0b2}</UniqueIdentifier>
    </Filter>
    <Filter Include="Classes\ExtensionsTest\CocosBuilderTest\HelloCocosBuilder">
      <UniqueIdentifier>{fb280225-2a4a-4192-b30f-46b9d4fcb65b}</UniqueIdentifier>
    </Filter>
    <Filter Include="Classes\ExtensionsTest\CocosBuilderTest\LabelTest">
      <UniqueIdentifier>{262bbe18-e1f5-4b56-b933-cd8090bc274c}</UniqueIdentifier>
    </Filter>
    <Filter Include="Classes\ExtensionsTest\CocosBuilderTest\MenuTest">
      <UniqueIdentifier>{7a4ffce0-ab4c-438f-a6ae-b1133f5ebac1}</UniqueIdentifier>
    </Filter>
    <Filter Include="Classes\ExtensionsTest\CocosBuilderTest\ParticleSystemTest">
      <UniqueIdentifier>{354a7552-e7c8-43c0-8290-56e85127e4c2}</UniqueIdentifier>
    </Filter>
    <Filter Include="Classes\ExtensionsTest\CocosBuilderTest\SpriteTest">
      <UniqueIdentifier>{b4e53419-9636-415c-af0b-5454bb147769}</UniqueIdentifier>
    </Filter>
    <Filter Include="Classes\ExtensionsTest\CocosBuilderTest\TestHeader">
      <UniqueIdentifier>{becce610-4d2e-4263-bbef-168b9c644de0}</UniqueIdentifier>
    </Filter>
    <Filter Include="Classes\ExtensionsTest\CocosBuilderTest\ScrollViewTest">
      <UniqueIdentifier>{232a0aa0-fa5a-45b3-9b01-ffb5687acf49}</UniqueIdentifier>
    </Filter>
    <Filter Include="Classes\NodeTest">
      <UniqueIdentifier>{74b8b965-89eb-43a5-9996-856a9e4b6326}</UniqueIdentifier>
    </Filter>
    <Filter Include="Classes\ActionsProgressTest">
      <UniqueIdentifier>{d7f1c4af-37e8-441a-bbe0-dc63f64a0403}</UniqueIdentifier>
    </Filter>
    <Filter Include="Classes\Box2DTest">
      <UniqueIdentifier>{5fa4bd78-0a13-41c1-84f7-f84e3997da9e}</UniqueIdentifier>
    </Filter>
    <Filter Include="Classes\Box2DTestBed">
      <UniqueIdentifier>{c6700e2e-5837-4051-8de8-6ccf6e580402}</UniqueIdentifier>
    </Filter>
    <Filter Include="Classes\Box2DTestBed\Tests">
      <UniqueIdentifier>{17c1844a-dd68-4ed5-a368-383253473518}</UniqueIdentifier>
    </Filter>
    <Filter Include="Classes\MutiTouchTest">
      <UniqueIdentifier>{b3be049f-74ff-44a5-8895-0766e4807671}</UniqueIdentifier>
    </Filter>
    <Filter Include="Classes\ExtensionsTest\NetworkTest">
      <UniqueIdentifier>{28e8af6a-0e73-4069-bdf4-735138ed886d}</UniqueIdentifier>
    </Filter>
    <Filter Include="Classes\ExtensionsTest\TableViewTest">
      <UniqueIdentifier>{2603ae57-b062-4281-9daf-c925634eaeb4}</UniqueIdentifier>
    </Filter>
    <Filter Include="Classes\ExtensionsTest\ControlExtensionTest\CCControlPotentiometerTest">
      <UniqueIdentifier>{08850f9d-e7e5-4bca-ae90-cf8df391479f}</UniqueIdentifier>
    </Filter>
    <Filter Include="Classes\ExtensionsTest\ControlExtensionTest\CCControlStepperTest">
      <UniqueIdentifier>{7e809230-9bb5-45bb-a26c-b5cdd1390914}</UniqueIdentifier>
    </Filter>
    <Filter Include="Classes\ChipmunkTest">
      <UniqueIdentifier>{0a728d21-a3d4-4d32-9d6d-f0fd078cbaa0}</UniqueIdentifier>
    </Filter>
    <Filter Include="Classes\ClippingNodeTest">
      <UniqueIdentifier>{b79f4701-6fe2-4996-83c5-0567bcf90287}</UniqueIdentifier>
    </Filter>
    <Filter Include="Classes\ExtensionsTest\CocosBuilderTest\AnimationsTest">
      <UniqueIdentifier>{e8752620-8414-4f43-a572-5fa82650f223}</UniqueIdentifier>
    </Filter>
    <Filter Include="Classes\FileUtilsTest">
      <UniqueIdentifier>{a4c2111f-cf9f-492c-884d-3de24715adce}</UniqueIdentifier>
    </Filter>
    <Filter Include="Classes\ExtensionsTest\EditBoxTest">
      <UniqueIdentifier>{18a69e7e-8ca7-475a-bfbb-7296baab16ce}</UniqueIdentifier>
    </Filter>
    <Filter Include="Classes\ExtensionsTest\CocosBuilderTest\TimelineCallbackTest">
      <UniqueIdentifier>{0ef55f53-411a-4661-b5d5-13930da52e68}</UniqueIdentifier>
    </Filter>
    <Filter Include="Classes\SpineTest">
      <UniqueIdentifier>{60df7835-5770-44bb-b5c7-24c9aa34da88}</UniqueIdentifier>
    </Filter>
    <Filter Include="Classes\TexturePackerEncryptionTest">
      <UniqueIdentifier>{4031c3bb-97f8-4b43-91e5-48dd94ca2d24}</UniqueIdentifier>
    </Filter>
    <Filter Include="Classes\DataVisitorTest">
      <UniqueIdentifier>{8049d378-12f7-46ba-ba96-091f3c0a4600}</UniqueIdentifier>
    </Filter>
    <Filter Include="Classes\ConfigurationTest">
      <UniqueIdentifier>{81ec2355-7efd-49e0-b6cb-b1bba23fbbc8}</UniqueIdentifier>
    </Filter>
    <Filter Include="Classes\ExtensionsTest\Scale9SpriteTest">
      <UniqueIdentifier>{3d73aa04-d66e-43d3-921f-b867a753c113}</UniqueIdentifier>
    </Filter>
    <Filter Include="Classes\ExtensionsTest\CocoStudioArmatureTest">
      <UniqueIdentifier>{a6e7d28e-46a3-46c4-9735-b39e96f776f0}</UniqueIdentifier>
    </Filter>
    <Filter Include="Classes\ExtensionsTest\CocoStudioComponentsTest">
      <UniqueIdentifier>{e0b48846-7f17-4abe-80a7-93cc7bf8b4a1}</UniqueIdentifier>
    </Filter>
    <Filter Include="Classes\ExtensionsTest\CocoStudioSceneTest">
      <UniqueIdentifier>{70cc5629-4a9a-494d-b126-6043d311031a}</UniqueIdentifier>
    </Filter>
    <Filter Include="Classes\NewEventDispatcherTest">
      <UniqueIdentifier>{0b414789-7971-4a4c-86e3-40cc00936684}</UniqueIdentifier>
    </Filter>
<<<<<<< HEAD
    <Filter Include="Classes\PhysicsTest">
      <UniqueIdentifier>{a83cb042-e3d6-4d3b-a4f6-30a4b3fcb3e9}</UniqueIdentifier>
=======
    <Filter Include="Classes\ExtensionsTest\CocoStudioGUITest">
      <UniqueIdentifier>{9daecd38-37c6-4216-a999-86077af83beb}</UniqueIdentifier>
    </Filter>
    <Filter Include="Classes\ExtensionsTest\CocoStudioGUITest\UITextFieldTest">
      <UniqueIdentifier>{493fcd85-c749-482d-9404-905e99aa0103}</UniqueIdentifier>
    </Filter>
    <Filter Include="Classes\ExtensionsTest\CocoStudioGUITest\UITextButtonTest">
      <UniqueIdentifier>{5c1960de-24ba-4b72-be18-cc160dd2a50d}</UniqueIdentifier>
    </Filter>
    <Filter Include="Classes\ExtensionsTest\CocoStudioGUITest\UITextAreaTest">
      <UniqueIdentifier>{175b363b-a41a-4b1d-bde1-970e77e64cff}</UniqueIdentifier>
    </Filter>
    <Filter Include="Classes\ExtensionsTest\CocoStudioGUITest\UISliderTest">
      <UniqueIdentifier>{2e08949f-bf73-4fdc-85e8-34b8c69aa978}</UniqueIdentifier>
    </Filter>
    <Filter Include="Classes\ExtensionsTest\CocoStudioGUITest\UIScrollViewTest">
      <UniqueIdentifier>{c57c0453-a096-44d7-830b-1cf24c712cfd}</UniqueIdentifier>
    </Filter>
    <Filter Include="Classes\ExtensionsTest\CocoStudioGUITest\UIPanelTest">
      <UniqueIdentifier>{c4dbbfb3-0e91-492f-bbbf-f03fb26f3f54}</UniqueIdentifier>
    </Filter>
    <Filter Include="Classes\ExtensionsTest\CocoStudioGUITest\UIPageViewTest">
      <UniqueIdentifier>{01097388-e538-4081-8e16-d1ff3a86292a}</UniqueIdentifier>
    </Filter>
    <Filter Include="Classes\ExtensionsTest\CocoStudioGUITest\UINodeContainerTest">
      <UniqueIdentifier>{160da6f0-a0f1-4a53-8e5e-cf0a63ee82a3}</UniqueIdentifier>
    </Filter>
    <Filter Include="Classes\ExtensionsTest\CocoStudioGUITest\UILoadingBarTest">
      <UniqueIdentifier>{fadff96e-c19a-41f5-a755-547cf1f8a5fb}</UniqueIdentifier>
    </Filter>
    <Filter Include="Classes\ExtensionsTest\CocoStudioGUITest\UIListViewTest">
      <UniqueIdentifier>{73c268e8-3872-49d6-9204-1e679ff72a42}</UniqueIdentifier>
    </Filter>
    <Filter Include="Classes\ExtensionsTest\CocoStudioGUITest\UILabelTest">
      <UniqueIdentifier>{6e7f1d2a-c8c1-4f48-826f-930bc8a0556e}</UniqueIdentifier>
    </Filter>
    <Filter Include="Classes\ExtensionsTest\CocoStudioGUITest\UILabelBMFontTest">
      <UniqueIdentifier>{305e1c54-9321-49f7-8672-46d1286dbe83}</UniqueIdentifier>
    </Filter>
    <Filter Include="Classes\ExtensionsTest\CocoStudioGUITest\UILabelAtlasTest">
      <UniqueIdentifier>{df6e9468-93f7-472d-be1d-d274d7de677e}</UniqueIdentifier>
    </Filter>
    <Filter Include="Classes\ExtensionsTest\CocoStudioGUITest\UIImageViewTest">
      <UniqueIdentifier>{dedcabba-959c-40e3-9959-7ccf4e31c792}</UniqueIdentifier>
    </Filter>
    <Filter Include="Classes\ExtensionsTest\CocoStudioGUITest\UIDragPanelTest">
      <UniqueIdentifier>{cfc87c30-a7b4-4b6f-bc5d-da45360466b6}</UniqueIdentifier>
    </Filter>
    <Filter Include="Classes\ExtensionsTest\CocoStudioGUITest\UICheckBoxTest">
      <UniqueIdentifier>{5caf2179-ae22-4040-8bac-17e9f22efbf7}</UniqueIdentifier>
    </Filter>
    <Filter Include="Classes\ExtensionsTest\CocoStudioGUITest\UIButtonTest">
      <UniqueIdentifier>{24f044ee-09a6-406b-98d7-8d5d759e5bb1}</UniqueIdentifier>
>>>>>>> e4c31abb
    </Filter>
  </ItemGroup>
  <ItemGroup>
    <ClCompile Include="main.cpp">
      <Filter>win32</Filter>
    </ClCompile>
    <ClCompile Include="..\Classes\AppDelegate.cpp">
      <Filter>Classes</Filter>
    </ClCompile>
    <ClCompile Include="..\Classes\controller.cpp">
      <Filter>Classes</Filter>
    </ClCompile>
    <ClCompile Include="..\Classes\testBasic.cpp">
      <Filter>Classes</Filter>
    </ClCompile>
    <ClCompile Include="..\Classes\ActionsTest\ActionsTest.cpp">
      <Filter>Classes\ActionsTest</Filter>
    </ClCompile>
    <ClCompile Include="..\Classes\TransitionsTest\TransitionsTest.cpp">
      <Filter>Classes\TransitionsTest</Filter>
    </ClCompile>
    <ClCompile Include="..\Classes\EffectsTest\EffectsTest.cpp">
      <Filter>Classes\EffectsTest</Filter>
    </ClCompile>
    <ClCompile Include="..\Classes\ClickAndMoveTest\ClickAndMoveTest.cpp">
      <Filter>Classes\ClickAndMoveTest</Filter>
    </ClCompile>
    <ClCompile Include="..\Classes\RotateWorldTest\RotateWorldTest.cpp">
      <Filter>Classes\RotateWorldTest</Filter>
    </ClCompile>
    <ClCompile Include="..\Classes\ParticleTest\ParticleTest.cpp">
      <Filter>Classes\ParticleTest</Filter>
    </ClCompile>
    <ClCompile Include="..\Classes\ActionsEaseTest\ActionsEaseTest.cpp">
      <Filter>Classes\ActionsEaseTest</Filter>
    </ClCompile>
    <ClCompile Include="..\Classes\MotionStreakTest\MotionStreakTest.cpp">
      <Filter>Classes\MotionStreakTest</Filter>
    </ClCompile>
    <ClCompile Include="..\Classes\DrawPrimitivesTest\DrawPrimitivesTest.cpp">
      <Filter>Classes\DrawPrimitivesTest</Filter>
    </ClCompile>
    <ClCompile Include="..\Classes\ShaderTest\ShaderTest.cpp">
      <Filter>Classes\ShaderTest</Filter>
    </ClCompile>
    <ClCompile Include="..\Classes\TouchesTest\Ball.cpp">
      <Filter>Classes\TouchesTest</Filter>
    </ClCompile>
    <ClCompile Include="..\Classes\TouchesTest\Paddle.cpp">
      <Filter>Classes\TouchesTest</Filter>
    </ClCompile>
    <ClCompile Include="..\Classes\TouchesTest\TouchesTest.cpp">
      <Filter>Classes\TouchesTest</Filter>
    </ClCompile>
    <ClCompile Include="..\Classes\MenuTest\MenuTest.cpp">
      <Filter>Classes\MenuTest</Filter>
    </ClCompile>
    <ClCompile Include="..\Classes\ActionManagerTest\ActionManagerTest.cpp">
      <Filter>Classes\ActionManagerTest</Filter>
    </ClCompile>
    <ClCompile Include="..\Classes\LayerTest\LayerTest.cpp">
      <Filter>Classes\LayerTest</Filter>
    </ClCompile>
    <ClCompile Include="..\Classes\SceneTest\SceneTest.cpp">
      <Filter>Classes\SceneTest</Filter>
    </ClCompile>
    <ClCompile Include="..\Classes\ParallaxTest\ParallaxTest.cpp">
      <Filter>Classes\ParallaxTest</Filter>
    </ClCompile>
    <ClCompile Include="..\Classes\TileMapTest\TileMapTest.cpp">
      <Filter>Classes\TileMapTest</Filter>
    </ClCompile>
    <ClCompile Include="..\Classes\IntervalTest\IntervalTest.cpp">
      <Filter>Classes\IntervalTest</Filter>
    </ClCompile>
    <ClCompile Include="..\Classes\LabelTest\LabelTest.cpp">
      <Filter>Classes\LabelTest</Filter>
    </ClCompile>
    <ClCompile Include="..\Classes\SpriteTest\SpriteTest.cpp">
      <Filter>Classes\SpriteTest</Filter>
    </ClCompile>
    <ClCompile Include="..\Classes\SchedulerTest\SchedulerTest.cpp">
      <Filter>Classes\SchedulerTest</Filter>
    </ClCompile>
    <ClCompile Include="..\Classes\RenderTextureTest\RenderTextureTest.cpp">
      <Filter>Classes\RenderTextureTest</Filter>
    </ClCompile>
    <ClCompile Include="..\Classes\EffectsAdvancedTest\EffectsAdvancedTest.cpp">
      <Filter>Classes\EffectsAdvancedTest</Filter>
    </ClCompile>
    <ClCompile Include="..\Classes\KeypadTest\KeypadTest.cpp">
      <Filter>Classes\KeypadTest</Filter>
    </ClCompile>
    <ClCompile Include="..\Classes\CocosDenshionTest\CocosDenshionTest.cpp">
      <Filter>Classes\CocosDenshionTest</Filter>
    </ClCompile>
    <ClCompile Include="..\Classes\PerformanceTest\PerformanceNodeChildrenTest.cpp">
      <Filter>Classes\PerformanceTest</Filter>
    </ClCompile>
    <ClCompile Include="..\Classes\PerformanceTest\PerformanceParticleTest.cpp">
      <Filter>Classes\PerformanceTest</Filter>
    </ClCompile>
    <ClCompile Include="..\Classes\PerformanceTest\PerformanceSpriteTest.cpp">
      <Filter>Classes\PerformanceTest</Filter>
    </ClCompile>
    <ClCompile Include="..\Classes\PerformanceTest\PerformanceTest.cpp">
      <Filter>Classes\PerformanceTest</Filter>
    </ClCompile>
    <ClCompile Include="..\Classes\PerformanceTest\PerformanceTextureTest.cpp">
      <Filter>Classes\PerformanceTest</Filter>
    </ClCompile>
    <ClCompile Include="..\Classes\PerformanceTest\PerformanceTouchesTest.cpp">
      <Filter>Classes\PerformanceTest</Filter>
    </ClCompile>
    <ClCompile Include="..\Classes\ZwoptexTest\ZwoptexTest.cpp">
      <Filter>Classes\ZwoptexTest</Filter>
    </ClCompile>
    <ClCompile Include="..\Classes\CurlTest\CurlTest.cpp">
      <Filter>Classes\CurlTest</Filter>
    </ClCompile>
    <ClCompile Include="..\Classes\TextInputTest\TextInputTest.cpp">
      <Filter>Classes\TextInputTest</Filter>
    </ClCompile>
    <ClCompile Include="..\Classes\UserDefaultTest\UserDefaultTest.cpp">
      <Filter>Classes\UserDefaultTest</Filter>
    </ClCompile>
    <ClCompile Include="..\Classes\BugsTest\Bug-1159.cpp">
      <Filter>Classes\BugsTest</Filter>
    </ClCompile>
    <ClCompile Include="..\Classes\BugsTest\Bug-1174.cpp">
      <Filter>Classes\BugsTest</Filter>
    </ClCompile>
    <ClCompile Include="..\Classes\BugsTest\Bug-350.cpp">
      <Filter>Classes\BugsTest</Filter>
    </ClCompile>
    <ClCompile Include="..\Classes\BugsTest\Bug-422.cpp">
      <Filter>Classes\BugsTest</Filter>
    </ClCompile>
    <ClCompile Include="..\Classes\BugsTest\Bug-624.cpp">
      <Filter>Classes\BugsTest</Filter>
    </ClCompile>
    <ClCompile Include="..\Classes\BugsTest\Bug-886.cpp">
      <Filter>Classes\BugsTest</Filter>
    </ClCompile>
    <ClCompile Include="..\Classes\BugsTest\Bug-899.cpp">
      <Filter>Classes\BugsTest</Filter>
    </ClCompile>
    <ClCompile Include="..\Classes\BugsTest\Bug-914.cpp">
      <Filter>Classes\BugsTest</Filter>
    </ClCompile>
    <ClCompile Include="..\Classes\BugsTest\BugsTest.cpp">
      <Filter>Classes\BugsTest</Filter>
    </ClCompile>
    <ClCompile Include="..\Classes\BugsTest\Bug-458\Bug-458.cpp">
      <Filter>Classes\BugsTest\Bug-458</Filter>
    </ClCompile>
    <ClCompile Include="..\Classes\BugsTest\Bug-458\QuestionContainerSprite.cpp">
      <Filter>Classes\BugsTest\Bug-458</Filter>
    </ClCompile>
    <ClCompile Include="..\Classes\Texture2dTest\Texture2dTest.cpp">
      <Filter>Classes\Texture2dTest</Filter>
    </ClCompile>
    <ClCompile Include="..\Classes\FontTest\FontTest.cpp">
      <Filter>Classes\FontTest</Filter>
    </ClCompile>
    <ClCompile Include="..\Classes\CurrentLanguageTest\CurrentLanguageTest.cpp">
      <Filter>Classes\CurrentLanguageTest</Filter>
    </ClCompile>
    <ClCompile Include="..\Classes\TextureCacheTest\TextureCacheTest.cpp">
      <Filter>Classes\TextureCacheTest</Filter>
    </ClCompile>
    <ClCompile Include="..\Classes\AccelerometerTest\AccelerometerTest.cpp">
      <Filter>Classes\AccelerometerTest</Filter>
    </ClCompile>
    <ClCompile Include="..\Classes\ExtensionsTest\ExtensionsTest.cpp">
      <Filter>Classes\ExtensionsTest</Filter>
    </ClCompile>
    <ClCompile Include="..\Classes\ExtensionsTest\ControlExtensionTest\CCControlScene.cpp">
      <Filter>Classes\ExtensionsTest\ControlExtensionTest</Filter>
    </ClCompile>
    <ClCompile Include="..\Classes\ExtensionsTest\ControlExtensionTest\CCControlSceneManager.cpp">
      <Filter>Classes\ExtensionsTest\ControlExtensionTest</Filter>
    </ClCompile>
    <ClCompile Include="..\Classes\ExtensionsTest\ControlExtensionTest\CCControlButtonTest\CCControlButtonTest.cpp">
      <Filter>Classes\ExtensionsTest\ControlExtensionTest\CCControlButtonTest</Filter>
    </ClCompile>
    <ClCompile Include="..\Classes\ExtensionsTest\ControlExtensionTest\CCControlColourPicker\CCControlColourPickerTest.cpp">
      <Filter>Classes\ExtensionsTest\ControlExtensionTest\CCControlColourPicker</Filter>
    </ClCompile>
    <ClCompile Include="..\Classes\ExtensionsTest\ControlExtensionTest\CCControlSliderTest\CCControlSliderTest.cpp">
      <Filter>Classes\ExtensionsTest\ControlExtensionTest\CCControlSliderTest</Filter>
    </ClCompile>
    <ClCompile Include="..\Classes\ExtensionsTest\ControlExtensionTest\CCControlSwitchTest\CCControlSwitchTest.cpp">
      <Filter>Classes\ExtensionsTest\ControlExtensionTest\CCControlSwitchTest</Filter>
    </ClCompile>
    <ClCompile Include="..\Classes\ExtensionsTest\NotificationCenterTest\NotificationCenterTest.cpp">
      <Filter>Classes\ExtensionsTest\NotificationCenterTest</Filter>
    </ClCompile>
    <ClCompile Include="..\Classes\ExtensionsTest\CocosBuilderTest\CocosBuilderTest.cpp">
      <Filter>Classes\ExtensionsTest\CocosBuilderTest</Filter>
    </ClCompile>
    <ClCompile Include="..\Classes\ExtensionsTest\CocosBuilderTest\ButtonTest\ButtonTestLayer.cpp">
      <Filter>Classes\ExtensionsTest\CocosBuilderTest\ButtonTest</Filter>
    </ClCompile>
    <ClCompile Include="..\Classes\ExtensionsTest\CocosBuilderTest\HelloCocosBuilder\HelloCocosBuilderLayer.cpp">
      <Filter>Classes\ExtensionsTest\CocosBuilderTest\HelloCocosBuilder</Filter>
    </ClCompile>
    <ClCompile Include="..\Classes\ExtensionsTest\CocosBuilderTest\MenuTest\MenuTestLayer.cpp">
      <Filter>Classes\ExtensionsTest\CocosBuilderTest\MenuTest</Filter>
    </ClCompile>
    <ClCompile Include="..\Classes\ExtensionsTest\CocosBuilderTest\TestHeader\TestHeaderLayer.cpp">
      <Filter>Classes\ExtensionsTest\CocosBuilderTest\TestHeader</Filter>
    </ClCompile>
    <ClCompile Include="..\Classes\NodeTest\NodeTest.cpp">
      <Filter>Classes\NodeTest</Filter>
    </ClCompile>
    <ClCompile Include="..\Classes\ActionsProgressTest\ActionsProgressTest.cpp">
      <Filter>Classes\ActionsProgressTest</Filter>
    </ClCompile>
    <ClCompile Include="..\Classes\Box2DTest\Box2dTest.cpp">
      <Filter>Classes\Box2DTest</Filter>
    </ClCompile>
    <ClCompile Include="..\Classes\Box2DTestBed\Box2dView.cpp">
      <Filter>Classes\Box2DTestBed</Filter>
    </ClCompile>
    <ClCompile Include="..\Classes\Box2DTestBed\GLES-Render.cpp">
      <Filter>Classes\Box2DTestBed</Filter>
    </ClCompile>
    <ClCompile Include="..\Classes\Box2DTestBed\Test.cpp">
      <Filter>Classes\Box2DTestBed</Filter>
    </ClCompile>
    <ClCompile Include="..\Classes\Box2DTestBed\TestEntries.cpp">
      <Filter>Classes\Box2DTestBed</Filter>
    </ClCompile>
    <ClCompile Include="..\Classes\MutiTouchTest\MutiTouchTest.cpp">
      <Filter>Classes\MutiTouchTest</Filter>
    </ClCompile>
    <ClCompile Include="..\Classes\ExtensionsTest\NetworkTest\HttpClientTest.cpp">
      <Filter>Classes\ExtensionsTest\NetworkTest</Filter>
    </ClCompile>
    <ClCompile Include="..\Classes\ExtensionsTest\TableViewTest\CustomTableViewCell.cpp">
      <Filter>Classes\ExtensionsTest\TableViewTest</Filter>
    </ClCompile>
    <ClCompile Include="..\Classes\ExtensionsTest\TableViewTest\TableViewTestScene.cpp">
      <Filter>Classes\ExtensionsTest\TableViewTest</Filter>
    </ClCompile>
    <ClCompile Include="..\Classes\ExtensionsTest\CocosBuilderTest\AnimationsTest\AnimationsTestLayer.cpp">
      <Filter>Classes\ExtensionsTest\CocosBuilderTest\AnimationsTest</Filter>
    </ClCompile>
    <ClCompile Include="..\Classes\ExtensionsTest\ControlExtensionTest\CCControlPotentiometerTest\CCControlPotentiometerTest.cpp">
      <Filter>Classes\ExtensionsTest\ControlExtensionTest\CCControlPotentiometerTest</Filter>
    </ClCompile>
    <ClCompile Include="..\Classes\ExtensionsTest\ControlExtensionTest\CCControlStepperTest\CCControlStepperTest.cpp">
      <Filter>Classes\ExtensionsTest\ControlExtensionTest\CCControlStepperTest</Filter>
    </ClCompile>
    <ClCompile Include="..\Classes\VisibleRect.cpp">
      <Filter>Classes</Filter>
    </ClCompile>
    <ClCompile Include="..\Classes\ChipmunkTest\ChipmunkTest.cpp">
      <Filter>Classes\ChipmunkTest</Filter>
    </ClCompile>
    <ClCompile Include="..\Classes\ClippingNodeTest\ClippingNodeTest.cpp">
      <Filter>Classes\ClippingNodeTest</Filter>
    </ClCompile>
    <ClCompile Include="..\Classes\FileUtilsTest\FileUtilsTest.cpp">
      <Filter>Classes\FileUtilsTest</Filter>
    </ClCompile>
    <ClCompile Include="..\Classes\ExtensionsTest\EditBoxTest\EditBoxTest.cpp">
      <Filter>Classes\ExtensionsTest\EditBoxTest</Filter>
    </ClCompile>
    <ClCompile Include="..\Classes\ExtensionsTest\CocosBuilderTest\TimelineCallbackTest\TimelineCallbackTestLayer.cpp">
      <Filter>Classes\ExtensionsTest\CocosBuilderTest\TimelineCallbackTest</Filter>
    </ClCompile>
    <ClCompile Include="..\Classes\SpineTest\SpineTest.cpp">
      <Filter>Classes\SpineTest</Filter>
    </ClCompile>
    <ClCompile Include="..\Classes\TexturePackerEncryptionTest\TextureAtlasEncryptionTest.cpp">
      <Filter>Classes\TexturePackerEncryptionTest</Filter>
    </ClCompile>
    <ClCompile Include="..\Classes\DataVisitorTest\DataVisitorTest.cpp">
      <Filter>Classes\DataVisitorTest</Filter>
    </ClCompile>
    <ClCompile Include="..\Classes\ConfigurationTest\ConfigurationTest.cpp">
      <Filter>Classes\ConfigurationTest</Filter>
    </ClCompile>
    <ClCompile Include="..\Classes\ExtensionsTest\NetworkTest\WebSocketTest.cpp">
      <Filter>Classes\ExtensionsTest\NetworkTest</Filter>
    </ClCompile>
    <ClCompile Include="..\Classes\BaseTest.cpp">
      <Filter>Classes</Filter>
    </ClCompile>
    <ClCompile Include="..\Classes\ExtensionsTest\Scale9SpriteTest\Scale9SpriteTest.cpp">
      <Filter>Classes\ExtensionsTest\Scale9SpriteTest</Filter>
    </ClCompile>
    <ClCompile Include="..\Classes\ExtensionsTest\NetworkTest\SocketIOTest.cpp">
      <Filter>Classes\ExtensionsTest\NetworkTest</Filter>
    </ClCompile>
    <ClCompile Include="..\Classes\LabelTest\LabelTestNew.cpp">
      <Filter>Classes\LabelTest</Filter>
    </ClCompile>
    <ClCompile Include="..\Classes\PerformanceTest\PerformanceAllocTest.cpp">
      <Filter>Classes\PerformanceTest</Filter>
    </ClCompile>
    <ClCompile Include="..\Classes\ExtensionsTest\CocoStudioArmatureTest\ArmatureScene.cpp">
      <Filter>Classes\ExtensionsTest\CocoStudioArmatureTest</Filter>
    </ClCompile>
    <ClCompile Include="..\Classes\ExtensionsTest\CocoStudioComponentsTest\ComponentsTestScene.cpp">
      <Filter>Classes\ExtensionsTest\CocoStudioComponentsTest</Filter>
    </ClCompile>
    <ClCompile Include="..\Classes\ExtensionsTest\CocoStudioComponentsTest\EnemyController.cpp">
      <Filter>Classes\ExtensionsTest\CocoStudioComponentsTest</Filter>
    </ClCompile>
    <ClCompile Include="..\Classes\ExtensionsTest\CocoStudioComponentsTest\GameOverScene.cpp">
      <Filter>Classes\ExtensionsTest\CocoStudioComponentsTest</Filter>
    </ClCompile>
    <ClCompile Include="..\Classes\ExtensionsTest\CocoStudioComponentsTest\PlayerController.cpp">
      <Filter>Classes\ExtensionsTest\CocoStudioComponentsTest</Filter>
    </ClCompile>
    <ClCompile Include="..\Classes\ExtensionsTest\CocoStudioComponentsTest\ProjectileController.cpp">
      <Filter>Classes\ExtensionsTest\CocoStudioComponentsTest</Filter>
    </ClCompile>
    <ClCompile Include="..\Classes\ExtensionsTest\CocoStudioComponentsTest\SceneController.cpp">
      <Filter>Classes\ExtensionsTest\CocoStudioComponentsTest</Filter>
    </ClCompile>
    <ClCompile Include="..\Classes\ExtensionsTest\CocoStudioSceneTest\SceneEditorTest.cpp">
      <Filter>Classes\ExtensionsTest\CocoStudioSceneTest</Filter>
    </ClCompile>
    <ClCompile Include="..\Classes\ShaderTest\ShaderTest2.cpp" />
    <ClCompile Include="..\Classes\NewEventDispatcherTest\NewEventDispatcherTest.cpp">
      <Filter>Classes\NewEventDispatcherTest</Filter>
    </ClCompile>
<<<<<<< HEAD
    <ClCompile Include="..\Classes\PhysicsTest\PhysicsTest.cpp">
      <Filter>Classes\PhysicsTest</Filter>
=======
    <ClCompile Include="..\Classes\ExtensionsTest\CocoStudioGUITest\UIButtonTest\UIButtonTest.cpp">
      <Filter>Classes\ExtensionsTest\CocoStudioGUITest\UIButtonTest</Filter>
    </ClCompile>
    <ClCompile Include="..\Classes\ExtensionsTest\CocoStudioGUITest\UICheckBoxTest\UICheckBoxTest.cpp">
      <Filter>Classes\ExtensionsTest\CocoStudioGUITest\UICheckBoxTest</Filter>
    </ClCompile>
    <ClCompile Include="..\Classes\ExtensionsTest\CocoStudioGUITest\UIDragPanelTest\UIDragPanelTest.cpp">
      <Filter>Classes\ExtensionsTest\CocoStudioGUITest\UIDragPanelTest</Filter>
    </ClCompile>
    <ClCompile Include="..\Classes\ExtensionsTest\CocoStudioGUITest\UIImageViewTest\UIImageViewTest.cpp">
      <Filter>Classes\ExtensionsTest\CocoStudioGUITest\UIImageViewTest</Filter>
    </ClCompile>
    <ClCompile Include="..\Classes\ExtensionsTest\CocoStudioGUITest\UILabelAtlasTest\UILabelAtlasTest.cpp">
      <Filter>Classes\ExtensionsTest\CocoStudioGUITest\UILabelAtlasTest</Filter>
    </ClCompile>
    <ClCompile Include="..\Classes\ExtensionsTest\CocoStudioGUITest\UILabelBMFontTest\UILabelBMFontTest.cpp">
      <Filter>Classes\ExtensionsTest\CocoStudioGUITest\UILabelBMFontTest</Filter>
    </ClCompile>
    <ClCompile Include="..\Classes\ExtensionsTest\CocoStudioGUITest\UILabelTest\UILabelTest.cpp">
      <Filter>Classes\ExtensionsTest\CocoStudioGUITest\UILabelTest</Filter>
    </ClCompile>
    <ClCompile Include="..\Classes\ExtensionsTest\CocoStudioGUITest\UIListViewTest\UIListViewTest.cpp">
      <Filter>Classes\ExtensionsTest\CocoStudioGUITest\UIListViewTest</Filter>
    </ClCompile>
    <ClCompile Include="..\Classes\ExtensionsTest\CocoStudioGUITest\UILoadingBarTest\UILoadingBarTest.cpp">
      <Filter>Classes\ExtensionsTest\CocoStudioGUITest\UILoadingBarTest</Filter>
    </ClCompile>
    <ClCompile Include="..\Classes\ExtensionsTest\CocoStudioGUITest\UINodeContainerTest\UINodeContainerTest.cpp">
      <Filter>Classes\ExtensionsTest\CocoStudioGUITest\UINodeContainerTest</Filter>
    </ClCompile>
    <ClCompile Include="..\Classes\ExtensionsTest\CocoStudioGUITest\UIPageViewTest\UIPageViewTest.cpp">
      <Filter>Classes\ExtensionsTest\CocoStudioGUITest\UIPageViewTest</Filter>
    </ClCompile>
    <ClCompile Include="..\Classes\ExtensionsTest\CocoStudioGUITest\UIPanelTest\UIPanelTest.cpp">
      <Filter>Classes\ExtensionsTest\CocoStudioGUITest\UIPanelTest</Filter>
    </ClCompile>
    <ClCompile Include="..\Classes\ExtensionsTest\CocoStudioGUITest\UIScrollViewTest\UIScrollViewTest.cpp">
      <Filter>Classes\ExtensionsTest\CocoStudioGUITest\UIScrollViewTest</Filter>
    </ClCompile>
    <ClCompile Include="..\Classes\ExtensionsTest\CocoStudioGUITest\UISliderTest\UISliderTest.cpp">
      <Filter>Classes\ExtensionsTest\CocoStudioGUITest\UISliderTest</Filter>
    </ClCompile>
    <ClCompile Include="..\Classes\ExtensionsTest\CocoStudioGUITest\UITextAreaTest\UITextAreaTest.cpp">
      <Filter>Classes\ExtensionsTest\CocoStudioGUITest\UITextAreaTest</Filter>
    </ClCompile>
    <ClCompile Include="..\Classes\ExtensionsTest\CocoStudioGUITest\UITextButtonTest\UITextButtonTest.cpp">
      <Filter>Classes\ExtensionsTest\CocoStudioGUITest\UITextButtonTest</Filter>
    </ClCompile>
    <ClCompile Include="..\Classes\ExtensionsTest\CocoStudioGUITest\UITextFieldTest\UITextFieldTest.cpp">
      <Filter>Classes\ExtensionsTest\CocoStudioGUITest\UITextFieldTest</Filter>
    </ClCompile>
    <ClCompile Include="..\Classes\ExtensionsTest\CocoStudioGUITest\CocosGUIScene.cpp">
      <Filter>Classes\ExtensionsTest\CocoStudioGUITest</Filter>
    </ClCompile>
    <ClCompile Include="..\Classes\ExtensionsTest\CocoStudioGUITest\UIScene.cpp">
      <Filter>Classes\ExtensionsTest\CocoStudioGUITest</Filter>
    </ClCompile>
    <ClCompile Include="..\Classes\ExtensionsTest\CocoStudioGUITest\UISceneManager.cpp">
      <Filter>Classes\ExtensionsTest\CocoStudioGUITest</Filter>
>>>>>>> e4c31abb
    </ClCompile>
  </ItemGroup>
  <ItemGroup>
    <ClInclude Include="main.h">
      <Filter>win32</Filter>
    </ClInclude>
    <ClInclude Include="..\Classes\AppDelegate.h">
      <Filter>Classes</Filter>
    </ClInclude>
    <ClInclude Include="..\Classes\controller.h">
      <Filter>Classes</Filter>
    </ClInclude>
    <ClInclude Include="..\Classes\testBasic.h">
      <Filter>Classes</Filter>
    </ClInclude>
    <ClInclude Include="..\Classes\testResource.h">
      <Filter>Classes</Filter>
    </ClInclude>
    <ClInclude Include="..\Classes\tests.h">
      <Filter>Classes</Filter>
    </ClInclude>
    <ClInclude Include="..\Classes\ActionsTest\ActionsTest.h">
      <Filter>Classes\ActionsTest</Filter>
    </ClInclude>
    <ClInclude Include="..\Classes\TransitionsTest\TransitionsTest.h">
      <Filter>Classes\TransitionsTest</Filter>
    </ClInclude>
    <ClInclude Include="..\Classes\EffectsTest\EffectsTest.h">
      <Filter>Classes\EffectsTest</Filter>
    </ClInclude>
    <ClInclude Include="..\Classes\ClickAndMoveTest\ClickAndMoveTest.h">
      <Filter>Classes\ClickAndMoveTest</Filter>
    </ClInclude>
    <ClInclude Include="..\Classes\RotateWorldTest\RotateWorldTest.h">
      <Filter>Classes\RotateWorldTest</Filter>
    </ClInclude>
    <ClInclude Include="..\Classes\ParticleTest\ParticleTest.h">
      <Filter>Classes\ParticleTest</Filter>
    </ClInclude>
    <ClInclude Include="..\Classes\ActionsEaseTest\ActionsEaseTest.h">
      <Filter>Classes\ActionsEaseTest</Filter>
    </ClInclude>
    <ClInclude Include="..\Classes\MotionStreakTest\MotionStreakTest.h">
      <Filter>Classes\MotionStreakTest</Filter>
    </ClInclude>
    <ClInclude Include="..\Classes\DrawPrimitivesTest\DrawPrimitivesTest.h">
      <Filter>Classes\DrawPrimitivesTest</Filter>
    </ClInclude>
    <ClInclude Include="..\Classes\ShaderTest\ShaderTest.h">
      <Filter>Classes\ShaderTest</Filter>
    </ClInclude>
    <ClInclude Include="..\Classes\TouchesTest\Ball.h">
      <Filter>Classes\TouchesTest</Filter>
    </ClInclude>
    <ClInclude Include="..\Classes\TouchesTest\Paddle.h">
      <Filter>Classes\TouchesTest</Filter>
    </ClInclude>
    <ClInclude Include="..\Classes\TouchesTest\TouchesTest.h">
      <Filter>Classes\TouchesTest</Filter>
    </ClInclude>
    <ClInclude Include="..\Classes\MenuTest\MenuTest.h">
      <Filter>Classes\MenuTest</Filter>
    </ClInclude>
    <ClInclude Include="..\Classes\ActionManagerTest\ActionManagerTest.h">
      <Filter>Classes\ActionManagerTest</Filter>
    </ClInclude>
    <ClInclude Include="..\Classes\LayerTest\LayerTest.h">
      <Filter>Classes\LayerTest</Filter>
    </ClInclude>
    <ClInclude Include="..\Classes\SceneTest\SceneTest.h">
      <Filter>Classes\SceneTest</Filter>
    </ClInclude>
    <ClInclude Include="..\Classes\ParallaxTest\ParallaxTest.h">
      <Filter>Classes\ParallaxTest</Filter>
    </ClInclude>
    <ClInclude Include="..\Classes\TileMapTest\TileMapTest.h">
      <Filter>Classes\TileMapTest</Filter>
    </ClInclude>
    <ClInclude Include="..\Classes\IntervalTest\IntervalTest.h">
      <Filter>Classes\IntervalTest</Filter>
    </ClInclude>
    <ClInclude Include="..\Classes\LabelTest\LabelTest.h">
      <Filter>Classes\LabelTest</Filter>
    </ClInclude>
    <ClInclude Include="..\Classes\SpriteTest\SpriteTest.h">
      <Filter>Classes\SpriteTest</Filter>
    </ClInclude>
    <ClInclude Include="..\Classes\SchedulerTest\SchedulerTest.h">
      <Filter>Classes\SchedulerTest</Filter>
    </ClInclude>
    <ClInclude Include="..\Classes\RenderTextureTest\RenderTextureTest.h">
      <Filter>Classes\RenderTextureTest</Filter>
    </ClInclude>
    <ClInclude Include="..\Classes\EffectsAdvancedTest\EffectsAdvancedTest.h">
      <Filter>Classes\EffectsAdvancedTest</Filter>
    </ClInclude>
    <ClInclude Include="..\Classes\KeypadTest\KeypadTest.h">
      <Filter>Classes\KeypadTest</Filter>
    </ClInclude>
    <ClInclude Include="..\Classes\CocosDenshionTest\CocosDenshionTest.h">
      <Filter>Classes\CocosDenshionTest</Filter>
    </ClInclude>
    <ClInclude Include="..\Classes\PerformanceTest\PerformanceNodeChildrenTest.h">
      <Filter>Classes\PerformanceTest</Filter>
    </ClInclude>
    <ClInclude Include="..\Classes\PerformanceTest\PerformanceParticleTest.h">
      <Filter>Classes\PerformanceTest</Filter>
    </ClInclude>
    <ClInclude Include="..\Classes\PerformanceTest\PerformanceSpriteTest.h">
      <Filter>Classes\PerformanceTest</Filter>
    </ClInclude>
    <ClInclude Include="..\Classes\PerformanceTest\PerformanceTest.h">
      <Filter>Classes\PerformanceTest</Filter>
    </ClInclude>
    <ClInclude Include="..\Classes\PerformanceTest\PerformanceTextureTest.h">
      <Filter>Classes\PerformanceTest</Filter>
    </ClInclude>
    <ClInclude Include="..\Classes\PerformanceTest\PerformanceTouchesTest.h">
      <Filter>Classes\PerformanceTest</Filter>
    </ClInclude>
    <ClInclude Include="..\Classes\ZwoptexTest\ZwoptexTest.h">
      <Filter>Classes\ZwoptexTest</Filter>
    </ClInclude>
    <ClInclude Include="..\Classes\CurlTest\CurlTest.h">
      <Filter>Classes\CurlTest</Filter>
    </ClInclude>
    <ClInclude Include="..\Classes\TextInputTest\TextInputTest.h">
      <Filter>Classes\TextInputTest</Filter>
    </ClInclude>
    <ClInclude Include="..\Classes\UserDefaultTest\UserDefaultTest.h">
      <Filter>Classes\UserDefaultTest</Filter>
    </ClInclude>
    <ClInclude Include="..\Classes\BugsTest\Bug-1159.h">
      <Filter>Classes\BugsTest</Filter>
    </ClInclude>
    <ClInclude Include="..\Classes\BugsTest\Bug-1174.h">
      <Filter>Classes\BugsTest</Filter>
    </ClInclude>
    <ClInclude Include="..\Classes\BugsTest\Bug-350.h">
      <Filter>Classes\BugsTest</Filter>
    </ClInclude>
    <ClInclude Include="..\Classes\BugsTest\Bug-422.h">
      <Filter>Classes\BugsTest</Filter>
    </ClInclude>
    <ClInclude Include="..\Classes\BugsTest\Bug-624.h">
      <Filter>Classes\BugsTest</Filter>
    </ClInclude>
    <ClInclude Include="..\Classes\BugsTest\Bug-886.h">
      <Filter>Classes\BugsTest</Filter>
    </ClInclude>
    <ClInclude Include="..\Classes\BugsTest\Bug-899.h">
      <Filter>Classes\BugsTest</Filter>
    </ClInclude>
    <ClInclude Include="..\Classes\BugsTest\Bug-914.h">
      <Filter>Classes\BugsTest</Filter>
    </ClInclude>
    <ClInclude Include="..\Classes\BugsTest\BugsTest.h">
      <Filter>Classes\BugsTest</Filter>
    </ClInclude>
    <ClInclude Include="..\Classes\BugsTest\Bug-458\Bug-458.h">
      <Filter>Classes\BugsTest\Bug-458</Filter>
    </ClInclude>
    <ClInclude Include="..\Classes\BugsTest\Bug-458\QuestionContainerSprite.h">
      <Filter>Classes\BugsTest\Bug-458</Filter>
    </ClInclude>
    <ClInclude Include="..\Classes\Texture2dTest\Texture2dTest.h">
      <Filter>Classes\Texture2dTest</Filter>
    </ClInclude>
    <ClInclude Include="..\Classes\FontTest\FontTest.h">
      <Filter>Classes\FontTest</Filter>
    </ClInclude>
    <ClInclude Include="..\Classes\CurrentLanguageTest\CurrentLanguageTest.h">
      <Filter>Classes\CurrentLanguageTest</Filter>
    </ClInclude>
    <ClInclude Include="..\Classes\TextureCacheTest\TextureCacheTest.h">
      <Filter>Classes\TextureCacheTest</Filter>
    </ClInclude>
    <ClInclude Include="..\Classes\AccelerometerTest\AccelerometerTest.h">
      <Filter>Classes\AccelerometerTest</Filter>
    </ClInclude>
    <ClInclude Include="..\Classes\ExtensionsTest\ExtensionsTest.h">
      <Filter>Classes\ExtensionsTest</Filter>
    </ClInclude>
    <ClInclude Include="..\Classes\ExtensionsTest\ControlExtensionTest\CCControlScene.h">
      <Filter>Classes\ExtensionsTest\ControlExtensionTest</Filter>
    </ClInclude>
    <ClInclude Include="..\Classes\ExtensionsTest\ControlExtensionTest\CCControlSceneManager.h">
      <Filter>Classes\ExtensionsTest\ControlExtensionTest</Filter>
    </ClInclude>
    <ClInclude Include="..\Classes\ExtensionsTest\ControlExtensionTest\CCControlButtonTest\CCControlButtonTest.h">
      <Filter>Classes\ExtensionsTest\ControlExtensionTest\CCControlButtonTest</Filter>
    </ClInclude>
    <ClInclude Include="..\Classes\ExtensionsTest\ControlExtensionTest\CCControlColourPicker\CCControlColourPickerTest.h">
      <Filter>Classes\ExtensionsTest\ControlExtensionTest\CCControlColourPicker</Filter>
    </ClInclude>
    <ClInclude Include="..\Classes\ExtensionsTest\ControlExtensionTest\CCControlSliderTest\CCControlSliderTest.h">
      <Filter>Classes\ExtensionsTest\ControlExtensionTest\CCControlSliderTest</Filter>
    </ClInclude>
    <ClInclude Include="..\Classes\ExtensionsTest\ControlExtensionTest\CCControlSwitchTest\CCControlSwitchTest.h">
      <Filter>Classes\ExtensionsTest\ControlExtensionTest\CCControlSwitchTest</Filter>
    </ClInclude>
    <ClInclude Include="..\Classes\ExtensionsTest\NotificationCenterTest\NotificationCenterTest.h">
      <Filter>Classes\ExtensionsTest\NotificationCenterTest</Filter>
    </ClInclude>
    <ClInclude Include="..\Classes\ExtensionsTest\CocosBuilderTest\CocosBuilderTest.h">
      <Filter>Classes\ExtensionsTest\CocosBuilderTest</Filter>
    </ClInclude>
    <ClInclude Include="..\Classes\ExtensionsTest\CocosBuilderTest\ButtonTest\ButtonTestLayer.h">
      <Filter>Classes\ExtensionsTest\CocosBuilderTest\ButtonTest</Filter>
    </ClInclude>
    <ClInclude Include="..\Classes\ExtensionsTest\CocosBuilderTest\ButtonTest\ButtonTestLayerLoader.h">
      <Filter>Classes\ExtensionsTest\CocosBuilderTest\ButtonTest</Filter>
    </ClInclude>
    <ClInclude Include="..\Classes\ExtensionsTest\CocosBuilderTest\HelloCocosBuilder\HelloCocosBuilderLayer.h">
      <Filter>Classes\ExtensionsTest\CocosBuilderTest\HelloCocosBuilder</Filter>
    </ClInclude>
    <ClInclude Include="..\Classes\ExtensionsTest\CocosBuilderTest\HelloCocosBuilder\HelloCocosBuilderLayerLoader.h">
      <Filter>Classes\ExtensionsTest\CocosBuilderTest\HelloCocosBuilder</Filter>
    </ClInclude>
    <ClInclude Include="..\Classes\ExtensionsTest\CocosBuilderTest\LabelTest\LabelTestLayer.h">
      <Filter>Classes\ExtensionsTest\CocosBuilderTest\LabelTest</Filter>
    </ClInclude>
    <ClInclude Include="..\Classes\ExtensionsTest\CocosBuilderTest\LabelTest\LabelTestLayerLoader.h">
      <Filter>Classes\ExtensionsTest\CocosBuilderTest\LabelTest</Filter>
    </ClInclude>
    <ClInclude Include="..\Classes\ExtensionsTest\CocosBuilderTest\MenuTest\MenuTestLayer.h">
      <Filter>Classes\ExtensionsTest\CocosBuilderTest\MenuTest</Filter>
    </ClInclude>
    <ClInclude Include="..\Classes\ExtensionsTest\CocosBuilderTest\MenuTest\MenuTestLayerLoader.h">
      <Filter>Classes\ExtensionsTest\CocosBuilderTest\MenuTest</Filter>
    </ClInclude>
    <ClInclude Include="..\Classes\ExtensionsTest\CocosBuilderTest\ParticleSystemTest\ParticleSystemTestLayer.h">
      <Filter>Classes\ExtensionsTest\CocosBuilderTest\ParticleSystemTest</Filter>
    </ClInclude>
    <ClInclude Include="..\Classes\ExtensionsTest\CocosBuilderTest\ParticleSystemTest\ParticleSystemTestLayerLoader.h">
      <Filter>Classes\ExtensionsTest\CocosBuilderTest\ParticleSystemTest</Filter>
    </ClInclude>
    <ClInclude Include="..\Classes\ExtensionsTest\CocosBuilderTest\SpriteTest\SpriteTestLayer.h">
      <Filter>Classes\ExtensionsTest\CocosBuilderTest\SpriteTest</Filter>
    </ClInclude>
    <ClInclude Include="..\Classes\ExtensionsTest\CocosBuilderTest\SpriteTest\SpriteTestLayerLoader.h">
      <Filter>Classes\ExtensionsTest\CocosBuilderTest\SpriteTest</Filter>
    </ClInclude>
    <ClInclude Include="..\Classes\ExtensionsTest\CocosBuilderTest\TestHeader\TestHeaderLayer.h">
      <Filter>Classes\ExtensionsTest\CocosBuilderTest\TestHeader</Filter>
    </ClInclude>
    <ClInclude Include="..\Classes\ExtensionsTest\CocosBuilderTest\TestHeader\TestHeaderLayerLoader.h">
      <Filter>Classes\ExtensionsTest\CocosBuilderTest\TestHeader</Filter>
    </ClInclude>
    <ClInclude Include="..\Classes\ExtensionsTest\CocosBuilderTest\ScrollViewTest\ScrollViewTestLayer.h">
      <Filter>Classes\ExtensionsTest\CocosBuilderTest\ScrollViewTest</Filter>
    </ClInclude>
    <ClInclude Include="..\Classes\ExtensionsTest\CocosBuilderTest\ScrollViewTest\ScrollViewTestLayerLoader.h">
      <Filter>Classes\ExtensionsTest\CocosBuilderTest\ScrollViewTest</Filter>
    </ClInclude>
    <ClInclude Include="..\Classes\NodeTest\NodeTest.h">
      <Filter>Classes\NodeTest</Filter>
    </ClInclude>
    <ClInclude Include="..\Classes\ActionsProgressTest\ActionsProgressTest.h">
      <Filter>Classes\ActionsProgressTest</Filter>
    </ClInclude>
    <ClInclude Include="..\Classes\Box2DTest\Box2dTest.h">
      <Filter>Classes\Box2DTest</Filter>
    </ClInclude>
    <ClInclude Include="..\Classes\Box2DTestBed\Box2dView.h">
      <Filter>Classes\Box2DTestBed</Filter>
    </ClInclude>
    <ClInclude Include="..\Classes\Box2DTestBed\GLES-Render.h">
      <Filter>Classes\Box2DTestBed</Filter>
    </ClInclude>
    <ClInclude Include="..\Classes\Box2DTestBed\Test.h">
      <Filter>Classes\Box2DTestBed</Filter>
    </ClInclude>
    <ClInclude Include="..\Classes\Box2DTestBed\Tests\AddPair.h">
      <Filter>Classes\Box2DTestBed\Tests</Filter>
    </ClInclude>
    <ClInclude Include="..\Classes\Box2DTestBed\Tests\ApplyForce.h">
      <Filter>Classes\Box2DTestBed\Tests</Filter>
    </ClInclude>
    <ClInclude Include="..\Classes\Box2DTestBed\Tests\BodyTypes.h">
      <Filter>Classes\Box2DTestBed\Tests</Filter>
    </ClInclude>
    <ClInclude Include="..\Classes\Box2DTestBed\Tests\Breakable.h">
      <Filter>Classes\Box2DTestBed\Tests</Filter>
    </ClInclude>
    <ClInclude Include="..\Classes\Box2DTestBed\Tests\Bridge.h">
      <Filter>Classes\Box2DTestBed\Tests</Filter>
    </ClInclude>
    <ClInclude Include="..\Classes\Box2DTestBed\Tests\BulletTest.h">
      <Filter>Classes\Box2DTestBed\Tests</Filter>
    </ClInclude>
    <ClInclude Include="..\Classes\Box2DTestBed\Tests\Cantilever.h">
      <Filter>Classes\Box2DTestBed\Tests</Filter>
    </ClInclude>
    <ClInclude Include="..\Classes\Box2DTestBed\Tests\Car.h">
      <Filter>Classes\Box2DTestBed\Tests</Filter>
    </ClInclude>
    <ClInclude Include="..\Classes\Box2DTestBed\Tests\Chain.h">
      <Filter>Classes\Box2DTestBed\Tests</Filter>
    </ClInclude>
    <ClInclude Include="..\Classes\Box2DTestBed\Tests\CharacterCollision.h">
      <Filter>Classes\Box2DTestBed\Tests</Filter>
    </ClInclude>
    <ClInclude Include="..\Classes\Box2DTestBed\Tests\CollisionFiltering.h">
      <Filter>Classes\Box2DTestBed\Tests</Filter>
    </ClInclude>
    <ClInclude Include="..\Classes\Box2DTestBed\Tests\CollisionProcessing.h">
      <Filter>Classes\Box2DTestBed\Tests</Filter>
    </ClInclude>
    <ClInclude Include="..\Classes\Box2DTestBed\Tests\CompoundShapes.h">
      <Filter>Classes\Box2DTestBed\Tests</Filter>
    </ClInclude>
    <ClInclude Include="..\Classes\Box2DTestBed\Tests\Confined.h">
      <Filter>Classes\Box2DTestBed\Tests</Filter>
    </ClInclude>
    <ClInclude Include="..\Classes\Box2DTestBed\Tests\ContinuousTest.h">
      <Filter>Classes\Box2DTestBed\Tests</Filter>
    </ClInclude>
    <ClInclude Include="..\Classes\Box2DTestBed\Tests\DistanceTest.h">
      <Filter>Classes\Box2DTestBed\Tests</Filter>
    </ClInclude>
    <ClInclude Include="..\Classes\Box2DTestBed\Tests\Dominos.h">
      <Filter>Classes\Box2DTestBed\Tests</Filter>
    </ClInclude>
    <ClInclude Include="..\Classes\Box2DTestBed\Tests\DumpShell.h">
      <Filter>Classes\Box2DTestBed\Tests</Filter>
    </ClInclude>
    <ClInclude Include="..\Classes\Box2DTestBed\Tests\DynamicTreeTest.h">
      <Filter>Classes\Box2DTestBed\Tests</Filter>
    </ClInclude>
    <ClInclude Include="..\Classes\Box2DTestBed\Tests\EdgeShapes.h">
      <Filter>Classes\Box2DTestBed\Tests</Filter>
    </ClInclude>
    <ClInclude Include="..\Classes\Box2DTestBed\Tests\EdgeTest.h">
      <Filter>Classes\Box2DTestBed\Tests</Filter>
    </ClInclude>
    <ClInclude Include="..\Classes\Box2DTestBed\Tests\Gears.h">
      <Filter>Classes\Box2DTestBed\Tests</Filter>
    </ClInclude>
    <ClInclude Include="..\Classes\Box2DTestBed\Tests\OneSidedPlatform.h">
      <Filter>Classes\Box2DTestBed\Tests</Filter>
    </ClInclude>
    <ClInclude Include="..\Classes\Box2DTestBed\Tests\Pinball.h">
      <Filter>Classes\Box2DTestBed\Tests</Filter>
    </ClInclude>
    <ClInclude Include="..\Classes\Box2DTestBed\Tests\PolyCollision.h">
      <Filter>Classes\Box2DTestBed\Tests</Filter>
    </ClInclude>
    <ClInclude Include="..\Classes\Box2DTestBed\Tests\PolyShapes.h">
      <Filter>Classes\Box2DTestBed\Tests</Filter>
    </ClInclude>
    <ClInclude Include="..\Classes\Box2DTestBed\Tests\Prismatic.h">
      <Filter>Classes\Box2DTestBed\Tests</Filter>
    </ClInclude>
    <ClInclude Include="..\Classes\Box2DTestBed\Tests\Pulleys.h">
      <Filter>Classes\Box2DTestBed\Tests</Filter>
    </ClInclude>
    <ClInclude Include="..\Classes\Box2DTestBed\Tests\Pyramid.h">
      <Filter>Classes\Box2DTestBed\Tests</Filter>
    </ClInclude>
    <ClInclude Include="..\Classes\Box2DTestBed\Tests\RayCast.h">
      <Filter>Classes\Box2DTestBed\Tests</Filter>
    </ClInclude>
    <ClInclude Include="..\Classes\Box2DTestBed\Tests\Revolute.h">
      <Filter>Classes\Box2DTestBed\Tests</Filter>
    </ClInclude>
    <ClInclude Include="..\Classes\Box2DTestBed\Tests\Rope.h">
      <Filter>Classes\Box2DTestBed\Tests</Filter>
    </ClInclude>
    <ClInclude Include="..\Classes\Box2DTestBed\Tests\RopeJoint.h">
      <Filter>Classes\Box2DTestBed\Tests</Filter>
    </ClInclude>
    <ClInclude Include="..\Classes\Box2DTestBed\Tests\SensorTest.h">
      <Filter>Classes\Box2DTestBed\Tests</Filter>
    </ClInclude>
    <ClInclude Include="..\Classes\Box2DTestBed\Tests\ShapeEditing.h">
      <Filter>Classes\Box2DTestBed\Tests</Filter>
    </ClInclude>
    <ClInclude Include="..\Classes\Box2DTestBed\Tests\SliderCrank.h">
      <Filter>Classes\Box2DTestBed\Tests</Filter>
    </ClInclude>
    <ClInclude Include="..\Classes\Box2DTestBed\Tests\SphereStack.h">
      <Filter>Classes\Box2DTestBed\Tests</Filter>
    </ClInclude>
    <ClInclude Include="..\Classes\Box2DTestBed\Tests\TheoJansen.h">
      <Filter>Classes\Box2DTestBed\Tests</Filter>
    </ClInclude>
    <ClInclude Include="..\Classes\Box2DTestBed\Tests\Tiles.h">
      <Filter>Classes\Box2DTestBed\Tests</Filter>
    </ClInclude>
    <ClInclude Include="..\Classes\Box2DTestBed\Tests\TimeOfImpact.h">
      <Filter>Classes\Box2DTestBed\Tests</Filter>
    </ClInclude>
    <ClInclude Include="..\Classes\Box2DTestBed\Tests\Tumbler.h">
      <Filter>Classes\Box2DTestBed\Tests</Filter>
    </ClInclude>
    <ClInclude Include="..\Classes\Box2DTestBed\Tests\VaryingFriction.h">
      <Filter>Classes\Box2DTestBed\Tests</Filter>
    </ClInclude>
    <ClInclude Include="..\Classes\Box2DTestBed\Tests\VaryingRestitution.h">
      <Filter>Classes\Box2DTestBed\Tests</Filter>
    </ClInclude>
    <ClInclude Include="..\Classes\Box2DTestBed\Tests\VerticalStack.h">
      <Filter>Classes\Box2DTestBed\Tests</Filter>
    </ClInclude>
    <ClInclude Include="..\Classes\Box2DTestBed\Tests\Web.h">
      <Filter>Classes\Box2DTestBed\Tests</Filter>
    </ClInclude>
    <ClInclude Include="..\Classes\MutiTouchTest\MutiTouchTest.h">
      <Filter>Classes\MutiTouchTest</Filter>
    </ClInclude>
    <ClInclude Include="..\Classes\ExtensionsTest\NetworkTest\HttpClientTest.h">
      <Filter>Classes\ExtensionsTest\NetworkTest</Filter>
    </ClInclude>
    <ClInclude Include="..\Classes\ExtensionsTest\TableViewTest\CustomTableViewCell.h">
      <Filter>Classes\ExtensionsTest\TableViewTest</Filter>
    </ClInclude>
    <ClInclude Include="..\Classes\ExtensionsTest\TableViewTest\TableViewTestScene.h">
      <Filter>Classes\ExtensionsTest\TableViewTest</Filter>
    </ClInclude>
    <ClInclude Include="..\Classes\ExtensionsTest\CocosBuilderTest\AnimationsTest\AnimationsLayerLoader.h">
      <Filter>Classes\ExtensionsTest\CocosBuilderTest\AnimationsTest</Filter>
    </ClInclude>
    <ClInclude Include="..\Classes\ExtensionsTest\CocosBuilderTest\AnimationsTest\AnimationsTestLayer.h">
      <Filter>Classes\ExtensionsTest\CocosBuilderTest\AnimationsTest</Filter>
    </ClInclude>
    <ClInclude Include="..\Classes\ExtensionsTest\ControlExtensionTest\CCControlPotentiometerTest\CCControlPotentiometerTest.h">
      <Filter>Classes\ExtensionsTest\ControlExtensionTest\CCControlPotentiometerTest</Filter>
    </ClInclude>
    <ClInclude Include="..\Classes\ExtensionsTest\ControlExtensionTest\CCControlStepperTest\CCControlStepperTest.h">
      <Filter>Classes\ExtensionsTest\ControlExtensionTest\CCControlStepperTest</Filter>
    </ClInclude>
    <ClInclude Include="..\Classes\VisibleRect.h">
      <Filter>Classes</Filter>
    </ClInclude>
    <ClInclude Include="..\Classes\ChipmunkTest\ChipmunkTest.h">
      <Filter>Classes\ChipmunkTest</Filter>
    </ClInclude>
    <ClInclude Include="..\Classes\ClippingNodeTest\ClippingNodeTest.h">
      <Filter>Classes\ClippingNodeTest</Filter>
    </ClInclude>
    <ClInclude Include="..\Classes\FileUtilsTest\FileUtilsTest.h">
      <Filter>Classes\FileUtilsTest</Filter>
    </ClInclude>
    <ClInclude Include="..\Classes\ExtensionsTest\EditBoxTest\EditBoxTest.h">
      <Filter>Classes\ExtensionsTest\EditBoxTest</Filter>
    </ClInclude>
    <ClInclude Include="..\Classes\ExtensionsTest\CocosBuilderTest\TimelineCallbackTest\TimelineCallbackLayerLoader.h">
      <Filter>Classes\ExtensionsTest\CocosBuilderTest\TimelineCallbackTest</Filter>
    </ClInclude>
    <ClInclude Include="..\Classes\ExtensionsTest\CocosBuilderTest\TimelineCallbackTest\TimelineCallbackTestLayer.h">
      <Filter>Classes\ExtensionsTest\CocosBuilderTest\TimelineCallbackTest</Filter>
    </ClInclude>
    <ClInclude Include="..\Classes\SpineTest\SpineTest.h">
      <Filter>Classes\SpineTest</Filter>
    </ClInclude>
    <ClInclude Include="..\Classes\TexturePackerEncryptionTest\TextureAtlasEncryptionTest.h">
      <Filter>Classes\TexturePackerEncryptionTest</Filter>
    </ClInclude>
    <ClInclude Include="..\Classes\DataVisitorTest\DataVisitorTest.h">
      <Filter>Classes\DataVisitorTest</Filter>
    </ClInclude>
    <ClInclude Include="..\Classes\ConfigurationTest\ConfigurationTest.h">
      <Filter>Classes\ConfigurationTest</Filter>
    </ClInclude>
    <ClInclude Include="..\Classes\ExtensionsTest\NetworkTest\WebSocketTest.h">
      <Filter>Classes\ExtensionsTest\NetworkTest</Filter>
    </ClInclude>
    <ClInclude Include="..\Classes\BaseTest.h">
      <Filter>Classes</Filter>
    </ClInclude>
    <ClInclude Include="..\Classes\ExtensionsTest\Scale9SpriteTest\Scale9SpriteTest.h">
      <Filter>Classes\ExtensionsTest\Scale9SpriteTest</Filter>
    </ClInclude>
    <ClInclude Include="..\Classes\ExtensionsTest\NetworkTest\SocketIOTest.h">
      <Filter>Classes\ExtensionsTest\NetworkTest</Filter>
    </ClInclude>
    <ClInclude Include="..\Classes\LabelTest\LabelTestNew.h">
      <Filter>Classes\LabelTest</Filter>
    </ClInclude>
    <ClInclude Include="..\Classes\ExtensionsTest\CocoStudioArmatureTest\ArmatureScene.h">
      <Filter>Classes\ExtensionsTest\CocoStudioArmatureTest</Filter>
    </ClInclude>
    <ClInclude Include="..\Classes\ExtensionsTest\CocoStudioComponentsTest\ComponentsTestScene.h">
      <Filter>Classes\ExtensionsTest\CocoStudioComponentsTest</Filter>
    </ClInclude>
    <ClInclude Include="..\Classes\ExtensionsTest\CocoStudioComponentsTest\EnemyController.h">
      <Filter>Classes\ExtensionsTest\CocoStudioComponentsTest</Filter>
    </ClInclude>
    <ClInclude Include="..\Classes\ExtensionsTest\CocoStudioComponentsTest\GameOverScene.h">
      <Filter>Classes\ExtensionsTest\CocoStudioComponentsTest</Filter>
    </ClInclude>
    <ClInclude Include="..\Classes\ExtensionsTest\CocoStudioComponentsTest\PlayerController.h">
      <Filter>Classes\ExtensionsTest\CocoStudioComponentsTest</Filter>
    </ClInclude>
    <ClInclude Include="..\Classes\ExtensionsTest\CocoStudioComponentsTest\ProjectileController.h">
      <Filter>Classes\ExtensionsTest\CocoStudioComponentsTest</Filter>
    </ClInclude>
    <ClInclude Include="..\Classes\ExtensionsTest\CocoStudioComponentsTest\SceneController.h">
      <Filter>Classes\ExtensionsTest\CocoStudioComponentsTest</Filter>
    </ClInclude>
    <ClInclude Include="..\Classes\ExtensionsTest\CocoStudioSceneTest\SceneEditorTest.h">
      <Filter>Classes\ExtensionsTest\CocoStudioSceneTest</Filter>
    </ClInclude>
    <ClInclude Include="..\Classes\ShaderTest\ShaderTest2.h" />
    <ClInclude Include="..\Classes\NewEventDispatcherTest\NewEventDispatcherTest.h">
      <Filter>Classes\NewEventDispatcherTest</Filter>
    </ClInclude>
<<<<<<< HEAD
    <ClInclude Include="..\Classes\PhysicsTest\PhysicsTest.h">
      <Filter>Classes\PhysicsTest</Filter>
=======
    <ClInclude Include="..\Classes\ExtensionsTest\CocoStudioGUITest\UIButtonTest\UIButtonTest.h">
      <Filter>Classes\ExtensionsTest\CocoStudioGUITest\UIButtonTest</Filter>
    </ClInclude>
    <ClInclude Include="..\Classes\ExtensionsTest\CocoStudioGUITest\UICheckBoxTest\UICheckBoxTest.h">
      <Filter>Classes\ExtensionsTest\CocoStudioGUITest\UICheckBoxTest</Filter>
    </ClInclude>
    <ClInclude Include="..\Classes\ExtensionsTest\CocoStudioGUITest\UIDragPanelTest\UIDragPanelTest.h">
      <Filter>Classes\ExtensionsTest\CocoStudioGUITest\UIDragPanelTest</Filter>
    </ClInclude>
    <ClInclude Include="..\Classes\ExtensionsTest\CocoStudioGUITest\UIImageViewTest\UIImageViewTest.h">
      <Filter>Classes\ExtensionsTest\CocoStudioGUITest\UIImageViewTest</Filter>
    </ClInclude>
    <ClInclude Include="..\Classes\ExtensionsTest\CocoStudioGUITest\UILabelAtlasTest\UILabelAtlasTest.h">
      <Filter>Classes\ExtensionsTest\CocoStudioGUITest\UILabelAtlasTest</Filter>
    </ClInclude>
    <ClInclude Include="..\Classes\ExtensionsTest\CocoStudioGUITest\UILabelBMFontTest\UILabelBMFontTest.h">
      <Filter>Classes\ExtensionsTest\CocoStudioGUITest\UILabelBMFontTest</Filter>
    </ClInclude>
    <ClInclude Include="..\Classes\ExtensionsTest\CocoStudioGUITest\UILabelTest\UILabelTest.h">
      <Filter>Classes\ExtensionsTest\CocoStudioGUITest\UILabelTest</Filter>
    </ClInclude>
    <ClInclude Include="..\Classes\ExtensionsTest\CocoStudioGUITest\UIListViewTest\UIListViewTest.h">
      <Filter>Classes\ExtensionsTest\CocoStudioGUITest\UIListViewTest</Filter>
    </ClInclude>
    <ClInclude Include="..\Classes\ExtensionsTest\CocoStudioGUITest\UILoadingBarTest\UILoadingBarTest.h">
      <Filter>Classes\ExtensionsTest\CocoStudioGUITest\UILoadingBarTest</Filter>
    </ClInclude>
    <ClInclude Include="..\Classes\ExtensionsTest\CocoStudioGUITest\UINodeContainerTest\UINodeContainerTest.h">
      <Filter>Classes\ExtensionsTest\CocoStudioGUITest\UINodeContainerTest</Filter>
    </ClInclude>
    <ClInclude Include="..\Classes\ExtensionsTest\CocoStudioGUITest\UIPageViewTest\UIPageViewTest.h">
      <Filter>Classes\ExtensionsTest\CocoStudioGUITest\UIPageViewTest</Filter>
    </ClInclude>
    <ClInclude Include="..\Classes\ExtensionsTest\CocoStudioGUITest\UIPanelTest\UIPanelTest.h">
      <Filter>Classes\ExtensionsTest\CocoStudioGUITest\UIPanelTest</Filter>
    </ClInclude>
    <ClInclude Include="..\Classes\ExtensionsTest\CocoStudioGUITest\UIScrollViewTest\UIScrollViewTest.h">
      <Filter>Classes\ExtensionsTest\CocoStudioGUITest\UIScrollViewTest</Filter>
    </ClInclude>
    <ClInclude Include="..\Classes\ExtensionsTest\CocoStudioGUITest\UISliderTest\UISliderTest.h">
      <Filter>Classes\ExtensionsTest\CocoStudioGUITest\UISliderTest</Filter>
    </ClInclude>
    <ClInclude Include="..\Classes\ExtensionsTest\CocoStudioGUITest\UITextAreaTest\UITextAreaTest.h">
      <Filter>Classes\ExtensionsTest\CocoStudioGUITest\UITextAreaTest</Filter>
    </ClInclude>
    <ClInclude Include="..\Classes\ExtensionsTest\CocoStudioGUITest\UITextButtonTest\UITextButtonTest.h">
      <Filter>Classes\ExtensionsTest\CocoStudioGUITest\UITextButtonTest</Filter>
    </ClInclude>
    <ClInclude Include="..\Classes\ExtensionsTest\CocoStudioGUITest\UITextFieldTest\UITextFieldTest.h">
      <Filter>Classes\ExtensionsTest\CocoStudioGUITest\UITextFieldTest</Filter>
    </ClInclude>
    <ClInclude Include="..\Classes\ExtensionsTest\CocoStudioGUITest\CocosGUIScene.h">
      <Filter>Classes\ExtensionsTest\CocoStudioGUITest</Filter>
    </ClInclude>
    <ClInclude Include="..\Classes\ExtensionsTest\CocoStudioGUITest\UIScene.h">
      <Filter>Classes\ExtensionsTest\CocoStudioGUITest</Filter>
    </ClInclude>
    <ClInclude Include="..\Classes\ExtensionsTest\CocoStudioGUITest\UISceneManager.h">
      <Filter>Classes\ExtensionsTest\CocoStudioGUITest</Filter>
>>>>>>> e4c31abb
    </ClInclude>
  </ItemGroup>
</Project><|MERGE_RESOLUTION|>--- conflicted
+++ resolved
@@ -1,1271 +1,1262 @@
-﻿<?xml version="1.0" encoding="utf-8"?>
-<Project ToolsVersion="4.0" xmlns="http://schemas.microsoft.com/developer/msbuild/2003">
-  <ItemGroup>
-    <Filter Include="win32">
-      <UniqueIdentifier>{84a8ebd7-7cf0-47f6-b75e-d441df67da40}</UniqueIdentifier>
+﻿<?xml version="1.0" encoding="utf-8"?>
+<Project ToolsVersion="4.0" xmlns="http://schemas.microsoft.com/developer/msbuild/2003">
+  <ItemGroup>
+    <Filter Include="win32">
+      <UniqueIdentifier>{84a8ebd7-7cf0-47f6-b75e-d441df67da40}</UniqueIdentifier>
+    </Filter>
+    <Filter Include="Classes">
+      <UniqueIdentifier>{bb6c862e-70e9-49d9-81b7-3829a6f50471}</UniqueIdentifier>
+    </Filter>
+    <Filter Include="Classes\ActionsTest">
+      <UniqueIdentifier>{3268b622-4a28-47bd-b9f0-2adefbc776aa}</UniqueIdentifier>
+    </Filter>
+    <Filter Include="Classes\TransitionsTest">
+      <UniqueIdentifier>{fc7ad25e-4776-41a9-bbd0-a6754065bf1a}</UniqueIdentifier>
+    </Filter>
+    <Filter Include="Classes\EffectsTest">
+      <UniqueIdentifier>{ce4cea9b-77e2-4c61-9d73-17bfac7b901d}</UniqueIdentifier>
+    </Filter>
+    <Filter Include="Classes\ClickAndMoveTest">
+      <UniqueIdentifier>{f3b74bc8-ac04-4441-8302-4faea4476164}</UniqueIdentifier>
+    </Filter>
+    <Filter Include="Classes\RotateWorldTest">
+      <UniqueIdentifier>{ab08059e-6970-412b-8806-e6209793cbf3}</UniqueIdentifier>
+    </Filter>
+    <Filter Include="Classes\ParticleTest">
+      <UniqueIdentifier>{09e77100-49e9-4a50-82ad-b95e618d4cf0}</UniqueIdentifier>
+    </Filter>
+    <Filter Include="Classes\ActionsEaseTest">
+      <UniqueIdentifier>{59114e2d-2034-48e4-8a08-38fb2555a99b}</UniqueIdentifier>
+    </Filter>
+    <Filter Include="Classes\MotionStreakTest">
+      <UniqueIdentifier>{31a5d34e-5f46-40e9-9d9c-f4b7bf5ad501}</UniqueIdentifier>
+    </Filter>
+    <Filter Include="Classes\DrawPrimitivesTest">
+      <UniqueIdentifier>{ee46e8fa-9658-4cc2-9cb4-35c85ca23d0b}</UniqueIdentifier>
+    </Filter>
+    <Filter Include="Classes\ShaderTest">
+      <UniqueIdentifier>{964fdbe8-9573-4bff-8a8f-8c2c0ce24d6f}</UniqueIdentifier>
+    </Filter>
+    <Filter Include="Classes\TouchesTest">
+      <UniqueIdentifier>{aa804242-766a-4fec-87c8-58045adeca9e}</UniqueIdentifier>
+    </Filter>
+    <Filter Include="Classes\MenuTest">
+      <UniqueIdentifier>{430d407a-c55c-4ae9-9951-0ee78301d30e}</UniqueIdentifier>
+    </Filter>
+    <Filter Include="Classes\ActionManagerTest">
+      <UniqueIdentifier>{b50ed360-a894-4416-ac6e-c6003b3ce9c5}</UniqueIdentifier>
+    </Filter>
+    <Filter Include="Classes\LayerTest">
+      <UniqueIdentifier>{ce855efc-30b4-4a13-8ee3-9fb3636de7a5}</UniqueIdentifier>
+    </Filter>
+    <Filter Include="Classes\SceneTest">
+      <UniqueIdentifier>{f3284734-423f-435b-af70-4c2d29dded5e}</UniqueIdentifier>
+    </Filter>
+    <Filter Include="Classes\ParallaxTest">
+      <UniqueIdentifier>{525c4381-0aa6-4cc3-aeb4-c2d7348af831}</UniqueIdentifier>
+    </Filter>
+    <Filter Include="Classes\TileMapTest">
+      <UniqueIdentifier>{5fe4e8bb-fa91-4fde-bacd-58ce9682b375}</UniqueIdentifier>
+    </Filter>
+    <Filter Include="Classes\IntervalTest">
+      <UniqueIdentifier>{7886aba8-80dc-4196-93d1-10f5f58aa1bf}</UniqueIdentifier>
+    </Filter>
+    <Filter Include="Classes\LabelTest">
+      <UniqueIdentifier>{f4cf91c1-7de0-4bef-9950-d5fedc823350}</UniqueIdentifier>
+    </Filter>
+    <Filter Include="Classes\SpriteTest">
+      <UniqueIdentifier>{3c1f5bbc-a48b-42d6-900f-da7ba3e2e885}</UniqueIdentifier>
+    </Filter>
+    <Filter Include="Classes\SchedulerTest">
+      <UniqueIdentifier>{66f44cbe-74cb-4e30-8230-a4991e274f52}</UniqueIdentifier>
+    </Filter>
+    <Filter Include="Classes\RenderTextureTest">
+      <UniqueIdentifier>{5e825b03-67b5-4bb0-a8f7-ad1fe860165d}</UniqueIdentifier>
+    </Filter>
+    <Filter Include="Classes\EffectsAdvancedTest">
+      <UniqueIdentifier>{6eeb2da8-4ecb-4602-9ac5-80caabe39ee6}</UniqueIdentifier>
+    </Filter>
+    <Filter Include="Classes\KeypadTest">
+      <UniqueIdentifier>{34e82723-7a60-4bed-ba19-de427c04d212}</UniqueIdentifier>
+    </Filter>
+    <Filter Include="Classes\CocosDenshionTest">
+      <UniqueIdentifier>{a786a2de-3545-4fdc-9884-5a8c68bf8eb8}</UniqueIdentifier>
+    </Filter>
+    <Filter Include="Classes\PerformanceTest">
+      <UniqueIdentifier>{2013787a-dc87-456f-bf75-33c4cac37af3}</UniqueIdentifier>
+    </Filter>
+    <Filter Include="Classes\ZwoptexTest">
+      <UniqueIdentifier>{4505301c-1a9d-46e4-8362-7f5572c7a7e6}</UniqueIdentifier>
+    </Filter>
+    <Filter Include="Classes\CurlTest">
+      <UniqueIdentifier>{6a365fa7-888d-46bf-9c63-0f1dd507339e}</UniqueIdentifier>
+    </Filter>
+    <Filter Include="Classes\TextInputTest">
+      <UniqueIdentifier>{9c6d3e16-37f6-47b1-9729-847b7fcf3316}</UniqueIdentifier>
+    </Filter>
+    <Filter Include="Classes\UserDefaultTest">
+      <UniqueIdentifier>{ee5dc87f-91dc-4c57-a46c-049029a23a4e}</UniqueIdentifier>
+    </Filter>
+    <Filter Include="Classes\BugsTest">
+      <UniqueIdentifier>{33d3a425-5956-4faa-b582-56cf7e900fe9}</UniqueIdentifier>
+    </Filter>
+    <Filter Include="Classes\BugsTest\Bug-458">
+      <UniqueIdentifier>{0aa8d144-25b7-4782-9b2e-703eb2f2f7ed}</UniqueIdentifier>
+    </Filter>
+    <Filter Include="Classes\Texture2dTest">
+      <UniqueIdentifier>{9d82adbc-4931-4e09-9ced-14330f1df797}</UniqueIdentifier>
+    </Filter>
+    <Filter Include="Classes\FontTest">
+      <UniqueIdentifier>{04b21bb0-6735-40f6-9b95-90cdf4b3b2d1}</UniqueIdentifier>
+    </Filter>
+    <Filter Include="Classes\CurrentLanguageTest">
+      <UniqueIdentifier>{2c810374-bc6e-47c1-83af-502d65a318cd}</UniqueIdentifier>
+    </Filter>
+    <Filter Include="Classes\TextureCacheTest">
+      <UniqueIdentifier>{1cf546eb-abc6-4b66-a85e-66a68f82b536}</UniqueIdentifier>
+    </Filter>
+    <Filter Include="Classes\AccelerometerTest">
+      <UniqueIdentifier>{0a4490ab-a3f5-4ccf-9b5d-ce03d80d4004}</UniqueIdentifier>
+    </Filter>
+    <Filter Include="Classes\ExtensionsTest">
+      <UniqueIdentifier>{897838bb-90e6-492d-adcb-e719415c37b0}</UniqueIdentifier>
+    </Filter>
+    <Filter Include="Classes\ExtensionsTest\ControlExtensionTest">
+      <UniqueIdentifier>{54bf5401-2f85-482c-b272-1af67facaed5}</UniqueIdentifier>
+    </Filter>
+    <Filter Include="Classes\ExtensionsTest\ControlExtensionTest\CCControlButtonTest">
+      <UniqueIdentifier>{bdb14357-5f6b-4eae-8004-af6539f5d71b}</UniqueIdentifier>
+    </Filter>
+    <Filter Include="Classes\ExtensionsTest\ControlExtensionTest\CCControlColourPicker">
+      <UniqueIdentifier>{c4c3ece6-16a2-4795-a04f-ef5f34502695}</UniqueIdentifier>
+    </Filter>
+    <Filter Include="Classes\ExtensionsTest\ControlExtensionTest\CCControlSliderTest">
+      <UniqueIdentifier>{decc4f82-255c-4607-b837-ddebfca7e96a}</UniqueIdentifier>
+    </Filter>
+    <Filter Include="Classes\ExtensionsTest\ControlExtensionTest\CCControlSwitchTest">
+      <UniqueIdentifier>{8eaa1432-0ee2-46d9-9717-40a71efb3fb1}</UniqueIdentifier>
+    </Filter>
+    <Filter Include="Classes\ExtensionsTest\NotificationCenterTest">
+      <UniqueIdentifier>{73050120-a703-4a41-a797-54b3fe4c6997}</UniqueIdentifier>
+    </Filter>
+    <Filter Include="Classes\ExtensionsTest\CocosBuilderTest">
+      <UniqueIdentifier>{2a3d945a-4162-4f91-8178-47f4608b4932}</UniqueIdentifier>
+    </Filter>
+    <Filter Include="Classes\ExtensionsTest\CocosBuilderTest\ButtonTest">
+      <UniqueIdentifier>{084ad29d-9eac-4f8e-8910-5279a6d9b0b2}</UniqueIdentifier>
+    </Filter>
+    <Filter Include="Classes\ExtensionsTest\CocosBuilderTest\HelloCocosBuilder">
+      <UniqueIdentifier>{fb280225-2a4a-4192-b30f-46b9d4fcb65b}</UniqueIdentifier>
+    </Filter>
+    <Filter Include="Classes\ExtensionsTest\CocosBuilderTest\LabelTest">
+      <UniqueIdentifier>{262bbe18-e1f5-4b56-b933-cd8090bc274c}</UniqueIdentifier>
+    </Filter>
+    <Filter Include="Classes\ExtensionsTest\CocosBuilderTest\MenuTest">
+      <UniqueIdentifier>{7a4ffce0-ab4c-438f-a6ae-b1133f5ebac1}</UniqueIdentifier>
+    </Filter>
+    <Filter Include="Classes\ExtensionsTest\CocosBuilderTest\ParticleSystemTest">
+      <UniqueIdentifier>{354a7552-e7c8-43c0-8290-56e85127e4c2}</UniqueIdentifier>
+    </Filter>
+    <Filter Include="Classes\ExtensionsTest\CocosBuilderTest\SpriteTest">
+      <UniqueIdentifier>{b4e53419-9636-415c-af0b-5454bb147769}</UniqueIdentifier>
+    </Filter>
+    <Filter Include="Classes\ExtensionsTest\CocosBuilderTest\TestHeader">
+      <UniqueIdentifier>{becce610-4d2e-4263-bbef-168b9c644de0}</UniqueIdentifier>
+    </Filter>
+    <Filter Include="Classes\ExtensionsTest\CocosBuilderTest\ScrollViewTest">
+      <UniqueIdentifier>{232a0aa0-fa5a-45b3-9b01-ffb5687acf49}</UniqueIdentifier>
+    </Filter>
+    <Filter Include="Classes\NodeTest">
+      <UniqueIdentifier>{74b8b965-89eb-43a5-9996-856a9e4b6326}</UniqueIdentifier>
+    </Filter>
+    <Filter Include="Classes\ActionsProgressTest">
+      <UniqueIdentifier>{d7f1c4af-37e8-441a-bbe0-dc63f64a0403}</UniqueIdentifier>
+    </Filter>
+    <Filter Include="Classes\Box2DTest">
+      <UniqueIdentifier>{5fa4bd78-0a13-41c1-84f7-f84e3997da9e}</UniqueIdentifier>
+    </Filter>
+    <Filter Include="Classes\Box2DTestBed">
+      <UniqueIdentifier>{c6700e2e-5837-4051-8de8-6ccf6e580402}</UniqueIdentifier>
+    </Filter>
+    <Filter Include="Classes\Box2DTestBed\Tests">
+      <UniqueIdentifier>{17c1844a-dd68-4ed5-a368-383253473518}</UniqueIdentifier>
+    </Filter>
+    <Filter Include="Classes\MutiTouchTest">
+      <UniqueIdentifier>{b3be049f-74ff-44a5-8895-0766e4807671}</UniqueIdentifier>
+    </Filter>
+    <Filter Include="Classes\ExtensionsTest\NetworkTest">
+      <UniqueIdentifier>{28e8af6a-0e73-4069-bdf4-735138ed886d}</UniqueIdentifier>
+    </Filter>
+    <Filter Include="Classes\ExtensionsTest\TableViewTest">
+      <UniqueIdentifier>{2603ae57-b062-4281-9daf-c925634eaeb4}</UniqueIdentifier>
+    </Filter>
+    <Filter Include="Classes\ExtensionsTest\ControlExtensionTest\CCControlPotentiometerTest">
+      <UniqueIdentifier>{08850f9d-e7e5-4bca-ae90-cf8df391479f}</UniqueIdentifier>
+    </Filter>
+    <Filter Include="Classes\ExtensionsTest\ControlExtensionTest\CCControlStepperTest">
+      <UniqueIdentifier>{7e809230-9bb5-45bb-a26c-b5cdd1390914}</UniqueIdentifier>
+    </Filter>
+    <Filter Include="Classes\ChipmunkTest">
+      <UniqueIdentifier>{0a728d21-a3d4-4d32-9d6d-f0fd078cbaa0}</UniqueIdentifier>
+    </Filter>
+    <Filter Include="Classes\ClippingNodeTest">
+      <UniqueIdentifier>{b79f4701-6fe2-4996-83c5-0567bcf90287}</UniqueIdentifier>
+    </Filter>
+    <Filter Include="Classes\ExtensionsTest\CocosBuilderTest\AnimationsTest">
+      <UniqueIdentifier>{e8752620-8414-4f43-a572-5fa82650f223}</UniqueIdentifier>
+    </Filter>
+    <Filter Include="Classes\FileUtilsTest">
+      <UniqueIdentifier>{a4c2111f-cf9f-492c-884d-3de24715adce}</UniqueIdentifier>
+    </Filter>
+    <Filter Include="Classes\ExtensionsTest\EditBoxTest">
+      <UniqueIdentifier>{18a69e7e-8ca7-475a-bfbb-7296baab16ce}</UniqueIdentifier>
+    </Filter>
+    <Filter Include="Classes\ExtensionsTest\CocosBuilderTest\TimelineCallbackTest">
+      <UniqueIdentifier>{0ef55f53-411a-4661-b5d5-13930da52e68}</UniqueIdentifier>
+    </Filter>
+    <Filter Include="Classes\SpineTest">
+      <UniqueIdentifier>{60df7835-5770-44bb-b5c7-24c9aa34da88}</UniqueIdentifier>
+    </Filter>
+    <Filter Include="Classes\TexturePackerEncryptionTest">
+      <UniqueIdentifier>{4031c3bb-97f8-4b43-91e5-48dd94ca2d24}</UniqueIdentifier>
+    </Filter>
+    <Filter Include="Classes\DataVisitorTest">
+      <UniqueIdentifier>{8049d378-12f7-46ba-ba96-091f3c0a4600}</UniqueIdentifier>
+    </Filter>
+    <Filter Include="Classes\ConfigurationTest">
+      <UniqueIdentifier>{81ec2355-7efd-49e0-b6cb-b1bba23fbbc8}</UniqueIdentifier>
+    </Filter>
+    <Filter Include="Classes\ExtensionsTest\Scale9SpriteTest">
+      <UniqueIdentifier>{3d73aa04-d66e-43d3-921f-b867a753c113}</UniqueIdentifier>
+    </Filter>
+    <Filter Include="Classes\ExtensionsTest\CocoStudioArmatureTest">
+      <UniqueIdentifier>{a6e7d28e-46a3-46c4-9735-b39e96f776f0}</UniqueIdentifier>
+    </Filter>
+    <Filter Include="Classes\ExtensionsTest\CocoStudioComponentsTest">
+      <UniqueIdentifier>{e0b48846-7f17-4abe-80a7-93cc7bf8b4a1}</UniqueIdentifier>
+    </Filter>
+    <Filter Include="Classes\ExtensionsTest\CocoStudioSceneTest">
+      <UniqueIdentifier>{70cc5629-4a9a-494d-b126-6043d311031a}</UniqueIdentifier>
+    </Filter>
+    <Filter Include="Classes\NewEventDispatcherTest">
+      <UniqueIdentifier>{0b414789-7971-4a4c-86e3-40cc00936684}</UniqueIdentifier>
     </Filter>
-    <Filter Include="Classes">
-      <UniqueIdentifier>{bb6c862e-70e9-49d9-81b7-3829a6f50471}</UniqueIdentifier>
-    </Filter>
-    <Filter Include="Classes\ActionsTest">
-      <UniqueIdentifier>{3268b622-4a28-47bd-b9f0-2adefbc776aa}</UniqueIdentifier>
-    </Filter>
-    <Filter Include="Classes\TransitionsTest">
-      <UniqueIdentifier>{fc7ad25e-4776-41a9-bbd0-a6754065bf1a}</UniqueIdentifier>
-    </Filter>
-    <Filter Include="Classes\EffectsTest">
-      <UniqueIdentifier>{ce4cea9b-77e2-4c61-9d73-17bfac7b901d}</UniqueIdentifier>
-    </Filter>
-    <Filter Include="Classes\ClickAndMoveTest">
-      <UniqueIdentifier>{f3b74bc8-ac04-4441-8302-4faea4476164}</UniqueIdentifier>
-    </Filter>
-    <Filter Include="Classes\RotateWorldTest">
-      <UniqueIdentifier>{ab08059e-6970-412b-8806-e6209793cbf3}</UniqueIdentifier>
-    </Filter>
-    <Filter Include="Classes\ParticleTest">
-      <UniqueIdentifier>{09e77100-49e9-4a50-82ad-b95e618d4cf0}</UniqueIdentifier>
-    </Filter>
-    <Filter Include="Classes\ActionsEaseTest">
-      <UniqueIdentifier>{59114e2d-2034-48e4-8a08-38fb2555a99b}</UniqueIdentifier>
-    </Filter>
-    <Filter Include="Classes\MotionStreakTest">
-      <UniqueIdentifier>{31a5d34e-5f46-40e9-9d9c-f4b7bf5ad501}</UniqueIdentifier>
-    </Filter>
-    <Filter Include="Classes\DrawPrimitivesTest">
-      <UniqueIdentifier>{ee46e8fa-9658-4cc2-9cb4-35c85ca23d0b}</UniqueIdentifier>
-    </Filter>
-    <Filter Include="Classes\ShaderTest">
-      <UniqueIdentifier>{964fdbe8-9573-4bff-8a8f-8c2c0ce24d6f}</UniqueIdentifier>
-    </Filter>
-    <Filter Include="Classes\TouchesTest">
-      <UniqueIdentifier>{aa804242-766a-4fec-87c8-58045adeca9e}</UniqueIdentifier>
-    </Filter>
-    <Filter Include="Classes\MenuTest">
-      <UniqueIdentifier>{430d407a-c55c-4ae9-9951-0ee78301d30e}</UniqueIdentifier>
-    </Filter>
-    <Filter Include="Classes\ActionManagerTest">
-      <UniqueIdentifier>{b50ed360-a894-4416-ac6e-c6003b3ce9c5}</UniqueIdentifier>
-    </Filter>
-    <Filter Include="Classes\LayerTest">
-      <UniqueIdentifier>{ce855efc-30b4-4a13-8ee3-9fb3636de7a5}</UniqueIdentifier>
-    </Filter>
-    <Filter Include="Classes\SceneTest">
-      <UniqueIdentifier>{f3284734-423f-435b-af70-4c2d29dded5e}</UniqueIdentifier>
-    </Filter>
-    <Filter Include="Classes\ParallaxTest">
-      <UniqueIdentifier>{525c4381-0aa6-4cc3-aeb4-c2d7348af831}</UniqueIdentifier>
-    </Filter>
-    <Filter Include="Classes\TileMapTest">
-      <UniqueIdentifier>{5fe4e8bb-fa91-4fde-bacd-58ce9682b375}</UniqueIdentifier>
-    </Filter>
-    <Filter Include="Classes\IntervalTest">
-      <UniqueIdentifier>{7886aba8-80dc-4196-93d1-10f5f58aa1bf}</UniqueIdentifier>
-    </Filter>
-    <Filter Include="Classes\LabelTest">
-      <UniqueIdentifier>{f4cf91c1-7de0-4bef-9950-d5fedc823350}</UniqueIdentifier>
-    </Filter>
-    <Filter Include="Classes\SpriteTest">
-      <UniqueIdentifier>{3c1f5bbc-a48b-42d6-900f-da7ba3e2e885}</UniqueIdentifier>
-    </Filter>
-    <Filter Include="Classes\SchedulerTest">
-      <UniqueIdentifier>{66f44cbe-74cb-4e30-8230-a4991e274f52}</UniqueIdentifier>
-    </Filter>
-    <Filter Include="Classes\RenderTextureTest">
-      <UniqueIdentifier>{5e825b03-67b5-4bb0-a8f7-ad1fe860165d}</UniqueIdentifier>
-    </Filter>
-    <Filter Include="Classes\EffectsAdvancedTest">
-      <UniqueIdentifier>{6eeb2da8-4ecb-4602-9ac5-80caabe39ee6}</UniqueIdentifier>
-    </Filter>
-    <Filter Include="Classes\KeypadTest">
-      <UniqueIdentifier>{34e82723-7a60-4bed-ba19-de427c04d212}</UniqueIdentifier>
-    </Filter>
-    <Filter Include="Classes\CocosDenshionTest">
-      <UniqueIdentifier>{a786a2de-3545-4fdc-9884-5a8c68bf8eb8}</UniqueIdentifier>
-    </Filter>
-    <Filter Include="Classes\PerformanceTest">
-      <UniqueIdentifier>{2013787a-dc87-456f-bf75-33c4cac37af3}</UniqueIdentifier>
-    </Filter>
-    <Filter Include="Classes\ZwoptexTest">
-      <UniqueIdentifier>{4505301c-1a9d-46e4-8362-7f5572c7a7e6}</UniqueIdentifier>
-    </Filter>
-    <Filter Include="Classes\CurlTest">
-      <UniqueIdentifier>{6a365fa7-888d-46bf-9c63-0f1dd507339e}</UniqueIdentifier>
-    </Filter>
-    <Filter Include="Classes\TextInputTest">
-      <UniqueIdentifier>{9c6d3e16-37f6-47b1-9729-847b7fcf3316}</UniqueIdentifier>
-    </Filter>
-    <Filter Include="Classes\UserDefaultTest">
-      <UniqueIdentifier>{ee5dc87f-91dc-4c57-a46c-049029a23a4e}</UniqueIdentifier>
-    </Filter>
-    <Filter Include="Classes\BugsTest">
-      <UniqueIdentifier>{33d3a425-5956-4faa-b582-56cf7e900fe9}</UniqueIdentifier>
-    </Filter>
-    <Filter Include="Classes\BugsTest\Bug-458">
-      <UniqueIdentifier>{0aa8d144-25b7-4782-9b2e-703eb2f2f7ed}</UniqueIdentifier>
-    </Filter>
-    <Filter Include="Classes\Texture2dTest">
-      <UniqueIdentifier>{9d82adbc-4931-4e09-9ced-14330f1df797}</UniqueIdentifier>
-    </Filter>
-    <Filter Include="Classes\FontTest">
-      <UniqueIdentifier>{04b21bb0-6735-40f6-9b95-90cdf4b3b2d1}</UniqueIdentifier>
-    </Filter>
-    <Filter Include="Classes\CurrentLanguageTest">
-      <UniqueIdentifier>{2c810374-bc6e-47c1-83af-502d65a318cd}</UniqueIdentifier>
-    </Filter>
-    <Filter Include="Classes\TextureCacheTest">
-      <UniqueIdentifier>{1cf546eb-abc6-4b66-a85e-66a68f82b536}</UniqueIdentifier>
-    </Filter>
-    <Filter Include="Classes\AccelerometerTest">
-      <UniqueIdentifier>{0a4490ab-a3f5-4ccf-9b5d-ce03d80d4004}</UniqueIdentifier>
-    </Filter>
-    <Filter Include="Classes\ExtensionsTest">
-      <UniqueIdentifier>{897838bb-90e6-492d-adcb-e719415c37b0}</UniqueIdentifier>
-    </Filter>
-    <Filter Include="Classes\ExtensionsTest\ControlExtensionTest">
-      <UniqueIdentifier>{54bf5401-2f85-482c-b272-1af67facaed5}</UniqueIdentifier>
-    </Filter>
-    <Filter Include="Classes\ExtensionsTest\ControlExtensionTest\CCControlButtonTest">
-      <UniqueIdentifier>{bdb14357-5f6b-4eae-8004-af6539f5d71b}</UniqueIdentifier>
-    </Filter>
-    <Filter Include="Classes\ExtensionsTest\ControlExtensionTest\CCControlColourPicker">
-      <UniqueIdentifier>{c4c3ece6-16a2-4795-a04f-ef5f34502695}</UniqueIdentifier>
-    </Filter>
-    <Filter Include="Classes\ExtensionsTest\ControlExtensionTest\CCControlSliderTest">
-      <UniqueIdentifier>{decc4f82-255c-4607-b837-ddebfca7e96a}</UniqueIdentifier>
-    </Filter>
-    <Filter Include="Classes\ExtensionsTest\ControlExtensionTest\CCControlSwitchTest">
-      <UniqueIdentifier>{8eaa1432-0ee2-46d9-9717-40a71efb3fb1}</UniqueIdentifier>
-    </Filter>
-    <Filter Include="Classes\ExtensionsTest\NotificationCenterTest">
-      <UniqueIdentifier>{73050120-a703-4a41-a797-54b3fe4c6997}</UniqueIdentifier>
-    </Filter>
-    <Filter Include="Classes\ExtensionsTest\CocosBuilderTest">
-      <UniqueIdentifier>{2a3d945a-4162-4f91-8178-47f4608b4932}</UniqueIdentifier>
-    </Filter>
-    <Filter Include="Classes\ExtensionsTest\CocosBuilderTest\ButtonTest">
-      <UniqueIdentifier>{084ad29d-9eac-4f8e-8910-5279a6d9b0b2}</UniqueIdentifier>
-    </Filter>
-    <Filter Include="Classes\ExtensionsTest\CocosBuilderTest\HelloCocosBuilder">
-      <UniqueIdentifier>{fb280225-2a4a-4192-b30f-46b9d4fcb65b}</UniqueIdentifier>
-    </Filter>
-    <Filter Include="Classes\ExtensionsTest\CocosBuilderTest\LabelTest">
-      <UniqueIdentifier>{262bbe18-e1f5-4b56-b933-cd8090bc274c}</UniqueIdentifier>
-    </Filter>
-    <Filter Include="Classes\ExtensionsTest\CocosBuilderTest\MenuTest">
-      <UniqueIdentifier>{7a4ffce0-ab4c-438f-a6ae-b1133f5ebac1}</UniqueIdentifier>
-    </Filter>
-    <Filter Include="Classes\ExtensionsTest\CocosBuilderTest\ParticleSystemTest">
-      <UniqueIdentifier>{354a7552-e7c8-43c0-8290-56e85127e4c2}</UniqueIdentifier>
-    </Filter>
-    <Filter Include="Classes\ExtensionsTest\CocosBuilderTest\SpriteTest">
-      <UniqueIdentifier>{b4e53419-9636-415c-af0b-5454bb147769}</UniqueIdentifier>
-    </Filter>
-    <Filter Include="Classes\ExtensionsTest\CocosBuilderTest\TestHeader">
-      <UniqueIdentifier>{becce610-4d2e-4263-bbef-168b9c644de0}</UniqueIdentifier>
-    </Filter>
-    <Filter Include="Classes\ExtensionsTest\CocosBuilderTest\ScrollViewTest">
-      <UniqueIdentifier>{232a0aa0-fa5a-45b3-9b01-ffb5687acf49}</UniqueIdentifier>
-    </Filter>
-    <Filter Include="Classes\NodeTest">
-      <UniqueIdentifier>{74b8b965-89eb-43a5-9996-856a9e4b6326}</UniqueIdentifier>
-    </Filter>
-    <Filter Include="Classes\ActionsProgressTest">
-      <UniqueIdentifier>{d7f1c4af-37e8-441a-bbe0-dc63f64a0403}</UniqueIdentifier>
-    </Filter>
-    <Filter Include="Classes\Box2DTest">
-      <UniqueIdentifier>{5fa4bd78-0a13-41c1-84f7-f84e3997da9e}</UniqueIdentifier>
-    </Filter>
-    <Filter Include="Classes\Box2DTestBed">
-      <UniqueIdentifier>{c6700e2e-5837-4051-8de8-6ccf6e580402}</UniqueIdentifier>
-    </Filter>
-    <Filter Include="Classes\Box2DTestBed\Tests">
-      <UniqueIdentifier>{17c1844a-dd68-4ed5-a368-383253473518}</UniqueIdentifier>
-    </Filter>
-    <Filter Include="Classes\MutiTouchTest">
-      <UniqueIdentifier>{b3be049f-74ff-44a5-8895-0766e4807671}</UniqueIdentifier>
-    </Filter>
-    <Filter Include="Classes\ExtensionsTest\NetworkTest">
-      <UniqueIdentifier>{28e8af6a-0e73-4069-bdf4-735138ed886d}</UniqueIdentifier>
-    </Filter>
-    <Filter Include="Classes\ExtensionsTest\TableViewTest">
-      <UniqueIdentifier>{2603ae57-b062-4281-9daf-c925634eaeb4}</UniqueIdentifier>
-    </Filter>
-    <Filter Include="Classes\ExtensionsTest\ControlExtensionTest\CCControlPotentiometerTest">
-      <UniqueIdentifier>{08850f9d-e7e5-4bca-ae90-cf8df391479f}</UniqueIdentifier>
-    </Filter>
-    <Filter Include="Classes\ExtensionsTest\ControlExtensionTest\CCControlStepperTest">
-      <UniqueIdentifier>{7e809230-9bb5-45bb-a26c-b5cdd1390914}</UniqueIdentifier>
-    </Filter>
-    <Filter Include="Classes\ChipmunkTest">
-      <UniqueIdentifier>{0a728d21-a3d4-4d32-9d6d-f0fd078cbaa0}</UniqueIdentifier>
-    </Filter>
-    <Filter Include="Classes\ClippingNodeTest">
-      <UniqueIdentifier>{b79f4701-6fe2-4996-83c5-0567bcf90287}</UniqueIdentifier>
-    </Filter>
-    <Filter Include="Classes\ExtensionsTest\CocosBuilderTest\AnimationsTest">
-      <UniqueIdentifier>{e8752620-8414-4f43-a572-5fa82650f223}</UniqueIdentifier>
-    </Filter>
-    <Filter Include="Classes\FileUtilsTest">
-      <UniqueIdentifier>{a4c2111f-cf9f-492c-884d-3de24715adce}</UniqueIdentifier>
-    </Filter>
-    <Filter Include="Classes\ExtensionsTest\EditBoxTest">
-      <UniqueIdentifier>{18a69e7e-8ca7-475a-bfbb-7296baab16ce}</UniqueIdentifier>
-    </Filter>
-    <Filter Include="Classes\ExtensionsTest\CocosBuilderTest\TimelineCallbackTest">
-      <UniqueIdentifier>{0ef55f53-411a-4661-b5d5-13930da52e68}</UniqueIdentifier>
-    </Filter>
-    <Filter Include="Classes\SpineTest">
-      <UniqueIdentifier>{60df7835-5770-44bb-b5c7-24c9aa34da88}</UniqueIdentifier>
-    </Filter>
-    <Filter Include="Classes\TexturePackerEncryptionTest">
-      <UniqueIdentifier>{4031c3bb-97f8-4b43-91e5-48dd94ca2d24}</UniqueIdentifier>
-    </Filter>
-    <Filter Include="Classes\DataVisitorTest">
-      <UniqueIdentifier>{8049d378-12f7-46ba-ba96-091f3c0a4600}</UniqueIdentifier>
-    </Filter>
-    <Filter Include="Classes\ConfigurationTest">
-      <UniqueIdentifier>{81ec2355-7efd-49e0-b6cb-b1bba23fbbc8}</UniqueIdentifier>
-    </Filter>
-    <Filter Include="Classes\ExtensionsTest\Scale9SpriteTest">
-      <UniqueIdentifier>{3d73aa04-d66e-43d3-921f-b867a753c113}</UniqueIdentifier>
-    </Filter>
-    <Filter Include="Classes\ExtensionsTest\CocoStudioArmatureTest">
-      <UniqueIdentifier>{a6e7d28e-46a3-46c4-9735-b39e96f776f0}</UniqueIdentifier>
-    </Filter>
-    <Filter Include="Classes\ExtensionsTest\CocoStudioComponentsTest">
-      <UniqueIdentifier>{e0b48846-7f17-4abe-80a7-93cc7bf8b4a1}</UniqueIdentifier>
-    </Filter>
-    <Filter Include="Classes\ExtensionsTest\CocoStudioSceneTest">
-      <UniqueIdentifier>{70cc5629-4a9a-494d-b126-6043d311031a}</UniqueIdentifier>
-    </Filter>
-    <Filter Include="Classes\NewEventDispatcherTest">
-      <UniqueIdentifier>{0b414789-7971-4a4c-86e3-40cc00936684}</UniqueIdentifier>
-    </Filter>
-<<<<<<< HEAD
-    <Filter Include="Classes\PhysicsTest">
+    <Filter Include="Classes\PhysicsTest">
       <UniqueIdentifier>{a83cb042-e3d6-4d3b-a4f6-30a4b3fcb3e9}</UniqueIdentifier>
-=======
-    <Filter Include="Classes\ExtensionsTest\CocoStudioGUITest">
-      <UniqueIdentifier>{9daecd38-37c6-4216-a999-86077af83beb}</UniqueIdentifier>
-    </Filter>
-    <Filter Include="Classes\ExtensionsTest\CocoStudioGUITest\UITextFieldTest">
-      <UniqueIdentifier>{493fcd85-c749-482d-9404-905e99aa0103}</UniqueIdentifier>
-    </Filter>
-    <Filter Include="Classes\ExtensionsTest\CocoStudioGUITest\UITextButtonTest">
-      <UniqueIdentifier>{5c1960de-24ba-4b72-be18-cc160dd2a50d}</UniqueIdentifier>
-    </Filter>
-    <Filter Include="Classes\ExtensionsTest\CocoStudioGUITest\UITextAreaTest">
-      <UniqueIdentifier>{175b363b-a41a-4b1d-bde1-970e77e64cff}</UniqueIdentifier>
-    </Filter>
-    <Filter Include="Classes\ExtensionsTest\CocoStudioGUITest\UISliderTest">
-      <UniqueIdentifier>{2e08949f-bf73-4fdc-85e8-34b8c69aa978}</UniqueIdentifier>
-    </Filter>
-    <Filter Include="Classes\ExtensionsTest\CocoStudioGUITest\UIScrollViewTest">
-      <UniqueIdentifier>{c57c0453-a096-44d7-830b-1cf24c712cfd}</UniqueIdentifier>
-    </Filter>
-    <Filter Include="Classes\ExtensionsTest\CocoStudioGUITest\UIPanelTest">
-      <UniqueIdentifier>{c4dbbfb3-0e91-492f-bbbf-f03fb26f3f54}</UniqueIdentifier>
-    </Filter>
-    <Filter Include="Classes\ExtensionsTest\CocoStudioGUITest\UIPageViewTest">
-      <UniqueIdentifier>{01097388-e538-4081-8e16-d1ff3a86292a}</UniqueIdentifier>
-    </Filter>
-    <Filter Include="Classes\ExtensionsTest\CocoStudioGUITest\UINodeContainerTest">
-      <UniqueIdentifier>{160da6f0-a0f1-4a53-8e5e-cf0a63ee82a3}</UniqueIdentifier>
-    </Filter>
-    <Filter Include="Classes\ExtensionsTest\CocoStudioGUITest\UILoadingBarTest">
-      <UniqueIdentifier>{fadff96e-c19a-41f5-a755-547cf1f8a5fb}</UniqueIdentifier>
-    </Filter>
-    <Filter Include="Classes\ExtensionsTest\CocoStudioGUITest\UIListViewTest">
-      <UniqueIdentifier>{73c268e8-3872-49d6-9204-1e679ff72a42}</UniqueIdentifier>
-    </Filter>
-    <Filter Include="Classes\ExtensionsTest\CocoStudioGUITest\UILabelTest">
-      <UniqueIdentifier>{6e7f1d2a-c8c1-4f48-826f-930bc8a0556e}</UniqueIdentifier>
-    </Filter>
-    <Filter Include="Classes\ExtensionsTest\CocoStudioGUITest\UILabelBMFontTest">
-      <UniqueIdentifier>{305e1c54-9321-49f7-8672-46d1286dbe83}</UniqueIdentifier>
-    </Filter>
-    <Filter Include="Classes\ExtensionsTest\CocoStudioGUITest\UILabelAtlasTest">
-      <UniqueIdentifier>{df6e9468-93f7-472d-be1d-d274d7de677e}</UniqueIdentifier>
-    </Filter>
-    <Filter Include="Classes\ExtensionsTest\CocoStudioGUITest\UIImageViewTest">
-      <UniqueIdentifier>{dedcabba-959c-40e3-9959-7ccf4e31c792}</UniqueIdentifier>
-    </Filter>
-    <Filter Include="Classes\ExtensionsTest\CocoStudioGUITest\UIDragPanelTest">
-      <UniqueIdentifier>{cfc87c30-a7b4-4b6f-bc5d-da45360466b6}</UniqueIdentifier>
-    </Filter>
-    <Filter Include="Classes\ExtensionsTest\CocoStudioGUITest\UICheckBoxTest">
-      <UniqueIdentifier>{5caf2179-ae22-4040-8bac-17e9f22efbf7}</UniqueIdentifier>
-    </Filter>
-    <Filter Include="Classes\ExtensionsTest\CocoStudioGUITest\UIButtonTest">
+    <Filter Include="Classes\ExtensionsTest\CocoStudioGUITest">
+      <UniqueIdentifier>{9daecd38-37c6-4216-a999-86077af83beb}</UniqueIdentifier>
+    </Filter>
+    <Filter Include="Classes\ExtensionsTest\CocoStudioGUITest\UITextFieldTest">
+      <UniqueIdentifier>{493fcd85-c749-482d-9404-905e99aa0103}</UniqueIdentifier>
+    </Filter>
+    <Filter Include="Classes\ExtensionsTest\CocoStudioGUITest\UITextButtonTest">
+      <UniqueIdentifier>{5c1960de-24ba-4b72-be18-cc160dd2a50d}</UniqueIdentifier>
+    </Filter>
+    <Filter Include="Classes\ExtensionsTest\CocoStudioGUITest\UITextAreaTest">
+      <UniqueIdentifier>{175b363b-a41a-4b1d-bde1-970e77e64cff}</UniqueIdentifier>
+    </Filter>
+    <Filter Include="Classes\ExtensionsTest\CocoStudioGUITest\UISliderTest">
+      <UniqueIdentifier>{2e08949f-bf73-4fdc-85e8-34b8c69aa978}</UniqueIdentifier>
+    </Filter>
+    <Filter Include="Classes\ExtensionsTest\CocoStudioGUITest\UIScrollViewTest">
+      <UniqueIdentifier>{c57c0453-a096-44d7-830b-1cf24c712cfd}</UniqueIdentifier>
+    </Filter>
+    <Filter Include="Classes\ExtensionsTest\CocoStudioGUITest\UIPanelTest">
+      <UniqueIdentifier>{c4dbbfb3-0e91-492f-bbbf-f03fb26f3f54}</UniqueIdentifier>
+    </Filter>
+    <Filter Include="Classes\ExtensionsTest\CocoStudioGUITest\UIPageViewTest">
+      <UniqueIdentifier>{01097388-e538-4081-8e16-d1ff3a86292a}</UniqueIdentifier>
+    </Filter>
+    <Filter Include="Classes\ExtensionsTest\CocoStudioGUITest\UINodeContainerTest">
+      <UniqueIdentifier>{160da6f0-a0f1-4a53-8e5e-cf0a63ee82a3}</UniqueIdentifier>
+    </Filter>
+    <Filter Include="Classes\ExtensionsTest\CocoStudioGUITest\UILoadingBarTest">
+      <UniqueIdentifier>{fadff96e-c19a-41f5-a755-547cf1f8a5fb}</UniqueIdentifier>
+    </Filter>
+    <Filter Include="Classes\ExtensionsTest\CocoStudioGUITest\UIListViewTest">
+      <UniqueIdentifier>{73c268e8-3872-49d6-9204-1e679ff72a42}</UniqueIdentifier>
+    </Filter>
+    <Filter Include="Classes\ExtensionsTest\CocoStudioGUITest\UILabelTest">
+      <UniqueIdentifier>{6e7f1d2a-c8c1-4f48-826f-930bc8a0556e}</UniqueIdentifier>
+    </Filter>
+    <Filter Include="Classes\ExtensionsTest\CocoStudioGUITest\UILabelBMFontTest">
+      <UniqueIdentifier>{305e1c54-9321-49f7-8672-46d1286dbe83}</UniqueIdentifier>
+    </Filter>
+    <Filter Include="Classes\ExtensionsTest\CocoStudioGUITest\UILabelAtlasTest">
+      <UniqueIdentifier>{df6e9468-93f7-472d-be1d-d274d7de677e}</UniqueIdentifier>
+    </Filter>
+    <Filter Include="Classes\ExtensionsTest\CocoStudioGUITest\UIImageViewTest">
+      <UniqueIdentifier>{dedcabba-959c-40e3-9959-7ccf4e31c792}</UniqueIdentifier>
+    </Filter>
+    <Filter Include="Classes\ExtensionsTest\CocoStudioGUITest\UIDragPanelTest">
+      <UniqueIdentifier>{cfc87c30-a7b4-4b6f-bc5d-da45360466b6}</UniqueIdentifier>
+    </Filter>
+    <Filter Include="Classes\ExtensionsTest\CocoStudioGUITest\UICheckBoxTest">
+      <UniqueIdentifier>{5caf2179-ae22-4040-8bac-17e9f22efbf7}</UniqueIdentifier>
+    </Filter>
+    <Filter Include="Classes\ExtensionsTest\CocoStudioGUITest\UIButtonTest">
       <UniqueIdentifier>{24f044ee-09a6-406b-98d7-8d5d759e5bb1}</UniqueIdentifier>
->>>>>>> e4c31abb
-    </Filter>
-  </ItemGroup>
-  <ItemGroup>
-    <ClCompile Include="main.cpp">
-      <Filter>win32</Filter>
+    </Filter>
+  </ItemGroup>
+  <ItemGroup>
+    <ClCompile Include="main.cpp">
+      <Filter>win32</Filter>
+    </ClCompile>
+    <ClCompile Include="..\Classes\AppDelegate.cpp">
+      <Filter>Classes</Filter>
+    </ClCompile>
+    <ClCompile Include="..\Classes\controller.cpp">
+      <Filter>Classes</Filter>
+    </ClCompile>
+    <ClCompile Include="..\Classes\testBasic.cpp">
+      <Filter>Classes</Filter>
+    </ClCompile>
+    <ClCompile Include="..\Classes\ActionsTest\ActionsTest.cpp">
+      <Filter>Classes\ActionsTest</Filter>
+    </ClCompile>
+    <ClCompile Include="..\Classes\TransitionsTest\TransitionsTest.cpp">
+      <Filter>Classes\TransitionsTest</Filter>
+    </ClCompile>
+    <ClCompile Include="..\Classes\EffectsTest\EffectsTest.cpp">
+      <Filter>Classes\EffectsTest</Filter>
+    </ClCompile>
+    <ClCompile Include="..\Classes\ClickAndMoveTest\ClickAndMoveTest.cpp">
+      <Filter>Classes\ClickAndMoveTest</Filter>
+    </ClCompile>
+    <ClCompile Include="..\Classes\RotateWorldTest\RotateWorldTest.cpp">
+      <Filter>Classes\RotateWorldTest</Filter>
+    </ClCompile>
+    <ClCompile Include="..\Classes\ParticleTest\ParticleTest.cpp">
+      <Filter>Classes\ParticleTest</Filter>
+    </ClCompile>
+    <ClCompile Include="..\Classes\ActionsEaseTest\ActionsEaseTest.cpp">
+      <Filter>Classes\ActionsEaseTest</Filter>
+    </ClCompile>
+    <ClCompile Include="..\Classes\MotionStreakTest\MotionStreakTest.cpp">
+      <Filter>Classes\MotionStreakTest</Filter>
+    </ClCompile>
+    <ClCompile Include="..\Classes\DrawPrimitivesTest\DrawPrimitivesTest.cpp">
+      <Filter>Classes\DrawPrimitivesTest</Filter>
+    </ClCompile>
+    <ClCompile Include="..\Classes\ShaderTest\ShaderTest.cpp">
+      <Filter>Classes\ShaderTest</Filter>
+    </ClCompile>
+    <ClCompile Include="..\Classes\TouchesTest\Ball.cpp">
+      <Filter>Classes\TouchesTest</Filter>
+    </ClCompile>
+    <ClCompile Include="..\Classes\TouchesTest\Paddle.cpp">
+      <Filter>Classes\TouchesTest</Filter>
+    </ClCompile>
+    <ClCompile Include="..\Classes\TouchesTest\TouchesTest.cpp">
+      <Filter>Classes\TouchesTest</Filter>
+    </ClCompile>
+    <ClCompile Include="..\Classes\MenuTest\MenuTest.cpp">
+      <Filter>Classes\MenuTest</Filter>
+    </ClCompile>
+    <ClCompile Include="..\Classes\ActionManagerTest\ActionManagerTest.cpp">
+      <Filter>Classes\ActionManagerTest</Filter>
+    </ClCompile>
+    <ClCompile Include="..\Classes\LayerTest\LayerTest.cpp">
+      <Filter>Classes\LayerTest</Filter>
+    </ClCompile>
+    <ClCompile Include="..\Classes\SceneTest\SceneTest.cpp">
+      <Filter>Classes\SceneTest</Filter>
+    </ClCompile>
+    <ClCompile Include="..\Classes\ParallaxTest\ParallaxTest.cpp">
+      <Filter>Classes\ParallaxTest</Filter>
+    </ClCompile>
+    <ClCompile Include="..\Classes\TileMapTest\TileMapTest.cpp">
+      <Filter>Classes\TileMapTest</Filter>
+    </ClCompile>
+    <ClCompile Include="..\Classes\IntervalTest\IntervalTest.cpp">
+      <Filter>Classes\IntervalTest</Filter>
+    </ClCompile>
+    <ClCompile Include="..\Classes\LabelTest\LabelTest.cpp">
+      <Filter>Classes\LabelTest</Filter>
+    </ClCompile>
+    <ClCompile Include="..\Classes\SpriteTest\SpriteTest.cpp">
+      <Filter>Classes\SpriteTest</Filter>
+    </ClCompile>
+    <ClCompile Include="..\Classes\SchedulerTest\SchedulerTest.cpp">
+      <Filter>Classes\SchedulerTest</Filter>
+    </ClCompile>
+    <ClCompile Include="..\Classes\RenderTextureTest\RenderTextureTest.cpp">
+      <Filter>Classes\RenderTextureTest</Filter>
+    </ClCompile>
+    <ClCompile Include="..\Classes\EffectsAdvancedTest\EffectsAdvancedTest.cpp">
+      <Filter>Classes\EffectsAdvancedTest</Filter>
+    </ClCompile>
+    <ClCompile Include="..\Classes\KeypadTest\KeypadTest.cpp">
+      <Filter>Classes\KeypadTest</Filter>
+    </ClCompile>
+    <ClCompile Include="..\Classes\CocosDenshionTest\CocosDenshionTest.cpp">
+      <Filter>Classes\CocosDenshionTest</Filter>
+    </ClCompile>
+    <ClCompile Include="..\Classes\PerformanceTest\PerformanceNodeChildrenTest.cpp">
+      <Filter>Classes\PerformanceTest</Filter>
+    </ClCompile>
+    <ClCompile Include="..\Classes\PerformanceTest\PerformanceParticleTest.cpp">
+      <Filter>Classes\PerformanceTest</Filter>
+    </ClCompile>
+    <ClCompile Include="..\Classes\PerformanceTest\PerformanceSpriteTest.cpp">
+      <Filter>Classes\PerformanceTest</Filter>
+    </ClCompile>
+    <ClCompile Include="..\Classes\PerformanceTest\PerformanceTest.cpp">
+      <Filter>Classes\PerformanceTest</Filter>
+    </ClCompile>
+    <ClCompile Include="..\Classes\PerformanceTest\PerformanceTextureTest.cpp">
+      <Filter>Classes\PerformanceTest</Filter>
+    </ClCompile>
+    <ClCompile Include="..\Classes\PerformanceTest\PerformanceTouchesTest.cpp">
+      <Filter>Classes\PerformanceTest</Filter>
+    </ClCompile>
+    <ClCompile Include="..\Classes\ZwoptexTest\ZwoptexTest.cpp">
+      <Filter>Classes\ZwoptexTest</Filter>
+    </ClCompile>
+    <ClCompile Include="..\Classes\CurlTest\CurlTest.cpp">
+      <Filter>Classes\CurlTest</Filter>
+    </ClCompile>
+    <ClCompile Include="..\Classes\TextInputTest\TextInputTest.cpp">
+      <Filter>Classes\TextInputTest</Filter>
+    </ClCompile>
+    <ClCompile Include="..\Classes\UserDefaultTest\UserDefaultTest.cpp">
+      <Filter>Classes\UserDefaultTest</Filter>
+    </ClCompile>
+    <ClCompile Include="..\Classes\BugsTest\Bug-1159.cpp">
+      <Filter>Classes\BugsTest</Filter>
+    </ClCompile>
+    <ClCompile Include="..\Classes\BugsTest\Bug-1174.cpp">
+      <Filter>Classes\BugsTest</Filter>
+    </ClCompile>
+    <ClCompile Include="..\Classes\BugsTest\Bug-350.cpp">
+      <Filter>Classes\BugsTest</Filter>
+    </ClCompile>
+    <ClCompile Include="..\Classes\BugsTest\Bug-422.cpp">
+      <Filter>Classes\BugsTest</Filter>
+    </ClCompile>
+    <ClCompile Include="..\Classes\BugsTest\Bug-624.cpp">
+      <Filter>Classes\BugsTest</Filter>
+    </ClCompile>
+    <ClCompile Include="..\Classes\BugsTest\Bug-886.cpp">
+      <Filter>Classes\BugsTest</Filter>
+    </ClCompile>
+    <ClCompile Include="..\Classes\BugsTest\Bug-899.cpp">
+      <Filter>Classes\BugsTest</Filter>
+    </ClCompile>
+    <ClCompile Include="..\Classes\BugsTest\Bug-914.cpp">
+      <Filter>Classes\BugsTest</Filter>
+    </ClCompile>
+    <ClCompile Include="..\Classes\BugsTest\BugsTest.cpp">
+      <Filter>Classes\BugsTest</Filter>
+    </ClCompile>
+    <ClCompile Include="..\Classes\BugsTest\Bug-458\Bug-458.cpp">
+      <Filter>Classes\BugsTest\Bug-458</Filter>
+    </ClCompile>
+    <ClCompile Include="..\Classes\BugsTest\Bug-458\QuestionContainerSprite.cpp">
+      <Filter>Classes\BugsTest\Bug-458</Filter>
+    </ClCompile>
+    <ClCompile Include="..\Classes\Texture2dTest\Texture2dTest.cpp">
+      <Filter>Classes\Texture2dTest</Filter>
+    </ClCompile>
+    <ClCompile Include="..\Classes\FontTest\FontTest.cpp">
+      <Filter>Classes\FontTest</Filter>
+    </ClCompile>
+    <ClCompile Include="..\Classes\CurrentLanguageTest\CurrentLanguageTest.cpp">
+      <Filter>Classes\CurrentLanguageTest</Filter>
+    </ClCompile>
+    <ClCompile Include="..\Classes\TextureCacheTest\TextureCacheTest.cpp">
+      <Filter>Classes\TextureCacheTest</Filter>
+    </ClCompile>
+    <ClCompile Include="..\Classes\AccelerometerTest\AccelerometerTest.cpp">
+      <Filter>Classes\AccelerometerTest</Filter>
+    </ClCompile>
+    <ClCompile Include="..\Classes\ExtensionsTest\ExtensionsTest.cpp">
+      <Filter>Classes\ExtensionsTest</Filter>
+    </ClCompile>
+    <ClCompile Include="..\Classes\ExtensionsTest\ControlExtensionTest\CCControlScene.cpp">
+      <Filter>Classes\ExtensionsTest\ControlExtensionTest</Filter>
+    </ClCompile>
+    <ClCompile Include="..\Classes\ExtensionsTest\ControlExtensionTest\CCControlSceneManager.cpp">
+      <Filter>Classes\ExtensionsTest\ControlExtensionTest</Filter>
+    </ClCompile>
+    <ClCompile Include="..\Classes\ExtensionsTest\ControlExtensionTest\CCControlButtonTest\CCControlButtonTest.cpp">
+      <Filter>Classes\ExtensionsTest\ControlExtensionTest\CCControlButtonTest</Filter>
+    </ClCompile>
+    <ClCompile Include="..\Classes\ExtensionsTest\ControlExtensionTest\CCControlColourPicker\CCControlColourPickerTest.cpp">
+      <Filter>Classes\ExtensionsTest\ControlExtensionTest\CCControlColourPicker</Filter>
+    </ClCompile>
+    <ClCompile Include="..\Classes\ExtensionsTest\ControlExtensionTest\CCControlSliderTest\CCControlSliderTest.cpp">
+      <Filter>Classes\ExtensionsTest\ControlExtensionTest\CCControlSliderTest</Filter>
+    </ClCompile>
+    <ClCompile Include="..\Classes\ExtensionsTest\ControlExtensionTest\CCControlSwitchTest\CCControlSwitchTest.cpp">
+      <Filter>Classes\ExtensionsTest\ControlExtensionTest\CCControlSwitchTest</Filter>
+    </ClCompile>
+    <ClCompile Include="..\Classes\ExtensionsTest\NotificationCenterTest\NotificationCenterTest.cpp">
+      <Filter>Classes\ExtensionsTest\NotificationCenterTest</Filter>
+    </ClCompile>
+    <ClCompile Include="..\Classes\ExtensionsTest\CocosBuilderTest\CocosBuilderTest.cpp">
+      <Filter>Classes\ExtensionsTest\CocosBuilderTest</Filter>
+    </ClCompile>
+    <ClCompile Include="..\Classes\ExtensionsTest\CocosBuilderTest\ButtonTest\ButtonTestLayer.cpp">
+      <Filter>Classes\ExtensionsTest\CocosBuilderTest\ButtonTest</Filter>
+    </ClCompile>
+    <ClCompile Include="..\Classes\ExtensionsTest\CocosBuilderTest\HelloCocosBuilder\HelloCocosBuilderLayer.cpp">
+      <Filter>Classes\ExtensionsTest\CocosBuilderTest\HelloCocosBuilder</Filter>
+    </ClCompile>
+    <ClCompile Include="..\Classes\ExtensionsTest\CocosBuilderTest\MenuTest\MenuTestLayer.cpp">
+      <Filter>Classes\ExtensionsTest\CocosBuilderTest\MenuTest</Filter>
+    </ClCompile>
+    <ClCompile Include="..\Classes\ExtensionsTest\CocosBuilderTest\TestHeader\TestHeaderLayer.cpp">
+      <Filter>Classes\ExtensionsTest\CocosBuilderTest\TestHeader</Filter>
+    </ClCompile>
+    <ClCompile Include="..\Classes\NodeTest\NodeTest.cpp">
+      <Filter>Classes\NodeTest</Filter>
+    </ClCompile>
+    <ClCompile Include="..\Classes\ActionsProgressTest\ActionsProgressTest.cpp">
+      <Filter>Classes\ActionsProgressTest</Filter>
+    </ClCompile>
+    <ClCompile Include="..\Classes\Box2DTest\Box2dTest.cpp">
+      <Filter>Classes\Box2DTest</Filter>
+    </ClCompile>
+    <ClCompile Include="..\Classes\Box2DTestBed\Box2dView.cpp">
+      <Filter>Classes\Box2DTestBed</Filter>
+    </ClCompile>
+    <ClCompile Include="..\Classes\Box2DTestBed\GLES-Render.cpp">
+      <Filter>Classes\Box2DTestBed</Filter>
+    </ClCompile>
+    <ClCompile Include="..\Classes\Box2DTestBed\Test.cpp">
+      <Filter>Classes\Box2DTestBed</Filter>
+    </ClCompile>
+    <ClCompile Include="..\Classes\Box2DTestBed\TestEntries.cpp">
+      <Filter>Classes\Box2DTestBed</Filter>
+    </ClCompile>
+    <ClCompile Include="..\Classes\MutiTouchTest\MutiTouchTest.cpp">
+      <Filter>Classes\MutiTouchTest</Filter>
+    </ClCompile>
+    <ClCompile Include="..\Classes\ExtensionsTest\NetworkTest\HttpClientTest.cpp">
+      <Filter>Classes\ExtensionsTest\NetworkTest</Filter>
+    </ClCompile>
+    <ClCompile Include="..\Classes\ExtensionsTest\TableViewTest\CustomTableViewCell.cpp">
+      <Filter>Classes\ExtensionsTest\TableViewTest</Filter>
+    </ClCompile>
+    <ClCompile Include="..\Classes\ExtensionsTest\TableViewTest\TableViewTestScene.cpp">
+      <Filter>Classes\ExtensionsTest\TableViewTest</Filter>
+    </ClCompile>
+    <ClCompile Include="..\Classes\ExtensionsTest\CocosBuilderTest\AnimationsTest\AnimationsTestLayer.cpp">
+      <Filter>Classes\ExtensionsTest\CocosBuilderTest\AnimationsTest</Filter>
+    </ClCompile>
+    <ClCompile Include="..\Classes\ExtensionsTest\ControlExtensionTest\CCControlPotentiometerTest\CCControlPotentiometerTest.cpp">
+      <Filter>Classes\ExtensionsTest\ControlExtensionTest\CCControlPotentiometerTest</Filter>
+    </ClCompile>
+    <ClCompile Include="..\Classes\ExtensionsTest\ControlExtensionTest\CCControlStepperTest\CCControlStepperTest.cpp">
+      <Filter>Classes\ExtensionsTest\ControlExtensionTest\CCControlStepperTest</Filter>
+    </ClCompile>
+    <ClCompile Include="..\Classes\VisibleRect.cpp">
+      <Filter>Classes</Filter>
+    </ClCompile>
+    <ClCompile Include="..\Classes\ChipmunkTest\ChipmunkTest.cpp">
+      <Filter>Classes\ChipmunkTest</Filter>
+    </ClCompile>
+    <ClCompile Include="..\Classes\ClippingNodeTest\ClippingNodeTest.cpp">
+      <Filter>Classes\ClippingNodeTest</Filter>
+    </ClCompile>
+    <ClCompile Include="..\Classes\FileUtilsTest\FileUtilsTest.cpp">
+      <Filter>Classes\FileUtilsTest</Filter>
+    </ClCompile>
+    <ClCompile Include="..\Classes\ExtensionsTest\EditBoxTest\EditBoxTest.cpp">
+      <Filter>Classes\ExtensionsTest\EditBoxTest</Filter>
+    </ClCompile>
+    <ClCompile Include="..\Classes\ExtensionsTest\CocosBuilderTest\TimelineCallbackTest\TimelineCallbackTestLayer.cpp">
+      <Filter>Classes\ExtensionsTest\CocosBuilderTest\TimelineCallbackTest</Filter>
+    </ClCompile>
+    <ClCompile Include="..\Classes\SpineTest\SpineTest.cpp">
+      <Filter>Classes\SpineTest</Filter>
+    </ClCompile>
+    <ClCompile Include="..\Classes\TexturePackerEncryptionTest\TextureAtlasEncryptionTest.cpp">
+      <Filter>Classes\TexturePackerEncryptionTest</Filter>
+    </ClCompile>
+    <ClCompile Include="..\Classes\DataVisitorTest\DataVisitorTest.cpp">
+      <Filter>Classes\DataVisitorTest</Filter>
+    </ClCompile>
+    <ClCompile Include="..\Classes\ConfigurationTest\ConfigurationTest.cpp">
+      <Filter>Classes\ConfigurationTest</Filter>
+    </ClCompile>
+    <ClCompile Include="..\Classes\ExtensionsTest\NetworkTest\WebSocketTest.cpp">
+      <Filter>Classes\ExtensionsTest\NetworkTest</Filter>
+    </ClCompile>
+    <ClCompile Include="..\Classes\BaseTest.cpp">
+      <Filter>Classes</Filter>
+    </ClCompile>
+    <ClCompile Include="..\Classes\ExtensionsTest\Scale9SpriteTest\Scale9SpriteTest.cpp">
+      <Filter>Classes\ExtensionsTest\Scale9SpriteTest</Filter>
+    </ClCompile>
+    <ClCompile Include="..\Classes\ExtensionsTest\NetworkTest\SocketIOTest.cpp">
+      <Filter>Classes\ExtensionsTest\NetworkTest</Filter>
+    </ClCompile>
+    <ClCompile Include="..\Classes\LabelTest\LabelTestNew.cpp">
+      <Filter>Classes\LabelTest</Filter>
+    </ClCompile>
+    <ClCompile Include="..\Classes\PerformanceTest\PerformanceAllocTest.cpp">
+      <Filter>Classes\PerformanceTest</Filter>
+    </ClCompile>
+    <ClCompile Include="..\Classes\ExtensionsTest\CocoStudioArmatureTest\ArmatureScene.cpp">
+      <Filter>Classes\ExtensionsTest\CocoStudioArmatureTest</Filter>
+    </ClCompile>
+    <ClCompile Include="..\Classes\ExtensionsTest\CocoStudioComponentsTest\ComponentsTestScene.cpp">
+      <Filter>Classes\ExtensionsTest\CocoStudioComponentsTest</Filter>
+    </ClCompile>
+    <ClCompile Include="..\Classes\ExtensionsTest\CocoStudioComponentsTest\EnemyController.cpp">
+      <Filter>Classes\ExtensionsTest\CocoStudioComponentsTest</Filter>
+    </ClCompile>
+    <ClCompile Include="..\Classes\ExtensionsTest\CocoStudioComponentsTest\GameOverScene.cpp">
+      <Filter>Classes\ExtensionsTest\CocoStudioComponentsTest</Filter>
+    </ClCompile>
+    <ClCompile Include="..\Classes\ExtensionsTest\CocoStudioComponentsTest\PlayerController.cpp">
+      <Filter>Classes\ExtensionsTest\CocoStudioComponentsTest</Filter>
+    </ClCompile>
+    <ClCompile Include="..\Classes\ExtensionsTest\CocoStudioComponentsTest\ProjectileController.cpp">
+      <Filter>Classes\ExtensionsTest\CocoStudioComponentsTest</Filter>
+    </ClCompile>
+    <ClCompile Include="..\Classes\ExtensionsTest\CocoStudioComponentsTest\SceneController.cpp">
+      <Filter>Classes\ExtensionsTest\CocoStudioComponentsTest</Filter>
+    </ClCompile>
+    <ClCompile Include="..\Classes\ExtensionsTest\CocoStudioSceneTest\SceneEditorTest.cpp">
+      <Filter>Classes\ExtensionsTest\CocoStudioSceneTest</Filter>
+    </ClCompile>
+    <ClCompile Include="..\Classes\ShaderTest\ShaderTest2.cpp" />
+    <ClCompile Include="..\Classes\NewEventDispatcherTest\NewEventDispatcherTest.cpp">
+      <Filter>Classes\NewEventDispatcherTest</Filter>
     </ClCompile>
-    <ClCompile Include="..\Classes\AppDelegate.cpp">
-      <Filter>Classes</Filter>
-    </ClCompile>
-    <ClCompile Include="..\Classes\controller.cpp">
-      <Filter>Classes</Filter>
-    </ClCompile>
-    <ClCompile Include="..\Classes\testBasic.cpp">
-      <Filter>Classes</Filter>
-    </ClCompile>
-    <ClCompile Include="..\Classes\ActionsTest\ActionsTest.cpp">
-      <Filter>Classes\ActionsTest</Filter>
-    </ClCompile>
-    <ClCompile Include="..\Classes\TransitionsTest\TransitionsTest.cpp">
-      <Filter>Classes\TransitionsTest</Filter>
-    </ClCompile>
-    <ClCompile Include="..\Classes\EffectsTest\EffectsTest.cpp">
-      <Filter>Classes\EffectsTest</Filter>
-    </ClCompile>
-    <ClCompile Include="..\Classes\ClickAndMoveTest\ClickAndMoveTest.cpp">
-      <Filter>Classes\ClickAndMoveTest</Filter>
-    </ClCompile>
-    <ClCompile Include="..\Classes\RotateWorldTest\RotateWorldTest.cpp">
-      <Filter>Classes\RotateWorldTest</Filter>
-    </ClCompile>
-    <ClCompile Include="..\Classes\ParticleTest\ParticleTest.cpp">
-      <Filter>Classes\ParticleTest</Filter>
-    </ClCompile>
-    <ClCompile Include="..\Classes\ActionsEaseTest\ActionsEaseTest.cpp">
-      <Filter>Classes\ActionsEaseTest</Filter>
-    </ClCompile>
-    <ClCompile Include="..\Classes\MotionStreakTest\MotionStreakTest.cpp">
-      <Filter>Classes\MotionStreakTest</Filter>
-    </ClCompile>
-    <ClCompile Include="..\Classes\DrawPrimitivesTest\DrawPrimitivesTest.cpp">
-      <Filter>Classes\DrawPrimitivesTest</Filter>
-    </ClCompile>
-    <ClCompile Include="..\Classes\ShaderTest\ShaderTest.cpp">
-      <Filter>Classes\ShaderTest</Filter>
-    </ClCompile>
-    <ClCompile Include="..\Classes\TouchesTest\Ball.cpp">
-      <Filter>Classes\TouchesTest</Filter>
-    </ClCompile>
-    <ClCompile Include="..\Classes\TouchesTest\Paddle.cpp">
-      <Filter>Classes\TouchesTest</Filter>
-    </ClCompile>
-    <ClCompile Include="..\Classes\TouchesTest\TouchesTest.cpp">
-      <Filter>Classes\TouchesTest</Filter>
-    </ClCompile>
-    <ClCompile Include="..\Classes\MenuTest\MenuTest.cpp">
-      <Filter>Classes\MenuTest</Filter>
-    </ClCompile>
-    <ClCompile Include="..\Classes\ActionManagerTest\ActionManagerTest.cpp">
-      <Filter>Classes\ActionManagerTest</Filter>
-    </ClCompile>
-    <ClCompile Include="..\Classes\LayerTest\LayerTest.cpp">
-      <Filter>Classes\LayerTest</Filter>
-    </ClCompile>
-    <ClCompile Include="..\Classes\SceneTest\SceneTest.cpp">
-      <Filter>Classes\SceneTest</Filter>
-    </ClCompile>
-    <ClCompile Include="..\Classes\ParallaxTest\ParallaxTest.cpp">
-      <Filter>Classes\ParallaxTest</Filter>
-    </ClCompile>
-    <ClCompile Include="..\Classes\TileMapTest\TileMapTest.cpp">
-      <Filter>Classes\TileMapTest</Filter>
-    </ClCompile>
-    <ClCompile Include="..\Classes\IntervalTest\IntervalTest.cpp">
-      <Filter>Classes\IntervalTest</Filter>
-    </ClCompile>
-    <ClCompile Include="..\Classes\LabelTest\LabelTest.cpp">
-      <Filter>Classes\LabelTest</Filter>
-    </ClCompile>
-    <ClCompile Include="..\Classes\SpriteTest\SpriteTest.cpp">
-      <Filter>Classes\SpriteTest</Filter>
-    </ClCompile>
-    <ClCompile Include="..\Classes\SchedulerTest\SchedulerTest.cpp">
-      <Filter>Classes\SchedulerTest</Filter>
-    </ClCompile>
-    <ClCompile Include="..\Classes\RenderTextureTest\RenderTextureTest.cpp">
-      <Filter>Classes\RenderTextureTest</Filter>
-    </ClCompile>
-    <ClCompile Include="..\Classes\EffectsAdvancedTest\EffectsAdvancedTest.cpp">
-      <Filter>Classes\EffectsAdvancedTest</Filter>
-    </ClCompile>
-    <ClCompile Include="..\Classes\KeypadTest\KeypadTest.cpp">
-      <Filter>Classes\KeypadTest</Filter>
-    </ClCompile>
-    <ClCompile Include="..\Classes\CocosDenshionTest\CocosDenshionTest.cpp">
-      <Filter>Classes\CocosDenshionTest</Filter>
-    </ClCompile>
-    <ClCompile Include="..\Classes\PerformanceTest\PerformanceNodeChildrenTest.cpp">
-      <Filter>Classes\PerformanceTest</Filter>
-    </ClCompile>
-    <ClCompile Include="..\Classes\PerformanceTest\PerformanceParticleTest.cpp">
-      <Filter>Classes\PerformanceTest</Filter>
-    </ClCompile>
-    <ClCompile Include="..\Classes\PerformanceTest\PerformanceSpriteTest.cpp">
-      <Filter>Classes\PerformanceTest</Filter>
-    </ClCompile>
-    <ClCompile Include="..\Classes\PerformanceTest\PerformanceTest.cpp">
-      <Filter>Classes\PerformanceTest</Filter>
-    </ClCompile>
-    <ClCompile Include="..\Classes\PerformanceTest\PerformanceTextureTest.cpp">
-      <Filter>Classes\PerformanceTest</Filter>
-    </ClCompile>
-    <ClCompile Include="..\Classes\PerformanceTest\PerformanceTouchesTest.cpp">
-      <Filter>Classes\PerformanceTest</Filter>
-    </ClCompile>
-    <ClCompile Include="..\Classes\ZwoptexTest\ZwoptexTest.cpp">
-      <Filter>Classes\ZwoptexTest</Filter>
-    </ClCompile>
-    <ClCompile Include="..\Classes\CurlTest\CurlTest.cpp">
-      <Filter>Classes\CurlTest</Filter>
-    </ClCompile>
-    <ClCompile Include="..\Classes\TextInputTest\TextInputTest.cpp">
-      <Filter>Classes\TextInputTest</Filter>
-    </ClCompile>
-    <ClCompile Include="..\Classes\UserDefaultTest\UserDefaultTest.cpp">
-      <Filter>Classes\UserDefaultTest</Filter>
-    </ClCompile>
-    <ClCompile Include="..\Classes\BugsTest\Bug-1159.cpp">
-      <Filter>Classes\BugsTest</Filter>
-    </ClCompile>
-    <ClCompile Include="..\Classes\BugsTest\Bug-1174.cpp">
-      <Filter>Classes\BugsTest</Filter>
-    </ClCompile>
-    <ClCompile Include="..\Classes\BugsTest\Bug-350.cpp">
-      <Filter>Classes\BugsTest</Filter>
-    </ClCompile>
-    <ClCompile Include="..\Classes\BugsTest\Bug-422.cpp">
-      <Filter>Classes\BugsTest</Filter>
-    </ClCompile>
-    <ClCompile Include="..\Classes\BugsTest\Bug-624.cpp">
-      <Filter>Classes\BugsTest</Filter>
-    </ClCompile>
-    <ClCompile Include="..\Classes\BugsTest\Bug-886.cpp">
-      <Filter>Classes\BugsTest</Filter>
-    </ClCompile>
-    <ClCompile Include="..\Classes\BugsTest\Bug-899.cpp">
-      <Filter>Classes\BugsTest</Filter>
-    </ClCompile>
-    <ClCompile Include="..\Classes\BugsTest\Bug-914.cpp">
-      <Filter>Classes\BugsTest</Filter>
-    </ClCompile>
-    <ClCompile Include="..\Classes\BugsTest\BugsTest.cpp">
-      <Filter>Classes\BugsTest</Filter>
-    </ClCompile>
-    <ClCompile Include="..\Classes\BugsTest\Bug-458\Bug-458.cpp">
-      <Filter>Classes\BugsTest\Bug-458</Filter>
-    </ClCompile>
-    <ClCompile Include="..\Classes\BugsTest\Bug-458\QuestionContainerSprite.cpp">
-      <Filter>Classes\BugsTest\Bug-458</Filter>
-    </ClCompile>
-    <ClCompile Include="..\Classes\Texture2dTest\Texture2dTest.cpp">
-      <Filter>Classes\Texture2dTest</Filter>
-    </ClCompile>
-    <ClCompile Include="..\Classes\FontTest\FontTest.cpp">
-      <Filter>Classes\FontTest</Filter>
-    </ClCompile>
-    <ClCompile Include="..\Classes\CurrentLanguageTest\CurrentLanguageTest.cpp">
-      <Filter>Classes\CurrentLanguageTest</Filter>
-    </ClCompile>
-    <ClCompile Include="..\Classes\TextureCacheTest\TextureCacheTest.cpp">
-      <Filter>Classes\TextureCacheTest</Filter>
-    </ClCompile>
-    <ClCompile Include="..\Classes\AccelerometerTest\AccelerometerTest.cpp">
-      <Filter>Classes\AccelerometerTest</Filter>
-    </ClCompile>
-    <ClCompile Include="..\Classes\ExtensionsTest\ExtensionsTest.cpp">
-      <Filter>Classes\ExtensionsTest</Filter>
-    </ClCompile>
-    <ClCompile Include="..\Classes\ExtensionsTest\ControlExtensionTest\CCControlScene.cpp">
-      <Filter>Classes\ExtensionsTest\ControlExtensionTest</Filter>
-    </ClCompile>
-    <ClCompile Include="..\Classes\ExtensionsTest\ControlExtensionTest\CCControlSceneManager.cpp">
-      <Filter>Classes\ExtensionsTest\ControlExtensionTest</Filter>
-    </ClCompile>
-    <ClCompile Include="..\Classes\ExtensionsTest\ControlExtensionTest\CCControlButtonTest\CCControlButtonTest.cpp">
-      <Filter>Classes\ExtensionsTest\ControlExtensionTest\CCControlButtonTest</Filter>
-    </ClCompile>
-    <ClCompile Include="..\Classes\ExtensionsTest\ControlExtensionTest\CCControlColourPicker\CCControlColourPickerTest.cpp">
-      <Filter>Classes\ExtensionsTest\ControlExtensionTest\CCControlColourPicker</Filter>
-    </ClCompile>
-    <ClCompile Include="..\Classes\ExtensionsTest\ControlExtensionTest\CCControlSliderTest\CCControlSliderTest.cpp">
-      <Filter>Classes\ExtensionsTest\ControlExtensionTest\CCControlSliderTest</Filter>
-    </ClCompile>
-    <ClCompile Include="..\Classes\ExtensionsTest\ControlExtensionTest\CCControlSwitchTest\CCControlSwitchTest.cpp">
-      <Filter>Classes\ExtensionsTest\ControlExtensionTest\CCControlSwitchTest</Filter>
-    </ClCompile>
-    <ClCompile Include="..\Classes\ExtensionsTest\NotificationCenterTest\NotificationCenterTest.cpp">
-      <Filter>Classes\ExtensionsTest\NotificationCenterTest</Filter>
-    </ClCompile>
-    <ClCompile Include="..\Classes\ExtensionsTest\CocosBuilderTest\CocosBuilderTest.cpp">
-      <Filter>Classes\ExtensionsTest\CocosBuilderTest</Filter>
-    </ClCompile>
-    <ClCompile Include="..\Classes\ExtensionsTest\CocosBuilderTest\ButtonTest\ButtonTestLayer.cpp">
-      <Filter>Classes\ExtensionsTest\CocosBuilderTest\ButtonTest</Filter>
-    </ClCompile>
-    <ClCompile Include="..\Classes\ExtensionsTest\CocosBuilderTest\HelloCocosBuilder\HelloCocosBuilderLayer.cpp">
-      <Filter>Classes\ExtensionsTest\CocosBuilderTest\HelloCocosBuilder</Filter>
-    </ClCompile>
-    <ClCompile Include="..\Classes\ExtensionsTest\CocosBuilderTest\MenuTest\MenuTestLayer.cpp">
-      <Filter>Classes\ExtensionsTest\CocosBuilderTest\MenuTest</Filter>
-    </ClCompile>
-    <ClCompile Include="..\Classes\ExtensionsTest\CocosBuilderTest\TestHeader\TestHeaderLayer.cpp">
-      <Filter>Classes\ExtensionsTest\CocosBuilderTest\TestHeader</Filter>
-    </ClCompile>
-    <ClCompile Include="..\Classes\NodeTest\NodeTest.cpp">
-      <Filter>Classes\NodeTest</Filter>
-    </ClCompile>
-    <ClCompile Include="..\Classes\ActionsProgressTest\ActionsProgressTest.cpp">
-      <Filter>Classes\ActionsProgressTest</Filter>
-    </ClCompile>
-    <ClCompile Include="..\Classes\Box2DTest\Box2dTest.cpp">
-      <Filter>Classes\Box2DTest</Filter>
-    </ClCompile>
-    <ClCompile Include="..\Classes\Box2DTestBed\Box2dView.cpp">
-      <Filter>Classes\Box2DTestBed</Filter>
-    </ClCompile>
-    <ClCompile Include="..\Classes\Box2DTestBed\GLES-Render.cpp">
-      <Filter>Classes\Box2DTestBed</Filter>
-    </ClCompile>
-    <ClCompile Include="..\Classes\Box2DTestBed\Test.cpp">
-      <Filter>Classes\Box2DTestBed</Filter>
-    </ClCompile>
-    <ClCompile Include="..\Classes\Box2DTestBed\TestEntries.cpp">
-      <Filter>Classes\Box2DTestBed</Filter>
-    </ClCompile>
-    <ClCompile Include="..\Classes\MutiTouchTest\MutiTouchTest.cpp">
-      <Filter>Classes\MutiTouchTest</Filter>
-    </ClCompile>
-    <ClCompile Include="..\Classes\ExtensionsTest\NetworkTest\HttpClientTest.cpp">
-      <Filter>Classes\ExtensionsTest\NetworkTest</Filter>
-    </ClCompile>
-    <ClCompile Include="..\Classes\ExtensionsTest\TableViewTest\CustomTableViewCell.cpp">
-      <Filter>Classes\ExtensionsTest\TableViewTest</Filter>
-    </ClCompile>
-    <ClCompile Include="..\Classes\ExtensionsTest\TableViewTest\TableViewTestScene.cpp">
-      <Filter>Classes\ExtensionsTest\TableViewTest</Filter>
-    </ClCompile>
-    <ClCompile Include="..\Classes\ExtensionsTest\CocosBuilderTest\AnimationsTest\AnimationsTestLayer.cpp">
-      <Filter>Classes\ExtensionsTest\CocosBuilderTest\AnimationsTest</Filter>
-    </ClCompile>
-    <ClCompile Include="..\Classes\ExtensionsTest\ControlExtensionTest\CCControlPotentiometerTest\CCControlPotentiometerTest.cpp">
-      <Filter>Classes\ExtensionsTest\ControlExtensionTest\CCControlPotentiometerTest</Filter>
-    </ClCompile>
-    <ClCompile Include="..\Classes\ExtensionsTest\ControlExtensionTest\CCControlStepperTest\CCControlStepperTest.cpp">
-      <Filter>Classes\ExtensionsTest\ControlExtensionTest\CCControlStepperTest</Filter>
-    </ClCompile>
-    <ClCompile Include="..\Classes\VisibleRect.cpp">
-      <Filter>Classes</Filter>
-    </ClCompile>
-    <ClCompile Include="..\Classes\ChipmunkTest\ChipmunkTest.cpp">
-      <Filter>Classes\ChipmunkTest</Filter>
-    </ClCompile>
-    <ClCompile Include="..\Classes\ClippingNodeTest\ClippingNodeTest.cpp">
-      <Filter>Classes\ClippingNodeTest</Filter>
-    </ClCompile>
-    <ClCompile Include="..\Classes\FileUtilsTest\FileUtilsTest.cpp">
-      <Filter>Classes\FileUtilsTest</Filter>
-    </ClCompile>
-    <ClCompile Include="..\Classes\ExtensionsTest\EditBoxTest\EditBoxTest.cpp">
-      <Filter>Classes\ExtensionsTest\EditBoxTest</Filter>
-    </ClCompile>
-    <ClCompile Include="..\Classes\ExtensionsTest\CocosBuilderTest\TimelineCallbackTest\TimelineCallbackTestLayer.cpp">
-      <Filter>Classes\ExtensionsTest\CocosBuilderTest\TimelineCallbackTest</Filter>
-    </ClCompile>
-    <ClCompile Include="..\Classes\SpineTest\SpineTest.cpp">
-      <Filter>Classes\SpineTest</Filter>
-    </ClCompile>
-    <ClCompile Include="..\Classes\TexturePackerEncryptionTest\TextureAtlasEncryptionTest.cpp">
-      <Filter>Classes\TexturePackerEncryptionTest</Filter>
-    </ClCompile>
-    <ClCompile Include="..\Classes\DataVisitorTest\DataVisitorTest.cpp">
-      <Filter>Classes\DataVisitorTest</Filter>
-    </ClCompile>
-    <ClCompile Include="..\Classes\ConfigurationTest\ConfigurationTest.cpp">
-      <Filter>Classes\ConfigurationTest</Filter>
-    </ClCompile>
-    <ClCompile Include="..\Classes\ExtensionsTest\NetworkTest\WebSocketTest.cpp">
-      <Filter>Classes\ExtensionsTest\NetworkTest</Filter>
-    </ClCompile>
-    <ClCompile Include="..\Classes\BaseTest.cpp">
-      <Filter>Classes</Filter>
-    </ClCompile>
-    <ClCompile Include="..\Classes\ExtensionsTest\Scale9SpriteTest\Scale9SpriteTest.cpp">
-      <Filter>Classes\ExtensionsTest\Scale9SpriteTest</Filter>
-    </ClCompile>
-    <ClCompile Include="..\Classes\ExtensionsTest\NetworkTest\SocketIOTest.cpp">
-      <Filter>Classes\ExtensionsTest\NetworkTest</Filter>
-    </ClCompile>
-    <ClCompile Include="..\Classes\LabelTest\LabelTestNew.cpp">
-      <Filter>Classes\LabelTest</Filter>
-    </ClCompile>
-    <ClCompile Include="..\Classes\PerformanceTest\PerformanceAllocTest.cpp">
-      <Filter>Classes\PerformanceTest</Filter>
-    </ClCompile>
-    <ClCompile Include="..\Classes\ExtensionsTest\CocoStudioArmatureTest\ArmatureScene.cpp">
-      <Filter>Classes\ExtensionsTest\CocoStudioArmatureTest</Filter>
-    </ClCompile>
-    <ClCompile Include="..\Classes\ExtensionsTest\CocoStudioComponentsTest\ComponentsTestScene.cpp">
-      <Filter>Classes\ExtensionsTest\CocoStudioComponentsTest</Filter>
-    </ClCompile>
-    <ClCompile Include="..\Classes\ExtensionsTest\CocoStudioComponentsTest\EnemyController.cpp">
-      <Filter>Classes\ExtensionsTest\CocoStudioComponentsTest</Filter>
-    </ClCompile>
-    <ClCompile Include="..\Classes\ExtensionsTest\CocoStudioComponentsTest\GameOverScene.cpp">
-      <Filter>Classes\ExtensionsTest\CocoStudioComponentsTest</Filter>
-    </ClCompile>
-    <ClCompile Include="..\Classes\ExtensionsTest\CocoStudioComponentsTest\PlayerController.cpp">
-      <Filter>Classes\ExtensionsTest\CocoStudioComponentsTest</Filter>
-    </ClCompile>
-    <ClCompile Include="..\Classes\ExtensionsTest\CocoStudioComponentsTest\ProjectileController.cpp">
-      <Filter>Classes\ExtensionsTest\CocoStudioComponentsTest</Filter>
-    </ClCompile>
-    <ClCompile Include="..\Classes\ExtensionsTest\CocoStudioComponentsTest\SceneController.cpp">
-      <Filter>Classes\ExtensionsTest\CocoStudioComponentsTest</Filter>
-    </ClCompile>
-    <ClCompile Include="..\Classes\ExtensionsTest\CocoStudioSceneTest\SceneEditorTest.cpp">
-      <Filter>Classes\ExtensionsTest\CocoStudioSceneTest</Filter>
-    </ClCompile>
-    <ClCompile Include="..\Classes\ShaderTest\ShaderTest2.cpp" />
-    <ClCompile Include="..\Classes\NewEventDispatcherTest\NewEventDispatcherTest.cpp">
-      <Filter>Classes\NewEventDispatcherTest</Filter>
-    </ClCompile>
-<<<<<<< HEAD
-    <ClCompile Include="..\Classes\PhysicsTest\PhysicsTest.cpp">
+    <ClCompile Include="..\Classes\PhysicsTest\PhysicsTest.cpp">
       <Filter>Classes\PhysicsTest</Filter>
-=======
-    <ClCompile Include="..\Classes\ExtensionsTest\CocoStudioGUITest\UIButtonTest\UIButtonTest.cpp">
-      <Filter>Classes\ExtensionsTest\CocoStudioGUITest\UIButtonTest</Filter>
-    </ClCompile>
-    <ClCompile Include="..\Classes\ExtensionsTest\CocoStudioGUITest\UICheckBoxTest\UICheckBoxTest.cpp">
-      <Filter>Classes\ExtensionsTest\CocoStudioGUITest\UICheckBoxTest</Filter>
-    </ClCompile>
-    <ClCompile Include="..\Classes\ExtensionsTest\CocoStudioGUITest\UIDragPanelTest\UIDragPanelTest.cpp">
-      <Filter>Classes\ExtensionsTest\CocoStudioGUITest\UIDragPanelTest</Filter>
-    </ClCompile>
-    <ClCompile Include="..\Classes\ExtensionsTest\CocoStudioGUITest\UIImageViewTest\UIImageViewTest.cpp">
-      <Filter>Classes\ExtensionsTest\CocoStudioGUITest\UIImageViewTest</Filter>
-    </ClCompile>
-    <ClCompile Include="..\Classes\ExtensionsTest\CocoStudioGUITest\UILabelAtlasTest\UILabelAtlasTest.cpp">
-      <Filter>Classes\ExtensionsTest\CocoStudioGUITest\UILabelAtlasTest</Filter>
-    </ClCompile>
-    <ClCompile Include="..\Classes\ExtensionsTest\CocoStudioGUITest\UILabelBMFontTest\UILabelBMFontTest.cpp">
-      <Filter>Classes\ExtensionsTest\CocoStudioGUITest\UILabelBMFontTest</Filter>
-    </ClCompile>
-    <ClCompile Include="..\Classes\ExtensionsTest\CocoStudioGUITest\UILabelTest\UILabelTest.cpp">
-      <Filter>Classes\ExtensionsTest\CocoStudioGUITest\UILabelTest</Filter>
-    </ClCompile>
-    <ClCompile Include="..\Classes\ExtensionsTest\CocoStudioGUITest\UIListViewTest\UIListViewTest.cpp">
-      <Filter>Classes\ExtensionsTest\CocoStudioGUITest\UIListViewTest</Filter>
-    </ClCompile>
-    <ClCompile Include="..\Classes\ExtensionsTest\CocoStudioGUITest\UILoadingBarTest\UILoadingBarTest.cpp">
-      <Filter>Classes\ExtensionsTest\CocoStudioGUITest\UILoadingBarTest</Filter>
-    </ClCompile>
-    <ClCompile Include="..\Classes\ExtensionsTest\CocoStudioGUITest\UINodeContainerTest\UINodeContainerTest.cpp">
-      <Filter>Classes\ExtensionsTest\CocoStudioGUITest\UINodeContainerTest</Filter>
-    </ClCompile>
-    <ClCompile Include="..\Classes\ExtensionsTest\CocoStudioGUITest\UIPageViewTest\UIPageViewTest.cpp">
-      <Filter>Classes\ExtensionsTest\CocoStudioGUITest\UIPageViewTest</Filter>
-    </ClCompile>
-    <ClCompile Include="..\Classes\ExtensionsTest\CocoStudioGUITest\UIPanelTest\UIPanelTest.cpp">
-      <Filter>Classes\ExtensionsTest\CocoStudioGUITest\UIPanelTest</Filter>
-    </ClCompile>
-    <ClCompile Include="..\Classes\ExtensionsTest\CocoStudioGUITest\UIScrollViewTest\UIScrollViewTest.cpp">
-      <Filter>Classes\ExtensionsTest\CocoStudioGUITest\UIScrollViewTest</Filter>
-    </ClCompile>
-    <ClCompile Include="..\Classes\ExtensionsTest\CocoStudioGUITest\UISliderTest\UISliderTest.cpp">
-      <Filter>Classes\ExtensionsTest\CocoStudioGUITest\UISliderTest</Filter>
-    </ClCompile>
-    <ClCompile Include="..\Classes\ExtensionsTest\CocoStudioGUITest\UITextAreaTest\UITextAreaTest.cpp">
-      <Filter>Classes\ExtensionsTest\CocoStudioGUITest\UITextAreaTest</Filter>
-    </ClCompile>
-    <ClCompile Include="..\Classes\ExtensionsTest\CocoStudioGUITest\UITextButtonTest\UITextButtonTest.cpp">
-      <Filter>Classes\ExtensionsTest\CocoStudioGUITest\UITextButtonTest</Filter>
-    </ClCompile>
-    <ClCompile Include="..\Classes\ExtensionsTest\CocoStudioGUITest\UITextFieldTest\UITextFieldTest.cpp">
-      <Filter>Classes\ExtensionsTest\CocoStudioGUITest\UITextFieldTest</Filter>
-    </ClCompile>
-    <ClCompile Include="..\Classes\ExtensionsTest\CocoStudioGUITest\CocosGUIScene.cpp">
+    <ClCompile Include="..\Classes\ExtensionsTest\CocoStudioGUITest\UIButtonTest\UIButtonTest.cpp">
+      <Filter>Classes\ExtensionsTest\CocoStudioGUITest\UIButtonTest</Filter>
+    </ClCompile>
+    <ClCompile Include="..\Classes\ExtensionsTest\CocoStudioGUITest\UICheckBoxTest\UICheckBoxTest.cpp">
+      <Filter>Classes\ExtensionsTest\CocoStudioGUITest\UICheckBoxTest</Filter>
+    </ClCompile>
+    <ClCompile Include="..\Classes\ExtensionsTest\CocoStudioGUITest\UIDragPanelTest\UIDragPanelTest.cpp">
+      <Filter>Classes\ExtensionsTest\CocoStudioGUITest\UIDragPanelTest</Filter>
+    </ClCompile>
+    <ClCompile Include="..\Classes\ExtensionsTest\CocoStudioGUITest\UIImageViewTest\UIImageViewTest.cpp">
+      <Filter>Classes\ExtensionsTest\CocoStudioGUITest\UIImageViewTest</Filter>
+    </ClCompile>
+    <ClCompile Include="..\Classes\ExtensionsTest\CocoStudioGUITest\UILabelAtlasTest\UILabelAtlasTest.cpp">
+      <Filter>Classes\ExtensionsTest\CocoStudioGUITest\UILabelAtlasTest</Filter>
+    </ClCompile>
+    <ClCompile Include="..\Classes\ExtensionsTest\CocoStudioGUITest\UILabelBMFontTest\UILabelBMFontTest.cpp">
+      <Filter>Classes\ExtensionsTest\CocoStudioGUITest\UILabelBMFontTest</Filter>
+    </ClCompile>
+    <ClCompile Include="..\Classes\ExtensionsTest\CocoStudioGUITest\UILabelTest\UILabelTest.cpp">
+      <Filter>Classes\ExtensionsTest\CocoStudioGUITest\UILabelTest</Filter>
+    </ClCompile>
+    <ClCompile Include="..\Classes\ExtensionsTest\CocoStudioGUITest\UIListViewTest\UIListViewTest.cpp">
+      <Filter>Classes\ExtensionsTest\CocoStudioGUITest\UIListViewTest</Filter>
+    </ClCompile>
+    <ClCompile Include="..\Classes\ExtensionsTest\CocoStudioGUITest\UILoadingBarTest\UILoadingBarTest.cpp">
+      <Filter>Classes\ExtensionsTest\CocoStudioGUITest\UILoadingBarTest</Filter>
+    </ClCompile>
+    <ClCompile Include="..\Classes\ExtensionsTest\CocoStudioGUITest\UINodeContainerTest\UINodeContainerTest.cpp">
+      <Filter>Classes\ExtensionsTest\CocoStudioGUITest\UINodeContainerTest</Filter>
+    </ClCompile>
+    <ClCompile Include="..\Classes\ExtensionsTest\CocoStudioGUITest\UIPageViewTest\UIPageViewTest.cpp">
+      <Filter>Classes\ExtensionsTest\CocoStudioGUITest\UIPageViewTest</Filter>
+    </ClCompile>
+    <ClCompile Include="..\Classes\ExtensionsTest\CocoStudioGUITest\UIPanelTest\UIPanelTest.cpp">
+      <Filter>Classes\ExtensionsTest\CocoStudioGUITest\UIPanelTest</Filter>
+    </ClCompile>
+    <ClCompile Include="..\Classes\ExtensionsTest\CocoStudioGUITest\UIScrollViewTest\UIScrollViewTest.cpp">
+      <Filter>Classes\ExtensionsTest\CocoStudioGUITest\UIScrollViewTest</Filter>
+    </ClCompile>
+    <ClCompile Include="..\Classes\ExtensionsTest\CocoStudioGUITest\UISliderTest\UISliderTest.cpp">
+      <Filter>Classes\ExtensionsTest\CocoStudioGUITest\UISliderTest</Filter>
+    </ClCompile>
+    <ClCompile Include="..\Classes\ExtensionsTest\CocoStudioGUITest\UITextAreaTest\UITextAreaTest.cpp">
+      <Filter>Classes\ExtensionsTest\CocoStudioGUITest\UITextAreaTest</Filter>
+    </ClCompile>
+    <ClCompile Include="..\Classes\ExtensionsTest\CocoStudioGUITest\UITextButtonTest\UITextButtonTest.cpp">
+      <Filter>Classes\ExtensionsTest\CocoStudioGUITest\UITextButtonTest</Filter>
+    </ClCompile>
+    <ClCompile Include="..\Classes\ExtensionsTest\CocoStudioGUITest\UITextFieldTest\UITextFieldTest.cpp">
+      <Filter>Classes\ExtensionsTest\CocoStudioGUITest\UITextFieldTest</Filter>
+    </ClCompile>
+    <ClCompile Include="..\Classes\ExtensionsTest\CocoStudioGUITest\CocosGUIScene.cpp">
+      <Filter>Classes\ExtensionsTest\CocoStudioGUITest</Filter>
+    </ClCompile>
+    <ClCompile Include="..\Classes\ExtensionsTest\CocoStudioGUITest\UIScene.cpp">
+      <Filter>Classes\ExtensionsTest\CocoStudioGUITest</Filter>
+    </ClCompile>
+    <ClCompile Include="..\Classes\ExtensionsTest\CocoStudioGUITest\UISceneManager.cpp">
       <Filter>Classes\ExtensionsTest\CocoStudioGUITest</Filter>
-    </ClCompile>
-    <ClCompile Include="..\Classes\ExtensionsTest\CocoStudioGUITest\UIScene.cpp">
+    </ClCompile>
+  </ItemGroup>
+  <ItemGroup>
+    <ClInclude Include="main.h">
+      <Filter>win32</Filter>
+    </ClInclude>
+    <ClInclude Include="..\Classes\AppDelegate.h">
+      <Filter>Classes</Filter>
+    </ClInclude>
+    <ClInclude Include="..\Classes\controller.h">
+      <Filter>Classes</Filter>
+    </ClInclude>
+    <ClInclude Include="..\Classes\testBasic.h">
+      <Filter>Classes</Filter>
+    </ClInclude>
+    <ClInclude Include="..\Classes\testResource.h">
+      <Filter>Classes</Filter>
+    </ClInclude>
+    <ClInclude Include="..\Classes\tests.h">
+      <Filter>Classes</Filter>
+    </ClInclude>
+    <ClInclude Include="..\Classes\ActionsTest\ActionsTest.h">
+      <Filter>Classes\ActionsTest</Filter>
+    </ClInclude>
+    <ClInclude Include="..\Classes\TransitionsTest\TransitionsTest.h">
+      <Filter>Classes\TransitionsTest</Filter>
+    </ClInclude>
+    <ClInclude Include="..\Classes\EffectsTest\EffectsTest.h">
+      <Filter>Classes\EffectsTest</Filter>
+    </ClInclude>
+    <ClInclude Include="..\Classes\ClickAndMoveTest\ClickAndMoveTest.h">
+      <Filter>Classes\ClickAndMoveTest</Filter>
+    </ClInclude>
+    <ClInclude Include="..\Classes\RotateWorldTest\RotateWorldTest.h">
+      <Filter>Classes\RotateWorldTest</Filter>
+    </ClInclude>
+    <ClInclude Include="..\Classes\ParticleTest\ParticleTest.h">
+      <Filter>Classes\ParticleTest</Filter>
+    </ClInclude>
+    <ClInclude Include="..\Classes\ActionsEaseTest\ActionsEaseTest.h">
+      <Filter>Classes\ActionsEaseTest</Filter>
+    </ClInclude>
+    <ClInclude Include="..\Classes\MotionStreakTest\MotionStreakTest.h">
+      <Filter>Classes\MotionStreakTest</Filter>
+    </ClInclude>
+    <ClInclude Include="..\Classes\DrawPrimitivesTest\DrawPrimitivesTest.h">
+      <Filter>Classes\DrawPrimitivesTest</Filter>
+    </ClInclude>
+    <ClInclude Include="..\Classes\ShaderTest\ShaderTest.h">
+      <Filter>Classes\ShaderTest</Filter>
+    </ClInclude>
+    <ClInclude Include="..\Classes\TouchesTest\Ball.h">
+      <Filter>Classes\TouchesTest</Filter>
+    </ClInclude>
+    <ClInclude Include="..\Classes\TouchesTest\Paddle.h">
+      <Filter>Classes\TouchesTest</Filter>
+    </ClInclude>
+    <ClInclude Include="..\Classes\TouchesTest\TouchesTest.h">
+      <Filter>Classes\TouchesTest</Filter>
+    </ClInclude>
+    <ClInclude Include="..\Classes\MenuTest\MenuTest.h">
+      <Filter>Classes\MenuTest</Filter>
+    </ClInclude>
+    <ClInclude Include="..\Classes\ActionManagerTest\ActionManagerTest.h">
+      <Filter>Classes\ActionManagerTest</Filter>
+    </ClInclude>
+    <ClInclude Include="..\Classes\LayerTest\LayerTest.h">
+      <Filter>Classes\LayerTest</Filter>
+    </ClInclude>
+    <ClInclude Include="..\Classes\SceneTest\SceneTest.h">
+      <Filter>Classes\SceneTest</Filter>
+    </ClInclude>
+    <ClInclude Include="..\Classes\ParallaxTest\ParallaxTest.h">
+      <Filter>Classes\ParallaxTest</Filter>
+    </ClInclude>
+    <ClInclude Include="..\Classes\TileMapTest\TileMapTest.h">
+      <Filter>Classes\TileMapTest</Filter>
+    </ClInclude>
+    <ClInclude Include="..\Classes\IntervalTest\IntervalTest.h">
+      <Filter>Classes\IntervalTest</Filter>
+    </ClInclude>
+    <ClInclude Include="..\Classes\LabelTest\LabelTest.h">
+      <Filter>Classes\LabelTest</Filter>
+    </ClInclude>
+    <ClInclude Include="..\Classes\SpriteTest\SpriteTest.h">
+      <Filter>Classes\SpriteTest</Filter>
+    </ClInclude>
+    <ClInclude Include="..\Classes\SchedulerTest\SchedulerTest.h">
+      <Filter>Classes\SchedulerTest</Filter>
+    </ClInclude>
+    <ClInclude Include="..\Classes\RenderTextureTest\RenderTextureTest.h">
+      <Filter>Classes\RenderTextureTest</Filter>
+    </ClInclude>
+    <ClInclude Include="..\Classes\EffectsAdvancedTest\EffectsAdvancedTest.h">
+      <Filter>Classes\EffectsAdvancedTest</Filter>
+    </ClInclude>
+    <ClInclude Include="..\Classes\KeypadTest\KeypadTest.h">
+      <Filter>Classes\KeypadTest</Filter>
+    </ClInclude>
+    <ClInclude Include="..\Classes\CocosDenshionTest\CocosDenshionTest.h">
+      <Filter>Classes\CocosDenshionTest</Filter>
+    </ClInclude>
+    <ClInclude Include="..\Classes\PerformanceTest\PerformanceNodeChildrenTest.h">
+      <Filter>Classes\PerformanceTest</Filter>
+    </ClInclude>
+    <ClInclude Include="..\Classes\PerformanceTest\PerformanceParticleTest.h">
+      <Filter>Classes\PerformanceTest</Filter>
+    </ClInclude>
+    <ClInclude Include="..\Classes\PerformanceTest\PerformanceSpriteTest.h">
+      <Filter>Classes\PerformanceTest</Filter>
+    </ClInclude>
+    <ClInclude Include="..\Classes\PerformanceTest\PerformanceTest.h">
+      <Filter>Classes\PerformanceTest</Filter>
+    </ClInclude>
+    <ClInclude Include="..\Classes\PerformanceTest\PerformanceTextureTest.h">
+      <Filter>Classes\PerformanceTest</Filter>
+    </ClInclude>
+    <ClInclude Include="..\Classes\PerformanceTest\PerformanceTouchesTest.h">
+      <Filter>Classes\PerformanceTest</Filter>
+    </ClInclude>
+    <ClInclude Include="..\Classes\ZwoptexTest\ZwoptexTest.h">
+      <Filter>Classes\ZwoptexTest</Filter>
+    </ClInclude>
+    <ClInclude Include="..\Classes\CurlTest\CurlTest.h">
+      <Filter>Classes\CurlTest</Filter>
+    </ClInclude>
+    <ClInclude Include="..\Classes\TextInputTest\TextInputTest.h">
+      <Filter>Classes\TextInputTest</Filter>
+    </ClInclude>
+    <ClInclude Include="..\Classes\UserDefaultTest\UserDefaultTest.h">
+      <Filter>Classes\UserDefaultTest</Filter>
+    </ClInclude>
+    <ClInclude Include="..\Classes\BugsTest\Bug-1159.h">
+      <Filter>Classes\BugsTest</Filter>
+    </ClInclude>
+    <ClInclude Include="..\Classes\BugsTest\Bug-1174.h">
+      <Filter>Classes\BugsTest</Filter>
+    </ClInclude>
+    <ClInclude Include="..\Classes\BugsTest\Bug-350.h">
+      <Filter>Classes\BugsTest</Filter>
+    </ClInclude>
+    <ClInclude Include="..\Classes\BugsTest\Bug-422.h">
+      <Filter>Classes\BugsTest</Filter>
+    </ClInclude>
+    <ClInclude Include="..\Classes\BugsTest\Bug-624.h">
+      <Filter>Classes\BugsTest</Filter>
+    </ClInclude>
+    <ClInclude Include="..\Classes\BugsTest\Bug-886.h">
+      <Filter>Classes\BugsTest</Filter>
+    </ClInclude>
+    <ClInclude Include="..\Classes\BugsTest\Bug-899.h">
+      <Filter>Classes\BugsTest</Filter>
+    </ClInclude>
+    <ClInclude Include="..\Classes\BugsTest\Bug-914.h">
+      <Filter>Classes\BugsTest</Filter>
+    </ClInclude>
+    <ClInclude Include="..\Classes\BugsTest\BugsTest.h">
+      <Filter>Classes\BugsTest</Filter>
+    </ClInclude>
+    <ClInclude Include="..\Classes\BugsTest\Bug-458\Bug-458.h">
+      <Filter>Classes\BugsTest\Bug-458</Filter>
+    </ClInclude>
+    <ClInclude Include="..\Classes\BugsTest\Bug-458\QuestionContainerSprite.h">
+      <Filter>Classes\BugsTest\Bug-458</Filter>
+    </ClInclude>
+    <ClInclude Include="..\Classes\Texture2dTest\Texture2dTest.h">
+      <Filter>Classes\Texture2dTest</Filter>
+    </ClInclude>
+    <ClInclude Include="..\Classes\FontTest\FontTest.h">
+      <Filter>Classes\FontTest</Filter>
+    </ClInclude>
+    <ClInclude Include="..\Classes\CurrentLanguageTest\CurrentLanguageTest.h">
+      <Filter>Classes\CurrentLanguageTest</Filter>
+    </ClInclude>
+    <ClInclude Include="..\Classes\TextureCacheTest\TextureCacheTest.h">
+      <Filter>Classes\TextureCacheTest</Filter>
+    </ClInclude>
+    <ClInclude Include="..\Classes\AccelerometerTest\AccelerometerTest.h">
+      <Filter>Classes\AccelerometerTest</Filter>
+    </ClInclude>
+    <ClInclude Include="..\Classes\ExtensionsTest\ExtensionsTest.h">
+      <Filter>Classes\ExtensionsTest</Filter>
+    </ClInclude>
+    <ClInclude Include="..\Classes\ExtensionsTest\ControlExtensionTest\CCControlScene.h">
+      <Filter>Classes\ExtensionsTest\ControlExtensionTest</Filter>
+    </ClInclude>
+    <ClInclude Include="..\Classes\ExtensionsTest\ControlExtensionTest\CCControlSceneManager.h">
+      <Filter>Classes\ExtensionsTest\ControlExtensionTest</Filter>
+    </ClInclude>
+    <ClInclude Include="..\Classes\ExtensionsTest\ControlExtensionTest\CCControlButtonTest\CCControlButtonTest.h">
+      <Filter>Classes\ExtensionsTest\ControlExtensionTest\CCControlButtonTest</Filter>
+    </ClInclude>
+    <ClInclude Include="..\Classes\ExtensionsTest\ControlExtensionTest\CCControlColourPicker\CCControlColourPickerTest.h">
+      <Filter>Classes\ExtensionsTest\ControlExtensionTest\CCControlColourPicker</Filter>
+    </ClInclude>
+    <ClInclude Include="..\Classes\ExtensionsTest\ControlExtensionTest\CCControlSliderTest\CCControlSliderTest.h">
+      <Filter>Classes\ExtensionsTest\ControlExtensionTest\CCControlSliderTest</Filter>
+    </ClInclude>
+    <ClInclude Include="..\Classes\ExtensionsTest\ControlExtensionTest\CCControlSwitchTest\CCControlSwitchTest.h">
+      <Filter>Classes\ExtensionsTest\ControlExtensionTest\CCControlSwitchTest</Filter>
+    </ClInclude>
+    <ClInclude Include="..\Classes\ExtensionsTest\NotificationCenterTest\NotificationCenterTest.h">
+      <Filter>Classes\ExtensionsTest\NotificationCenterTest</Filter>
+    </ClInclude>
+    <ClInclude Include="..\Classes\ExtensionsTest\CocosBuilderTest\CocosBuilderTest.h">
+      <Filter>Classes\ExtensionsTest\CocosBuilderTest</Filter>
+    </ClInclude>
+    <ClInclude Include="..\Classes\ExtensionsTest\CocosBuilderTest\ButtonTest\ButtonTestLayer.h">
+      <Filter>Classes\ExtensionsTest\CocosBuilderTest\ButtonTest</Filter>
+    </ClInclude>
+    <ClInclude Include="..\Classes\ExtensionsTest\CocosBuilderTest\ButtonTest\ButtonTestLayerLoader.h">
+      <Filter>Classes\ExtensionsTest\CocosBuilderTest\ButtonTest</Filter>
+    </ClInclude>
+    <ClInclude Include="..\Classes\ExtensionsTest\CocosBuilderTest\HelloCocosBuilder\HelloCocosBuilderLayer.h">
+      <Filter>Classes\ExtensionsTest\CocosBuilderTest\HelloCocosBuilder</Filter>
+    </ClInclude>
+    <ClInclude Include="..\Classes\ExtensionsTest\CocosBuilderTest\HelloCocosBuilder\HelloCocosBuilderLayerLoader.h">
+      <Filter>Classes\ExtensionsTest\CocosBuilderTest\HelloCocosBuilder</Filter>
+    </ClInclude>
+    <ClInclude Include="..\Classes\ExtensionsTest\CocosBuilderTest\LabelTest\LabelTestLayer.h">
+      <Filter>Classes\ExtensionsTest\CocosBuilderTest\LabelTest</Filter>
+    </ClInclude>
+    <ClInclude Include="..\Classes\ExtensionsTest\CocosBuilderTest\LabelTest\LabelTestLayerLoader.h">
+      <Filter>Classes\ExtensionsTest\CocosBuilderTest\LabelTest</Filter>
+    </ClInclude>
+    <ClInclude Include="..\Classes\ExtensionsTest\CocosBuilderTest\MenuTest\MenuTestLayer.h">
+      <Filter>Classes\ExtensionsTest\CocosBuilderTest\MenuTest</Filter>
+    </ClInclude>
+    <ClInclude Include="..\Classes\ExtensionsTest\CocosBuilderTest\MenuTest\MenuTestLayerLoader.h">
+      <Filter>Classes\ExtensionsTest\CocosBuilderTest\MenuTest</Filter>
+    </ClInclude>
+    <ClInclude Include="..\Classes\ExtensionsTest\CocosBuilderTest\ParticleSystemTest\ParticleSystemTestLayer.h">
+      <Filter>Classes\ExtensionsTest\CocosBuilderTest\ParticleSystemTest</Filter>
+    </ClInclude>
+    <ClInclude Include="..\Classes\ExtensionsTest\CocosBuilderTest\ParticleSystemTest\ParticleSystemTestLayerLoader.h">
+      <Filter>Classes\ExtensionsTest\CocosBuilderTest\ParticleSystemTest</Filter>
+    </ClInclude>
+    <ClInclude Include="..\Classes\ExtensionsTest\CocosBuilderTest\SpriteTest\SpriteTestLayer.h">
+      <Filter>Classes\ExtensionsTest\CocosBuilderTest\SpriteTest</Filter>
+    </ClInclude>
+    <ClInclude Include="..\Classes\ExtensionsTest\CocosBuilderTest\SpriteTest\SpriteTestLayerLoader.h">
+      <Filter>Classes\ExtensionsTest\CocosBuilderTest\SpriteTest</Filter>
+    </ClInclude>
+    <ClInclude Include="..\Classes\ExtensionsTest\CocosBuilderTest\TestHeader\TestHeaderLayer.h">
+      <Filter>Classes\ExtensionsTest\CocosBuilderTest\TestHeader</Filter>
+    </ClInclude>
+    <ClInclude Include="..\Classes\ExtensionsTest\CocosBuilderTest\TestHeader\TestHeaderLayerLoader.h">
+      <Filter>Classes\ExtensionsTest\CocosBuilderTest\TestHeader</Filter>
+    </ClInclude>
+    <ClInclude Include="..\Classes\ExtensionsTest\CocosBuilderTest\ScrollViewTest\ScrollViewTestLayer.h">
+      <Filter>Classes\ExtensionsTest\CocosBuilderTest\ScrollViewTest</Filter>
+    </ClInclude>
+    <ClInclude Include="..\Classes\ExtensionsTest\CocosBuilderTest\ScrollViewTest\ScrollViewTestLayerLoader.h">
+      <Filter>Classes\ExtensionsTest\CocosBuilderTest\ScrollViewTest</Filter>
+    </ClInclude>
+    <ClInclude Include="..\Classes\NodeTest\NodeTest.h">
+      <Filter>Classes\NodeTest</Filter>
+    </ClInclude>
+    <ClInclude Include="..\Classes\ActionsProgressTest\ActionsProgressTest.h">
+      <Filter>Classes\ActionsProgressTest</Filter>
+    </ClInclude>
+    <ClInclude Include="..\Classes\Box2DTest\Box2dTest.h">
+      <Filter>Classes\Box2DTest</Filter>
+    </ClInclude>
+    <ClInclude Include="..\Classes\Box2DTestBed\Box2dView.h">
+      <Filter>Classes\Box2DTestBed</Filter>
+    </ClInclude>
+    <ClInclude Include="..\Classes\Box2DTestBed\GLES-Render.h">
+      <Filter>Classes\Box2DTestBed</Filter>
+    </ClInclude>
+    <ClInclude Include="..\Classes\Box2DTestBed\Test.h">
+      <Filter>Classes\Box2DTestBed</Filter>
+    </ClInclude>
+    <ClInclude Include="..\Classes\Box2DTestBed\Tests\AddPair.h">
+      <Filter>Classes\Box2DTestBed\Tests</Filter>
+    </ClInclude>
+    <ClInclude Include="..\Classes\Box2DTestBed\Tests\ApplyForce.h">
+      <Filter>Classes\Box2DTestBed\Tests</Filter>
+    </ClInclude>
+    <ClInclude Include="..\Classes\Box2DTestBed\Tests\BodyTypes.h">
+      <Filter>Classes\Box2DTestBed\Tests</Filter>
+    </ClInclude>
+    <ClInclude Include="..\Classes\Box2DTestBed\Tests\Breakable.h">
+      <Filter>Classes\Box2DTestBed\Tests</Filter>
+    </ClInclude>
+    <ClInclude Include="..\Classes\Box2DTestBed\Tests\Bridge.h">
+      <Filter>Classes\Box2DTestBed\Tests</Filter>
+    </ClInclude>
+    <ClInclude Include="..\Classes\Box2DTestBed\Tests\BulletTest.h">
+      <Filter>Classes\Box2DTestBed\Tests</Filter>
+    </ClInclude>
+    <ClInclude Include="..\Classes\Box2DTestBed\Tests\Cantilever.h">
+      <Filter>Classes\Box2DTestBed\Tests</Filter>
+    </ClInclude>
+    <ClInclude Include="..\Classes\Box2DTestBed\Tests\Car.h">
+      <Filter>Classes\Box2DTestBed\Tests</Filter>
+    </ClInclude>
+    <ClInclude Include="..\Classes\Box2DTestBed\Tests\Chain.h">
+      <Filter>Classes\Box2DTestBed\Tests</Filter>
+    </ClInclude>
+    <ClInclude Include="..\Classes\Box2DTestBed\Tests\CharacterCollision.h">
+      <Filter>Classes\Box2DTestBed\Tests</Filter>
+    </ClInclude>
+    <ClInclude Include="..\Classes\Box2DTestBed\Tests\CollisionFiltering.h">
+      <Filter>Classes\Box2DTestBed\Tests</Filter>
+    </ClInclude>
+    <ClInclude Include="..\Classes\Box2DTestBed\Tests\CollisionProcessing.h">
+      <Filter>Classes\Box2DTestBed\Tests</Filter>
+    </ClInclude>
+    <ClInclude Include="..\Classes\Box2DTestBed\Tests\CompoundShapes.h">
+      <Filter>Classes\Box2DTestBed\Tests</Filter>
+    </ClInclude>
+    <ClInclude Include="..\Classes\Box2DTestBed\Tests\Confined.h">
+      <Filter>Classes\Box2DTestBed\Tests</Filter>
+    </ClInclude>
+    <ClInclude Include="..\Classes\Box2DTestBed\Tests\ContinuousTest.h">
+      <Filter>Classes\Box2DTestBed\Tests</Filter>
+    </ClInclude>
+    <ClInclude Include="..\Classes\Box2DTestBed\Tests\DistanceTest.h">
+      <Filter>Classes\Box2DTestBed\Tests</Filter>
+    </ClInclude>
+    <ClInclude Include="..\Classes\Box2DTestBed\Tests\Dominos.h">
+      <Filter>Classes\Box2DTestBed\Tests</Filter>
+    </ClInclude>
+    <ClInclude Include="..\Classes\Box2DTestBed\Tests\DumpShell.h">
+      <Filter>Classes\Box2DTestBed\Tests</Filter>
+    </ClInclude>
+    <ClInclude Include="..\Classes\Box2DTestBed\Tests\DynamicTreeTest.h">
+      <Filter>Classes\Box2DTestBed\Tests</Filter>
+    </ClInclude>
+    <ClInclude Include="..\Classes\Box2DTestBed\Tests\EdgeShapes.h">
+      <Filter>Classes\Box2DTestBed\Tests</Filter>
+    </ClInclude>
+    <ClInclude Include="..\Classes\Box2DTestBed\Tests\EdgeTest.h">
+      <Filter>Classes\Box2DTestBed\Tests</Filter>
+    </ClInclude>
+    <ClInclude Include="..\Classes\Box2DTestBed\Tests\Gears.h">
+      <Filter>Classes\Box2DTestBed\Tests</Filter>
+    </ClInclude>
+    <ClInclude Include="..\Classes\Box2DTestBed\Tests\OneSidedPlatform.h">
+      <Filter>Classes\Box2DTestBed\Tests</Filter>
+    </ClInclude>
+    <ClInclude Include="..\Classes\Box2DTestBed\Tests\Pinball.h">
+      <Filter>Classes\Box2DTestBed\Tests</Filter>
+    </ClInclude>
+    <ClInclude Include="..\Classes\Box2DTestBed\Tests\PolyCollision.h">
+      <Filter>Classes\Box2DTestBed\Tests</Filter>
+    </ClInclude>
+    <ClInclude Include="..\Classes\Box2DTestBed\Tests\PolyShapes.h">
+      <Filter>Classes\Box2DTestBed\Tests</Filter>
+    </ClInclude>
+    <ClInclude Include="..\Classes\Box2DTestBed\Tests\Prismatic.h">
+      <Filter>Classes\Box2DTestBed\Tests</Filter>
+    </ClInclude>
+    <ClInclude Include="..\Classes\Box2DTestBed\Tests\Pulleys.h">
+      <Filter>Classes\Box2DTestBed\Tests</Filter>
+    </ClInclude>
+    <ClInclude Include="..\Classes\Box2DTestBed\Tests\Pyramid.h">
+      <Filter>Classes\Box2DTestBed\Tests</Filter>
+    </ClInclude>
+    <ClInclude Include="..\Classes\Box2DTestBed\Tests\RayCast.h">
+      <Filter>Classes\Box2DTestBed\Tests</Filter>
+    </ClInclude>
+    <ClInclude Include="..\Classes\Box2DTestBed\Tests\Revolute.h">
+      <Filter>Classes\Box2DTestBed\Tests</Filter>
+    </ClInclude>
+    <ClInclude Include="..\Classes\Box2DTestBed\Tests\Rope.h">
+      <Filter>Classes\Box2DTestBed\Tests</Filter>
+    </ClInclude>
+    <ClInclude Include="..\Classes\Box2DTestBed\Tests\RopeJoint.h">
+      <Filter>Classes\Box2DTestBed\Tests</Filter>
+    </ClInclude>
+    <ClInclude Include="..\Classes\Box2DTestBed\Tests\SensorTest.h">
+      <Filter>Classes\Box2DTestBed\Tests</Filter>
+    </ClInclude>
+    <ClInclude Include="..\Classes\Box2DTestBed\Tests\ShapeEditing.h">
+      <Filter>Classes\Box2DTestBed\Tests</Filter>
+    </ClInclude>
+    <ClInclude Include="..\Classes\Box2DTestBed\Tests\SliderCrank.h">
+      <Filter>Classes\Box2DTestBed\Tests</Filter>
+    </ClInclude>
+    <ClInclude Include="..\Classes\Box2DTestBed\Tests\SphereStack.h">
+      <Filter>Classes\Box2DTestBed\Tests</Filter>
+    </ClInclude>
+    <ClInclude Include="..\Classes\Box2DTestBed\Tests\TheoJansen.h">
+      <Filter>Classes\Box2DTestBed\Tests</Filter>
+    </ClInclude>
+    <ClInclude Include="..\Classes\Box2DTestBed\Tests\Tiles.h">
+      <Filter>Classes\Box2DTestBed\Tests</Filter>
+    </ClInclude>
+    <ClInclude Include="..\Classes\Box2DTestBed\Tests\TimeOfImpact.h">
+      <Filter>Classes\Box2DTestBed\Tests</Filter>
+    </ClInclude>
+    <ClInclude Include="..\Classes\Box2DTestBed\Tests\Tumbler.h">
+      <Filter>Classes\Box2DTestBed\Tests</Filter>
+    </ClInclude>
+    <ClInclude Include="..\Classes\Box2DTestBed\Tests\VaryingFriction.h">
+      <Filter>Classes\Box2DTestBed\Tests</Filter>
+    </ClInclude>
+    <ClInclude Include="..\Classes\Box2DTestBed\Tests\VaryingRestitution.h">
+      <Filter>Classes\Box2DTestBed\Tests</Filter>
+    </ClInclude>
+    <ClInclude Include="..\Classes\Box2DTestBed\Tests\VerticalStack.h">
+      <Filter>Classes\Box2DTestBed\Tests</Filter>
+    </ClInclude>
+    <ClInclude Include="..\Classes\Box2DTestBed\Tests\Web.h">
+      <Filter>Classes\Box2DTestBed\Tests</Filter>
+    </ClInclude>
+    <ClInclude Include="..\Classes\MutiTouchTest\MutiTouchTest.h">
+      <Filter>Classes\MutiTouchTest</Filter>
+    </ClInclude>
+    <ClInclude Include="..\Classes\ExtensionsTest\NetworkTest\HttpClientTest.h">
+      <Filter>Classes\ExtensionsTest\NetworkTest</Filter>
+    </ClInclude>
+    <ClInclude Include="..\Classes\ExtensionsTest\TableViewTest\CustomTableViewCell.h">
+      <Filter>Classes\ExtensionsTest\TableViewTest</Filter>
+    </ClInclude>
+    <ClInclude Include="..\Classes\ExtensionsTest\TableViewTest\TableViewTestScene.h">
+      <Filter>Classes\ExtensionsTest\TableViewTest</Filter>
+    </ClInclude>
+    <ClInclude Include="..\Classes\ExtensionsTest\CocosBuilderTest\AnimationsTest\AnimationsLayerLoader.h">
+      <Filter>Classes\ExtensionsTest\CocosBuilderTest\AnimationsTest</Filter>
+    </ClInclude>
+    <ClInclude Include="..\Classes\ExtensionsTest\CocosBuilderTest\AnimationsTest\AnimationsTestLayer.h">
+      <Filter>Classes\ExtensionsTest\CocosBuilderTest\AnimationsTest</Filter>
+    </ClInclude>
+    <ClInclude Include="..\Classes\ExtensionsTest\ControlExtensionTest\CCControlPotentiometerTest\CCControlPotentiometerTest.h">
+      <Filter>Classes\ExtensionsTest\ControlExtensionTest\CCControlPotentiometerTest</Filter>
+    </ClInclude>
+    <ClInclude Include="..\Classes\ExtensionsTest\ControlExtensionTest\CCControlStepperTest\CCControlStepperTest.h">
+      <Filter>Classes\ExtensionsTest\ControlExtensionTest\CCControlStepperTest</Filter>
+    </ClInclude>
+    <ClInclude Include="..\Classes\VisibleRect.h">
+      <Filter>Classes</Filter>
+    </ClInclude>
+    <ClInclude Include="..\Classes\ChipmunkTest\ChipmunkTest.h">
+      <Filter>Classes\ChipmunkTest</Filter>
+    </ClInclude>
+    <ClInclude Include="..\Classes\ClippingNodeTest\ClippingNodeTest.h">
+      <Filter>Classes\ClippingNodeTest</Filter>
+    </ClInclude>
+    <ClInclude Include="..\Classes\FileUtilsTest\FileUtilsTest.h">
+      <Filter>Classes\FileUtilsTest</Filter>
+    </ClInclude>
+    <ClInclude Include="..\Classes\ExtensionsTest\EditBoxTest\EditBoxTest.h">
+      <Filter>Classes\ExtensionsTest\EditBoxTest</Filter>
+    </ClInclude>
+    <ClInclude Include="..\Classes\ExtensionsTest\CocosBuilderTest\TimelineCallbackTest\TimelineCallbackLayerLoader.h">
+      <Filter>Classes\ExtensionsTest\CocosBuilderTest\TimelineCallbackTest</Filter>
+    </ClInclude>
+    <ClInclude Include="..\Classes\ExtensionsTest\CocosBuilderTest\TimelineCallbackTest\TimelineCallbackTestLayer.h">
+      <Filter>Classes\ExtensionsTest\CocosBuilderTest\TimelineCallbackTest</Filter>
+    </ClInclude>
+    <ClInclude Include="..\Classes\SpineTest\SpineTest.h">
+      <Filter>Classes\SpineTest</Filter>
+    </ClInclude>
+    <ClInclude Include="..\Classes\TexturePackerEncryptionTest\TextureAtlasEncryptionTest.h">
+      <Filter>Classes\TexturePackerEncryptionTest</Filter>
+    </ClInclude>
+    <ClInclude Include="..\Classes\DataVisitorTest\DataVisitorTest.h">
+      <Filter>Classes\DataVisitorTest</Filter>
+    </ClInclude>
+    <ClInclude Include="..\Classes\ConfigurationTest\ConfigurationTest.h">
+      <Filter>Classes\ConfigurationTest</Filter>
+    </ClInclude>
+    <ClInclude Include="..\Classes\ExtensionsTest\NetworkTest\WebSocketTest.h">
+      <Filter>Classes\ExtensionsTest\NetworkTest</Filter>
+    </ClInclude>
+    <ClInclude Include="..\Classes\BaseTest.h">
+      <Filter>Classes</Filter>
+    </ClInclude>
+    <ClInclude Include="..\Classes\ExtensionsTest\Scale9SpriteTest\Scale9SpriteTest.h">
+      <Filter>Classes\ExtensionsTest\Scale9SpriteTest</Filter>
+    </ClInclude>
+    <ClInclude Include="..\Classes\ExtensionsTest\NetworkTest\SocketIOTest.h">
+      <Filter>Classes\ExtensionsTest\NetworkTest</Filter>
+    </ClInclude>
+    <ClInclude Include="..\Classes\LabelTest\LabelTestNew.h">
+      <Filter>Classes\LabelTest</Filter>
+    </ClInclude>
+    <ClInclude Include="..\Classes\ExtensionsTest\CocoStudioArmatureTest\ArmatureScene.h">
+      <Filter>Classes\ExtensionsTest\CocoStudioArmatureTest</Filter>
+    </ClInclude>
+    <ClInclude Include="..\Classes\ExtensionsTest\CocoStudioComponentsTest\ComponentsTestScene.h">
+      <Filter>Classes\ExtensionsTest\CocoStudioComponentsTest</Filter>
+    </ClInclude>
+    <ClInclude Include="..\Classes\ExtensionsTest\CocoStudioComponentsTest\EnemyController.h">
+      <Filter>Classes\ExtensionsTest\CocoStudioComponentsTest</Filter>
+    </ClInclude>
+    <ClInclude Include="..\Classes\ExtensionsTest\CocoStudioComponentsTest\GameOverScene.h">
+      <Filter>Classes\ExtensionsTest\CocoStudioComponentsTest</Filter>
+    </ClInclude>
+    <ClInclude Include="..\Classes\ExtensionsTest\CocoStudioComponentsTest\PlayerController.h">
+      <Filter>Classes\ExtensionsTest\CocoStudioComponentsTest</Filter>
+    </ClInclude>
+    <ClInclude Include="..\Classes\ExtensionsTest\CocoStudioComponentsTest\ProjectileController.h">
+      <Filter>Classes\ExtensionsTest\CocoStudioComponentsTest</Filter>
+    </ClInclude>
+    <ClInclude Include="..\Classes\ExtensionsTest\CocoStudioComponentsTest\SceneController.h">
+      <Filter>Classes\ExtensionsTest\CocoStudioComponentsTest</Filter>
+    </ClInclude>
+    <ClInclude Include="..\Classes\ExtensionsTest\CocoStudioSceneTest\SceneEditorTest.h">
+      <Filter>Classes\ExtensionsTest\CocoStudioSceneTest</Filter>
+    </ClInclude>
+    <ClInclude Include="..\Classes\ShaderTest\ShaderTest2.h" />
+    <ClInclude Include="..\Classes\NewEventDispatcherTest\NewEventDispatcherTest.h">
+      <Filter>Classes\NewEventDispatcherTest</Filter>
+    </ClInclude>
+    <ClInclude Include="..\Classes\PhysicsTest\PhysicsTest.h">
+      <Filter>Classes\PhysicsTest</Filter>
+    <ClInclude Include="..\Classes\ExtensionsTest\CocoStudioGUITest\UIButtonTest\UIButtonTest.h">
+      <Filter>Classes\ExtensionsTest\CocoStudioGUITest\UIButtonTest</Filter>
+    </ClInclude>
+    <ClInclude Include="..\Classes\ExtensionsTest\CocoStudioGUITest\UICheckBoxTest\UICheckBoxTest.h">
+      <Filter>Classes\ExtensionsTest\CocoStudioGUITest\UICheckBoxTest</Filter>
+    </ClInclude>
+    <ClInclude Include="..\Classes\ExtensionsTest\CocoStudioGUITest\UIDragPanelTest\UIDragPanelTest.h">
+      <Filter>Classes\ExtensionsTest\CocoStudioGUITest\UIDragPanelTest</Filter>
+    </ClInclude>
+    <ClInclude Include="..\Classes\ExtensionsTest\CocoStudioGUITest\UIImageViewTest\UIImageViewTest.h">
+      <Filter>Classes\ExtensionsTest\CocoStudioGUITest\UIImageViewTest</Filter>
+    </ClInclude>
+    <ClInclude Include="..\Classes\ExtensionsTest\CocoStudioGUITest\UILabelAtlasTest\UILabelAtlasTest.h">
+      <Filter>Classes\ExtensionsTest\CocoStudioGUITest\UILabelAtlasTest</Filter>
+    </ClInclude>
+    <ClInclude Include="..\Classes\ExtensionsTest\CocoStudioGUITest\UILabelBMFontTest\UILabelBMFontTest.h">
+      <Filter>Classes\ExtensionsTest\CocoStudioGUITest\UILabelBMFontTest</Filter>
+    </ClInclude>
+    <ClInclude Include="..\Classes\ExtensionsTest\CocoStudioGUITest\UILabelTest\UILabelTest.h">
+      <Filter>Classes\ExtensionsTest\CocoStudioGUITest\UILabelTest</Filter>
+    </ClInclude>
+    <ClInclude Include="..\Classes\ExtensionsTest\CocoStudioGUITest\UIListViewTest\UIListViewTest.h">
+      <Filter>Classes\ExtensionsTest\CocoStudioGUITest\UIListViewTest</Filter>
+    </ClInclude>
+    <ClInclude Include="..\Classes\ExtensionsTest\CocoStudioGUITest\UILoadingBarTest\UILoadingBarTest.h">
+      <Filter>Classes\ExtensionsTest\CocoStudioGUITest\UILoadingBarTest</Filter>
+    </ClInclude>
+    <ClInclude Include="..\Classes\ExtensionsTest\CocoStudioGUITest\UINodeContainerTest\UINodeContainerTest.h">
+      <Filter>Classes\ExtensionsTest\CocoStudioGUITest\UINodeContainerTest</Filter>
+    </ClInclude>
+    <ClInclude Include="..\Classes\ExtensionsTest\CocoStudioGUITest\UIPageViewTest\UIPageViewTest.h">
+      <Filter>Classes\ExtensionsTest\CocoStudioGUITest\UIPageViewTest</Filter>
+    </ClInclude>
+    <ClInclude Include="..\Classes\ExtensionsTest\CocoStudioGUITest\UIPanelTest\UIPanelTest.h">
+      <Filter>Classes\ExtensionsTest\CocoStudioGUITest\UIPanelTest</Filter>
+    </ClInclude>
+    <ClInclude Include="..\Classes\ExtensionsTest\CocoStudioGUITest\UIScrollViewTest\UIScrollViewTest.h">
+      <Filter>Classes\ExtensionsTest\CocoStudioGUITest\UIScrollViewTest</Filter>
+    </ClInclude>
+    <ClInclude Include="..\Classes\ExtensionsTest\CocoStudioGUITest\UISliderTest\UISliderTest.h">
+      <Filter>Classes\ExtensionsTest\CocoStudioGUITest\UISliderTest</Filter>
+    </ClInclude>
+    <ClInclude Include="..\Classes\ExtensionsTest\CocoStudioGUITest\UITextAreaTest\UITextAreaTest.h">
+      <Filter>Classes\ExtensionsTest\CocoStudioGUITest\UITextAreaTest</Filter>
+    </ClInclude>
+    <ClInclude Include="..\Classes\ExtensionsTest\CocoStudioGUITest\UITextButtonTest\UITextButtonTest.h">
+      <Filter>Classes\ExtensionsTest\CocoStudioGUITest\UITextButtonTest</Filter>
+    </ClInclude>
+    <ClInclude Include="..\Classes\ExtensionsTest\CocoStudioGUITest\UITextFieldTest\UITextFieldTest.h">
+      <Filter>Classes\ExtensionsTest\CocoStudioGUITest\UITextFieldTest</Filter>
+    </ClInclude>
+    <ClInclude Include="..\Classes\ExtensionsTest\CocoStudioGUITest\CocosGUIScene.h">
+      <Filter>Classes\ExtensionsTest\CocoStudioGUITest</Filter>
+    </ClInclude>
+    <ClInclude Include="..\Classes\ExtensionsTest\CocoStudioGUITest\UIScene.h">
+      <Filter>Classes\ExtensionsTest\CocoStudioGUITest</Filter>
+    </ClInclude>
+    <ClInclude Include="..\Classes\ExtensionsTest\CocoStudioGUITest\UISceneManager.h">
       <Filter>Classes\ExtensionsTest\CocoStudioGUITest</Filter>
-    </ClCompile>
-    <ClCompile Include="..\Classes\ExtensionsTest\CocoStudioGUITest\UISceneManager.cpp">
-      <Filter>Classes\ExtensionsTest\CocoStudioGUITest</Filter>
->>>>>>> e4c31abb
-    </ClCompile>
-  </ItemGroup>
-  <ItemGroup>
-    <ClInclude Include="main.h">
-      <Filter>win32</Filter>
-    </ClInclude>
-    <ClInclude Include="..\Classes\AppDelegate.h">
-      <Filter>Classes</Filter>
-    </ClInclude>
-    <ClInclude Include="..\Classes\controller.h">
-      <Filter>Classes</Filter>
-    </ClInclude>
-    <ClInclude Include="..\Classes\testBasic.h">
-      <Filter>Classes</Filter>
-    </ClInclude>
-    <ClInclude Include="..\Classes\testResource.h">
-      <Filter>Classes</Filter>
-    </ClInclude>
-    <ClInclude Include="..\Classes\tests.h">
-      <Filter>Classes</Filter>
-    </ClInclude>
-    <ClInclude Include="..\Classes\ActionsTest\ActionsTest.h">
-      <Filter>Classes\ActionsTest</Filter>
-    </ClInclude>
-    <ClInclude Include="..\Classes\TransitionsTest\TransitionsTest.h">
-      <Filter>Classes\TransitionsTest</Filter>
-    </ClInclude>
-    <ClInclude Include="..\Classes\EffectsTest\EffectsTest.h">
-      <Filter>Classes\EffectsTest</Filter>
-    </ClInclude>
-    <ClInclude Include="..\Classes\ClickAndMoveTest\ClickAndMoveTest.h">
-      <Filter>Classes\ClickAndMoveTest</Filter>
-    </ClInclude>
-    <ClInclude Include="..\Classes\RotateWorldTest\RotateWorldTest.h">
-      <Filter>Classes\RotateWorldTest</Filter>
-    </ClInclude>
-    <ClInclude Include="..\Classes\ParticleTest\ParticleTest.h">
-      <Filter>Classes\ParticleTest</Filter>
-    </ClInclude>
-    <ClInclude Include="..\Classes\ActionsEaseTest\ActionsEaseTest.h">
-      <Filter>Classes\ActionsEaseTest</Filter>
-    </ClInclude>
-    <ClInclude Include="..\Classes\MotionStreakTest\MotionStreakTest.h">
-      <Filter>Classes\MotionStreakTest</Filter>
-    </ClInclude>
-    <ClInclude Include="..\Classes\DrawPrimitivesTest\DrawPrimitivesTest.h">
-      <Filter>Classes\DrawPrimitivesTest</Filter>
-    </ClInclude>
-    <ClInclude Include="..\Classes\ShaderTest\ShaderTest.h">
-      <Filter>Classes\ShaderTest</Filter>
-    </ClInclude>
-    <ClInclude Include="..\Classes\TouchesTest\Ball.h">
-      <Filter>Classes\TouchesTest</Filter>
-    </ClInclude>
-    <ClInclude Include="..\Classes\TouchesTest\Paddle.h">
-      <Filter>Classes\TouchesTest</Filter>
-    </ClInclude>
-    <ClInclude Include="..\Classes\TouchesTest\TouchesTest.h">
-      <Filter>Classes\TouchesTest</Filter>
-    </ClInclude>
-    <ClInclude Include="..\Classes\MenuTest\MenuTest.h">
-      <Filter>Classes\MenuTest</Filter>
-    </ClInclude>
-    <ClInclude Include="..\Classes\ActionManagerTest\ActionManagerTest.h">
-      <Filter>Classes\ActionManagerTest</Filter>
-    </ClInclude>
-    <ClInclude Include="..\Classes\LayerTest\LayerTest.h">
-      <Filter>Classes\LayerTest</Filter>
-    </ClInclude>
-    <ClInclude Include="..\Classes\SceneTest\SceneTest.h">
-      <Filter>Classes\SceneTest</Filter>
-    </ClInclude>
-    <ClInclude Include="..\Classes\ParallaxTest\ParallaxTest.h">
-      <Filter>Classes\ParallaxTest</Filter>
-    </ClInclude>
-    <ClInclude Include="..\Classes\TileMapTest\TileMapTest.h">
-      <Filter>Classes\TileMapTest</Filter>
-    </ClInclude>
-    <ClInclude Include="..\Classes\IntervalTest\IntervalTest.h">
-      <Filter>Classes\IntervalTest</Filter>
-    </ClInclude>
-    <ClInclude Include="..\Classes\LabelTest\LabelTest.h">
-      <Filter>Classes\LabelTest</Filter>
-    </ClInclude>
-    <ClInclude Include="..\Classes\SpriteTest\SpriteTest.h">
-      <Filter>Classes\SpriteTest</Filter>
-    </ClInclude>
-    <ClInclude Include="..\Classes\SchedulerTest\SchedulerTest.h">
-      <Filter>Classes\SchedulerTest</Filter>
-    </ClInclude>
-    <ClInclude Include="..\Classes\RenderTextureTest\RenderTextureTest.h">
-      <Filter>Classes\RenderTextureTest</Filter>
-    </ClInclude>
-    <ClInclude Include="..\Classes\EffectsAdvancedTest\EffectsAdvancedTest.h">
-      <Filter>Classes\EffectsAdvancedTest</Filter>
-    </ClInclude>
-    <ClInclude Include="..\Classes\KeypadTest\KeypadTest.h">
-      <Filter>Classes\KeypadTest</Filter>
-    </ClInclude>
-    <ClInclude Include="..\Classes\CocosDenshionTest\CocosDenshionTest.h">
-      <Filter>Classes\CocosDenshionTest</Filter>
-    </ClInclude>
-    <ClInclude Include="..\Classes\PerformanceTest\PerformanceNodeChildrenTest.h">
-      <Filter>Classes\PerformanceTest</Filter>
-    </ClInclude>
-    <ClInclude Include="..\Classes\PerformanceTest\PerformanceParticleTest.h">
-      <Filter>Classes\PerformanceTest</Filter>
-    </ClInclude>
-    <ClInclude Include="..\Classes\PerformanceTest\PerformanceSpriteTest.h">
-      <Filter>Classes\PerformanceTest</Filter>
-    </ClInclude>
-    <ClInclude Include="..\Classes\PerformanceTest\PerformanceTest.h">
-      <Filter>Classes\PerformanceTest</Filter>
-    </ClInclude>
-    <ClInclude Include="..\Classes\PerformanceTest\PerformanceTextureTest.h">
-      <Filter>Classes\PerformanceTest</Filter>
-    </ClInclude>
-    <ClInclude Include="..\Classes\PerformanceTest\PerformanceTouchesTest.h">
-      <Filter>Classes\PerformanceTest</Filter>
-    </ClInclude>
-    <ClInclude Include="..\Classes\ZwoptexTest\ZwoptexTest.h">
-      <Filter>Classes\ZwoptexTest</Filter>
-    </ClInclude>
-    <ClInclude Include="..\Classes\CurlTest\CurlTest.h">
-      <Filter>Classes\CurlTest</Filter>
-    </ClInclude>
-    <ClInclude Include="..\Classes\TextInputTest\TextInputTest.h">
-      <Filter>Classes\TextInputTest</Filter>
-    </ClInclude>
-    <ClInclude Include="..\Classes\UserDefaultTest\UserDefaultTest.h">
-      <Filter>Classes\UserDefaultTest</Filter>
-    </ClInclude>
-    <ClInclude Include="..\Classes\BugsTest\Bug-1159.h">
-      <Filter>Classes\BugsTest</Filter>
-    </ClInclude>
-    <ClInclude Include="..\Classes\BugsTest\Bug-1174.h">
-      <Filter>Classes\BugsTest</Filter>
-    </ClInclude>
-    <ClInclude Include="..\Classes\BugsTest\Bug-350.h">
-      <Filter>Classes\BugsTest</Filter>
-    </ClInclude>
-    <ClInclude Include="..\Classes\BugsTest\Bug-422.h">
-      <Filter>Classes\BugsTest</Filter>
-    </ClInclude>
-    <ClInclude Include="..\Classes\BugsTest\Bug-624.h">
-      <Filter>Classes\BugsTest</Filter>
-    </ClInclude>
-    <ClInclude Include="..\Classes\BugsTest\Bug-886.h">
-      <Filter>Classes\BugsTest</Filter>
-    </ClInclude>
-    <ClInclude Include="..\Classes\BugsTest\Bug-899.h">
-      <Filter>Classes\BugsTest</Filter>
-    </ClInclude>
-    <ClInclude Include="..\Classes\BugsTest\Bug-914.h">
-      <Filter>Classes\BugsTest</Filter>
-    </ClInclude>
-    <ClInclude Include="..\Classes\BugsTest\BugsTest.h">
-      <Filter>Classes\BugsTest</Filter>
-    </ClInclude>
-    <ClInclude Include="..\Classes\BugsTest\Bug-458\Bug-458.h">
-      <Filter>Classes\BugsTest\Bug-458</Filter>
-    </ClInclude>
-    <ClInclude Include="..\Classes\BugsTest\Bug-458\QuestionContainerSprite.h">
-      <Filter>Classes\BugsTest\Bug-458</Filter>
-    </ClInclude>
-    <ClInclude Include="..\Classes\Texture2dTest\Texture2dTest.h">
-      <Filter>Classes\Texture2dTest</Filter>
-    </ClInclude>
-    <ClInclude Include="..\Classes\FontTest\FontTest.h">
-      <Filter>Classes\FontTest</Filter>
-    </ClInclude>
-    <ClInclude Include="..\Classes\CurrentLanguageTest\CurrentLanguageTest.h">
-      <Filter>Classes\CurrentLanguageTest</Filter>
-    </ClInclude>
-    <ClInclude Include="..\Classes\TextureCacheTest\TextureCacheTest.h">
-      <Filter>Classes\TextureCacheTest</Filter>
-    </ClInclude>
-    <ClInclude Include="..\Classes\AccelerometerTest\AccelerometerTest.h">
-      <Filter>Classes\AccelerometerTest</Filter>
-    </ClInclude>
-    <ClInclude Include="..\Classes\ExtensionsTest\ExtensionsTest.h">
-      <Filter>Classes\ExtensionsTest</Filter>
-    </ClInclude>
-    <ClInclude Include="..\Classes\ExtensionsTest\ControlExtensionTest\CCControlScene.h">
-      <Filter>Classes\ExtensionsTest\ControlExtensionTest</Filter>
-    </ClInclude>
-    <ClInclude Include="..\Classes\ExtensionsTest\ControlExtensionTest\CCControlSceneManager.h">
-      <Filter>Classes\ExtensionsTest\ControlExtensionTest</Filter>
-    </ClInclude>
-    <ClInclude Include="..\Classes\ExtensionsTest\ControlExtensionTest\CCControlButtonTest\CCControlButtonTest.h">
-      <Filter>Classes\ExtensionsTest\ControlExtensionTest\CCControlButtonTest</Filter>
-    </ClInclude>
-    <ClInclude Include="..\Classes\ExtensionsTest\ControlExtensionTest\CCControlColourPicker\CCControlColourPickerTest.h">
-      <Filter>Classes\ExtensionsTest\ControlExtensionTest\CCControlColourPicker</Filter>
-    </ClInclude>
-    <ClInclude Include="..\Classes\ExtensionsTest\ControlExtensionTest\CCControlSliderTest\CCControlSliderTest.h">
-      <Filter>Classes\ExtensionsTest\ControlExtensionTest\CCControlSliderTest</Filter>
-    </ClInclude>
-    <ClInclude Include="..\Classes\ExtensionsTest\ControlExtensionTest\CCControlSwitchTest\CCControlSwitchTest.h">
-      <Filter>Classes\ExtensionsTest\ControlExtensionTest\CCControlSwitchTest</Filter>
-    </ClInclude>
-    <ClInclude Include="..\Classes\ExtensionsTest\NotificationCenterTest\NotificationCenterTest.h">
-      <Filter>Classes\ExtensionsTest\NotificationCenterTest</Filter>
-    </ClInclude>
-    <ClInclude Include="..\Classes\ExtensionsTest\CocosBuilderTest\CocosBuilderTest.h">
-      <Filter>Classes\ExtensionsTest\CocosBuilderTest</Filter>
-    </ClInclude>
-    <ClInclude Include="..\Classes\ExtensionsTest\CocosBuilderTest\ButtonTest\ButtonTestLayer.h">
-      <Filter>Classes\ExtensionsTest\CocosBuilderTest\ButtonTest</Filter>
-    </ClInclude>
-    <ClInclude Include="..\Classes\ExtensionsTest\CocosBuilderTest\ButtonTest\ButtonTestLayerLoader.h">
-      <Filter>Classes\ExtensionsTest\CocosBuilderTest\ButtonTest</Filter>
-    </ClInclude>
-    <ClInclude Include="..\Classes\ExtensionsTest\CocosBuilderTest\HelloCocosBuilder\HelloCocosBuilderLayer.h">
-      <Filter>Classes\ExtensionsTest\CocosBuilderTest\HelloCocosBuilder</Filter>
-    </ClInclude>
-    <ClInclude Include="..\Classes\ExtensionsTest\CocosBuilderTest\HelloCocosBuilder\HelloCocosBuilderLayerLoader.h">
-      <Filter>Classes\ExtensionsTest\CocosBuilderTest\HelloCocosBuilder</Filter>
-    </ClInclude>
-    <ClInclude Include="..\Classes\ExtensionsTest\CocosBuilderTest\LabelTest\LabelTestLayer.h">
-      <Filter>Classes\ExtensionsTest\CocosBuilderTest\LabelTest</Filter>
-    </ClInclude>
-    <ClInclude Include="..\Classes\ExtensionsTest\CocosBuilderTest\LabelTest\LabelTestLayerLoader.h">
-      <Filter>Classes\ExtensionsTest\CocosBuilderTest\LabelTest</Filter>
-    </ClInclude>
-    <ClInclude Include="..\Classes\ExtensionsTest\CocosBuilderTest\MenuTest\MenuTestLayer.h">
-      <Filter>Classes\ExtensionsTest\CocosBuilderTest\MenuTest</Filter>
-    </ClInclude>
-    <ClInclude Include="..\Classes\ExtensionsTest\CocosBuilderTest\MenuTest\MenuTestLayerLoader.h">
-      <Filter>Classes\ExtensionsTest\CocosBuilderTest\MenuTest</Filter>
-    </ClInclude>
-    <ClInclude Include="..\Classes\ExtensionsTest\CocosBuilderTest\ParticleSystemTest\ParticleSystemTestLayer.h">
-      <Filter>Classes\ExtensionsTest\CocosBuilderTest\ParticleSystemTest</Filter>
-    </ClInclude>
-    <ClInclude Include="..\Classes\ExtensionsTest\CocosBuilderTest\ParticleSystemTest\ParticleSystemTestLayerLoader.h">
-      <Filter>Classes\ExtensionsTest\CocosBuilderTest\ParticleSystemTest</Filter>
-    </ClInclude>
-    <ClInclude Include="..\Classes\ExtensionsTest\CocosBuilderTest\SpriteTest\SpriteTestLayer.h">
-      <Filter>Classes\ExtensionsTest\CocosBuilderTest\SpriteTest</Filter>
-    </ClInclude>
-    <ClInclude Include="..\Classes\ExtensionsTest\CocosBuilderTest\SpriteTest\SpriteTestLayerLoader.h">
-      <Filter>Classes\ExtensionsTest\CocosBuilderTest\SpriteTest</Filter>
-    </ClInclude>
-    <ClInclude Include="..\Classes\ExtensionsTest\CocosBuilderTest\TestHeader\TestHeaderLayer.h">
-      <Filter>Classes\ExtensionsTest\CocosBuilderTest\TestHeader</Filter>
-    </ClInclude>
-    <ClInclude Include="..\Classes\ExtensionsTest\CocosBuilderTest\TestHeader\TestHeaderLayerLoader.h">
-      <Filter>Classes\ExtensionsTest\CocosBuilderTest\TestHeader</Filter>
-    </ClInclude>
-    <ClInclude Include="..\Classes\ExtensionsTest\CocosBuilderTest\ScrollViewTest\ScrollViewTestLayer.h">
-      <Filter>Classes\ExtensionsTest\CocosBuilderTest\ScrollViewTest</Filter>
-    </ClInclude>
-    <ClInclude Include="..\Classes\ExtensionsTest\CocosBuilderTest\ScrollViewTest\ScrollViewTestLayerLoader.h">
-      <Filter>Classes\ExtensionsTest\CocosBuilderTest\ScrollViewTest</Filter>
-    </ClInclude>
-    <ClInclude Include="..\Classes\NodeTest\NodeTest.h">
-      <Filter>Classes\NodeTest</Filter>
-    </ClInclude>
-    <ClInclude Include="..\Classes\ActionsProgressTest\ActionsProgressTest.h">
-      <Filter>Classes\ActionsProgressTest</Filter>
-    </ClInclude>
-    <ClInclude Include="..\Classes\Box2DTest\Box2dTest.h">
-      <Filter>Classes\Box2DTest</Filter>
-    </ClInclude>
-    <ClInclude Include="..\Classes\Box2DTestBed\Box2dView.h">
-      <Filter>Classes\Box2DTestBed</Filter>
-    </ClInclude>
-    <ClInclude Include="..\Classes\Box2DTestBed\GLES-Render.h">
-      <Filter>Classes\Box2DTestBed</Filter>
-    </ClInclude>
-    <ClInclude Include="..\Classes\Box2DTestBed\Test.h">
-      <Filter>Classes\Box2DTestBed</Filter>
-    </ClInclude>
-    <ClInclude Include="..\Classes\Box2DTestBed\Tests\AddPair.h">
-      <Filter>Classes\Box2DTestBed\Tests</Filter>
-    </ClInclude>
-    <ClInclude Include="..\Classes\Box2DTestBed\Tests\ApplyForce.h">
-      <Filter>Classes\Box2DTestBed\Tests</Filter>
-    </ClInclude>
-    <ClInclude Include="..\Classes\Box2DTestBed\Tests\BodyTypes.h">
-      <Filter>Classes\Box2DTestBed\Tests</Filter>
-    </ClInclude>
-    <ClInclude Include="..\Classes\Box2DTestBed\Tests\Breakable.h">
-      <Filter>Classes\Box2DTestBed\Tests</Filter>
-    </ClInclude>
-    <ClInclude Include="..\Classes\Box2DTestBed\Tests\Bridge.h">
-      <Filter>Classes\Box2DTestBed\Tests</Filter>
-    </ClInclude>
-    <ClInclude Include="..\Classes\Box2DTestBed\Tests\BulletTest.h">
-      <Filter>Classes\Box2DTestBed\Tests</Filter>
-    </ClInclude>
-    <ClInclude Include="..\Classes\Box2DTestBed\Tests\Cantilever.h">
-      <Filter>Classes\Box2DTestBed\Tests</Filter>
-    </ClInclude>
-    <ClInclude Include="..\Classes\Box2DTestBed\Tests\Car.h">
-      <Filter>Classes\Box2DTestBed\Tests</Filter>
-    </ClInclude>
-    <ClInclude Include="..\Classes\Box2DTestBed\Tests\Chain.h">
-      <Filter>Classes\Box2DTestBed\Tests</Filter>
-    </ClInclude>
-    <ClInclude Include="..\Classes\Box2DTestBed\Tests\CharacterCollision.h">
-      <Filter>Classes\Box2DTestBed\Tests</Filter>
-    </ClInclude>
-    <ClInclude Include="..\Classes\Box2DTestBed\Tests\CollisionFiltering.h">
-      <Filter>Classes\Box2DTestBed\Tests</Filter>
-    </ClInclude>
-    <ClInclude Include="..\Classes\Box2DTestBed\Tests\CollisionProcessing.h">
-      <Filter>Classes\Box2DTestBed\Tests</Filter>
-    </ClInclude>
-    <ClInclude Include="..\Classes\Box2DTestBed\Tests\CompoundShapes.h">
-      <Filter>Classes\Box2DTestBed\Tests</Filter>
-    </ClInclude>
-    <ClInclude Include="..\Classes\Box2DTestBed\Tests\Confined.h">
-      <Filter>Classes\Box2DTestBed\Tests</Filter>
-    </ClInclude>
-    <ClInclude Include="..\Classes\Box2DTestBed\Tests\ContinuousTest.h">
-      <Filter>Classes\Box2DTestBed\Tests</Filter>
-    </ClInclude>
-    <ClInclude Include="..\Classes\Box2DTestBed\Tests\DistanceTest.h">
-      <Filter>Classes\Box2DTestBed\Tests</Filter>
-    </ClInclude>
-    <ClInclude Include="..\Classes\Box2DTestBed\Tests\Dominos.h">
-      <Filter>Classes\Box2DTestBed\Tests</Filter>
-    </ClInclude>
-    <ClInclude Include="..\Classes\Box2DTestBed\Tests\DumpShell.h">
-      <Filter>Classes\Box2DTestBed\Tests</Filter>
-    </ClInclude>
-    <ClInclude Include="..\Classes\Box2DTestBed\Tests\DynamicTreeTest.h">
-      <Filter>Classes\Box2DTestBed\Tests</Filter>
-    </ClInclude>
-    <ClInclude Include="..\Classes\Box2DTestBed\Tests\EdgeShapes.h">
-      <Filter>Classes\Box2DTestBed\Tests</Filter>
-    </ClInclude>
-    <ClInclude Include="..\Classes\Box2DTestBed\Tests\EdgeTest.h">
-      <Filter>Classes\Box2DTestBed\Tests</Filter>
-    </ClInclude>
-    <ClInclude Include="..\Classes\Box2DTestBed\Tests\Gears.h">
-      <Filter>Classes\Box2DTestBed\Tests</Filter>
-    </ClInclude>
-    <ClInclude Include="..\Classes\Box2DTestBed\Tests\OneSidedPlatform.h">
-      <Filter>Classes\Box2DTestBed\Tests</Filter>
-    </ClInclude>
-    <ClInclude Include="..\Classes\Box2DTestBed\Tests\Pinball.h">
-      <Filter>Classes\Box2DTestBed\Tests</Filter>
-    </ClInclude>
-    <ClInclude Include="..\Classes\Box2DTestBed\Tests\PolyCollision.h">
-      <Filter>Classes\Box2DTestBed\Tests</Filter>
-    </ClInclude>
-    <ClInclude Include="..\Classes\Box2DTestBed\Tests\PolyShapes.h">
-      <Filter>Classes\Box2DTestBed\Tests</Filter>
-    </ClInclude>
-    <ClInclude Include="..\Classes\Box2DTestBed\Tests\Prismatic.h">
-      <Filter>Classes\Box2DTestBed\Tests</Filter>
-    </ClInclude>
-    <ClInclude Include="..\Classes\Box2DTestBed\Tests\Pulleys.h">
-      <Filter>Classes\Box2DTestBed\Tests</Filter>
-    </ClInclude>
-    <ClInclude Include="..\Classes\Box2DTestBed\Tests\Pyramid.h">
-      <Filter>Classes\Box2DTestBed\Tests</Filter>
-    </ClInclude>
-    <ClInclude Include="..\Classes\Box2DTestBed\Tests\RayCast.h">
-      <Filter>Classes\Box2DTestBed\Tests</Filter>
-    </ClInclude>
-    <ClInclude Include="..\Classes\Box2DTestBed\Tests\Revolute.h">
-      <Filter>Classes\Box2DTestBed\Tests</Filter>
-    </ClInclude>
-    <ClInclude Include="..\Classes\Box2DTestBed\Tests\Rope.h">
-      <Filter>Classes\Box2DTestBed\Tests</Filter>
-    </ClInclude>
-    <ClInclude Include="..\Classes\Box2DTestBed\Tests\RopeJoint.h">
-      <Filter>Classes\Box2DTestBed\Tests</Filter>
-    </ClInclude>
-    <ClInclude Include="..\Classes\Box2DTestBed\Tests\SensorTest.h">
-      <Filter>Classes\Box2DTestBed\Tests</Filter>
-    </ClInclude>
-    <ClInclude Include="..\Classes\Box2DTestBed\Tests\ShapeEditing.h">
-      <Filter>Classes\Box2DTestBed\Tests</Filter>
-    </ClInclude>
-    <ClInclude Include="..\Classes\Box2DTestBed\Tests\SliderCrank.h">
-      <Filter>Classes\Box2DTestBed\Tests</Filter>
-    </ClInclude>
-    <ClInclude Include="..\Classes\Box2DTestBed\Tests\SphereStack.h">
-      <Filter>Classes\Box2DTestBed\Tests</Filter>
-    </ClInclude>
-    <ClInclude Include="..\Classes\Box2DTestBed\Tests\TheoJansen.h">
-      <Filter>Classes\Box2DTestBed\Tests</Filter>
-    </ClInclude>
-    <ClInclude Include="..\Classes\Box2DTestBed\Tests\Tiles.h">
-      <Filter>Classes\Box2DTestBed\Tests</Filter>
-    </ClInclude>
-    <ClInclude Include="..\Classes\Box2DTestBed\Tests\TimeOfImpact.h">
-      <Filter>Classes\Box2DTestBed\Tests</Filter>
-    </ClInclude>
-    <ClInclude Include="..\Classes\Box2DTestBed\Tests\Tumbler.h">
-      <Filter>Classes\Box2DTestBed\Tests</Filter>
-    </ClInclude>
-    <ClInclude Include="..\Classes\Box2DTestBed\Tests\VaryingFriction.h">
-      <Filter>Classes\Box2DTestBed\Tests</Filter>
-    </ClInclude>
-    <ClInclude Include="..\Classes\Box2DTestBed\Tests\VaryingRestitution.h">
-      <Filter>Classes\Box2DTestBed\Tests</Filter>
-    </ClInclude>
-    <ClInclude Include="..\Classes\Box2DTestBed\Tests\VerticalStack.h">
-      <Filter>Classes\Box2DTestBed\Tests</Filter>
-    </ClInclude>
-    <ClInclude Include="..\Classes\Box2DTestBed\Tests\Web.h">
-      <Filter>Classes\Box2DTestBed\Tests</Filter>
-    </ClInclude>
-    <ClInclude Include="..\Classes\MutiTouchTest\MutiTouchTest.h">
-      <Filter>Classes\MutiTouchTest</Filter>
-    </ClInclude>
-    <ClInclude Include="..\Classes\ExtensionsTest\NetworkTest\HttpClientTest.h">
-      <Filter>Classes\ExtensionsTest\NetworkTest</Filter>
-    </ClInclude>
-    <ClInclude Include="..\Classes\ExtensionsTest\TableViewTest\CustomTableViewCell.h">
-      <Filter>Classes\ExtensionsTest\TableViewTest</Filter>
-    </ClInclude>
-    <ClInclude Include="..\Classes\ExtensionsTest\TableViewTest\TableViewTestScene.h">
-      <Filter>Classes\ExtensionsTest\TableViewTest</Filter>
-    </ClInclude>
-    <ClInclude Include="..\Classes\ExtensionsTest\CocosBuilderTest\AnimationsTest\AnimationsLayerLoader.h">
-      <Filter>Classes\ExtensionsTest\CocosBuilderTest\AnimationsTest</Filter>
-    </ClInclude>
-    <ClInclude Include="..\Classes\ExtensionsTest\CocosBuilderTest\AnimationsTest\AnimationsTestLayer.h">
-      <Filter>Classes\ExtensionsTest\CocosBuilderTest\AnimationsTest</Filter>
-    </ClInclude>
-    <ClInclude Include="..\Classes\ExtensionsTest\ControlExtensionTest\CCControlPotentiometerTest\CCControlPotentiometerTest.h">
-      <Filter>Classes\ExtensionsTest\ControlExtensionTest\CCControlPotentiometerTest</Filter>
-    </ClInclude>
-    <ClInclude Include="..\Classes\ExtensionsTest\ControlExtensionTest\CCControlStepperTest\CCControlStepperTest.h">
-      <Filter>Classes\ExtensionsTest\ControlExtensionTest\CCControlStepperTest</Filter>
-    </ClInclude>
-    <ClInclude Include="..\Classes\VisibleRect.h">
-      <Filter>Classes</Filter>
-    </ClInclude>
-    <ClInclude Include="..\Classes\ChipmunkTest\ChipmunkTest.h">
-      <Filter>Classes\ChipmunkTest</Filter>
-    </ClInclude>
-    <ClInclude Include="..\Classes\ClippingNodeTest\ClippingNodeTest.h">
-      <Filter>Classes\ClippingNodeTest</Filter>
-    </ClInclude>
-    <ClInclude Include="..\Classes\FileUtilsTest\FileUtilsTest.h">
-      <Filter>Classes\FileUtilsTest</Filter>
-    </ClInclude>
-    <ClInclude Include="..\Classes\ExtensionsTest\EditBoxTest\EditBoxTest.h">
-      <Filter>Classes\ExtensionsTest\EditBoxTest</Filter>
-    </ClInclude>
-    <ClInclude Include="..\Classes\ExtensionsTest\CocosBuilderTest\TimelineCallbackTest\TimelineCallbackLayerLoader.h">
-      <Filter>Classes\ExtensionsTest\CocosBuilderTest\TimelineCallbackTest</Filter>
-    </ClInclude>
-    <ClInclude Include="..\Classes\ExtensionsTest\CocosBuilderTest\TimelineCallbackTest\TimelineCallbackTestLayer.h">
-      <Filter>Classes\ExtensionsTest\CocosBuilderTest\TimelineCallbackTest</Filter>
-    </ClInclude>
-    <ClInclude Include="..\Classes\SpineTest\SpineTest.h">
-      <Filter>Classes\SpineTest</Filter>
-    </ClInclude>
-    <ClInclude Include="..\Classes\TexturePackerEncryptionTest\TextureAtlasEncryptionTest.h">
-      <Filter>Classes\TexturePackerEncryptionTest</Filter>
-    </ClInclude>
-    <ClInclude Include="..\Classes\DataVisitorTest\DataVisitorTest.h">
-      <Filter>Classes\DataVisitorTest</Filter>
-    </ClInclude>
-    <ClInclude Include="..\Classes\ConfigurationTest\ConfigurationTest.h">
-      <Filter>Classes\ConfigurationTest</Filter>
-    </ClInclude>
-    <ClInclude Include="..\Classes\ExtensionsTest\NetworkTest\WebSocketTest.h">
-      <Filter>Classes\ExtensionsTest\NetworkTest</Filter>
-    </ClInclude>
-    <ClInclude Include="..\Classes\BaseTest.h">
-      <Filter>Classes</Filter>
-    </ClInclude>
-    <ClInclude Include="..\Classes\ExtensionsTest\Scale9SpriteTest\Scale9SpriteTest.h">
-      <Filter>Classes\ExtensionsTest\Scale9SpriteTest</Filter>
-    </ClInclude>
-    <ClInclude Include="..\Classes\ExtensionsTest\NetworkTest\SocketIOTest.h">
-      <Filter>Classes\ExtensionsTest\NetworkTest</Filter>
-    </ClInclude>
-    <ClInclude Include="..\Classes\LabelTest\LabelTestNew.h">
-      <Filter>Classes\LabelTest</Filter>
-    </ClInclude>
-    <ClInclude Include="..\Classes\ExtensionsTest\CocoStudioArmatureTest\ArmatureScene.h">
-      <Filter>Classes\ExtensionsTest\CocoStudioArmatureTest</Filter>
-    </ClInclude>
-    <ClInclude Include="..\Classes\ExtensionsTest\CocoStudioComponentsTest\ComponentsTestScene.h">
-      <Filter>Classes\ExtensionsTest\CocoStudioComponentsTest</Filter>
-    </ClInclude>
-    <ClInclude Include="..\Classes\ExtensionsTest\CocoStudioComponentsTest\EnemyController.h">
-      <Filter>Classes\ExtensionsTest\CocoStudioComponentsTest</Filter>
-    </ClInclude>
-    <ClInclude Include="..\Classes\ExtensionsTest\CocoStudioComponentsTest\GameOverScene.h">
-      <Filter>Classes\ExtensionsTest\CocoStudioComponentsTest</Filter>
-    </ClInclude>
-    <ClInclude Include="..\Classes\ExtensionsTest\CocoStudioComponentsTest\PlayerController.h">
-      <Filter>Classes\ExtensionsTest\CocoStudioComponentsTest</Filter>
-    </ClInclude>
-    <ClInclude Include="..\Classes\ExtensionsTest\CocoStudioComponentsTest\ProjectileController.h">
-      <Filter>Classes\ExtensionsTest\CocoStudioComponentsTest</Filter>
-    </ClInclude>
-    <ClInclude Include="..\Classes\ExtensionsTest\CocoStudioComponentsTest\SceneController.h">
-      <Filter>Classes\ExtensionsTest\CocoStudioComponentsTest</Filter>
-    </ClInclude>
-    <ClInclude Include="..\Classes\ExtensionsTest\CocoStudioSceneTest\SceneEditorTest.h">
-      <Filter>Classes\ExtensionsTest\CocoStudioSceneTest</Filter>
-    </ClInclude>
-    <ClInclude Include="..\Classes\ShaderTest\ShaderTest2.h" />
-    <ClInclude Include="..\Classes\NewEventDispatcherTest\NewEventDispatcherTest.h">
-      <Filter>Classes\NewEventDispatcherTest</Filter>
-    </ClInclude>
-<<<<<<< HEAD
-    <ClInclude Include="..\Classes\PhysicsTest\PhysicsTest.h">
-      <Filter>Classes\PhysicsTest</Filter>
-=======
-    <ClInclude Include="..\Classes\ExtensionsTest\CocoStudioGUITest\UIButtonTest\UIButtonTest.h">
-      <Filter>Classes\ExtensionsTest\CocoStudioGUITest\UIButtonTest</Filter>
-    </ClInclude>
-    <ClInclude Include="..\Classes\ExtensionsTest\CocoStudioGUITest\UICheckBoxTest\UICheckBoxTest.h">
-      <Filter>Classes\ExtensionsTest\CocoStudioGUITest\UICheckBoxTest</Filter>
-    </ClInclude>
-    <ClInclude Include="..\Classes\ExtensionsTest\CocoStudioGUITest\UIDragPanelTest\UIDragPanelTest.h">
-      <Filter>Classes\ExtensionsTest\CocoStudioGUITest\UIDragPanelTest</Filter>
-    </ClInclude>
-    <ClInclude Include="..\Classes\ExtensionsTest\CocoStudioGUITest\UIImageViewTest\UIImageViewTest.h">
-      <Filter>Classes\ExtensionsTest\CocoStudioGUITest\UIImageViewTest</Filter>
-    </ClInclude>
-    <ClInclude Include="..\Classes\ExtensionsTest\CocoStudioGUITest\UILabelAtlasTest\UILabelAtlasTest.h">
-      <Filter>Classes\ExtensionsTest\CocoStudioGUITest\UILabelAtlasTest</Filter>
-    </ClInclude>
-    <ClInclude Include="..\Classes\ExtensionsTest\CocoStudioGUITest\UILabelBMFontTest\UILabelBMFontTest.h">
-      <Filter>Classes\ExtensionsTest\CocoStudioGUITest\UILabelBMFontTest</Filter>
-    </ClInclude>
-    <ClInclude Include="..\Classes\ExtensionsTest\CocoStudioGUITest\UILabelTest\UILabelTest.h">
-      <Filter>Classes\ExtensionsTest\CocoStudioGUITest\UILabelTest</Filter>
-    </ClInclude>
-    <ClInclude Include="..\Classes\ExtensionsTest\CocoStudioGUITest\UIListViewTest\UIListViewTest.h">
-      <Filter>Classes\ExtensionsTest\CocoStudioGUITest\UIListViewTest</Filter>
-    </ClInclude>
-    <ClInclude Include="..\Classes\ExtensionsTest\CocoStudioGUITest\UILoadingBarTest\UILoadingBarTest.h">
-      <Filter>Classes\ExtensionsTest\CocoStudioGUITest\UILoadingBarTest</Filter>
-    </ClInclude>
-    <ClInclude Include="..\Classes\ExtensionsTest\CocoStudioGUITest\UINodeContainerTest\UINodeContainerTest.h">
-      <Filter>Classes\ExtensionsTest\CocoStudioGUITest\UINodeContainerTest</Filter>
-    </ClInclude>
-    <ClInclude Include="..\Classes\ExtensionsTest\CocoStudioGUITest\UIPageViewTest\UIPageViewTest.h">
-      <Filter>Classes\ExtensionsTest\CocoStudioGUITest\UIPageViewTest</Filter>
-    </ClInclude>
-    <ClInclude Include="..\Classes\ExtensionsTest\CocoStudioGUITest\UIPanelTest\UIPanelTest.h">
-      <Filter>Classes\ExtensionsTest\CocoStudioGUITest\UIPanelTest</Filter>
-    </ClInclude>
-    <ClInclude Include="..\Classes\ExtensionsTest\CocoStudioGUITest\UIScrollViewTest\UIScrollViewTest.h">
-      <Filter>Classes\ExtensionsTest\CocoStudioGUITest\UIScrollViewTest</Filter>
-    </ClInclude>
-    <ClInclude Include="..\Classes\ExtensionsTest\CocoStudioGUITest\UISliderTest\UISliderTest.h">
-      <Filter>Classes\ExtensionsTest\CocoStudioGUITest\UISliderTest</Filter>
-    </ClInclude>
-    <ClInclude Include="..\Classes\ExtensionsTest\CocoStudioGUITest\UITextAreaTest\UITextAreaTest.h">
-      <Filter>Classes\ExtensionsTest\CocoStudioGUITest\UITextAreaTest</Filter>
-    </ClInclude>
-    <ClInclude Include="..\Classes\ExtensionsTest\CocoStudioGUITest\UITextButtonTest\UITextButtonTest.h">
-      <Filter>Classes\ExtensionsTest\CocoStudioGUITest\UITextButtonTest</Filter>
-    </ClInclude>
-    <ClInclude Include="..\Classes\ExtensionsTest\CocoStudioGUITest\UITextFieldTest\UITextFieldTest.h">
-      <Filter>Classes\ExtensionsTest\CocoStudioGUITest\UITextFieldTest</Filter>
-    </ClInclude>
-    <ClInclude Include="..\Classes\ExtensionsTest\CocoStudioGUITest\CocosGUIScene.h">
-      <Filter>Classes\ExtensionsTest\CocoStudioGUITest</Filter>
-    </ClInclude>
-    <ClInclude Include="..\Classes\ExtensionsTest\CocoStudioGUITest\UIScene.h">
-      <Filter>Classes\ExtensionsTest\CocoStudioGUITest</Filter>
-    </ClInclude>
-    <ClInclude Include="..\Classes\ExtensionsTest\CocoStudioGUITest\UISceneManager.h">
-      <Filter>Classes\ExtensionsTest\CocoStudioGUITest</Filter>
->>>>>>> e4c31abb
-    </ClInclude>
-  </ItemGroup>
+    </ClInclude>
+  </ItemGroup>
 </Project>