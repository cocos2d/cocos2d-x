#include "DrawPrimitivesTest.h"

DrawPrimitivesTest::DrawPrimitivesTest()
{
}

void DrawPrimitivesTest::draw()
{
    CHECK_GL_ERROR_DEBUG();

    // draw a simple line
    // The default state is:
    // Line Width: 1
    // color: 255,255,255,255 (white, non-transparent)
    // Anti-Aliased
    //    glEnable(GL_LINE_SMOOTH);
    ccDrawLine( VisibleRect::leftBottom(), VisibleRect::rightTop() );

    CHECK_GL_ERROR_DEBUG();

    // line: color, width, aliased
    // glLineWidth > 1 and GL_LINE_SMOOTH are not compatible
    // GL_SMOOTH_LINE_WIDTH_RANGE = (1,1) on iPhone
    //    glDisable(GL_LINE_SMOOTH);
    glLineWidth( 5.0f );
    ccDrawColor4B(255,0,0,255);
    ccDrawLine( VisibleRect::leftTop(), VisibleRect::rightBottom() );

    CHECK_GL_ERROR_DEBUG();

    // TIP:
    // If you are going to use always the same color or width, you don't
    // need to call it before every draw
    //
    // Remember: OpenGL is a state-machine.

    // draw big point in the center
    ccPointSize(64);
    ccDrawColor4B(0,0,255,128);
<<<<<<< HEAD

=======
>>>>>>> a27a6e07
    ccDrawPoint( VisibleRect::center() );

    CHECK_GL_ERROR_DEBUG();

    // draw 4 small points
    CCPoint points[] = { ccp(60,60), ccp(70,70), ccp(60,70), ccp(70,60) };
    ccPointSize(4);
    ccDrawColor4B(0,255,255,255);
    ccDrawPoints( points, 4);

    CHECK_GL_ERROR_DEBUG();

    // draw a green circle with 10 segments
    glLineWidth(16);
    ccDrawColor4B(0, 255, 0, 255);
    ccDrawCircle( VisibleRect::center(), 100, 0, 10, false);

    CHECK_GL_ERROR_DEBUG();

    // draw a green circle with 50 segments with line to center
    glLineWidth(2);
    ccDrawColor4B(0, 255, 255, 255);
    ccDrawCircle( VisibleRect::center(), 50, CC_DEGREES_TO_RADIANS(90), 50, true);

    CHECK_GL_ERROR_DEBUG();

    // open yellow poly
    ccDrawColor4B(255, 255, 0, 255);
    glLineWidth(10);
    CCPoint vertices[] = { ccp(0,0), ccp(50,50), ccp(100,50), ccp(100,100), ccp(50,100) };
    ccDrawPoly( vertices, 5, false);

    CHECK_GL_ERROR_DEBUG();
    
    // filled poly
	glLineWidth(1);
	CCPoint filledVertices[] = { ccp(0,120), ccp(50,120), ccp(50,170), ccp(25,200), ccp(0,170) };
	ccDrawSolidPoly(filledVertices, 5, ccc4f(0.5f, 0.5f, 1, 1 ) );

    // closed purble poly
    ccDrawColor4B(255, 0, 255, 255);
    glLineWidth(2);
    CCPoint vertices2[] = { ccp(30,130), ccp(30,230), ccp(50,200) };
    ccDrawPoly( vertices2, 3, true);

    CHECK_GL_ERROR_DEBUG();

    // draw quad bezier path
    ccDrawQuadBezier(VisibleRect::leftTop(), VisibleRect::center(), VisibleRect::rightTop(), 50);

    CHECK_GL_ERROR_DEBUG();

    // draw cubic bezier path
    ccDrawCubicBezier(VisibleRect::center(), ccp(VisibleRect::center().x+30,VisibleRect::center().y+50), ccp(VisibleRect::center().x+60,VisibleRect::center().y-50),VisibleRect::right(),100);

    CHECK_GL_ERROR_DEBUG();
    
    //draw a solid polygon
    CCPoint vertices3[] = {ccp(60,160), ccp(70,190), ccp(100,190), ccp(90,160)};
    ccDrawSolidPoly( vertices3, 4, ccc4f(1,1,0,1) );

    // restore original values
    glLineWidth(1);
    ccDrawColor4B(255,255,255,255);
    ccPointSize(1);

    CHECK_GL_ERROR_DEBUG();
}

void DrawPrimitivesTestScene::runThisTest()
{
    CCLayer* pLayer = new DrawPrimitivesTest();
    addChild(pLayer);
    pLayer->release();

    CCDirector::sharedDirector()->replaceScene(this);
}<|MERGE_RESOLUTION|>--- conflicted
+++ resolved
@@ -37,10 +37,6 @@
     // draw big point in the center
     ccPointSize(64);
     ccDrawColor4B(0,0,255,128);
-<<<<<<< HEAD
-
-=======
->>>>>>> a27a6e07
     ccDrawPoint( VisibleRect::center() );
 
     CHECK_GL_ERROR_DEBUG();
