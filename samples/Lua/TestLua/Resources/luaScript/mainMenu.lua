--- conflicted
+++ resolved
@@ -44,7 +44,6 @@
 require "luaScript/UserDefaultTest/UserDefaultTest"
 require "luaScript/ZwoptexTest/ZwoptexTest"
 require "luaScript/LuaBridgeTest/LuaBridgeTest"
-require "luaScript/XMLHttpRequestTest/XMLHttpRequestTest"
 
 
 local LINE_SPACE = 40
@@ -98,13 +97,7 @@
     { isSupported = true,  name = "TouchesTest"            , create_func   =               TouchesTest      },
     { isSupported = true,  name = "TransitionsTest"        , create_func   =           TransitionsTest      },   
     { isSupported = true,  name = "UserDefaultTest"        , create_func=           UserDefaultTestMain  },
-<<<<<<< HEAD
-    { isSupported = true,  name = "ZwoptexTest"            , create_func   =               ZwoptexTestMain  },
-    { isSupported = true,  name = "LuaBridgeTest"          , create_func   =        LuaBridgeMainTest },
-    { isSupported = true,  name = "XMLHttpRequestTest"     , create_func   =        XMLHttpRequestTestMain}
-=======
     { isSupported = true,  name = "ZwoptexTest"            , create_func   =               ZwoptexTestMain  }
->>>>>>> ca4c181e
 }
 
 local TESTS_COUNT = table.getn(_allTests)
