--- conflicted
+++ resolved
@@ -2,11 +2,7 @@
 <!-- DON'T EDIT THIS SECTION, INSTEAD RE-RUN doctoc TO UPDATE -->
 **Table of Contents**  *generated with [DocToc](https://github.com/thlorenz/doctoc)*
 
-<<<<<<< HEAD
-- [Cocos2d-x v3.7 RC0 Release Notes](#cocos2d-x-v37-rc0-release-notes)
-=======
 - [Cocos2d-x v3.7 Release Notes](#cocos2d-x-v37-release-notes)
->>>>>>> 55840b45
 - [Misc Information](#misc-information)
 - [Requirements](#requirements)
   - [Runtime Requirements](#runtime-requirements)
@@ -36,11 +32,7 @@
 
 <!-- END doctoc generated TOC please keep comment here to allow auto update -->
 
-<<<<<<< HEAD
-# Cocos2d-x v3.7 RC0 Release Notes #
-=======
 # Cocos2d-x v3.7 Release Notes #
->>>>>>> 55840b45
 
 # Misc Information
 
@@ -63,8 +55,8 @@
 * Xcode 5.1 or newer for iOS or Mac
 * gcc 4.9 or newer for Linux
 * ndk-r10c for Android
-* Visual Studio 2013  or newer for Windows (win32)
-* Visual Studio 2013  or newer for Windows Phone 8
+* Visual Studio 2013 or newer for Windows (win32)
+* Visual Studio 2013 update4 or newer for Windows Phone 8
 
 ## How to run tests
 
@@ -129,7 +121,6 @@
 
 * For win32 project, enter `cocos2d-x/build`, and open `cocos2d-win32.sln` or `cocos2d-js-win32.sln`
 * For win 8.1 project, enter `cocos2d-x/build`, and open `cocos2d-win8.1-universal.sln` or `cocos2d-js-win8.1-universal.sln`
-* For win 10 project, enter `cocos2d-x/build`, and open `cocos2d-win10.sln`
 * Select running target
 * Click run button
 
@@ -178,15 +169,11 @@
 * JS: Merged JSB and web engine into Cocos2d-x for a All-in-one engine
 * JS: Added `ccui.VideoPlayer` and `ccui.WebView` for iOS/Android/Web
 * console: Supported build & run Android Studio project with cocos console
-* sdkbox: super EASY way to integrate 3rd party SDKs into cocos2d-x
+* SDKBOX: super EASY way to integrate 3rd party SDKs into cocos2d-x
 
 ## Download
 
-<<<<<<< HEAD
-[Cocos2d-x v3.7 RC0](http://www.cocos2d-x.org/filedown/cocos2d-x-3.7rc0.zip) including : C++, Lua & JS
-=======
 [Cocos2d-x v3.7](http://www.cocos2d-x.org/filedown/cocos2d-x-3.7.zip) including : C++, Lua & JS
->>>>>>> 55840b45
 
 ## The main features in detail:
 
@@ -250,11 +237,14 @@
 In the previous versions, the resources file name's case is ignored on win32 platform, but not ignored in other platforms. This will lead to some unexpected issues, especially when user develop with win32 platform and pulish to other platforms like Android. In win32, the file name may be found without matching the case, but on other platforms it won't be found. So we decided to make win32 platform's resources case sensitive. Please make sure you are using the correct file name for your resources.
 
 ### SDKBOX
+
 SDKBOX is a project that's built by part of the cocos2d-x team, in order to makes integrating 3rd party SDKs super EASY.
 With SDKBOX you can integrate services like In App Purchase with one command
+
 ```
 sdkbox import -b iap
 ```
+
 Currently supported service including
 
 * [Tune](http://cocos2d-x.org/sdkbox/tune)
@@ -266,9 +256,6 @@
 * [Google Analytics](http://cocos2d-x.org/sdkbox/googleanalytics)
 * [Flurry Analytics](http://cocos2d-x.org/sdkbox/flurryanalytics)
 
-
-
-
 ## The Next Step
 
 As you can see, in v3.7, we have enhanced our 2d rendering with material system and integrated polygon sprite. More importantly, our 3d features become more and more complete, 3d Physics and Navigation Mesh with the previous Camera, 3d Sprite, 3d Particle System, 3d Light, 3d Terrain, Skybox, now you can really start to use Cocos to make a 3d game.
