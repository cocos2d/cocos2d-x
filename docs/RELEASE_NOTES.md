--- conflicted
+++ resolved
@@ -141,11 +141,7 @@
 
 ## Light
 
-<<<<<<< HEAD
-To make 3d objects looks realistic, we add lights to this version. cocos2d-x supports four types of lights, direction light, point light, spot light and ambient light.
-=======
 To make 3d objects looks realistic, we add lights to this version. cocos2d-x supports four types of lights, directional light, point light, spot light and ambient light.
->>>>>>> 6313f9a6
 
 `DirectionLight` is meant to represent an extremely distant light source (like the sun or moon). Rays cast from directional lights run parallel in a single direction from every point in the sky, and are typically used to simulate the sun light.
 
