﻿<?xml version="1.0" encoding="utf-8"?>
<Project DefaultTargets="Build" ToolsVersion="4.0" xmlns="http://schemas.microsoft.com/developer/msbuild/2003">
  <ItemGroup Label="ProjectConfigurations">
    <ProjectConfiguration Include="Debug|Win32">
      <Configuration>Debug</Configuration>
      <Platform>Win32</Platform>
    </ProjectConfiguration>
    <ProjectConfiguration Include="Release|Win32">
      <Configuration>Release</Configuration>
      <Platform>Win32</Platform>
    </ProjectConfiguration>
  </ItemGroup>
  <PropertyGroup Label="Globals">
    <ProjectGuid>{DDC3E27F-004D-4DD4-9DD3-931A013D2159}</ProjectGuid>
    <RootNamespace>liblua</RootNamespace>
    <Keyword>Win32Proj</Keyword>
  </PropertyGroup>
  <Import Project="$(VCTargetsPath)\Microsoft.Cpp.Default.props" />
  <PropertyGroup Condition="'$(Configuration)|$(Platform)'=='Release|Win32'" Label="Configuration">
    <ConfigurationType>StaticLibrary</ConfigurationType>
    <CharacterSet>Unicode</CharacterSet>
    <WholeProgramOptimization>true</WholeProgramOptimization>
    <PlatformToolset Condition="'$(VisualStudioVersion)' == '11.0'">v110_xp</PlatformToolset>
  </PropertyGroup>
  <PropertyGroup Condition="'$(Configuration)|$(Platform)'=='Debug|Win32'" Label="Configuration">
    <ConfigurationType>StaticLibrary</ConfigurationType>
    <CharacterSet>Unicode</CharacterSet>
    <PlatformToolset Condition="'$(VisualStudioVersion)' == '11.0'">v110_xp</PlatformToolset>
  </PropertyGroup>
  <Import Project="$(VCTargetsPath)\Microsoft.Cpp.props" />
  <ImportGroup Label="ExtensionSettings">
  </ImportGroup>
  <ImportGroup Condition="'$(Configuration)|$(Platform)'=='Release|Win32'" Label="PropertySheets">
    <Import Project="$(UserRootDir)\Microsoft.Cpp.$(Platform).user.props" Condition="exists('$(UserRootDir)\Microsoft.Cpp.$(Platform).user.props')" Label="LocalAppDataPlatform" />
  </ImportGroup>
  <ImportGroup Condition="'$(Configuration)|$(Platform)'=='Debug|Win32'" Label="PropertySheets">
    <Import Project="$(UserRootDir)\Microsoft.Cpp.$(Platform).user.props" Condition="exists('$(UserRootDir)\Microsoft.Cpp.$(Platform).user.props')" Label="LocalAppDataPlatform" />
  </ImportGroup>
  <PropertyGroup Label="UserMacros" />
  <PropertyGroup>
    <_ProjectFileVersion>10.0.40219.1</_ProjectFileVersion>
    <OutDir Condition="'$(Configuration)|$(Platform)'=='Debug|Win32'">$(SolutionDir)$(Configuration).win32\</OutDir>
    <IntDir Condition="'$(Configuration)|$(Platform)'=='Debug|Win32'">$(Configuration).win32\</IntDir>
    <OutDir Condition="'$(Configuration)|$(Platform)'=='Release|Win32'">$(SolutionDir)$(Configuration).win32\</OutDir>
    <IntDir Condition="'$(Configuration)|$(Platform)'=='Release|Win32'">$(Configuration).win32\</IntDir>
    <CodeAnalysisRuleSet Condition="'$(Configuration)|$(Platform)'=='Debug|Win32'">AllRules.ruleset</CodeAnalysisRuleSet>
    <CodeAnalysisRules Condition="'$(Configuration)|$(Platform)'=='Debug|Win32'" />
    <CodeAnalysisRuleAssemblies Condition="'$(Configuration)|$(Platform)'=='Debug|Win32'" />
    <CodeAnalysisRuleSet Condition="'$(Configuration)|$(Platform)'=='Release|Win32'">AllRules.ruleset</CodeAnalysisRuleSet>
    <CodeAnalysisRules Condition="'$(Configuration)|$(Platform)'=='Release|Win32'" />
    <CodeAnalysisRuleAssemblies Condition="'$(Configuration)|$(Platform)'=='Release|Win32'" />
  </PropertyGroup>
  <PropertyGroup Condition="'$(Configuration)|$(Platform)'=='Debug|Win32'">
    <LibraryPath>$(WindowsSdkDir_71A)lib;$(LibraryPath)</LibraryPath>
  </PropertyGroup>
  <PropertyGroup Condition="'$(Configuration)|$(Platform)'=='Release|Win32'">
    <LibraryPath>$(WindowsSdkDir_71A)lib;$(LibraryPath)</LibraryPath>
  </PropertyGroup>
  <ItemDefinitionGroup Condition="'$(Configuration)|$(Platform)'=='Debug|Win32'">
    <ClCompile>
      <Optimization>Disabled</Optimization>
<<<<<<< HEAD
      <AdditionalIncludeDirectories>$(ProjectDir)..\..\..\cocos2dx;$(ProjectDir)..\..\..\cocos2dx\include;$(ProjectDir)..\..\..\cocos2dx\kazmath\include;$(ProjectDir)..\..\..\cocos2dx\platform\win32;$(ProjectDir)..\..\..\cocos2dx\platform\third_party\win32\OGLES;$(ProjectDir)..\..\..\CocosDenshion\include;$(ProjectDir)..\tolua;$(ProjectDir)..\lua;%(AdditionalIncludeDirectories)</AdditionalIncludeDirectories>
      <PreprocessorDefinitions>WIN32;_WINDOWS;%(PreprocessorDefinitions)</PreprocessorDefinitions>
=======
      <AdditionalIncludeDirectories>$(WindowsSdkDir_71A)include;$(ProjectDir)..\tolua;$(ProjectDir)..\lua;%(AdditionalIncludeDirectories)</AdditionalIncludeDirectories>
      <PreprocessorDefinitions>WIN32;_WINDOWS;_USRDLL;%(PreprocessorDefinitions)</PreprocessorDefinitions>
>>>>>>> 08cd9e37
      <MinimalRebuild>true</MinimalRebuild>
      <BasicRuntimeChecks>EnableFastChecks</BasicRuntimeChecks>
      <RuntimeLibrary>MultiThreadedDebugDLL</RuntimeLibrary>
      <PrecompiledHeader>
      </PrecompiledHeader>
      <PrecompiledHeaderFile>
      </PrecompiledHeaderFile>
      <PrecompiledHeaderOutputFile>
      </PrecompiledHeaderOutputFile>
      <WarningLevel>Level3</WarningLevel>
      <DebugInformationFormat>EditAndContinue</DebugInformationFormat>
      <DisableSpecificWarnings>4996;4800;4267;4251;4244;%(DisableSpecificWarnings)</DisableSpecificWarnings>
    </ClCompile>
    <Lib>
      <AdditionalLibraryDirectories>%(AdditionalLibraryDirectories)</AdditionalLibraryDirectories>
    </Lib>
  </ItemDefinitionGroup>
  <ItemDefinitionGroup Condition="'$(Configuration)|$(Platform)'=='Release|Win32'">
    <ClCompile>
      <Optimization>MaxSpeed</Optimization>
      <IntrinsicFunctions>true</IntrinsicFunctions>
<<<<<<< HEAD
      <AdditionalIncludeDirectories>$(ProjectDir)..\..\..\cocos2dx;$(ProjectDir)..\..\..\cocos2dx\include;$(ProjectDir)..\..\..\cocos2dx\kazmath\include;$(ProjectDir)..\..\..\cocos2dx\platform\win32;$(ProjectDir)..\..\..\cocos2dx\platform\third_party\win32\OGLES;$(ProjectDir)..\..\..\CocosDenshion\include;$(ProjectDir)..\tolua;$(ProjectDir)..\lua;%(AdditionalIncludeDirectories)</AdditionalIncludeDirectories>
      <PreprocessorDefinitions>WIN32;NDEBUG;_WINDOWS;LIBLUA_EXPORTS;%(PreprocessorDefinitions)</PreprocessorDefinitions>
=======
      <AdditionalIncludeDirectories>$(WindowsSdkDir_71A)include;$(ProjectDir)..\tolua;$(ProjectDir)..\lua;%(AdditionalIncludeDirectories)</AdditionalIncludeDirectories>
      <PreprocessorDefinitions>WIN32;NDEBUG;_WINDOWS;_USRDLL;LIBLUA_EXPORTS;%(PreprocessorDefinitions)</PreprocessorDefinitions>
>>>>>>> 08cd9e37
      <RuntimeLibrary>MultiThreadedDLL</RuntimeLibrary>
      <FunctionLevelLinking>true</FunctionLevelLinking>
      <PrecompiledHeader>
      </PrecompiledHeader>
      <PrecompiledHeaderFile>
      </PrecompiledHeaderFile>
      <PrecompiledHeaderOutputFile>
      </PrecompiledHeaderOutputFile>
      <WarningLevel>Level3</WarningLevel>
      <DebugInformationFormat>ProgramDatabase</DebugInformationFormat>
      <DisableSpecificWarnings>4996;4800;4267;4251;4244;%(DisableSpecificWarnings)</DisableSpecificWarnings>
    </ClCompile>
    <Lib>
      <AdditionalLibraryDirectories>libcocos2d.lib;%(AdditionalLibraryDirectories)</AdditionalLibraryDirectories>
    </Lib>
  </ItemDefinitionGroup>
  <ItemGroup>
    <ClCompile Include="..\cocos2dx_support\CCLuaEngine.cpp" />
    <ClCompile Include="..\cocos2dx_support\Cocos2dxLuaLoader.cpp" />
    <ClCompile Include="..\cocos2dx_support\LuaCocos2d.cpp" />
    <ClCompile Include="..\cocos2dx_support\tolua_fix.c" />
    <ClCompile Include="..\lua\lapi.c" />
    <ClCompile Include="..\lua\lauxlib.c" />
    <ClCompile Include="..\lua\lbaselib.c" />
    <ClCompile Include="..\lua\lcode.c" />
    <ClCompile Include="..\lua\ldblib.c" />
    <ClCompile Include="..\lua\ldebug.c" />
    <ClCompile Include="..\lua\ldo.c" />
    <ClCompile Include="..\lua\ldump.c" />
    <ClCompile Include="..\lua\lfunc.c" />
    <ClCompile Include="..\lua\lgc.c" />
    <ClCompile Include="..\lua\linit.c" />
    <ClCompile Include="..\lua\liolib.c" />
    <ClCompile Include="..\lua\llex.c" />
    <ClCompile Include="..\lua\lmathlib.c" />
    <ClCompile Include="..\lua\lmem.c" />
    <ClCompile Include="..\lua\loadlib.c" />
    <ClCompile Include="..\lua\lobject.c" />
    <ClCompile Include="..\lua\lopcodes.c" />
    <ClCompile Include="..\lua\loslib.c" />
    <ClCompile Include="..\lua\lparser.c" />
    <ClCompile Include="..\lua\lstate.c" />
    <ClCompile Include="..\lua\lstring.c" />
    <ClCompile Include="..\lua\lstrlib.c" />
    <ClCompile Include="..\lua\ltable.c" />
    <ClCompile Include="..\lua\ltablib.c" />
    <ClCompile Include="..\lua\ltm.c" />
    <ClCompile Include="..\lua\lua.c" />
    <ClCompile Include="..\lua\lundump.c" />
    <ClCompile Include="..\lua\lvm.c" />
    <ClCompile Include="..\lua\lzio.c" />
    <ClCompile Include="..\lua\print.c" />
    <ClCompile Include="..\tolua\tolua_event.c" />
    <ClCompile Include="..\tolua\tolua_is.c" />
    <ClCompile Include="..\tolua\tolua_map.c" />
    <ClCompile Include="..\tolua\tolua_push.c" />
    <ClCompile Include="..\tolua\tolua_to.c" />
  </ItemGroup>
  <ItemGroup>
    <ClInclude Include="..\cocos2dx_support\CCLuaEngine.h" />
    <ClInclude Include="..\cocos2dx_support\Cocos2dxLuaLoader.h" />
    <ClInclude Include="..\cocos2dx_support\LuaCocos2d.h" />
    <ClInclude Include="..\cocos2dx_support\tolua_fix.h" />
    <ClInclude Include="..\lua\lapi.h" />
    <ClInclude Include="..\lua\lauxlib.h" />
    <ClInclude Include="..\lua\lcode.h" />
    <ClInclude Include="..\lua\ldebug.h" />
    <ClInclude Include="..\lua\ldo.h" />
    <ClInclude Include="..\lua\lfunc.h" />
    <ClInclude Include="..\lua\lgc.h" />
    <ClInclude Include="..\lua\llex.h" />
    <ClInclude Include="..\lua\llimits.h" />
    <ClInclude Include="..\lua\lmem.h" />
    <ClInclude Include="..\lua\lobject.h" />
    <ClInclude Include="..\lua\lopcodes.h" />
    <ClInclude Include="..\lua\lparser.h" />
    <ClInclude Include="..\lua\lstate.h" />
    <ClInclude Include="..\lua\lstring.h" />
    <ClInclude Include="..\lua\ltable.h" />
    <ClInclude Include="..\lua\ltm.h" />
    <ClInclude Include="..\lua\lua.h" />
    <ClInclude Include="..\lua\luaconf.h" />
    <ClInclude Include="..\lua\lualib.h" />
    <ClInclude Include="..\lua\lundump.h" />
    <ClInclude Include="..\lua\lvm.h" />
    <ClInclude Include="..\lua\lzio.h" />
    <ClInclude Include="..\tolua\tolua++.h" />
    <ClInclude Include="..\tolua\tolua_event.h" />
  </ItemGroup>
  <Import Project="$(VCTargetsPath)\Microsoft.Cpp.targets" />
  <ImportGroup Label="ExtensionTargets">
  </ImportGroup>
</Project><|MERGE_RESOLUTION|>--- conflicted
+++ resolved
@@ -1,189 +1,179 @@
-﻿<?xml version="1.0" encoding="utf-8"?>
-<Project DefaultTargets="Build" ToolsVersion="4.0" xmlns="http://schemas.microsoft.com/developer/msbuild/2003">
-  <ItemGroup Label="ProjectConfigurations">
-    <ProjectConfiguration Include="Debug|Win32">
-      <Configuration>Debug</Configuration>
-      <Platform>Win32</Platform>
-    </ProjectConfiguration>
-    <ProjectConfiguration Include="Release|Win32">
-      <Configuration>Release</Configuration>
-      <Platform>Win32</Platform>
-    </ProjectConfiguration>
-  </ItemGroup>
-  <PropertyGroup Label="Globals">
-    <ProjectGuid>{DDC3E27F-004D-4DD4-9DD3-931A013D2159}</ProjectGuid>
-    <RootNamespace>liblua</RootNamespace>
-    <Keyword>Win32Proj</Keyword>
-  </PropertyGroup>
-  <Import Project="$(VCTargetsPath)\Microsoft.Cpp.Default.props" />
-  <PropertyGroup Condition="'$(Configuration)|$(Platform)'=='Release|Win32'" Label="Configuration">
-    <ConfigurationType>StaticLibrary</ConfigurationType>
-    <CharacterSet>Unicode</CharacterSet>
-    <WholeProgramOptimization>true</WholeProgramOptimization>
-    <PlatformToolset Condition="'$(VisualStudioVersion)' == '11.0'">v110_xp</PlatformToolset>
-  </PropertyGroup>
-  <PropertyGroup Condition="'$(Configuration)|$(Platform)'=='Debug|Win32'" Label="Configuration">
-    <ConfigurationType>StaticLibrary</ConfigurationType>
-    <CharacterSet>Unicode</CharacterSet>
-    <PlatformToolset Condition="'$(VisualStudioVersion)' == '11.0'">v110_xp</PlatformToolset>
-  </PropertyGroup>
-  <Import Project="$(VCTargetsPath)\Microsoft.Cpp.props" />
-  <ImportGroup Label="ExtensionSettings">
-  </ImportGroup>
-  <ImportGroup Condition="'$(Configuration)|$(Platform)'=='Release|Win32'" Label="PropertySheets">
-    <Import Project="$(UserRootDir)\Microsoft.Cpp.$(Platform).user.props" Condition="exists('$(UserRootDir)\Microsoft.Cpp.$(Platform).user.props')" Label="LocalAppDataPlatform" />
-  </ImportGroup>
-  <ImportGroup Condition="'$(Configuration)|$(Platform)'=='Debug|Win32'" Label="PropertySheets">
-    <Import Project="$(UserRootDir)\Microsoft.Cpp.$(Platform).user.props" Condition="exists('$(UserRootDir)\Microsoft.Cpp.$(Platform).user.props')" Label="LocalAppDataPlatform" />
-  </ImportGroup>
-  <PropertyGroup Label="UserMacros" />
-  <PropertyGroup>
-    <_ProjectFileVersion>10.0.40219.1</_ProjectFileVersion>
-    <OutDir Condition="'$(Configuration)|$(Platform)'=='Debug|Win32'">$(SolutionDir)$(Configuration).win32\</OutDir>
-    <IntDir Condition="'$(Configuration)|$(Platform)'=='Debug|Win32'">$(Configuration).win32\</IntDir>
-    <OutDir Condition="'$(Configuration)|$(Platform)'=='Release|Win32'">$(SolutionDir)$(Configuration).win32\</OutDir>
-    <IntDir Condition="'$(Configuration)|$(Platform)'=='Release|Win32'">$(Configuration).win32\</IntDir>
-    <CodeAnalysisRuleSet Condition="'$(Configuration)|$(Platform)'=='Debug|Win32'">AllRules.ruleset</CodeAnalysisRuleSet>
-    <CodeAnalysisRules Condition="'$(Configuration)|$(Platform)'=='Debug|Win32'" />
-    <CodeAnalysisRuleAssemblies Condition="'$(Configuration)|$(Platform)'=='Debug|Win32'" />
-    <CodeAnalysisRuleSet Condition="'$(Configuration)|$(Platform)'=='Release|Win32'">AllRules.ruleset</CodeAnalysisRuleSet>
-    <CodeAnalysisRules Condition="'$(Configuration)|$(Platform)'=='Release|Win32'" />
-    <CodeAnalysisRuleAssemblies Condition="'$(Configuration)|$(Platform)'=='Release|Win32'" />
-  </PropertyGroup>
-  <PropertyGroup Condition="'$(Configuration)|$(Platform)'=='Debug|Win32'">
-    <LibraryPath>$(WindowsSdkDir_71A)lib;$(LibraryPath)</LibraryPath>
-  </PropertyGroup>
-  <PropertyGroup Condition="'$(Configuration)|$(Platform)'=='Release|Win32'">
-    <LibraryPath>$(WindowsSdkDir_71A)lib;$(LibraryPath)</LibraryPath>
-  </PropertyGroup>
-  <ItemDefinitionGroup Condition="'$(Configuration)|$(Platform)'=='Debug|Win32'">
-    <ClCompile>
-      <Optimization>Disabled</Optimization>
-<<<<<<< HEAD
-      <AdditionalIncludeDirectories>$(ProjectDir)..\..\..\cocos2dx;$(ProjectDir)..\..\..\cocos2dx\include;$(ProjectDir)..\..\..\cocos2dx\kazmath\include;$(ProjectDir)..\..\..\cocos2dx\platform\win32;$(ProjectDir)..\..\..\cocos2dx\platform\third_party\win32\OGLES;$(ProjectDir)..\..\..\CocosDenshion\include;$(ProjectDir)..\tolua;$(ProjectDir)..\lua;%(AdditionalIncludeDirectories)</AdditionalIncludeDirectories>
-      <PreprocessorDefinitions>WIN32;_WINDOWS;%(PreprocessorDefinitions)</PreprocessorDefinitions>
-=======
-      <AdditionalIncludeDirectories>$(WindowsSdkDir_71A)include;$(ProjectDir)..\tolua;$(ProjectDir)..\lua;%(AdditionalIncludeDirectories)</AdditionalIncludeDirectories>
-      <PreprocessorDefinitions>WIN32;_WINDOWS;_USRDLL;%(PreprocessorDefinitions)</PreprocessorDefinitions>
->>>>>>> 08cd9e37
-      <MinimalRebuild>true</MinimalRebuild>
-      <BasicRuntimeChecks>EnableFastChecks</BasicRuntimeChecks>
-      <RuntimeLibrary>MultiThreadedDebugDLL</RuntimeLibrary>
-      <PrecompiledHeader>
-      </PrecompiledHeader>
-      <PrecompiledHeaderFile>
-      </PrecompiledHeaderFile>
-      <PrecompiledHeaderOutputFile>
-      </PrecompiledHeaderOutputFile>
-      <WarningLevel>Level3</WarningLevel>
-      <DebugInformationFormat>EditAndContinue</DebugInformationFormat>
-      <DisableSpecificWarnings>4996;4800;4267;4251;4244;%(DisableSpecificWarnings)</DisableSpecificWarnings>
-    </ClCompile>
-    <Lib>
-      <AdditionalLibraryDirectories>%(AdditionalLibraryDirectories)</AdditionalLibraryDirectories>
-    </Lib>
-  </ItemDefinitionGroup>
-  <ItemDefinitionGroup Condition="'$(Configuration)|$(Platform)'=='Release|Win32'">
-    <ClCompile>
-      <Optimization>MaxSpeed</Optimization>
-      <IntrinsicFunctions>true</IntrinsicFunctions>
-<<<<<<< HEAD
-      <AdditionalIncludeDirectories>$(ProjectDir)..\..\..\cocos2dx;$(ProjectDir)..\..\..\cocos2dx\include;$(ProjectDir)..\..\..\cocos2dx\kazmath\include;$(ProjectDir)..\..\..\cocos2dx\platform\win32;$(ProjectDir)..\..\..\cocos2dx\platform\third_party\win32\OGLES;$(ProjectDir)..\..\..\CocosDenshion\include;$(ProjectDir)..\tolua;$(ProjectDir)..\lua;%(AdditionalIncludeDirectories)</AdditionalIncludeDirectories>
-      <PreprocessorDefinitions>WIN32;NDEBUG;_WINDOWS;LIBLUA_EXPORTS;%(PreprocessorDefinitions)</PreprocessorDefinitions>
-=======
-      <AdditionalIncludeDirectories>$(WindowsSdkDir_71A)include;$(ProjectDir)..\tolua;$(ProjectDir)..\lua;%(AdditionalIncludeDirectories)</AdditionalIncludeDirectories>
-      <PreprocessorDefinitions>WIN32;NDEBUG;_WINDOWS;_USRDLL;LIBLUA_EXPORTS;%(PreprocessorDefinitions)</PreprocessorDefinitions>
->>>>>>> 08cd9e37
-      <RuntimeLibrary>MultiThreadedDLL</RuntimeLibrary>
-      <FunctionLevelLinking>true</FunctionLevelLinking>
-      <PrecompiledHeader>
-      </PrecompiledHeader>
-      <PrecompiledHeaderFile>
-      </PrecompiledHeaderFile>
-      <PrecompiledHeaderOutputFile>
-      </PrecompiledHeaderOutputFile>
-      <WarningLevel>Level3</WarningLevel>
-      <DebugInformationFormat>ProgramDatabase</DebugInformationFormat>
-      <DisableSpecificWarnings>4996;4800;4267;4251;4244;%(DisableSpecificWarnings)</DisableSpecificWarnings>
-    </ClCompile>
-    <Lib>
-      <AdditionalLibraryDirectories>libcocos2d.lib;%(AdditionalLibraryDirectories)</AdditionalLibraryDirectories>
-    </Lib>
-  </ItemDefinitionGroup>
-  <ItemGroup>
-    <ClCompile Include="..\cocos2dx_support\CCLuaEngine.cpp" />
-    <ClCompile Include="..\cocos2dx_support\Cocos2dxLuaLoader.cpp" />
-    <ClCompile Include="..\cocos2dx_support\LuaCocos2d.cpp" />
-    <ClCompile Include="..\cocos2dx_support\tolua_fix.c" />
-    <ClCompile Include="..\lua\lapi.c" />
-    <ClCompile Include="..\lua\lauxlib.c" />
-    <ClCompile Include="..\lua\lbaselib.c" />
-    <ClCompile Include="..\lua\lcode.c" />
-    <ClCompile Include="..\lua\ldblib.c" />
-    <ClCompile Include="..\lua\ldebug.c" />
-    <ClCompile Include="..\lua\ldo.c" />
-    <ClCompile Include="..\lua\ldump.c" />
-    <ClCompile Include="..\lua\lfunc.c" />
-    <ClCompile Include="..\lua\lgc.c" />
-    <ClCompile Include="..\lua\linit.c" />
-    <ClCompile Include="..\lua\liolib.c" />
-    <ClCompile Include="..\lua\llex.c" />
-    <ClCompile Include="..\lua\lmathlib.c" />
-    <ClCompile Include="..\lua\lmem.c" />
-    <ClCompile Include="..\lua\loadlib.c" />
-    <ClCompile Include="..\lua\lobject.c" />
-    <ClCompile Include="..\lua\lopcodes.c" />
-    <ClCompile Include="..\lua\loslib.c" />
-    <ClCompile Include="..\lua\lparser.c" />
-    <ClCompile Include="..\lua\lstate.c" />
-    <ClCompile Include="..\lua\lstring.c" />
-    <ClCompile Include="..\lua\lstrlib.c" />
-    <ClCompile Include="..\lua\ltable.c" />
-    <ClCompile Include="..\lua\ltablib.c" />
-    <ClCompile Include="..\lua\ltm.c" />
-    <ClCompile Include="..\lua\lua.c" />
-    <ClCompile Include="..\lua\lundump.c" />
-    <ClCompile Include="..\lua\lvm.c" />
-    <ClCompile Include="..\lua\lzio.c" />
-    <ClCompile Include="..\lua\print.c" />
-    <ClCompile Include="..\tolua\tolua_event.c" />
-    <ClCompile Include="..\tolua\tolua_is.c" />
-    <ClCompile Include="..\tolua\tolua_map.c" />
-    <ClCompile Include="..\tolua\tolua_push.c" />
-    <ClCompile Include="..\tolua\tolua_to.c" />
-  </ItemGroup>
-  <ItemGroup>
-    <ClInclude Include="..\cocos2dx_support\CCLuaEngine.h" />
-    <ClInclude Include="..\cocos2dx_support\Cocos2dxLuaLoader.h" />
-    <ClInclude Include="..\cocos2dx_support\LuaCocos2d.h" />
-    <ClInclude Include="..\cocos2dx_support\tolua_fix.h" />
-    <ClInclude Include="..\lua\lapi.h" />
-    <ClInclude Include="..\lua\lauxlib.h" />
-    <ClInclude Include="..\lua\lcode.h" />
-    <ClInclude Include="..\lua\ldebug.h" />
-    <ClInclude Include="..\lua\ldo.h" />
-    <ClInclude Include="..\lua\lfunc.h" />
-    <ClInclude Include="..\lua\lgc.h" />
-    <ClInclude Include="..\lua\llex.h" />
-    <ClInclude Include="..\lua\llimits.h" />
-    <ClInclude Include="..\lua\lmem.h" />
-    <ClInclude Include="..\lua\lobject.h" />
-    <ClInclude Include="..\lua\lopcodes.h" />
-    <ClInclude Include="..\lua\lparser.h" />
-    <ClInclude Include="..\lua\lstate.h" />
-    <ClInclude Include="..\lua\lstring.h" />
-    <ClInclude Include="..\lua\ltable.h" />
-    <ClInclude Include="..\lua\ltm.h" />
-    <ClInclude Include="..\lua\lua.h" />
-    <ClInclude Include="..\lua\luaconf.h" />
-    <ClInclude Include="..\lua\lualib.h" />
-    <ClInclude Include="..\lua\lundump.h" />
-    <ClInclude Include="..\lua\lvm.h" />
-    <ClInclude Include="..\lua\lzio.h" />
-    <ClInclude Include="..\tolua\tolua++.h" />
-    <ClInclude Include="..\tolua\tolua_event.h" />
-  </ItemGroup>
-  <Import Project="$(VCTargetsPath)\Microsoft.Cpp.targets" />
-  <ImportGroup Label="ExtensionTargets">
-  </ImportGroup>
+﻿<?xml version="1.0" encoding="utf-8"?>
+<Project DefaultTargets="Build" ToolsVersion="4.0" xmlns="http://schemas.microsoft.com/developer/msbuild/2003">
+  <ItemGroup Label="ProjectConfigurations">
+    <ProjectConfiguration Include="Debug|Win32">
+      <Configuration>Debug</Configuration>
+      <Platform>Win32</Platform>
+    </ProjectConfiguration>
+    <ProjectConfiguration Include="Release|Win32">
+      <Configuration>Release</Configuration>
+      <Platform>Win32</Platform>
+    </ProjectConfiguration>
+  </ItemGroup>
+  <PropertyGroup Label="Globals">
+    <ProjectGuid>{DDC3E27F-004D-4DD4-9DD3-931A013D2159}</ProjectGuid>
+    <RootNamespace>liblua</RootNamespace>
+    <Keyword>Win32Proj</Keyword>
+  </PropertyGroup>
+  <Import Project="$(VCTargetsPath)\Microsoft.Cpp.Default.props" />
+  <PropertyGroup Condition="'$(Configuration)|$(Platform)'=='Release|Win32'" Label="Configuration">
+    <ConfigurationType>StaticLibrary</ConfigurationType>
+    <CharacterSet>Unicode</CharacterSet>
+    <WholeProgramOptimization>true</WholeProgramOptimization>
+    <PlatformToolset Condition="'$(VisualStudioVersion)' == '11.0'">v110_xp</PlatformToolset>
+  </PropertyGroup>
+  <PropertyGroup Condition="'$(Configuration)|$(Platform)'=='Debug|Win32'" Label="Configuration">
+    <ConfigurationType>StaticLibrary</ConfigurationType>
+    <CharacterSet>Unicode</CharacterSet>
+    <PlatformToolset Condition="'$(VisualStudioVersion)' == '11.0'">v110_xp</PlatformToolset>
+  </PropertyGroup>
+  <Import Project="$(VCTargetsPath)\Microsoft.Cpp.props" />
+  <ImportGroup Label="ExtensionSettings">
+  </ImportGroup>
+  <ImportGroup Condition="'$(Configuration)|$(Platform)'=='Release|Win32'" Label="PropertySheets">
+    <Import Project="$(UserRootDir)\Microsoft.Cpp.$(Platform).user.props" Condition="exists('$(UserRootDir)\Microsoft.Cpp.$(Platform).user.props')" Label="LocalAppDataPlatform" />
+  </ImportGroup>
+  <ImportGroup Condition="'$(Configuration)|$(Platform)'=='Debug|Win32'" Label="PropertySheets">
+    <Import Project="$(UserRootDir)\Microsoft.Cpp.$(Platform).user.props" Condition="exists('$(UserRootDir)\Microsoft.Cpp.$(Platform).user.props')" Label="LocalAppDataPlatform" />
+  </ImportGroup>
+  <PropertyGroup Label="UserMacros" />
+  <PropertyGroup>
+    <_ProjectFileVersion>10.0.40219.1</_ProjectFileVersion>
+    <OutDir Condition="'$(Configuration)|$(Platform)'=='Debug|Win32'">$(SolutionDir)$(Configuration).win32\</OutDir>
+    <IntDir Condition="'$(Configuration)|$(Platform)'=='Debug|Win32'">$(Configuration).win32\</IntDir>
+    <OutDir Condition="'$(Configuration)|$(Platform)'=='Release|Win32'">$(SolutionDir)$(Configuration).win32\</OutDir>
+    <IntDir Condition="'$(Configuration)|$(Platform)'=='Release|Win32'">$(Configuration).win32\</IntDir>
+    <CodeAnalysisRuleSet Condition="'$(Configuration)|$(Platform)'=='Debug|Win32'">AllRules.ruleset</CodeAnalysisRuleSet>
+    <CodeAnalysisRules Condition="'$(Configuration)|$(Platform)'=='Debug|Win32'" />
+    <CodeAnalysisRuleAssemblies Condition="'$(Configuration)|$(Platform)'=='Debug|Win32'" />
+    <CodeAnalysisRuleSet Condition="'$(Configuration)|$(Platform)'=='Release|Win32'">AllRules.ruleset</CodeAnalysisRuleSet>
+    <CodeAnalysisRules Condition="'$(Configuration)|$(Platform)'=='Release|Win32'" />
+    <CodeAnalysisRuleAssemblies Condition="'$(Configuration)|$(Platform)'=='Release|Win32'" />
+  </PropertyGroup>
+  <PropertyGroup Condition="'$(Configuration)|$(Platform)'=='Debug|Win32'">
+    <LibraryPath>$(WindowsSdkDir_71A)lib;$(LibraryPath)</LibraryPath>
+  </PropertyGroup>
+  <PropertyGroup Condition="'$(Configuration)|$(Platform)'=='Release|Win32'">
+    <LibraryPath>$(WindowsSdkDir_71A)lib;$(LibraryPath)</LibraryPath>
+  </PropertyGroup>
+  <ItemDefinitionGroup Condition="'$(Configuration)|$(Platform)'=='Debug|Win32'">
+    <ClCompile>
+      <Optimization>Disabled</Optimization>
+      <AdditionalIncludeDirectories>$(ProjectDir)..\..\..\cocos2dx;$(ProjectDir)..\..\..\cocos2dx\include;$(ProjectDir)..\..\..\cocos2dx\kazmath\include;$(ProjectDir)..\..\..\cocos2dx\platform\win32;$(ProjectDir)..\..\..\cocos2dx\platform\third_party\win32\OGLES;$(ProjectDir)..\..\..\CocosDenshion\include;$(ProjectDir)..\tolua;$(ProjectDir)..\lua;%(AdditionalIncludeDirectories)</AdditionalIncludeDirectories>
+      <PreprocessorDefinitions>WIN32;_WINDOWS;%(PreprocessorDefinitions)</PreprocessorDefinitions>
+      <MinimalRebuild>true</MinimalRebuild>
+      <BasicRuntimeChecks>EnableFastChecks</BasicRuntimeChecks>
+      <RuntimeLibrary>MultiThreadedDebugDLL</RuntimeLibrary>
+      <PrecompiledHeader>
+      </PrecompiledHeader>
+      <PrecompiledHeaderFile>
+      </PrecompiledHeaderFile>
+      <PrecompiledHeaderOutputFile>
+      </PrecompiledHeaderOutputFile>
+      <WarningLevel>Level3</WarningLevel>
+      <DebugInformationFormat>EditAndContinue</DebugInformationFormat>
+      <DisableSpecificWarnings>4996;4800;4267;4251;4244;%(DisableSpecificWarnings)</DisableSpecificWarnings>
+    </ClCompile>
+    <Lib>
+      <AdditionalLibraryDirectories>%(AdditionalLibraryDirectories)</AdditionalLibraryDirectories>
+    </Lib>
+  </ItemDefinitionGroup>
+  <ItemDefinitionGroup Condition="'$(Configuration)|$(Platform)'=='Release|Win32'">
+    <ClCompile>
+      <Optimization>MaxSpeed</Optimization>
+      <IntrinsicFunctions>true</IntrinsicFunctions>
+      <AdditionalIncludeDirectories>$(ProjectDir)..\..\..\cocos2dx;$(ProjectDir)..\..\..\cocos2dx\include;$(ProjectDir)..\..\..\cocos2dx\kazmath\include;$(ProjectDir)..\..\..\cocos2dx\platform\win32;$(ProjectDir)..\..\..\cocos2dx\platform\third_party\win32\OGLES;$(ProjectDir)..\..\..\CocosDenshion\include;$(ProjectDir)..\tolua;$(ProjectDir)..\lua;%(AdditionalIncludeDirectories)</AdditionalIncludeDirectories>
+      <PreprocessorDefinitions>WIN32;NDEBUG;_WINDOWS;LIBLUA_EXPORTS;%(PreprocessorDefinitions)</PreprocessorDefinitions>
+      <RuntimeLibrary>MultiThreadedDLL</RuntimeLibrary>
+      <FunctionLevelLinking>true</FunctionLevelLinking>
+      <PrecompiledHeader>
+      </PrecompiledHeader>
+      <PrecompiledHeaderFile>
+      </PrecompiledHeaderFile>
+      <PrecompiledHeaderOutputFile>
+      </PrecompiledHeaderOutputFile>
+      <WarningLevel>Level3</WarningLevel>
+      <DebugInformationFormat>ProgramDatabase</DebugInformationFormat>
+      <DisableSpecificWarnings>4996;4800;4267;4251;4244;%(DisableSpecificWarnings)</DisableSpecificWarnings>
+    </ClCompile>
+    <Lib>
+      <AdditionalLibraryDirectories>libcocos2d.lib;%(AdditionalLibraryDirectories)</AdditionalLibraryDirectories>
+    </Lib>
+  </ItemDefinitionGroup>
+  <ItemGroup>
+    <ClCompile Include="..\cocos2dx_support\CCLuaEngine.cpp" />
+    <ClCompile Include="..\cocos2dx_support\Cocos2dxLuaLoader.cpp" />
+    <ClCompile Include="..\cocos2dx_support\LuaCocos2d.cpp" />
+    <ClCompile Include="..\cocos2dx_support\tolua_fix.c" />
+    <ClCompile Include="..\lua\lapi.c" />
+    <ClCompile Include="..\lua\lauxlib.c" />
+    <ClCompile Include="..\lua\lbaselib.c" />
+    <ClCompile Include="..\lua\lcode.c" />
+    <ClCompile Include="..\lua\ldblib.c" />
+    <ClCompile Include="..\lua\ldebug.c" />
+    <ClCompile Include="..\lua\ldo.c" />
+    <ClCompile Include="..\lua\ldump.c" />
+    <ClCompile Include="..\lua\lfunc.c" />
+    <ClCompile Include="..\lua\lgc.c" />
+    <ClCompile Include="..\lua\linit.c" />
+    <ClCompile Include="..\lua\liolib.c" />
+    <ClCompile Include="..\lua\llex.c" />
+    <ClCompile Include="..\lua\lmathlib.c" />
+    <ClCompile Include="..\lua\lmem.c" />
+    <ClCompile Include="..\lua\loadlib.c" />
+    <ClCompile Include="..\lua\lobject.c" />
+    <ClCompile Include="..\lua\lopcodes.c" />
+    <ClCompile Include="..\lua\loslib.c" />
+    <ClCompile Include="..\lua\lparser.c" />
+    <ClCompile Include="..\lua\lstate.c" />
+    <ClCompile Include="..\lua\lstring.c" />
+    <ClCompile Include="..\lua\lstrlib.c" />
+    <ClCompile Include="..\lua\ltable.c" />
+    <ClCompile Include="..\lua\ltablib.c" />
+    <ClCompile Include="..\lua\ltm.c" />
+    <ClCompile Include="..\lua\lua.c" />
+    <ClCompile Include="..\lua\lundump.c" />
+    <ClCompile Include="..\lua\lvm.c" />
+    <ClCompile Include="..\lua\lzio.c" />
+    <ClCompile Include="..\lua\print.c" />
+    <ClCompile Include="..\tolua\tolua_event.c" />
+    <ClCompile Include="..\tolua\tolua_is.c" />
+    <ClCompile Include="..\tolua\tolua_map.c" />
+    <ClCompile Include="..\tolua\tolua_push.c" />
+    <ClCompile Include="..\tolua\tolua_to.c" />
+  </ItemGroup>
+  <ItemGroup>
+    <ClInclude Include="..\cocos2dx_support\CCLuaEngine.h" />
+    <ClInclude Include="..\cocos2dx_support\Cocos2dxLuaLoader.h" />
+    <ClInclude Include="..\cocos2dx_support\LuaCocos2d.h" />
+    <ClInclude Include="..\cocos2dx_support\tolua_fix.h" />
+    <ClInclude Include="..\lua\lapi.h" />
+    <ClInclude Include="..\lua\lauxlib.h" />
+    <ClInclude Include="..\lua\lcode.h" />
+    <ClInclude Include="..\lua\ldebug.h" />
+    <ClInclude Include="..\lua\ldo.h" />
+    <ClInclude Include="..\lua\lfunc.h" />
+    <ClInclude Include="..\lua\lgc.h" />
+    <ClInclude Include="..\lua\llex.h" />
+    <ClInclude Include="..\lua\llimits.h" />
+    <ClInclude Include="..\lua\lmem.h" />
+    <ClInclude Include="..\lua\lobject.h" />
+    <ClInclude Include="..\lua\lopcodes.h" />
+    <ClInclude Include="..\lua\lparser.h" />
+    <ClInclude Include="..\lua\lstate.h" />
+    <ClInclude Include="..\lua\lstring.h" />
+    <ClInclude Include="..\lua\ltable.h" />
+    <ClInclude Include="..\lua\ltm.h" />
+    <ClInclude Include="..\lua\lua.h" />
+    <ClInclude Include="..\lua\luaconf.h" />
+    <ClInclude Include="..\lua\lualib.h" />
+    <ClInclude Include="..\lua\lundump.h" />
+    <ClInclude Include="..\lua\lvm.h" />
+    <ClInclude Include="..\lua\lzio.h" />
+    <ClInclude Include="..\tolua\tolua++.h" />
+    <ClInclude Include="..\tolua\tolua_event.h" />
+  </ItemGroup>
+  <Import Project="$(VCTargetsPath)\Microsoft.Cpp.targets" />
+  <ImportGroup Label="ExtensionTargets">
+  </ImportGroup>
 </Project>