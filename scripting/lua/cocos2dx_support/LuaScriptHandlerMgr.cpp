#ifdef __cplusplus
extern "C" {
#endif
#include "tolua_fix.h"
#ifdef __cplusplus
}
#endif

#include <map>
#include <string>
#include "LuaScriptHandlerMgr.h"
#include "cocos2d.h"
#include "cocos-ext.h"
#include "CCLuaStack.h"
#include "CCLuaValue.h"
#include "CCLuaEngine.h"
#include "Lua_web_socket.h"
#include "LuaOpengl.h"
#include "LuaScrollView.h"

using namespace cocos2d;
using namespace cocos2d::extension;

NS_CC_BEGIN

ScheduleHandlerDelegate* ScheduleHandlerDelegate::create()
{
    ScheduleHandlerDelegate *ret = new ScheduleHandlerDelegate();
    if (NULL != ret )
    {
        ret->autorelease();
        return ret;
    }
    else
    {
        CC_SAFE_DELETE(ret);
        return NULL;
    }
}

void ScheduleHandlerDelegate::scheduleFunc(float elapse)
{

}

void ScheduleHandlerDelegate::update(float elapse)
{

}


LuaCallFunc * LuaCallFunc::create(int nHandler)
{
    LuaCallFunc *ret = new LuaCallFunc();
    if (NULL != ret )
    {
        ret->autorelease();
        ScriptHandlerMgr::getInstance()->addObjectHandler((void*)ret, nHandler, ScriptHandlerMgr::kCallFuncHandler);
        return ret;
    }
    else
    {
        CC_SAFE_DELETE(ret);
        return NULL;
    }
}
void LuaCallFunc::execute()
{
    int handler =  ScriptHandlerMgr::getInstance()->getObjectHandler((void*)this, ScriptHandlerMgr::    kCallFuncHandler);
    
    if (0 == handler)
        return ;
    
    BasicScriptData data((void*)this,(void*)_target);
    ScriptEvent event(kCallFuncEvent,(void*)&data);
    ScriptEngineManager::getInstance()->getScriptEngine()->sendEvent(&event);
}

LuaCallFunc* LuaCallFunc::clone() const
{
    int handler =  ScriptHandlerMgr::getInstance()->getObjectHandler((void*)this, ScriptHandlerMgr::    kCallFuncHandler);
    
    if (0 == handler)
        return NULL;
    
    auto ret = new LuaCallFunc();

    int newscriptHandler = cocos2d::ScriptEngineManager::getInstance()->getScriptEngine()->reallocateScriptHandler(handler);
    
    ScriptHandlerMgr::getInstance()->addObjectHandler((void*)ret, newscriptHandler, ScriptHandlerMgr::kCallFuncHandler);
    
    ret->autorelease();
    
    return ret;
}

ScriptHandlerMgr* ScriptHandlerMgr::_scriptHandlerMgr = NULL;

ScriptHandlerMgr::ScriptHandlerMgr()
{
    
}
ScriptHandlerMgr::~ScriptHandlerMgr()
{
    CC_SAFE_DELETE(_scriptHandlerMgr);
}
ScriptHandlerMgr* ScriptHandlerMgr::getInstance()
{
    if (NULL == _scriptHandlerMgr)
    {
        _scriptHandlerMgr = new ScriptHandlerMgr();
        _scriptHandlerMgr->init();
    }
    return _scriptHandlerMgr;
}

void ScriptHandlerMgr::init()
{
    _mapObjectHandlers.clear();
}

void ScriptHandlerMgr::addObjectHandler(void* object,int handler,int eventType)
{
    if (NULL == object)
        return;
    
    //may be not need
    removeObjectHandler(object,eventType);
    
    auto iter = _mapObjectHandlers.find(object);
    VecEventHandlers vecHandlers;
    vecHandlers.clear();
    if (_mapObjectHandlers.end() != iter)
    {
        vecHandlers = iter->second;
    }
    
    PairEventHandler eventHanler = std::make_pair(eventType, handler);
    vecHandlers.push_back(eventHanler);
    _mapObjectHandlers[object] = vecHandlers;
}
void ScriptHandlerMgr::removeObjectHandler(void* object,int eventType)
{
    if (NULL == object || _mapObjectHandlers.empty())
        return;
    
    auto iterMap = _mapObjectHandlers.find(object);
    if (_mapObjectHandlers.end() == iterMap)
        return;
    
    if (iterMap->second.empty())
        return;
    
    auto iterVec = iterMap->second.begin();
    bool exist  = false;
    for (; iterVec != iterMap->second.end(); iterVec++)
    {
        if (iterVec->first == eventType)
        {
            exist = true;
            break;
        }
    }
    
    if (exist)
    {
        iterMap->second.erase(iterVec);
    }

}
int  ScriptHandlerMgr::getObjectHandler(void* object,int eventType)
{
    if (NULL == object ||   _mapObjectHandlers.empty() )
        return 0;
    
    auto iter = _mapObjectHandlers.find(object);
    
    if (_mapObjectHandlers.end() != iter)
    {
        auto iterVec = (iter->second).begin();
        for (; iterVec != (iter->second).end(); iterVec++)
        {
            if (iterVec->first == eventType)
            {
                return iterVec->second;
            }
        }
    }
    
    return 0;
}
void ScriptHandlerMgr::removeObjectAllHandlers(void* object)
{
    if (NULL == object || _mapObjectHandlers.empty())
        return;
    
    auto iter = _mapObjectHandlers.find(object);
    
    if (_mapObjectHandlers.end() != iter)
    {
        (iter->second).clear();
        _mapObjectHandlers.erase(iter);
    }
}

NS_CC_END

int tolua_Cocos2d_registerScriptHandler00(lua_State* tolua_S)
{
#ifndef TOLUA_RELEASE
    tolua_Error tolua_err;
    if (
        !tolua_isusertype(tolua_S,1,"CCNode",0,&tolua_err)    ||
        !toluafix_isfunction(tolua_S, 2, "LUA_FUNCTION", 0, &tolua_err) ||
        !tolua_isnoobj(tolua_S,3,&tolua_err)
        )
        goto tolua_lerror;
    else
#endif
    {
        Node* node = (Node*)tolua_tousertype(tolua_S,1,0);
        LUA_FUNCTION handler = (  toluafix_ref_function(tolua_S,2,0));
        ScriptHandlerMgr::getInstance()->addObjectHandler((void*)node, handler, ScriptHandlerMgr::kNodeHandler);
        return 0;
    }
#ifndef TOLUA_RELEASE
tolua_lerror:
    tolua_error(tolua_S,"#ferror in function 'registerScriptHandler'.",&tolua_err);
    return 0;
#endif
}

int tolua_Cocos2d_unregisterScriptHandler00(lua_State* tolua_S)
{
#ifndef TOLUA_RELEASE
    tolua_Error tolua_err;
    if (
        !tolua_isusertype(tolua_S,1,"CCNode",0,&tolua_err)    ||
        !tolua_isnoobj(tolua_S,2,&tolua_err)
        )
        goto tolua_lerror;
    else
#endif
    {
        Node* node = (Node*)tolua_tousertype(tolua_S,1,0);
        ScriptHandlerMgr::getInstance()->removeObjectHandler((void*)node, ScriptHandlerMgr::kNodeHandler);
        return 0;
    }
#ifndef TOLUA_RELEASE
tolua_lerror:
    tolua_error(tolua_S,"#ferror in function 'registerScriptHandler'.",&tolua_err);
    return 0;
#endif
}

int tolua_Cocos2d_registerScriptTapHandler00(lua_State* tolua_S)
{
#ifndef TOLUA_RELEASE
    tolua_Error tolua_err;
    if (
        !tolua_isusertype(tolua_S,1,"CCMenuItem",0,&tolua_err)    ||
        !toluafix_isfunction(tolua_S, 2, "LUA_FUNCTION", 0, &tolua_err) ||
        !tolua_isnoobj(tolua_S,3,&tolua_err)
        )
        goto tolua_lerror;
    else
#endif
    {
        MenuItem* menuItem = (MenuItem*)tolua_tousertype(tolua_S,1,0);
        LUA_FUNCTION handler = (  toluafix_ref_function(tolua_S,2,0));
        ScriptHandlerMgr::getInstance()->addObjectHandler((void*)menuItem, handler, ScriptHandlerMgr::kMenuClickHandler);
        return 0;
    }
#ifndef TOLUA_RELEASE
tolua_lerror:
    tolua_error(tolua_S,"#ferror in function 'registerScriptHandler'.",&tolua_err);
    return 0;
#endif
}

int tolua_Cocos2d_unregisterScriptTapHandler00(lua_State* tolua_S)
{
#ifndef TOLUA_RELEASE
    tolua_Error tolua_err;
    if (
        !tolua_isusertype(tolua_S,1,"CCMenuItem",0,&tolua_err)    ||
        !tolua_isnoobj(tolua_S,2,&tolua_err)
        )
        goto tolua_lerror;
    else
#endif
    {
        MenuItem* menuItem = (MenuItem*)tolua_tousertype(tolua_S,1,0);
        ScriptHandlerMgr::getInstance()->removeObjectHandler((void*)menuItem, ScriptHandlerMgr::kMenuClickHandler);
        return 0;
    }
#ifndef TOLUA_RELEASE
tolua_lerror:
    tolua_error(tolua_S,"#ferror in function 'registerScriptHandler'.",&tolua_err);
    return 0;
#endif
}

int tolua_Cocos2d_registerScriptTouchHandler00(lua_State* tolua_S)
{
#ifndef TOLUA_RELEASE
    tolua_Error tolua_err;
    if (!tolua_isusertype(tolua_S,1,"CCLayer",0,&tolua_err) ||
        (tolua_isvaluenil(tolua_S,2,&tolua_err) || !toluafix_isfunction(tolua_S,2,"LUA_FUNCTION",0,&tolua_err)) ||
        !tolua_isboolean(tolua_S,3,1,&tolua_err) ||
        !tolua_isnumber(tolua_S,4,1,&tolua_err) ||
        !tolua_isboolean(tolua_S,5,1,&tolua_err) ||
        !tolua_isnoobj(tolua_S,6,&tolua_err)
        )
        goto tolua_lerror;
    else
#endif
    {
        Layer* self = (Layer*)  tolua_tousertype(tolua_S,1,0);
        LUA_FUNCTION handler = (  toluafix_ref_function(tolua_S,2,0));
        bool isMultiTouches = ((bool)  tolua_toboolean(tolua_S,3,false));
        int priority = ((int)  tolua_tonumber(tolua_S,4,0));
<<<<<<< HEAD
		bool swallowTouches = (bool)tolua_toboolean(tolua_S, 5, 0);
        Layer::TouchesMode touchesMode = Layer::TOUCHES_ALL_AT_ONCE;
=======
        //the fifth arg(swallowsTouches) is not set in Layer,default true,
        Touch::DispatchMode touchesMode = Touch::DispatchMode::ALL_AT_ONCE;
>>>>>>> 7839f769
        if (!isMultiTouches)
            touchesMode = Touch::DispatchMode::ONE_BY_ONE;
        self->setTouchMode(touchesMode);
        self->setTouchPriority(priority);
		self->setSwallowsTouches(swallowTouches);
        ScriptHandlerMgr::getInstance()->addObjectHandler((void*)self, handler, ScriptHandlerMgr::kTouchesHandler);
    }
    return 0;
#ifndef TOLUA_RELEASE
tolua_lerror:
    tolua_error(tolua_S,"#ferror in function 'registerScriptTouchHandler'.",&tolua_err);
    return 0;
#endif
}

int tolua_Cocos2d_unregisterScriptTouchHandler00(lua_State* tolua_S)
{
#ifndef TOLUA_RELEASE
    tolua_Error tolua_err;
    if (!tolua_isusertype(tolua_S,1,"CCLayer",0,&tolua_err) ||
        !tolua_isnoobj(tolua_S,2,&tolua_err)
        )
        goto tolua_lerror;
    else
#endif
    {
        Layer* layer = (Layer*)  tolua_tousertype(tolua_S,1,0);
        ScriptHandlerMgr::getInstance()->removeObjectHandler((void*)layer, ScriptHandlerMgr::kTouchesHandler);
        return 0;
    }
#ifndef TOLUA_RELEASE
tolua_lerror:
    tolua_error(tolua_S,"#ferror in function 'registerScriptTouchHandler'.",&tolua_err);
    return 0;
#endif
}

int tolua_Cocos2d_registerScriptKeypadHandler00(lua_State* tolua_S)
{
#ifndef TOLUA_RELEASE
    tolua_Error tolua_err;
    if (!tolua_isusertype(tolua_S,1,"CCLayer",0,&tolua_err) ||
        (tolua_isvaluenil(tolua_S,2,&tolua_err) || !toluafix_isfunction(tolua_S,2,"LUA_FUNCTION",0,&tolua_err)) ||
        !tolua_isnoobj(tolua_S,3,&tolua_err)
        )
        goto tolua_lerror;
    else
#endif
    {
        Layer* layer = (Layer*)  tolua_tousertype(tolua_S,1,0);
        LUA_FUNCTION handler = (  toluafix_ref_function(tolua_S,2,0));
        
        ScriptHandlerMgr::getInstance()->addObjectHandler((void*)layer, handler, ScriptHandlerMgr::kKeypadHandler);
    }
    return 0;
#ifndef TOLUA_RELEASE
tolua_lerror:
    tolua_error(tolua_S,"#ferror in function 'registerScriptKeypadHandler'.",&tolua_err);
    return 0;
#endif
}

int tolua_Cocos2d_unregisterScriptKeypadHandler00(lua_State* tolua_S)
{
#ifndef TOLUA_RELEASE
    tolua_Error tolua_err;
    if (!tolua_isusertype(tolua_S,1,"CCLayer",0,&tolua_err) ||
        !tolua_isnoobj(tolua_S,2,&tolua_err)
        )
        goto tolua_lerror;
    else
#endif
    {
        Layer* layer = (Layer*)  tolua_tousertype(tolua_S,1,0);
        
        ScriptHandlerMgr::getInstance()->removeObjectHandler(layer, ScriptHandlerMgr::kKeypadHandler);
    }
    return 0;
#ifndef TOLUA_RELEASE
tolua_lerror:
    tolua_error(tolua_S,"#ferror in function 'unregisterScriptKeypadHandler'.",&tolua_err);
    return 0;
#endif
}

int tolua_Cocos2d_registerScriptAccelerateHandler00(lua_State* tolua_S)
{
#ifndef TOLUA_RELEASE
    tolua_Error tolua_err;
    if (
        !tolua_isusertype(tolua_S,1,"CCLayer",0,&tolua_err) ||
        (tolua_isvaluenil(tolua_S,2,&tolua_err) || !toluafix_isfunction(tolua_S,2,"LUA_FUNCTION",0,&tolua_err)) ||
        !tolua_isnoobj(tolua_S,3,&tolua_err)
        )
        goto tolua_lerror;
    else
#endif
    {
        Layer* layer = (Layer*)  tolua_tousertype(tolua_S,1,0);
        LUA_FUNCTION handler = (  toluafix_ref_function(tolua_S,2,0));
        ScriptHandlerMgr::getInstance()->addObjectHandler((void*)layer, handler, ScriptHandlerMgr::kAccelerometerHandler);
    }
    return 0;
#ifndef TOLUA_RELEASE
tolua_lerror:
    tolua_error(tolua_S,"#ferror in function 'registerScriptAccelerateHandler'.",&tolua_err);
    return 0;
#endif
}

int tolua_Cocos2d_unregisterScriptAccelerateHandler00(lua_State* tolua_S)
{
#ifndef TOLUA_RELEASE
    tolua_Error tolua_err;
    if (
        !tolua_isusertype(tolua_S,1,"CCLayer",0,&tolua_err) ||
        !tolua_isnoobj(tolua_S,2,&tolua_err)
        )
        goto tolua_lerror;
    else
#endif
    {
        Layer* layer = (Layer*)  tolua_tousertype(tolua_S,1,0);
        ScriptHandlerMgr::getInstance()->removeObjectHandler((void*)layer, ScriptHandlerMgr::kAccelerometerHandler);
    }
    return 0;
#ifndef TOLUA_RELEASE
tolua_lerror:
    tolua_error(tolua_S,"#ferror in function 'unregisterScriptAccelerateHandler'.",&tolua_err);
    return 0;
#endif
}

int tolua_Cocos2d_registerControlEventHandler00(lua_State* tolua_S)
{
#ifndef TOLUA_RELEASE
    tolua_Error tolua_err;
    if (
        !tolua_isusertype(tolua_S,1,"CCControl",0,&tolua_err) ||
        (tolua_isvaluenil(tolua_S,2,&tolua_err) || !toluafix_isfunction(tolua_S,2,"LUA_FUNCTION",0,&tolua_err)) ||
        !tolua_isnumber(tolua_S, 3, 0, &tolua_err)||
        !tolua_isnoobj(tolua_S,4,&tolua_err)
        )
        goto tolua_lerror;
    else
#endif
    {
        Control* control = (Control*)  tolua_tousertype(tolua_S,1,0);
        LUA_FUNCTION handler = (  toluafix_ref_function(tolua_S,2,0));
        ControlEvent controlevent = (ControlEvent)tolua_tonumber(tolua_S,3,0);
        for (int i = 0; i < kControlEventTotalNumber; i++)
        {
            if ((controlevent & (1 << i)))
            {
                int handlerevent  = ScriptHandlerMgr::kControlTouchDownHandler + i;
                ScriptHandlerMgr::getInstance()->addObjectHandler((void*)control, handler, handlerevent);
                break;
            }
        }        
    }
    return 0;
#ifndef TOLUA_RELEASE
tolua_lerror:
    tolua_error(tolua_S,"#ferror in function 'registerControlEventHandler'.",&tolua_err);
    return 0;
#endif
}
int tolua_Cocos2d_unregisterControlEventHandler00(lua_State* tolua_S)
{
#ifndef TOLUA_RELEASE
    tolua_Error tolua_err;
    if (
        !tolua_isusertype(tolua_S,1,"CCControl",0,&tolua_err) ||
        !tolua_isnumber(tolua_S, 2, 0, &tolua_err)||
        !tolua_isnoobj(tolua_S,3,&tolua_err)
        )
        goto tolua_lerror;
    else
#endif
    {
        Control* control = (Control*)  tolua_tousertype(tolua_S,1,0);
        ControlEvent controlevent = (ControlEvent)tolua_tonumber(tolua_S,2,0);
        for (int i = 0; i < kControlEventTotalNumber; i++)
        {
            if ((controlevent & (1 << i)))
            {
                int handlerevent  = ScriptHandlerMgr::kControlTouchDownHandler + i;
                ScriptHandlerMgr::getInstance()->removeObjectHandler((void*)control, handlerevent);
                break;
            }
        }
    }
    return 0;
#ifndef TOLUA_RELEASE
tolua_lerror:
    tolua_error(tolua_S,"#ferror in function 'registerControlEventHandler'.",&tolua_err);
    return 0;
#endif
}

#if (CC_TARGET_PLATFORM == CC_PLATFORM_IOS || CC_TARGET_PLATFORM == CC_PLATFORM_ANDROID || CC_TARGET_PLATFORM == CC_PLATFORM_WIN32)
int tolua_Cocos2d_WebSocket_registerScriptHandler00(lua_State* tolua_S)
{
#ifndef TOLUA_RELEASE
    tolua_Error tolua_err;
    if (
        !tolua_isusertype(tolua_S,1,"WebSocket",0,&tolua_err) ||
        !toluafix_isfunction(tolua_S,2,"LUA_FUNCTION",0,&tolua_err) ||
        !tolua_isnumber(tolua_S,3,0,&tolua_err) ||
        !tolua_isnoobj(tolua_S,4,&tolua_err)
        )
        goto tolua_lerror;
    else
#endif
    {
        LuaWebSocket* self    = (LuaWebSocket*)  tolua_tousertype(tolua_S,1,0);
        if (NULL != self ) {
            int handler = (  toluafix_ref_function(tolua_S,2,0));
            ScriptHandlerMgr::HandlerEventType handlerType = (ScriptHandlerMgr::HandlerEventType)((int)tolua_tonumber(tolua_S,3,0) + ScriptHandlerMgr::kWebSocketScriptHandlerOpen);
            ScriptHandlerMgr::getInstance()->addObjectHandler((void*)self, handler, handlerType);
        }
    }
    return 0;
#ifndef TOLUA_RELEASE
tolua_lerror:
    tolua_error(tolua_S,"#ferror in function 'registerScriptHandler'.",&tolua_err);
    return 0;
#endif
}

int tolua_Cocos2d_WebSocket_unregisterScriptHandler00(lua_State* tolua_S)
{
#ifndef TOLUA_RELEASE
    tolua_Error tolua_err;
    if (
        !tolua_isusertype(tolua_S,1,"WebSocket",0,&tolua_err) ||
        !tolua_isnumber(tolua_S,2,0,&tolua_err) ||
        !tolua_isnoobj(tolua_S,3,&tolua_err)
        )
        goto tolua_lerror;
    else
#endif
    {
        LuaWebSocket* self    = (LuaWebSocket*)  tolua_tousertype(tolua_S,1,0);
        if (NULL != self ) {
            ScriptHandlerMgr::HandlerEventType handlerType = (ScriptHandlerMgr::HandlerEventType)((int)tolua_tonumber(tolua_S,2,0) + ScriptHandlerMgr::kWebSocketScriptHandlerOpen);

            ScriptHandlerMgr::getInstance()->removeObjectHandler((void*)self, handlerType);
        }
    }
    return 0;
#ifndef TOLUA_RELEASE
tolua_lerror:
    tolua_error(tolua_S,"#ferror in function 'unregisterScriptHandler'.",&tolua_err);
    return 0;
#endif
}
#endif

int tolua_Cocos2d_GLNode_registerScriptDrawHandler00(lua_State* tolua_S)
{
#ifndef TOLUA_RELEASE
    tolua_Error tolua_err;
    if (!tolua_isusertype(tolua_S,1,"GLNode",0,&tolua_err) ||
        (tolua_isvaluenil(tolua_S,2,&tolua_err) || !toluafix_isfunction(tolua_S,2,"LUA_FUNCTION",0,&tolua_err)) ||
        !tolua_isnoobj(tolua_S,3,&tolua_err))
        goto tolua_lerror;
    else
#endif
    {
        GLNode* glNode = (GLNode*)  tolua_tousertype(tolua_S,1,0);
        LUA_FUNCTION handler = (  toluafix_ref_function(tolua_S,2,0));
        ScriptHandlerMgr::getInstance()->addObjectHandler((void*)glNode, handler, ScriptHandlerMgr::kGLNodeDrawHandler);
    }
    return 0;
#ifndef TOLUA_RELEASE
tolua_lerror:
    tolua_error(tolua_S,"#ferror in function 'registerScriptDrawHandler'.",&tolua_err);
    return 0;
#endif
}


int tolua_Cocos2d_GLNode_unregisterScriptDrawHandler00(lua_State* tolua_S)
{
#ifndef TOLUA_RELEASE
    tolua_Error tolua_err;
    if (!tolua_isusertype(tolua_S,1,"GLNode",0,&tolua_err) ||
        !tolua_isnoobj(tolua_S,2,&tolua_err))
        goto tolua_lerror;
    else
#endif
    {
        GLNode* glNode = (GLNode*)tolua_tousertype(tolua_S,1,0);
        ScriptHandlerMgr::getInstance()->removeObjectHandler((void*)glNode,ScriptHandlerMgr::kGLNodeDrawHandler);
    }
    return 0;
#ifndef TOLUA_RELEASE
tolua_lerror:
    tolua_error(tolua_S,"#ferror in function 'unregisterScriptDrawHandler'.",&tolua_err);
    return 0;
#endif
}

int tolua_Cocos2d_ScrollView_registerScriptHandler00(lua_State* tolua_S)
{
#ifndef TOLUA_RELEASE
    tolua_Error tolua_err;
    if (
        !tolua_isusertype(tolua_S,1,"CCScrollView",0,&tolua_err) ||
        !toluafix_isfunction(tolua_S,2,"LUA_FUNCTION",0,&tolua_err) ||
        !tolua_isnumber(tolua_S,3,0,&tolua_err) ||
        !tolua_isnoobj(tolua_S,4,&tolua_err)
        )
        goto tolua_lerror;
    else
#endif
    {
        LuaScrollView* self    = (LuaScrollView*)  tolua_tousertype(tolua_S,1,0);
        LUA_FUNCTION handler = (  toluafix_ref_function(tolua_S,2,0));
        ScriptHandlerMgr::HandlerEventType handlerType = (ScriptHandlerMgr::HandlerEventType) ((int)tolua_tonumber(tolua_S,3,0) + ScriptHandlerMgr::kScrollViewScrollHandler);
        ScriptHandlerMgr::getInstance()->addObjectHandler((void*)self, handler, handlerType);
    }
    return 0;
#ifndef TOLUA_RELEASE
tolua_lerror:
    tolua_error(tolua_S,"#ferror in function 'registerScriptHandler'.",&tolua_err);
    return 0;
#endif
}

int tolua_Cocos2d_ScrollView_unregisterScriptHandler00(lua_State* tolua_S)
{
#ifndef TOLUA_RELEASE
    tolua_Error tolua_err;
    if (
        !tolua_isusertype(tolua_S,1,"CCScrollView",0,&tolua_err) ||
        !tolua_isnumber(tolua_S,2,0,&tolua_err) ||
        !tolua_isnoobj(tolua_S,3,&tolua_err)
        )
        goto tolua_lerror;
    else
#endif
    {
        LuaScrollView* self    = (LuaScrollView*)  tolua_tousertype(tolua_S,1,0);
        ScriptHandlerMgr::HandlerEventType handlerType = (ScriptHandlerMgr::HandlerEventType) ((int)tolua_tonumber(tolua_S,2,0) + ScriptHandlerMgr::kScrollViewScrollHandler);
        ScriptHandlerMgr::getInstance()->removeObjectHandler((void*)self, handlerType);
    }
    return 0;
#ifndef TOLUA_RELEASE
tolua_lerror:
    tolua_error(tolua_S,"#ferror in function 'unregisterScriptHandler'.",&tolua_err);
    return 0;
#endif
}


static void tolua_reg_script_handler_mgr_type(lua_State* tolua_S)
{
    tolua_usertype(tolua_S, "CCCallFunc");
    tolua_usertype(tolua_S, "ScheduleHandlerDelegate");
    tolua_usertype(tolua_S, "ScriptHandlerMgr");
}

/* method: create of class  LuaCallFunc */
#ifndef TOLUA_DISABLE_tolua_Cocos2d_LuaCallFunc_create00
static int tolua_Cocos2d_LuaCallFunc_create00(lua_State* tolua_S)
{
#ifndef TOLUA_RELEASE
    tolua_Error tolua_err;
    if (
        !tolua_isusertable(tolua_S,1,"CCCallFunc",0,&tolua_err) ||
        (tolua_isvaluenil(tolua_S,2,&tolua_err) || !toluafix_isfunction(tolua_S,2,"LUA_FUNCTION",0,&tolua_err)) ||
        !tolua_isnoobj(tolua_S,3,&tolua_err)
        )
        goto tolua_lerror;
    else
#endif
    {
        LUA_FUNCTION funcID = (  toluafix_ref_function(tolua_S,2,0));
        {
            LuaCallFunc* tolua_ret = (LuaCallFunc*)  LuaCallFunc::create(funcID);
            int nID = (tolua_ret) ? (int)tolua_ret->_ID : -1;
            int* pLuaID = (tolua_ret) ? &tolua_ret->_luaID : NULL;
            toluafix_pushusertype_ccobject(tolua_S, nID, pLuaID, (void*)tolua_ret,"CCCallFunc");
        }
    }
    return 1;
#ifndef TOLUA_RELEASE
tolua_lerror:
    tolua_error(tolua_S,"#ferror in function 'create'.",&tolua_err);
    return 0;
#endif
}
#endif //#ifndef TOLUA_DISABLE

/* method: getInstance of class  ScriptHandlerMgr */
#ifndef TOLUA_DISABLE_tolua_Cocos2d_ScriptHandlerMgr_getInstance00
static int tolua_Cocos2d_ScriptHandlerMgr_getInstance00(lua_State* tolua_S)
{
#ifndef TOLUA_RELEASE
    tolua_Error tolua_err;
    if (!tolua_isusertable(tolua_S,1,"ScriptHandlerMgr",0,&tolua_err) ||
        !tolua_isnoobj(tolua_S,2,&tolua_err) )
        goto tolua_lerror;
    else
#endif
    {
        ScriptHandlerMgr* tolua_ret = (ScriptHandlerMgr*)  ScriptHandlerMgr::getInstance();
        tolua_pushusertype(tolua_S,(void*)tolua_ret,"ScriptHandlerMgr");
    }
    return 1;
#ifndef TOLUA_RELEASE
tolua_lerror:
    tolua_error(tolua_S,"#ferror in function 'getInstance'.",&tolua_err);
    return 0;
#endif
}
#endif //#ifndef TOLUA_DISABLE


TOLUA_API int tolua_script_handler_mgr_open(lua_State* tolua_S)
{
    tolua_open(tolua_S);
    tolua_reg_script_handler_mgr_type(tolua_S);
    tolua_module(tolua_S, NULL,0);
    tolua_beginmodule(tolua_S, NULL);
      tolua_cclass(tolua_S, "CCCallFunc", "CCCallFunc","CCActionInstant",NULL);
      tolua_beginmodule(tolua_S, "CCCallFunc");
         tolua_function(tolua_S, "create", tolua_Cocos2d_LuaCallFunc_create00);
      tolua_endmodule(tolua_S);
      tolua_cclass(tolua_S,"ScriptHandlerMgr","ScriptHandlerMgr","",NULL);
      tolua_beginmodule(tolua_S, "ScriptHandlerMgr");
        tolua_constant(tolua_S,"kNormalHandler",ScriptHandlerMgr::kNodeHandler);
        tolua_constant(tolua_S,"kMenuClickHandler",ScriptHandlerMgr::kMenuClickHandler);
        tolua_constant(tolua_S,"kNotificationHandler",ScriptHandlerMgr::kNotificationHandler);
        tolua_constant(tolua_S,"kCallFuncHandler",ScriptHandlerMgr::kCallFuncHandler);
        tolua_constant(tolua_S,"kScheduleHandler",ScriptHandlerMgr::kScheduleHandler);
        tolua_constant(tolua_S,"kTouchesHandler",ScriptHandlerMgr::kTouchesHandler);
        tolua_constant(tolua_S,"kKeypadHandler",ScriptHandlerMgr::kKeypadHandler);
        tolua_constant(tolua_S,"kAccelerometerHandler",ScriptHandlerMgr::kAccelerometerHandler);
        tolua_constant(tolua_S,"kControlTouchDownHandler",ScriptHandlerMgr::kControlTouchDownHandler);
        tolua_constant(tolua_S,"kControlTouchDragInsideHandler",ScriptHandlerMgr::kControlTouchDragInsideHandler);
        tolua_constant(tolua_S,"kControlTouchDragOutsideHandler",ScriptHandlerMgr::kControlTouchDragOutsideHandler);
        tolua_constant(tolua_S,"kControlTouchDragEnterHandler",ScriptHandlerMgr::kControlTouchDragEnterHandler);
        tolua_constant(tolua_S,"kControlTouchDragExitHandler",ScriptHandlerMgr::kControlTouchDragExitHandler);
        tolua_constant(tolua_S,"kControlTouchUpInsideHandler",ScriptHandlerMgr::kControlTouchUpInsideHandler);
        tolua_constant(tolua_S,"kControlTouchUpOutsideHandler",ScriptHandlerMgr::kControlTouchUpOutsideHandler);
        tolua_constant(tolua_S,"kControlTouchCancelHandler",ScriptHandlerMgr::kControlTouchCancelHandler);
        tolua_constant(tolua_S,"kControlValueChangedHandler",ScriptHandlerMgr::kControlValueChangedHandler);
        tolua_constant(tolua_S,"kWebSocketScriptHandlerOpen",ScriptHandlerMgr::kWebSocketScriptHandlerOpen);
        tolua_constant(tolua_S,"kWebSocketScriptHandlerMessage",ScriptHandlerMgr::kWebSocketScriptHandlerMessage);
        tolua_constant(tolua_S,"kWebSocketScriptHandlerClose",ScriptHandlerMgr::kWebSocketScriptHandlerClose);
        tolua_constant(tolua_S,"kWebSocketScriptHandlerError",ScriptHandlerMgr::kWebSocketScriptHandlerError);
        tolua_constant(tolua_S,"kGLNodeDrawHandler",ScriptHandlerMgr::kGLNodeDrawHandler);
        tolua_constant(tolua_S,"kScrollViewScrollHandler",ScriptHandlerMgr::kScrollViewScrollHandler);
        tolua_constant(tolua_S,"kScrollViewZoomHandler",ScriptHandlerMgr::kScrollViewZoomHandler);
        tolua_function(tolua_S, "getInstance", tolua_Cocos2d_ScriptHandlerMgr_getInstance00);
      tolua_endmodule(tolua_S);
    tolua_endmodule(tolua_S);
   return 1; 
}<|MERGE_RESOLUTION|>--- conflicted
+++ resolved
@@ -320,18 +320,12 @@
         LUA_FUNCTION handler = (  toluafix_ref_function(tolua_S,2,0));
         bool isMultiTouches = ((bool)  tolua_toboolean(tolua_S,3,false));
         int priority = ((int)  tolua_tonumber(tolua_S,4,0));
-<<<<<<< HEAD
-		bool swallowTouches = (bool)tolua_toboolean(tolua_S, 5, 0);
-        Layer::TouchesMode touchesMode = Layer::TOUCHES_ALL_AT_ONCE;
-=======
-        //the fifth arg(swallowsTouches) is not set in Layer,default true,
+        bool swallowTouches = (bool)tolua_toboolean(tolua_S, 5, 0);
         Touch::DispatchMode touchesMode = Touch::DispatchMode::ALL_AT_ONCE;
->>>>>>> 7839f769
         if (!isMultiTouches)
             touchesMode = Touch::DispatchMode::ONE_BY_ONE;
         self->setTouchMode(touchesMode);
         self->setTouchPriority(priority);
-		self->setSwallowsTouches(swallowTouches);
         ScriptHandlerMgr::getInstance()->addObjectHandler((void*)self, handler, ScriptHandlerMgr::kTouchesHandler);
     }
     return 0;
