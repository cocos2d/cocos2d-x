--- conflicted
+++ resolved
@@ -513,23 +513,23 @@
 }
 
 JSBool js_cocos2dx_CCLayerMultiplex_create(JSContext *cx, uint32_t argc, jsval *vp)
-{
-	jsval *argv = JS_ARGV(cx, vp);
-	cocos2d::CCArray* arg0;
-
-	arg0 = jsvals_variadic_to_ccarray(cx, argv, argc);
-	cocos2d::CCLayerMultiplex* ret = cocos2d::CCLayerMultiplex::createWithArray(arg0);
-	jsval jsret;
-	do {
-		if (ret) {
-			js_proxy_t *proxy = js_get_or_create_proxy<cocos2d::CCLayerMultiplex>(cx, ret);
-			jsret = OBJECT_TO_JSVAL(proxy->obj);
-		} else {
-			jsret = JSVAL_NULL;
-		}
-	} while (0);
-	JS_SET_RVAL(cx, vp, jsret);
-	return JS_TRUE;
+{
+	jsval *argv = JS_ARGV(cx, vp);
+	cocos2d::CCArray* arg0;
+
+	arg0 = jsvals_variadic_to_ccarray(cx, argv, argc);
+	cocos2d::CCLayerMultiplex* ret = cocos2d::CCLayerMultiplex::createWithArray(arg0);
+	jsval jsret;
+	do {
+		if (ret) {
+			js_proxy_t *proxy = js_get_or_create_proxy<cocos2d::CCLayerMultiplex>(cx, ret);
+			jsret = OBJECT_TO_JSVAL(proxy->obj);
+		} else {
+			jsret = JSVAL_NULL;
+		}
+	} while (0);
+	JS_SET_RVAL(cx, vp, jsret);
+	return JS_TRUE;
 }
 
 JSBool js_cocos2dx_JSTouchDelegate_registerStandardDelegate(JSContext *cx, uint32_t argc, jsval *vp)
@@ -705,17 +705,10 @@
         }
     }
 
-<<<<<<< HEAD
-    JSCallFuncWrapper::setTargetForNativeNode(node, (JSCallFuncWrapper *)this);
-=======
     // I think the JSCallFuncWrapper isn't needed.
     // Since an action will be run by a cc.Node, it will be released at the CCNode::cleanup.
     // By James Chen
     // JSCallFuncWrapper::setTargetForNativeNode(node, (JSCallFuncWrapper *)this);
-
-    JS_RemoveValueRoot(cx, valArr);
-
->>>>>>> bb4b3fb4
 }
 
 // cc.CallFunc.create( func, this, [data])
@@ -2022,77 +2015,77 @@
     return js_cocos2dx_setBlendFunc<CCDrawNode>(cx, argc, vp);
 }
 
-JSBool js_cocos2dx_CCTexture2D_setTexParameters(JSContext *cx, uint32_t argc, jsval *vp)
-{
-    JSObject* obj = (JSObject *)JS_THIS_OBJECT(cx, vp);
-    js_proxy_t *proxy; JS_GET_NATIVE_PROXY(proxy, obj);
-    CCTexture2D* cobj = (CCTexture2D*)(proxy ? proxy->ptr : NULL);
-    TEST_NATIVE_OBJECT(cx, cobj)
-
+JSBool js_cocos2dx_CCTexture2D_setTexParameters(JSContext *cx, uint32_t argc, jsval *vp)
+{
+    JSObject* obj = (JSObject *)JS_THIS_OBJECT(cx, vp);
+    js_proxy_t *proxy; JS_GET_NATIVE_PROXY(proxy, obj);
+    CCTexture2D* cobj = (CCTexture2D*)(proxy ? proxy->ptr : NULL);
+    TEST_NATIVE_OBJECT(cx, cobj)
+
     if (argc == 4)
     {
-        jsval *argvp = JS_ARGV(cx,vp);
-        JSBool ok = JS_TRUE;
-
-        GLint arg0, arg1, arg2, arg3;
-
-        ok &= JS_ValueToInt32(cx, *argvp++, &arg0);
-        ok &= JS_ValueToInt32(cx, *argvp++, &arg1);
-        ok &= JS_ValueToInt32(cx, *argvp++, &arg2);
-        ok &= JS_ValueToInt32(cx, *argvp++, &arg3);
-
-        if( ! ok )
-            return JS_FALSE;
-
-        ccTexParams param = { arg0, arg1, arg2, arg3 };
-
-        cobj->setTexParameters(&param);
-
+        jsval *argvp = JS_ARGV(cx,vp);
+        JSBool ok = JS_TRUE;
+
+        GLint arg0, arg1, arg2, arg3;
+
+        ok &= JS_ValueToInt32(cx, *argvp++, &arg0);
+        ok &= JS_ValueToInt32(cx, *argvp++, &arg1);
+        ok &= JS_ValueToInt32(cx, *argvp++, &arg2);
+        ok &= JS_ValueToInt32(cx, *argvp++, &arg3);
+
+        if( ! ok )
+            return JS_FALSE;
+
+        ccTexParams param = { arg0, arg1, arg2, arg3 };
+
+        cobj->setTexParameters(&param);
+
         JS_SET_RVAL(cx, vp, JSVAL_VOID);
         return JS_TRUE;
-    }
-
-    JS_ReportError(cx, "wrong number of arguments: %d, was expecting %d", argc, 4);
-    return JS_FALSE;		
+    }
+
+    JS_ReportError(cx, "wrong number of arguments: %d, was expecting %d", argc, 4);
+    return JS_FALSE;		
 }
 
 JSBool js_cocos2dx_CCMenu_alignItemsInRows(JSContext *cx, uint32_t argc, jsval *vp)
 {
-    JSObject* jsthis = (JSObject *)JS_THIS_OBJECT(cx, vp);
-    js_proxy_t *proxy; JS_GET_NATIVE_PROXY(proxy, jsthis);
-    CCMenu* cobj = (CCMenu*)(proxy ? proxy->ptr : NULL);
-    TEST_NATIVE_OBJECT(cx, cobj)
-
-    jsval *argvp = JS_ARGV(cx,vp);
-
-    CCArray* pArray = jsvals_variadic_to_ccarray(cx, argvp, argc);
+    JSObject* jsthis = (JSObject *)JS_THIS_OBJECT(cx, vp);
+    js_proxy_t *proxy; JS_GET_NATIVE_PROXY(proxy, jsthis);
+    CCMenu* cobj = (CCMenu*)(proxy ? proxy->ptr : NULL);
+    TEST_NATIVE_OBJECT(cx, cobj)
+
+    jsval *argvp = JS_ARGV(cx,vp);
+
+    CCArray* pArray = jsvals_variadic_to_ccarray(cx, argvp, argc);
     if (pArray)
-    {
-        cobj->alignItemsInRowsWithArray(pArray);
+    {
+        cobj->alignItemsInRowsWithArray(pArray);
         JS_SET_RVAL(cx, vp, JSVAL_VOID);
         return JS_TRUE;
-    }
-
+    }
+
     return JS_FALSE;
 }
 
 JSBool js_cocos2dx_CCMenu_alignItemsInColumns(JSContext *cx, uint32_t argc, jsval *vp)
 {
-    JSObject* jsthis = (JSObject *)JS_THIS_OBJECT(cx, vp);
-    js_proxy_t *proxy; JS_GET_NATIVE_PROXY(proxy, jsthis);
-    CCMenu* cobj = (CCMenu*)(proxy ? proxy->ptr : NULL);
-    TEST_NATIVE_OBJECT(cx, cobj)
-
-    jsval *argvp = JS_ARGV(cx,vp);
-
-    CCArray* pArray = jsvals_variadic_to_ccarray(cx, argvp, argc);
+    JSObject* jsthis = (JSObject *)JS_THIS_OBJECT(cx, vp);
+    js_proxy_t *proxy; JS_GET_NATIVE_PROXY(proxy, jsthis);
+    CCMenu* cobj = (CCMenu*)(proxy ? proxy->ptr : NULL);
+    TEST_NATIVE_OBJECT(cx, cobj)
+
+    jsval *argvp = JS_ARGV(cx,vp);
+
+    CCArray* pArray = jsvals_variadic_to_ccarray(cx, argvp, argc);
     if (pArray)
-    {
-        cobj->alignItemsInColumnsWithArray(pArray);
+    {
+        cobj->alignItemsInColumnsWithArray(pArray);
         JS_SET_RVAL(cx, vp, JSVAL_VOID);
         return JS_TRUE;
-    }
-
+    }
+
     return JS_FALSE;
 }
 
@@ -2119,64 +2112,64 @@
     return JS_FALSE;
 }
 
-//#pragma mark - CCDrawNode
-
-// Arguments: Array of points, fill color (ccc4f), width(float), border color (ccc4f)
-// Ret value: void
-JSBool js_cocos2dx_CCDrawNode_drawPolygon(JSContext *cx, uint32_t argc, jsval *vp)
-{
-    JSObject* obj = (JSObject *)JS_THIS_OBJECT(cx, vp);
-    js_proxy_t *proxy; JS_GET_NATIVE_PROXY(proxy, obj);
+//#pragma mark - CCDrawNode
+
+// Arguments: Array of points, fill color (ccc4f), width(float), border color (ccc4f)
+// Ret value: void
+JSBool js_cocos2dx_CCDrawNode_drawPolygon(JSContext *cx, uint32_t argc, jsval *vp)
+{
+    JSObject* obj = (JSObject *)JS_THIS_OBJECT(cx, vp);
+    js_proxy_t *proxy; JS_GET_NATIVE_PROXY(proxy, obj);
     CCDrawNode* cobj = (CCDrawNode*)(proxy ? proxy->ptr : NULL);
-    TEST_NATIVE_OBJECT(cx, cobj)
-
-    if ( argc == 4) {
-        jsval *argvp = JS_ARGV(cx,vp);
-        JSBool ok = JS_TRUE;
-        JSObject *argArray; ccColor4F argFillColor; double argWidth; ccColor4F argBorderColor; 
-
-        ok &= JS_ValueToObject(cx, *argvp++, &argArray);
-        if( ! (argArray && JS_IsArrayObject(cx, argArray) ) )
-            return JS_FALSE;
-
-        JSObject *tmp_arg;
-        ok &= JS_ValueToObject( cx, *argvp++, &tmp_arg );
-        argFillColor = *(ccColor4F*)JS_GetArrayBufferViewData( tmp_arg, cx );
-
-        ok &= JS_ValueToNumber( cx, *argvp++, &argWidth );
-
-        ok &= JS_ValueToObject( cx, *argvp++, &tmp_arg );
-        argBorderColor = *(ccColor4F*)JS_GetArrayBufferViewData( tmp_arg, cx );
-
-        if( ! ok )
-            return JS_FALSE;
-
-        {
-            uint32_t l;
-            if( ! JS_GetArrayLength(cx, argArray, &l) )
-                return JS_FALSE;
-
-            CCPoint* verts = new CCPoint[ l ];
-            CCPoint p;
-
-            for( int i=0; i<l; i++ ) {
-                jsval pointvp;
-                if( ! JS_GetElement(cx, argArray, i, &pointvp) )
-                    return JS_FALSE;
-                p = jsval_to_ccpoint(cx, pointvp);
-
-                verts[i] = p;
-            }
-
-            cobj->drawPolygon(verts, l, argFillColor, argWidth, argBorderColor);
-            CC_SAFE_DELETE_ARRAY(verts);
-        }
-        JS_SET_RVAL(cx, vp, JSVAL_VOID);
-        return JS_TRUE;	
-    }
-
-    JS_ReportError(cx, "wrong number of arguments: %d, was expecting %d", argc, 4);
-    return JS_FALSE;	
+    TEST_NATIVE_OBJECT(cx, cobj)
+
+    if ( argc == 4) {
+        jsval *argvp = JS_ARGV(cx,vp);
+        JSBool ok = JS_TRUE;
+        JSObject *argArray; ccColor4F argFillColor; double argWidth; ccColor4F argBorderColor; 
+
+        ok &= JS_ValueToObject(cx, *argvp++, &argArray);
+        if( ! (argArray && JS_IsArrayObject(cx, argArray) ) )
+            return JS_FALSE;
+
+        JSObject *tmp_arg;
+        ok &= JS_ValueToObject( cx, *argvp++, &tmp_arg );
+        argFillColor = *(ccColor4F*)JS_GetArrayBufferViewData( tmp_arg, cx );
+
+        ok &= JS_ValueToNumber( cx, *argvp++, &argWidth );
+
+        ok &= JS_ValueToObject( cx, *argvp++, &tmp_arg );
+        argBorderColor = *(ccColor4F*)JS_GetArrayBufferViewData( tmp_arg, cx );
+
+        if( ! ok )
+            return JS_FALSE;
+
+        {
+            uint32_t l;
+            if( ! JS_GetArrayLength(cx, argArray, &l) )
+                return JS_FALSE;
+
+            CCPoint* verts = new CCPoint[ l ];
+            CCPoint p;
+
+            for( int i=0; i<l; i++ ) {
+                jsval pointvp;
+                if( ! JS_GetElement(cx, argArray, i, &pointvp) )
+                    return JS_FALSE;
+                p = jsval_to_ccpoint(cx, pointvp);
+
+                verts[i] = p;
+            }
+
+            cobj->drawPolygon(verts, l, argFillColor, argWidth, argBorderColor);
+            CC_SAFE_DELETE_ARRAY(verts);
+        }
+        JS_SET_RVAL(cx, vp, JSVAL_VOID);
+        return JS_TRUE;	
+    }
+
+    JS_ReportError(cx, "wrong number of arguments: %d, was expecting %d", argc, 4);
+    return JS_FALSE;	
 }
 
 void register_cocos2dx_js_extensions(JSContext* cx, JSObject* global)
