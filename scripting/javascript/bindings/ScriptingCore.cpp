--- conflicted
+++ resolved
@@ -202,9 +202,9 @@
         JS_ReportError(cx, "Invalid number of arguments in __getPlatform");
         return JS_FALSE;
     }
-    
+
 	JSString * platform;
-    
+
     // config.deviceType: Device Type
     // 'mobile' for any kind of mobile devices, 'desktop' for PCs, 'browser' for Web Browsers
     // #if (CC_TARGET_PLATFORM == CC_PLATFORM_WIN32) || (CC_TARGET_PLATFORM == CC_PLATFORM_LINUX) || (CC_TARGET_PLATFORM == CC_PLATFORM_MAC)
@@ -212,11 +212,11 @@
     // #else
     platform = JS_InternString(cx, "mobile");
     // #endif
-    
+
 	jsval ret = STRING_TO_JSVAL(platform);
-    
+
 	JS_SET_RVAL(cx, vp, ret);
-    
+
 	return JS_TRUE;
 };
 
@@ -227,14 +227,14 @@
         JS_ReportError(cx, "Invalid number of arguments in __getVersion");
         return JS_FALSE;
     }
-	
+
 	char version[256];
 	snprintf(version, sizeof(version)-1, "%s - %s", cocos2dVersion(), JSB_version);
 	JSString * js_version = JS_InternString(cx, version);
-	
+
 	jsval ret = STRING_TO_JSVAL(js_version);
 	JS_SET_RVAL(cx, vp, ret);
-	
+
 	return JS_TRUE;
 };
 
@@ -245,9 +245,9 @@
         JS_ReportError(cx, "Invalid number of arguments in __getOS");
         return JS_FALSE;
     }
-	
+
 	JSString * os;
-    
+
     // osx, ios, android, windows, linux, etc..
 #if (CC_TARGET_PLATFORM == CC_PLATFORM_IOS)
     os = JS_InternString(cx, "ios");
@@ -268,10 +268,10 @@
 #else
     os = JS_InternString(cx, "unknown");
 #endif
-	
+
 	jsval ret = STRING_TO_JSVAL(os);
 	JS_SET_RVAL(cx, vp, ret);
-	
+
 	return JS_TRUE;
 };
 
@@ -307,7 +307,7 @@
     JS_DefineFunction(cx, global, "log", ScriptingCore::log, 0, JSPROP_READONLY | JSPROP_PERMANENT);
     JS_DefineFunction(cx, global, "executeScript", ScriptingCore::executeScript, 1, JSPROP_READONLY | JSPROP_PERMANENT);
     JS_DefineFunction(cx, global, "forceGC", ScriptingCore::forceGC, 0, JSPROP_READONLY | JSPROP_PERMANENT);
-    
+
     JS_DefineFunction(cx, global, "__getPlatform", JSBCore_platform, 0, JSPROP_READONLY | JSPROP_PERMANENT);
 	JS_DefineFunction(cx, global, "__getOS", JSBCore_os, 0, JSPROP_READONLY | JSPROP_PERMANENT);
 	JS_DefineFunction(cx, global, "__getVersion", JSBCore_version, 0, JSPROP_READONLY | JSPROP_PERMANENT);
@@ -419,11 +419,7 @@
         this->cx_ = NULL;
         this->rt_ = NULL;
     }
-<<<<<<< HEAD
-//	JS_SetCStringsAreUTF8();
-=======
     //JS_SetCStringsAreUTF8();
->>>>>>> 89580eed
     this->rt_ = JS_NewRuntime(10 * 1024 * 1024);
     this->cx_ = JS_NewContext(rt_, 10240);
     JS_SetOptions(this->cx_, JSOPTION_TYPE_INFERENCE);
@@ -468,11 +464,7 @@
 
         rpath = tmp;
     } else {
-<<<<<<< HEAD
-        rpath = this->externalScriptPath + std::string(path);
-=======
         rpath = futil->fullPathForFilename(path);
->>>>>>> 89580eed
     }
 
     if (global == NULL) {
@@ -760,14 +752,14 @@
 {
     js_proxy_t * p;
     JS_GET_PROXY(p, pNode);
-    
+
     if (!p) return 0;
-    
+
     jsval retval;
     jsval dataVal = DOUBLE_TO_JSVAL(dt);
-    
+
     executeJSFunctionWithName(this->cx_, p->obj, "update", dataVal, retval);
-    
+
     return 1;
 }
 
@@ -938,7 +930,7 @@
     JSB_PRECONDITION2(ok, cx, JS_FALSE, "Error processing arguments");
 
     *outval = (int32_t)dp;
-    
+
 	return ok;
 }
 
@@ -950,9 +942,9 @@
     JSB_PRECONDITION2(ok, cx, JS_FALSE, "Error processing arguments");
     ok &= !isnan(dp);
     JSB_PRECONDITION2(ok, cx, JS_FALSE, "Error processing arguments");
-    
+
     *outval = (uint32_t)dp;
-    
+
 	return ok;
 }
 
@@ -964,9 +956,9 @@
     JSB_PRECONDITION2(ok, cx, JS_FALSE, "Error processing arguments");
     ok &= !isnan(dp);
     JSB_PRECONDITION2(ok, cx, JS_FALSE, "Error processing arguments");
-    
+
     *outval = (uint16_t)dp;
-    
+
 	return ok;
 }
 
@@ -984,7 +976,7 @@
 JSBool jsval_to_std_string(JSContext *cx, jsval v, std::string* ret) {
     JSString *tmp = JS_ValueToString(cx, v);
     JSB_PRECONDITION2(tmp, cx, JS_FALSE, "Error processing arguments");
-    
+
 	JSStringWrapper str(tmp);
     *ret = str.get();
     return JS_TRUE;
@@ -1020,9 +1012,9 @@
     JS_ValueToNumber(cx, jsy, &y) &&
     JS_ValueToNumber(cx, jsz, &z) &&
     JS_ValueToNumber(cx, jstimestamp, &timestamp);
-    
+
     JSB_PRECONDITION2(ok, cx, JS_FALSE, "Error processing arguments");
-    
+
     ret->x = x;
     ret->y = y;
     ret->z = z;
@@ -1082,7 +1074,7 @@
         JS_ValueToNumber(cx, jsheight, &height);
 
     JSB_PRECONDITION2(ok, cx, JS_FALSE, "Error processing arguments");
-    
+
     ret->origin.x = x;
     ret->origin.y = y;
     ret->size.width = width;
@@ -1099,7 +1091,7 @@
         JS_GetProperty(cx, tmp, "height", &jsh) &&
         JS_ValueToNumber(cx, jsw, &w) &&
         JS_ValueToNumber(cx, jsh, &h);
-    
+
     JSB_PRECONDITION2(ok, cx, JS_FALSE, "Error processing arguments");
     ret->width = w;
     ret->height = h;
@@ -1119,7 +1111,7 @@
         JS_ValueToNumber(cx, jsg, &g) &&
         JS_ValueToNumber(cx, jsb, &b) &&
         JS_ValueToNumber(cx, jsa, &a);
-    
+
     JSB_PRECONDITION2(ok, cx, JS_FALSE, "Error processing arguments");
 
     ret->r = r;
@@ -1142,7 +1134,7 @@
         JS_ValueToNumber(cx, jsg, &g) &&
         JS_ValueToNumber(cx, jsb, &b) &&
         JS_ValueToNumber(cx, jsa, &a);
-    
+
     JSB_PRECONDITION2(ok, cx, JS_FALSE, "Error processing arguments");
     ret->r = r;
     ret->g = g;
@@ -1162,9 +1154,9 @@
         JS_ValueToNumber(cx, jsr, &r) &&
         JS_ValueToNumber(cx, jsg, &g) &&
         JS_ValueToNumber(cx, jsb, &b);
-    
+
     JSB_PRECONDITION2(ok, cx, JS_FALSE, "Error processing arguments");
-    
+
     ret->r = r;
     ret->g = g;
     ret->b = b;
@@ -1214,7 +1206,7 @@
             js_proxy_t *proxy;
             JS_GET_NATIVE_PROXY(proxy, elto);
             JSB_PRECONDITION2( proxy, cx, JS_FALSE, "Error getting proxy.");
-            
+
             arr->addObject((CCObject *)proxy->ptr);
         }
     }
@@ -1226,20 +1218,11 @@
 jsval ccarray_to_jsval(JSContext* cx, CCArray *arr) {
 
     JSObject *jsretArr = JS_NewArrayObject(cx, 0, NULL);
-<<<<<<< HEAD
-
-    for(int i = 0; i < arr->count(); ++i) {
-        jsval arrElement;
-        CCObject *obj = arr->objectAtIndex(i);
-        const char *type = typeid(*obj).name();
-
-=======
-    
+
     for(unsigned int i = 0; i < arr->count(); ++i) {
         jsval arrElement;
         CCObject *obj = arr->objectAtIndex(i);
-        
->>>>>>> 89580eed
+
         CCString *testString = dynamic_cast<cocos2d::CCString *>(obj);
         CCDictionary* testDict = NULL;
         CCArray* testArray = NULL;
@@ -1297,19 +1280,11 @@
     return OBJECT_TO_JSVAL(jsRet);
 }
 
-<<<<<<< HEAD
-CCDictionary* jsval_to_ccdictionary(JSContext* cx, jsval v) {
-
-    JSObject *itEl = JS_NewPropertyIterator(cx, JSVAL_TO_OBJECT(v));
-    CCDictionary *dict = NULL;
-
-=======
 JSBool jsval_to_ccdictionary(JSContext* cx, jsval v, CCDictionary** ret) {
-    
+
     JSObject *itEl = JS_NewPropertyIterator(cx, JSVAL_TO_OBJECT(v));
     JSBool ok = JS_TRUE;
     CCDictionary* dict = NULL;
->>>>>>> 89580eed
     jsid propId;
     do {
 
@@ -1338,10 +1313,6 @@
         dict->setObject(cobj, keyStr);
 
     } while(JS_NextProperty(cx, itEl, &propId));
-<<<<<<< HEAD
-
-    return dict;
-=======
     *ret = dict;
     return JS_TRUE;
 }
@@ -1355,7 +1326,6 @@
 jsval uint32_to_jsval( JSContext *cx, uint32_t number )
 {
 	return UINT_TO_JSVAL(number);
->>>>>>> 89580eed
 }
 
 jsval long_long_to_jsval(JSContext* cx, long long v) {
@@ -1488,33 +1458,19 @@
 }
 
 void ScriptingCore::enableDebugger() {
-<<<<<<< HEAD
-
-=======
->>>>>>> 89580eed
 	if (debugGlobal_ == NULL) {
 		debugGlobal_ = NewGlobalObject(cx_, true);
 		JS_WrapObject(cx_, &debugGlobal_);
 		JSAutoCompartment ac(cx_, debugGlobal_);
 		// these are used in the debug program
 		JS_DefineFunction(cx_, debugGlobal_, "log", ScriptingCore::log, 0, JSPROP_READONLY | JSPROP_PERMANENT);
-<<<<<<< HEAD
-		JS_DefineFunction(cx_, debugGlobal_, "_getScript", jsGetScript, 1, JSPROP_READONLY | JSPROP_PERMANENT);
-		JS_DefineFunction(cx_, debugGlobal_, "_socketOpen", jsSocketOpen, 1, JSPROP_READONLY | JSPROP_PERMANENT);
-		JS_DefineFunction(cx_, debugGlobal_, "_socketWrite", jsSocketWrite, 1, JSPROP_READONLY | JSPROP_PERMANENT);
-		JS_DefineFunction(cx_, debugGlobal_, "_socketRead", jsSocketRead, 1, JSPROP_READONLY | JSPROP_PERMANENT);
-		JS_DefineFunction(cx_, debugGlobal_, "_socketClose", jsSocketClose, 1, JSPROP_READONLY | JSPROP_PERMANENT);
-
-		runScript("debugger.js", debugGlobal_);
-=======
 		JS_DefineFunction(cx_, debugGlobal_, "_bufferWrite", JSBDebug_BufferWrite, 1, JSPROP_READONLY | JSPROP_PERMANENT);
 		JS_DefineFunction(cx_, debugGlobal_, "_bufferRead", JSBDebug_BufferRead, 0, JSPROP_READONLY | JSPROP_PERMANENT);
 		JS_DefineFunction(cx_, debugGlobal_, "_lockVM", JSBDebug_LockExecution, 2, JSPROP_READONLY | JSPROP_PERMANENT);
 		JS_DefineFunction(cx_, debugGlobal_, "_unlockVM", JSBDebug_UnlockExecution, 0, JSPROP_READONLY | JSPROP_PERMANENT);
-		
+
 		runScript("jsb_debugger.js", debugGlobal_);
 
->>>>>>> 89580eed
 		// prepare the debugger
 		jsval argv = OBJECT_TO_JSVAL(global_);
 		jsval outval;
@@ -1526,7 +1482,7 @@
 		JS_DefineFunction(cx_, global_, "startDebugger", JSBDebug_StartDebugger, 3, JSPROP_READONLY | JSPROP_PERMANENT);
 		// start bg thread
 		pthread_create(&debugThread, NULL, serverEntryPoint, NULL);
-		
+
 		CCScheduler* scheduler = CCDirector::sharedDirector()->getScheduler();
 		scheduler->scheduleUpdateForTarget(this->runLoop, 0, false);
 	}
@@ -1646,13 +1602,13 @@
     if (argc == 1) {
         jsval* argv = JS_ARGV(cx, vp);
         const char* str;
-		
+
         JSString* jsstr = JS_ValueToString(cx, argv[0]);
         str = JS_EncodeString(cx, jsstr);
-		
+
 		// this is safe because we're already inside a lock (from clearBuffers)
 		outData.append(str);
-		
+
         JS_free(cx, (void*)str);
     }
     return JS_TRUE;
@@ -1729,7 +1685,7 @@
 	memset(&hints, 0, sizeof(struct addrinfo));
 	hints.ai_family = AF_INET;
 	hints.ai_socktype = SOCK_STREAM; // TCP
-	
+
 	int err;
 	stringstream portstr;
 	portstr << JSB_DEBUGGER_PORT;
@@ -1737,7 +1693,7 @@
 	if ((err = getaddrinfo(NULL, tmp, &hints, &result)) != 0) {
 		printf("error: %s\n", gai_strerror(err));
 	}
-	
+
 	for (rp = result; rp != NULL; rp = rp->ai_next) {
 		if ((s = socket(rp->ai_family, rp->ai_socktype, 0)) < 0) {
 			continue;
@@ -1758,9 +1714,9 @@
 		LOGD("error creating/binding socket");
 		return NULL;
 	}
-	
+
 	freeaddrinfo(result);
-	
+
 	listen(s, 1);
 	while (serverAlive && (clientSocket = accept(s, NULL, NULL)) > 0) {
 		// read/write data
